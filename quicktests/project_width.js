
function makeData() {
<<<<<<< HEAD
  "use strict"
=======
  "use strict";

>>>>>>> 0f2e2c13
  return [makeRandomData(50), makeRandomData(50)];
}

function run(div, data, Plottable) {
<<<<<<< HEAD
  "use strict"
=======
  "use strict";

>>>>>>> 0f2e2c13
  var svg = div.append("svg").attr("height", 500);

  var alphabet = ["a", "b", "c", "d", "e", "f", "g", "h", "i",
  "j", "k", "l", "m", "n", "o", "p", "q", "r", "s",
  "t", "u", "v", "w", "x", "y", "z"];

  var ds = new Plottable.DataSource();
  var xScale = new Plottable.Scale.Ordinal();
  var xAxis = new Plottable.Axis.Category(xScale, "bottom");

  var yScale = new Plottable.Scale.Linear();
  var yAxis = new Plottable.Axis.Numeric(yScale, "left");

  var gridlines = new Plottable.Component.Gridlines(null, yScale);
  var addLabel = new Plottable.Component.Label("add bar");
  var removeLabel = new Plottable.Component.Label("remove bar");

  var widthPicker = function(){
    var availableSpace = xAxis.availableWidth;
    var numBars = ds.data().length;
    var w = availableSpace * 0.7 / numBars;
    return w;
  };

  var barRenderer = new Plottable.Plot.VerticalBar(ds, xScale, yScale)
                                 .project("x", "name", xScale)
                                 .project("y", "age", yScale)
                                 .project("width", widthPicker);
  var chart = new Plottable.Component.Table([
                                            [yAxis, gridlines.merge(barRenderer)],
                                            [null,  xAxis],
                                            [addLabel, removeLabel]
  ]).renderTo(svg);


  function addBar() {
    var data2 = ds.data();
    if(data2.length < alphabet.length) {
      var newBar = { name: alphabet[data2.length], age: data[0][data2.length].y };
      data2.push(newBar);
      console.log(newBar);
    }
    ds.data(data2);
    barRenderer.project("width", widthPicker);
  }

  function removeBar() {
    var data2 = ds.data();
    if(data2.length > 0){  data2.pop();   }
    ds.data(data2);
    barRenderer.project("width", widthPicker);
  }

  var addClick = new Plottable.Interaction.Click(addLabel)
                              .callback(addBar)
                              .registerWithComponent();
  var removeClick = new Plottable.Interaction.Click(removeLabel)
                              .callback(removeBar)
                              .registerWithComponent();
}<|MERGE_RESOLUTION|>--- conflicted
+++ resolved
@@ -1,21 +1,13 @@
 
 function makeData() {
-<<<<<<< HEAD
-  "use strict"
-=======
   "use strict";
 
->>>>>>> 0f2e2c13
   return [makeRandomData(50), makeRandomData(50)];
 }
 
 function run(div, data, Plottable) {
-<<<<<<< HEAD
-  "use strict"
-=======
   "use strict";
 
->>>>>>> 0f2e2c13
   var svg = div.append("svg").attr("height", 500);
 
   var alphabet = ["a", "b", "c", "d", "e", "f", "g", "h", "i",
