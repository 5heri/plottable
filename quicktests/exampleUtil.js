--- conflicted
+++ resolved
@@ -124,13 +124,8 @@
 
 function deepCopy(from, to){
   "use strict";
-<<<<<<< HEAD
-  var deep_copy_xy = function(d){
-    to.push({x: d.x, y: d.y});
-=======
-  var deepCopyXY = function(d){
-    to.push({'x': d.x, 'y': d.y});
->>>>>>> bdc5fe00
+  var deepCopyXY = function(d) {
+    to.push({ "x": d.x, "y": d.y });
   };
   from.forEach(deepCopyXY);
 }