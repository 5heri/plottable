--- conflicted
+++ resolved
@@ -7,12 +7,7 @@
   "use strict";
 
   new Plottable.Plots.Pie()
-<<<<<<< HEAD
-                    .addDataset(data)
+                    .addDataset(new Plottable.Dataset(data))
                     .sectorValue(function(d) { return d.value; })
-=======
-                    .addDataset(new Plottable.Dataset(data))
-                    .project("value", "value")
->>>>>>> 0760ff2f
                     .renderTo(svg);
 }