function makeData() {
  "use strict";

}

function run(svg, data, Plottable) {
  "use strict";

  d3.csv("/quicktests/overlaying/data/hockey.csv").get(function(error, rows) {
  var data = rows;
  var ds = new Plottable.Dataset(data);

  var xScale = new Plottable.Scales.Linear().domain([0, 80]);
  var yScale = new Plottable.Scales.Linear().domain([0, 80]);
  var colorRange = ["#cc0000", "#e59400", "#006600", "#0000b2",
                    "#ff1919", "#ffae19", "#008000", "#0000ff",
                    "#ff6666", "#ffd27f", "#66b266", "#7f7fff",
                    "#ffb2b2", "#ffe4b2", "#b2d8b2", "#ccccff"];

  var xAxis = new Plottable.Axes.Numeric(xScale, "bottom");
  var yAxis = new Plottable.Axes.Numeric(yScale, "left");
  var xLabel = new Plottable.Components.Label("Goals", "0");
  var yLabel = new Plottable.Components.Label("Assists", "270");

  var plot = new Plottable.Plots.Scatter(xScale, yScale);
  plot.addDataset(ds);
  plot.x(function(d){ return d.G; }, xScale)
      .y(function(d){ return d.A; }, yScale)
      .size(function(d){ return 6 + d.Rk/10; })
      .attr("fill", function(d){
        var A = +d.A;
        var G = +d.G;

        var slope = A/G;
        var slope_offset = 0;
        if (slope > 80/33.14 ) { slope_offset = 3; }
        else if (slope > 1 ) { slope_offset = 2; }
        else if (slope > 33.14/80 ) {slope_offset = 1; }

        var zone = A + G;
        var zone_offset = 0;
        if (zone > 20) { zone_offset = 1; }
        if (zone > 40) { zone_offset = 2; }
        if (zone > 60) { zone_offset = 3; }

        return colorRange[slope_offset * 4 + zone_offset];
      });

  var x = function(d){ return d.x; };
  var y = function(d){ return d.y; };

  var styleLinePlot = function(plot){
    plot.x(x, xScale).y(y, yScale)
    .attr("stroke", "#dddddd").attr("stroke-dasharray", 4);
  };

  var linePlot20 = new Plottable.Plots.Line(xScale, yScale);
  linePlot20.addDataset(new Plottable.Dataset([{x: 20, y: 0}, {x: 0, y: 20}]));
  styleLinePlot(linePlot20);

  var linePlot40 = new Plottable.Plots.Line(xScale, yScale);
<<<<<<< HEAD
  linePlot40.addDataset(new Plottable.Dataset([{x: 40, y: 0}, {x: 0, y: 40}]));
  styleLinePlot(linePlot40);
=======
  linePlot40.addDataset(new Plottable.Dataset([{x: 40, y: 0}, {x: 0, y: 40}]))
           .x(x, xScale)
           .y(y, yScale)
           .attr("stroke", "#dddddd");
  var linePlot60 = new Plottable.Plots.Line(xScale, yScale);
  linePlot60.addDataset(new Plottable.Dataset([{x: 60, y: 0}, {x: 0, y: 60}]))
           .x(x, xScale)
           .y(y, yScale)
           .attr("stroke", "#dddddd");
>>>>>>> 60fb7757

  var linePlot60 = new Plottable.Plots.Line(xScale, yScale);
  linePlot60.addDataset(new Plottable.Dataset([{x: 60, y: 0}, {x: 0, y: 60}]));
  styleLinePlot(linePlot60);
 
  var linePlotLow = new Plottable.Plots.Line(xScale, yScale);
<<<<<<< HEAD
  linePlotLow.addDataset(new Plottable.Dataset([{x: 0, y: 0}, {x: 80, y: 33.14}]));
  styleLinePlot(linePlotLow);
                     
  var linePlotMed = new Plottable.Plots.Line(xScale, yScale);
  linePlotMed.addDataset(new Plottable.Dataset([{x: 0, y: 0}, {x: 80, y: 80}]));
  styleLinePlot(linePlotMed);

=======
  linePlotLow.addDataset(new Plottable.Dataset([{x: 0, y: 0}, {x: 80, y: 40}]))
           .x(x, xScale)
           .y(y, yScale)
           .attr("stroke", "#dddddd");
  var linePlotMed = new Plottable.Plots.Line(xScale, yScale);
  linePlotMed.addDataset(new Plottable.Dataset([{x: 0, y: 0}, {x: 80, y: 80}]))
           .x(x, xScale)
           .y(y, yScale)
           .attr("stroke", "#dddddd");
>>>>>>> 60fb7757
  var linePlotHigh = new Plottable.Plots.Line(xScale, yScale);
  linePlotHigh.addDataset(new Plottable.Dataset([{x: 0, y: 0}, {x: 33.14, y: 80}]));
  styleLinePlot(linePlotHigh);


  var mergedPlots = new Plottable.Components.Group([linePlot20, linePlot40,
                                                    linePlot60, linePlotMed,
                                                    linePlotLow, linePlotHigh,
                                                    plot]);

  var table = new Plottable.Components.Table([[yLabel, yAxis, mergedPlots],
                                             [null, null, xAxis],
                                             [null, null, xLabel]]);
  table.renderTo(svg);
  });
}<|MERGE_RESOLUTION|>--- conflicted
+++ resolved
@@ -59,45 +59,21 @@
   styleLinePlot(linePlot20);
 
   var linePlot40 = new Plottable.Plots.Line(xScale, yScale);
-<<<<<<< HEAD
   linePlot40.addDataset(new Plottable.Dataset([{x: 40, y: 0}, {x: 0, y: 40}]));
   styleLinePlot(linePlot40);
-=======
-  linePlot40.addDataset(new Plottable.Dataset([{x: 40, y: 0}, {x: 0, y: 40}]))
-           .x(x, xScale)
-           .y(y, yScale)
-           .attr("stroke", "#dddddd");
-  var linePlot60 = new Plottable.Plots.Line(xScale, yScale);
-  linePlot60.addDataset(new Plottable.Dataset([{x: 60, y: 0}, {x: 0, y: 60}]))
-           .x(x, xScale)
-           .y(y, yScale)
-           .attr("stroke", "#dddddd");
->>>>>>> 60fb7757
 
   var linePlot60 = new Plottable.Plots.Line(xScale, yScale);
   linePlot60.addDataset(new Plottable.Dataset([{x: 60, y: 0}, {x: 0, y: 60}]));
   styleLinePlot(linePlot60);
- 
+
   var linePlotLow = new Plottable.Plots.Line(xScale, yScale);
-<<<<<<< HEAD
   linePlotLow.addDataset(new Plottable.Dataset([{x: 0, y: 0}, {x: 80, y: 33.14}]));
   styleLinePlot(linePlotLow);
-                     
+
   var linePlotMed = new Plottable.Plots.Line(xScale, yScale);
   linePlotMed.addDataset(new Plottable.Dataset([{x: 0, y: 0}, {x: 80, y: 80}]));
   styleLinePlot(linePlotMed);
 
-=======
-  linePlotLow.addDataset(new Plottable.Dataset([{x: 0, y: 0}, {x: 80, y: 40}]))
-           .x(x, xScale)
-           .y(y, yScale)
-           .attr("stroke", "#dddddd");
-  var linePlotMed = new Plottable.Plots.Line(xScale, yScale);
-  linePlotMed.addDataset(new Plottable.Dataset([{x: 0, y: 0}, {x: 80, y: 80}]))
-           .x(x, xScale)
-           .y(y, yScale)
-           .attr("stroke", "#dddddd");
->>>>>>> 60fb7757
   var linePlotHigh = new Plottable.Plots.Line(xScale, yScale);
   linePlotHigh.addDataset(new Plottable.Dataset([{x: 0, y: 0}, {x: 33.14, y: 80}]));
   styleLinePlot(linePlotHigh);
