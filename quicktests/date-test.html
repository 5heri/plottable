--- conflicted
+++ resolved
@@ -19,15 +19,9 @@
     yScale = new Plottable.Scale.Linear();
     linePlot = new Plottable.Plot.Line(data, xScale, yScale)
                                 .project("x", function (d) { return d3.time.format("%x").parse(d.x)});
-<<<<<<< HEAD
-    xAxis = new Plottable.XAxis(xScale);
-    yAxis = new Plottable.YAxis(yScale);
-    new Plottable.StandardChart().center(lineRenderer).xAxis(xAxis).yAxis(yAxis).renderTo(svg);
-=======
     xAxis = new Plottable.Axis.XAxis(xScale);
     yAxis = new Plottable.Axis.YAxis(yScale);
     new Plottable.Template.StandardChart().center(linePlot).xAxis(xAxis).yAxis(yAxis).renderTo("svg");
->>>>>>> defc0030
 
 
 };
