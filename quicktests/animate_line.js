--- conflicted
+++ resolved
@@ -1,17 +1,5 @@
 
 function makeData() {
-<<<<<<< HEAD
-	return [makeRandomData(50), makeRandomData(50)];
-}
-
-function run(div, data, Plottable) {
-	var svg = div.append("svg").attr("height", 500);
-
-	var doAnimate = true;
-
-	var xScale = new Plottable.Scale.Linear();
-	var xAxis = new Plottable.Axis.Numeric(xScale, "bottom");
-=======
   "use strict";
 
   return [makeRandomData(50), makeRandomData(50)];
@@ -24,30 +12,10 @@
   var doAnimate = true;
   var xScale = new Plottable.Scale.Linear();
   var xAxis = new Plottable.Axis.Numeric(xScale, "bottom");
->>>>>>> 0f2e2c13
 
   var yScale = new Plottable.Scale.Linear();
   var yAxis = new Plottable.Axis.Numeric(yScale, "left");
 
-<<<<<<< HEAD
-	var lineRenderer = new Plottable.Plot.Line(data[0].slice(0, 20), xScale, yScale);
-	lineRenderer.project("opacity", 0.75);
-	lineRenderer.animate(doAnimate);
-
-	var lineChart = new Plottable.Component.Table([[yAxis, lineRenderer],
-		[null,  xAxis]]);
-	
-	lineChart.renderTo(svg);
-
-	cb = function(x, y){
-		d = lineRenderer.dataSource().data();
-		lineRenderer.dataSource().data(d);
-	}  
-
-	plotClick = new Plottable.Interaction.Click(lineRenderer)
-	.callback(cb)
-	.registerWithComponent();
-=======
   var lineRenderer = new Plottable.Plot.Line(data[0].slice(0, 20), xScale, yScale);
   lineRenderer.project("opacity", 0.75);
   lineRenderer.animate(doAnimate);
@@ -64,5 +32,4 @@
   var xy = new Plottable.Interaction.Click(lineRenderer)
     .callback(cb)
     .registerWithComponent();
->>>>>>> 0f2e2c13
 }