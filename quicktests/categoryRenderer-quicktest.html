<html>
  <head>
    <title>Bar Renderer Quicktest</title>
    <link rel="stylesheet" type="text/css" href="../../plottable.css">
    <script src="../bower_components/d3/d3.min.js"></script>
    <script src="../../plottable_multifile.js"></script>
    <script src="../../examples/exampleUtil.js"></script>

    <script>
      var data = [
          { name: "Spot", age: 8 },
          { name: "Poptart", age: 1 },
          { name: "Budoka", age: 3 },
          { name: "Sugar", age: 14 },
          { name: "Tac", age: -5 }
        ];

      var ds = new Plottable.DataSource(data);
      var xScale = new Plottable.Scale.Ordinal().rangeType("bands");
      var xAxis = new Plottable.Axis.XAxis(xScale, "bottom", function(d) { return d; } );

      var yScale = new Plottable.Scale.Linear();
      var yAxis = new Plottable.Axis.YAxis(yScale, "left");
      yAxis.showEndTickLabels(true);

      var barPlot = new Plottable.Plot.VerticalBar(ds, xScale, yScale)
                              .project("x", "name", xScale)
                              .project("y", "age", yScale)
                              .project("fill", function() {return "steelblue"});
<<<<<<< HEAD
      barRenderer.animate(true);
      var chart = new Plottable.Component.Table([[yAxis, barRenderer],
=======
      barPlot.animate(true);
      var chart = new Plottable.Component.Table([[yAxis, barPlot],
>>>>>>> defc0030
                                       [null,  xAxis]]);


      window.onload = function() { chart.renderTo(svg); }

      function younger() {
        var data = ds.data();
        data.forEach(function(d) { d.age--; });
        ds.data(data);
      }
      function older() {
        var data = ds.data();
        data.forEach(function(d) { d.age++; });
        ds.data(data);
      }
    </script>
  </head>
  <body>
    <svg id="meow" width="480" height="320"></svg>
    <p />
    <button name="minus-age" onclick="younger()">-1 year</button><button name="plus-age" onclick="older()">+1 year</button>
  </body>
</html><|MERGE_RESOLUTION|>--- conflicted
+++ resolved
@@ -27,13 +27,8 @@
                               .project("x", "name", xScale)
                               .project("y", "age", yScale)
                               .project("fill", function() {return "steelblue"});
-<<<<<<< HEAD
-      barRenderer.animate(true);
-      var chart = new Plottable.Component.Table([[yAxis, barRenderer],
-=======
       barPlot.animate(true);
       var chart = new Plottable.Component.Table([[yAxis, barPlot],
->>>>>>> defc0030
                                        [null,  xAxis]]);
 
 
