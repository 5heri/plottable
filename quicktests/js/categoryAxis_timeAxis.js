--- conflicted
+++ resolved
@@ -31,11 +31,5 @@
 
   chart.renderTo(svg);
 
-<<<<<<< HEAD
   hBarPlot.registerInteraction(new Plottable.Interaction.PanZoom(xScale, yScale));
-=======
-  var pzi = new Plottable.Interaction.PanZoom(hBarPlot, xScale, yScale);
-  pzi.registerWithComponent();
->>>>>>> e8fbe847
-
 }