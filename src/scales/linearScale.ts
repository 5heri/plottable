///<reference path="../reference.ts" />

module Plottable {
export module Scales {
  export class Linear extends QuantitativeScale<number> {
    private _d3Scale: D3.Scale.LinearScale;

    /**
     * Constructs a new LinearScale.
     *
     * This scale maps from domain to range with a simple `mx + b` formula.
     *
     * @constructor
     * @param {D3.Scale.LinearScale} [scale] The D3 LinearScale backing the
     * LinearScale. If not supplied, uses a default scale.
     */
    constructor() {
      super();
      this._d3Scale = d3.scale.linear();
    }

    protected _defaultExtent(): number[] {
      return [0, 1];
    }

<<<<<<< HEAD
    protected _expandSingleValueDomain(singleValueDomain: number[]) {
      if (singleValueDomain[0] === singleValueDomain[1]) {
        return [singleValueDomain[0] - 1, singleValueDomain[1] + 1];
      }
      return singleValueDomain;
    }

=======
    public scale(value: number) {
      return this._d3Scale(value);
    }

    protected _getDomain() {
      return this._d3Scale.domain();
    }

    protected _setBackingScaleDomain(values: number[]) {
      this._d3Scale.domain(values);
    }

    protected _getRange() {
      return this._d3Scale.range();
    }

    protected _setRange(values: number[]) {
      this._d3Scale.range(values);
    }

    public invert(value: number) {
      return this._d3Scale.invert(value);
    }

    public getDefaultTicks(): number[] {
      return this._d3Scale.ticks(QuantitativeScale._DEFAULT_NUM_TICKS);
    }

    public _niceDomain(domain: number[], count?: number): number[] {
      return Utils.D3Scale.niceDomain(this._d3Scale, domain, count);
    }
>>>>>>> ed97da6a
  }
}
}<|MERGE_RESOLUTION|>--- conflicted
+++ resolved
@@ -23,7 +23,6 @@
       return [0, 1];
     }
 
-<<<<<<< HEAD
     protected _expandSingleValueDomain(singleValueDomain: number[]) {
       if (singleValueDomain[0] === singleValueDomain[1]) {
         return [singleValueDomain[0] - 1, singleValueDomain[1] + 1];
@@ -31,7 +30,6 @@
       return singleValueDomain;
     }
 
-=======
     public scale(value: number) {
       return this._d3Scale(value);
     }
@@ -60,10 +58,9 @@
       return this._d3Scale.ticks(QuantitativeScale._DEFAULT_NUM_TICKS);
     }
 
-    public _niceDomain(domain: number[], count?: number): number[] {
+    protected _niceDomain(domain: number[], count?: number): number[] {
       return Utils.D3Scale.niceDomain(this._d3Scale, domain, count);
     }
->>>>>>> ed97da6a
   }
 }
 }