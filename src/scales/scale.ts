///<reference path="../reference.ts" />

module Plottable {

  export interface ScaleCallback<S extends Scale<any, any>> {
    (scale: S): any;
  }

  export module Scales {
    export interface ExtentsProvider<D> {
      (scale: Scale<D, any>): D[][];
    }
  }

  export class Scale<D, R> {
    protected _d3Scale: D3.Scale.Scale;

    private _callbacks: Utils.CallbackSet<ScaleCallback<Scale<D, R>>>;
    private _autoDomainAutomatically = true;
    private _domainModificationInProgress = false;
    private _extentsProviders: Utils.Set<Scales.ExtentsProvider<D>>;

    /**
     * Constructs a new Scale.
     *
     * A Scale is a wrapper around a D3.Scale.Scale. A Scale is really just a
     * function. Scales have a domain (input), a range (output), and a function
     * from domain to range.
     *
     * @constructor
     * @param {D3.Scale.Scale} scale The D3 scale backing the Scale.
     */
    constructor(scale: D3.Scale.Scale) {
      this._d3Scale = scale;
      this._callbacks = new Utils.CallbackSet<ScaleCallback<Scale<D, R>>>();
      this._extentsProviders = new Utils.Set<Scales.ExtentsProvider<D>>();
    }

    protected _getAllExtents(): D[][] {
      return d3.merge(this._extentsProviders.values().map((provider) => provider(this)));
    }

    protected _getExtent(): D[] {
      return []; // this should be overwritten
    }

    public onUpdate(callback: ScaleCallback<Scale<D, R>>) {
      this._callbacks.add(callback);
      return this;
    }

    public offUpdate(callback: ScaleCallback<Scale<D, R>>) {
      this._callbacks.delete(callback);
      return this;
    }

    protected _dispatchUpdate() {
      this._callbacks.callCallbacks(this);
    }

    /**
     * Modifies the domain on the scale so that it includes the extent of all
     * perspectives it depends on. This will normally happen automatically, but
     * if you set domain explicitly with `plot.domain(x)`, you will need to
     * call this function if you want the domain to neccessarily include all
     * the data.
     *
     * Extent: The [min, max] pair for a Scale.QuantitativeScale, all covered
     * strings for a Scale.Category.
     *
     * Perspective: A combination of a Dataset and an Accessor that
     * represents a view in to the data.
     *
     * @returns {Scale} The calling Scale.
     */
    public autoDomain() {
      this._autoDomainAutomatically = true;
      this._setDomain(this._getExtent());
      return this;
    }

    public _autoDomainIfAutomaticMode() {
      if (this._autoDomainAutomatically) {
        this.autoDomain();
      }
    }

    /**
     * Computes the range value corresponding to a given domain value. In other
     * words, apply the function to value.
     *
     * @param {R} value A domain value to be scaled.
     * @returns {R} The range value corresponding to the supplied domain value.
     */
    public scale(value: D): R {
      return this._d3Scale(value);
    }

    /**
     * Gets the domain.
     *
     * @returns {D[]} The current domain.
     */
    public domain(): D[];
    /**
     * Sets the domain.
     *
     * @param {D[]} values If provided, the new value for the domain. On
     * a QuantitativeScale, this is a [min, max] pair, or a [max, min] pair to
     * make the function decreasing. On Scale.Ordinal, this is an array of all
     * input values.
     * @returns {Scale} The calling Scale.
     */
    public domain(values: D[]): Scale<D, R>;
    public domain(values?: D[]): any {
      if (values == null) {
        return this._getDomain();
      } else {
        this._autoDomainAutomatically = false;
        this._setDomain(values);
        return this;
      }
    }

    protected _getDomain() {
      return this._d3Scale.domain();
    }

    protected _setDomain(values: D[]) {
      if (!this._domainModificationInProgress) {
        this._domainModificationInProgress = true;
        this._d3Scale.domain(values);
        this._dispatchUpdate();
        this._domainModificationInProgress = false;
      }
    }

    /**
     * Gets the range.
     *
     * In the case of having a numeric range, it will be a [min, max] pair. In
     * the case of string range (e.g. Scale.InterpolatedColor), it will be a
     * list of all possible outputs.
     *
     * @returns {R[]} The current range.
     */
    public range(): R[];
    /**
     * Sets the range.
     *
     * In the case of having a numeric range, it will be a [min, max] pair. In
     * the case of string range (e.g. Scale.InterpolatedColor), it will be a
     * list of all possible outputs.
     *
     * @param {R[]} values If provided, the new values for the range.
     * @returns {Scale} The calling Scale.
     */
    public range(values: R[]): Scale<D, R>;
    public range(values?: R[]): any {
      if (values == null) {
        return this._d3Scale.range();
      } else {
        this._d3Scale.range(values);
        return this;
      }
    }

<<<<<<< HEAD
    /**
     * Constructs a copy of the Scale with the same domain and range but without
     * any registered listeners.
     *
     * @returns {Scale} A copy of the calling Scale.
     */
    public copy(): Scale<D, R> {
      return new Scale<D, R>(this._d3Scale.copy());
    }

    public addExtentsProvider(provider: Scales.ExtentsProvider<D>) {
      this._extentsProviders.add(provider);
=======
    public addExtentProvider(provider: Scales.ExtentProvider<D>) {
      this._extentProviders.add(provider);
>>>>>>> 90995b2c
      return this;
    }

    public removeExtentsProvider(provider: Scales.ExtentsProvider<D>) {
      this._extentsProviders.delete(provider);
      return this;
    }
  }
}<|MERGE_RESOLUTION|>--- conflicted
+++ resolved
@@ -165,23 +165,8 @@
       }
     }
 
-<<<<<<< HEAD
-    /**
-     * Constructs a copy of the Scale with the same domain and range but without
-     * any registered listeners.
-     *
-     * @returns {Scale} A copy of the calling Scale.
-     */
-    public copy(): Scale<D, R> {
-      return new Scale<D, R>(this._d3Scale.copy());
-    }
-
     public addExtentsProvider(provider: Scales.ExtentsProvider<D>) {
       this._extentsProviders.add(provider);
-=======
-    public addExtentProvider(provider: Scales.ExtentProvider<D>) {
-      this._extentProviders.add(provider);
->>>>>>> 90995b2c
       return this;
     }
 
