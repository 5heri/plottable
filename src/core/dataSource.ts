///<reference path="../reference.ts" />

module Plottable {
  interface ICachedExtent {
    accessor: IAccessor;
    extent: any[];
  }
  export class DataSource extends Abstract.PlottableObject implements Core.IListenable {
    private _data: any[];
    private _metadata: any;
    private accessor2cachedExtent: Util.StrictEqualityAssociativeArray;
    public broadcaster = new Core.Broadcaster(this);
    /**
     * Creates a new DataSource.
     *
     * @constructor
     * @param {any[]} data
     * @param {any} metadata An object containing additional information.
     */
    constructor(data: any[] = [], metadata: any = {}) {
      super();
      this._data = data;
      this._metadata = metadata;
      this.accessor2cachedExtent = new Util.StrictEqualityAssociativeArray();
    }

    /**
     * Gets the data.
     *
     * @returns {any[]} The current data.
     */
    public data(): any[];
    /**
     * Sets new data.
     *
     * @param {any[]} data The new data.
     * @returns {DataSource} The calling DataSource.
     */
    public data(data: any[]): DataSource;
    public data(data?: any[]): any {
      if (data == null) {
        return this._data;
      } else {
        this._data = data;
        this.accessor2cachedExtent = new Util.StrictEqualityAssociativeArray();
        this.broadcaster.broadcast();
        return this;
      }
    }

    /**
     * Gets the metadata.
     *
     * @returns {any} The current metadata.
     */
    public metadata(): any;
    /**
     * Sets the metadata.
     *
     * @param {any} metadata The new metadata.
     * @returns {DataSource} The calling DataSource.
     */
    public metadata(metadata: any): DataSource;
    public metadata(metadata?: any): any {
      if (metadata == null) {
        return this._metadata;
      } else {
        this._metadata = metadata;
        this.accessor2cachedExtent = new Util.StrictEqualityAssociativeArray();
        this.broadcaster.broadcast();
        return this;
      }
    }

    public _getExtent(accessor: IAccessor): any[] {
      var cachedExtent = this.accessor2cachedExtent.get(accessor);
      if (cachedExtent === undefined) {
        cachedExtent = this.computeExtent(accessor);
        this.accessor2cachedExtent.set(accessor, cachedExtent);
      }
      return cachedExtent;
    }

    private computeExtent(accessor: IAccessor): any[] {
<<<<<<< HEAD
      var mappedData = this._data.map(accessor);
=======
      var appliedAccessor = Util.Methods.applyAccessor(accessor, this);
      var mappedData = this._data.map(appliedAccessor);
      if (mappedData.indexOf(null) >= 0 || mappedData.indexOf(undefined) >= 0) {
        Util.Methods.warn("Data has contains null or undefined elements. This could mean data was not parsed correctly");
      }
>>>>>>> 9aa03a01
      if (mappedData.length === 0){
        return [];
      } else if (typeof(mappedData[0]) === "string") {
        return Util.Methods.uniq(mappedData);
      } else {
        var extent = d3.extent(mappedData);
        if (extent[0] == null || extent[1] == null) {
          return [];
        } else {
          return extent;
        }
      }
    }
  }
}<|MERGE_RESOLUTION|>--- conflicted
+++ resolved
@@ -82,15 +82,10 @@
     }
 
     private computeExtent(accessor: IAccessor): any[] {
-<<<<<<< HEAD
       var mappedData = this._data.map(accessor);
-=======
-      var appliedAccessor = Util.Methods.applyAccessor(accessor, this);
-      var mappedData = this._data.map(appliedAccessor);
       if (mappedData.indexOf(null) >= 0 || mappedData.indexOf(undefined) >= 0) {
         Util.Methods.warn("Data has contains null or undefined elements. This could mean data was not parsed correctly");
       }
->>>>>>> 9aa03a01
       if (mappedData.length === 0){
         return [];
       } else if (typeof(mappedData[0]) === "string") {
