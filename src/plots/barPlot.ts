--- conflicted
+++ resolved
@@ -401,14 +401,14 @@
      * Makes sure the extent takes into account the widths of the bars
      */
     protected _computeExtent(dataset: Dataset, accScaleBinding: Plots.AccessorScaleBinding<any, any>, filter: Accessor<boolean>): any[] {
-      var extent = super._computeExtent(dataset, accScaleBinding, filter);
-
-      var barAccScaleBinding = this._isVertical ? this.x() : this.y();
+      let extent = super._computeExtent(dataset, accScaleBinding, filter);
+
+      let barAccScaleBinding = this._isVertical ? this.x() : this.y();
       if (accScaleBinding !== barAccScaleBinding || !(accScaleBinding.scale instanceof QuantitativeScale)) {
         return extent;
       }
 
-      var qScale = <QuantitativeScale<any>>accScaleBinding.scale;
+      let qScale = <QuantitativeScale<any>>accScaleBinding.scale;
       return [
         qScale.invert(qScale.scale(extent[0]) - this._barPixelWidth / 2),
         qScale.invert(qScale.scale(extent[1]) + this._barPixelWidth / 2),
@@ -586,19 +586,6 @@
           return Math.abs(pair[1] - pair[0]);
         }, barWidthDimension * Bar._SINGLE_BAR_DIMENSION_RATIO);
 
-<<<<<<< HEAD
-=======
-        let minScaledDatum = Utils.Math.min(scaledData, 0);
-        if (minScaledDatum > 0) {
-          barPixelWidth = Math.min(barPixelWidth, minScaledDatum * 2);
-        }
-        let maxScaledDatum = Utils.Math.max(scaledData, 0);
-        if ( maxScaledDatum < barWidthDimension) {
-          let margin = barWidthDimension - maxScaledDatum;
-          barPixelWidth = Math.min(barPixelWidth, margin * 2);
-        }
-
->>>>>>> 7808ab43
         barPixelWidth *= Bar._BAR_WIDTH_RATIO;
       }
       return barPixelWidth;
