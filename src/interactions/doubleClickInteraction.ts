///<reference path="../reference.ts" />

module Plottable {
<<<<<<< HEAD
export module Interactions {
=======
export module Interaction {

  enum ClickState {NotClicked, SingleClicked, DoubleClicked};

>>>>>>> 98dc8c6b
  export class DoubleClick extends AbstractInteraction {

    private _mouseDispatcher: Plottable.Dispatcher.Mouse;
    private _touchDispatcher: Plottable.Dispatcher.Touch;
    private _doubleClickCallback: (p: Point) => any;
    private _clickState = ClickState.NotClicked;
    private _clickedDown = false;
    private _clickedPoint: Point;

    public _anchor(component: Components.AbstractComponent, hitBox: D3.Selection) {
      super._anchor(component, hitBox);

      this._mouseDispatcher = Dispatcher.Mouse.getDispatcher(<SVGElement> component.content().node());
      this._mouseDispatcher.onMouseDown("Interaction.DoubleClick" + this.getID(), (p: Point) => this._handleClickDown(p));
      this._mouseDispatcher.onMouseUp("Interaction.DoubleClick" + this.getID(), (p: Point) => this._handleClickUp(p));
      this._mouseDispatcher.onDblClick("Interaction.DoubleClick" + this.getID(), (p: Point) => this._handleDblClick());

      this._touchDispatcher = Dispatcher.Touch.getDispatcher(<SVGElement> component.content().node());
      this._touchDispatcher.onTouchStart("Interaction.DoubleClick" + this.getID(), (ids, idToPoint) =>
                                                                                     this._handleClickDown(idToPoint[ids[0]]));
      this._touchDispatcher.onTouchEnd("Interaction.DoubleClick" + this.getID(), (ids, idToPoint) =>
                                                                                     this._handleClickUp(idToPoint[ids[0]]));
    }

    private _handleClickDown(p: Point) {
      var translatedP = this._translateToComponentSpace(p);
      if (this._isInsideComponent(translatedP)) {
        if (!(this._clickState === ClickState.SingleClicked) || !DoubleClick.pointsEqual(translatedP, this._clickedPoint)) {
          this._clickState = ClickState.NotClicked;
        }
        this._clickedPoint = translatedP;
        this._clickedDown = true;
      }
    }

    private _handleClickUp(p: Point) {
      var translatedP = this._translateToComponentSpace(p);
      if (this._clickedDown && DoubleClick.pointsEqual(translatedP, this._clickedPoint)) {
        this._clickState = this._clickState === ClickState.NotClicked ? ClickState.SingleClicked : ClickState.DoubleClicked;
      } else {
        this._clickState = ClickState.NotClicked;
      }
      this._clickedDown = false;
    }

    private _handleDblClick() {
      if (this._clickState === ClickState.DoubleClicked) {
        if (this._doubleClickCallback) {
          this._doubleClickCallback(this._clickedPoint);
        }
        this._clickState = ClickState.NotClicked;
      }
    }

    private static pointsEqual(p1: Point, p2: Point) {
      return p1.x === p2.x && p1.y === p2.y;
    }

    /**
     * Gets the callback called when the Component is double-clicked.
     *
     * @return {(p: Point) => any} The current callback.
     */
    public onDoubleClick(): (p: Point) => any;
    /**
     * Sets the callback called when the Component is double-clicked.
     *
     * @param {(p: Point) => any} callback The callback to set.
     * @return {Interaction.DoubleClick} The calling Interaction.DoubleClick.
     */
    public onDoubleClick(callback: (p: Point) => any): Interaction.DoubleClick;
    public onDoubleClick(callback?: (p: Point) => any): any {
      if (callback === undefined) {
        return this._doubleClickCallback;
      }
      this._doubleClickCallback = callback;
      return this;
    }

  }
}
}<|MERGE_RESOLUTION|>--- conflicted
+++ resolved
@@ -1,18 +1,12 @@
 ///<reference path="../reference.ts" />
 
 module Plottable {
-<<<<<<< HEAD
 export module Interactions {
-=======
-export module Interaction {
-
   enum ClickState {NotClicked, SingleClicked, DoubleClicked};
-
->>>>>>> 98dc8c6b
   export class DoubleClick extends AbstractInteraction {
 
-    private _mouseDispatcher: Plottable.Dispatcher.Mouse;
-    private _touchDispatcher: Plottable.Dispatcher.Touch;
+    private _mouseDispatcher: Plottable.Dispatchers.Mouse;
+    private _touchDispatcher: Plottable.Dispatchers.Touch;
     private _doubleClickCallback: (p: Point) => any;
     private _clickState = ClickState.NotClicked;
     private _clickedDown = false;
@@ -21,15 +15,15 @@
     public _anchor(component: Components.AbstractComponent, hitBox: D3.Selection) {
       super._anchor(component, hitBox);
 
-      this._mouseDispatcher = Dispatcher.Mouse.getDispatcher(<SVGElement> component.content().node());
-      this._mouseDispatcher.onMouseDown("Interaction.DoubleClick" + this.getID(), (p: Point) => this._handleClickDown(p));
-      this._mouseDispatcher.onMouseUp("Interaction.DoubleClick" + this.getID(), (p: Point) => this._handleClickUp(p));
-      this._mouseDispatcher.onDblClick("Interaction.DoubleClick" + this.getID(), (p: Point) => this._handleDblClick());
+      this._mouseDispatcher = Dispatchers.Mouse.getDispatcher(<SVGElement> component.content().node());
+      this._mouseDispatcher.onMouseDown("Interactions.DoubleClick" + this.getID(), (p: Point) => this._handleClickDown(p));
+      this._mouseDispatcher.onMouseUp("Interactions.DoubleClick" + this.getID(), (p: Point) => this._handleClickUp(p));
+      this._mouseDispatcher.onDblClick("Interactions.DoubleClick" + this.getID(), (p: Point) => this._handleDblClick());
 
-      this._touchDispatcher = Dispatcher.Touch.getDispatcher(<SVGElement> component.content().node());
-      this._touchDispatcher.onTouchStart("Interaction.DoubleClick" + this.getID(), (ids, idToPoint) =>
+      this._touchDispatcher = Dispatchers.Touch.getDispatcher(<SVGElement> component.content().node());
+      this._touchDispatcher.onTouchStart("Interactions.DoubleClick" + this.getID(), (ids, idToPoint) =>
                                                                                      this._handleClickDown(idToPoint[ids[0]]));
-      this._touchDispatcher.onTouchEnd("Interaction.DoubleClick" + this.getID(), (ids, idToPoint) =>
+      this._touchDispatcher.onTouchEnd("Interactions.DoubleClick" + this.getID(), (ids, idToPoint) =>
                                                                                      this._handleClickUp(idToPoint[ids[0]]));
     }
 
@@ -79,7 +73,7 @@
      * @param {(p: Point) => any} callback The callback to set.
      * @return {Interaction.DoubleClick} The calling Interaction.DoubleClick.
      */
-    public onDoubleClick(callback: (p: Point) => any): Interaction.DoubleClick;
+    public onDoubleClick(callback: (p: Point) => any): Interactions.DoubleClick;
     public onDoubleClick(callback?: (p: Point) => any): any {
       if (callback === undefined) {
         return this._doubleClickCallback;
