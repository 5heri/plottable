///<reference path="../../reference.ts" />

module Plottable {
export module Interaction {
  export class XYDragBox extends DragBox {
    private isResizingX = false;
    private isResizingY = false;

    public _drag(){
      super._drag();
      this.setBox(this.origin[0], this.location[0], this.origin[1], this.location[1]);
    }
<<<<<<< HEAD

    public setBox(x0: number, x1: number, y0: number, y1: number) {
      if (this.dragBox == null) {return;}
      var attrs: any = {};
      var drawnX: boolean = true;
      var drawnY: boolean = true;
      if (!this.resizeEnabled || this.isResizingX || !this.isResizingY) {
        attrs.width = Math.abs(x0 - x1);
        attrs.x = Math.min(x0, x1);
        drawnX = attrs.width > 0;
      }
      if (!this.resizeEnabled || this.isResizingY || !this.isResizingX) {
        attrs.height = Math.abs(y0 - y1);
        attrs.y = Math.min(y0, y1);
        drawnY = attrs.height > 0;
      }
      this.dragBox.attr(attrs);
      this.boxIsDrawn = drawnX && drawnY;
      return this;
    }

    public _doDragend() {
      this.isResizingX = false;
      this.isResizingY = false;
      super._doDragend();
    }

    public _isResizeStart(): boolean {
      this.isResizingX = this._isResizeStartAttr(0, "x", "width");
      this.isResizingY = this._isResizeStartAttr(1, "y", "height");
      return this.isResizingX || this.isResizingY;
    }

    public _doDragstart() {
      super._doDragstart();
      if (this.ondragstart == null) {
        return;
      }
      this.ondragstart({x: this.origin[0], y: this.origin[1]});
    }

    public _getPixelArea(): any {
      var xMin: number, xMax: number, yMin: number, yMax: number;
      if (this.resizeEnabled) {
        xMin = parseInt(this.dragBox.attr("x"), 10);
        xMax = parseInt(this.dragBox.attr("width"), 10) + xMin;
        yMin = parseInt(this.dragBox.attr("y"), 10);
        yMax = parseInt(this.dragBox.attr("height"), 10) + yMin;
      } else {
        xMin = Math.min(this.origin[0], this.location[0]);
        xMax = Math.max(this.origin[0], this.location[0]);
        yMin = Math.min(this.origin[1], this.location[1]);
        yMax = Math.max(this.origin[1], this.location[1]);
      }
      return {xMin: xMin, xMax: xMax, yMin: yMin, yMax: yMax};
    }

    public _cursorStyle(x: number, y: number): string {
      var x1 = parseInt(this.dragBox.attr("x"), 10);
      var x2 = parseInt(this.dragBox.attr("width")) + x1;
      var y1 = parseInt(this.dragBox.attr("y"), 10);
      var y2 = parseInt(this.dragBox.attr("height")) + y1;
      var hovering = y1 - this.resizePadding <= y && y <= y2 + this.resizePadding && x1 - this.resizePadding <= x && x <= x2 + this.resizePadding;
      if (!hovering) {
        return "";
      }
      var left = this._isCloseEnough(x, x1);
      var top = this._isCloseEnough(y, y1);
      var right = this._isCloseEnough(x, x2);
      var bottom = this._isCloseEnough(y, y2);

      if (left && top || bottom && right) {
        return "nwse-resize";
      } else if (top && right || bottom && left) {
        return "nesw-resize";
      } else if (left || right) {
        return "ew-resize";
      } else if (top || bottom) {
        return "ns-resize";
      } else {
        return "";
      }
    }
=======
>>>>>>> 4e69cd33
  }
}
}<|MERGE_RESOLUTION|>--- conflicted
+++ resolved
@@ -10,7 +10,6 @@
       super._drag();
       this.setBox(this.origin[0], this.location[0], this.origin[1], this.location[1]);
     }
-<<<<<<< HEAD
 
     public setBox(x0: number, x1: number, y0: number, y1: number) {
       if (this.dragBox == null) {return;}
@@ -44,36 +43,13 @@
       return this.isResizingX || this.isResizingY;
     }
 
-    public _doDragstart() {
-      super._doDragstart();
-      if (this.ondragstart == null) {
-        return;
-      }
-      this.ondragstart({x: this.origin[0], y: this.origin[1]});
-    }
-
-    public _getPixelArea(): any {
-      var xMin: number, xMax: number, yMin: number, yMax: number;
-      if (this.resizeEnabled) {
-        xMin = parseInt(this.dragBox.attr("x"), 10);
-        xMax = parseInt(this.dragBox.attr("width"), 10) + xMin;
-        yMin = parseInt(this.dragBox.attr("y"), 10);
-        yMax = parseInt(this.dragBox.attr("height"), 10) + yMin;
-      } else {
-        xMin = Math.min(this.origin[0], this.location[0]);
-        xMax = Math.max(this.origin[0], this.location[0]);
-        yMin = Math.min(this.origin[1], this.location[1]);
-        yMax = Math.max(this.origin[1], this.location[1]);
-      }
-      return {xMin: xMin, xMax: xMax, yMin: yMin, yMax: yMax};
-    }
-
     public _cursorStyle(x: number, y: number): string {
       var x1 = parseInt(this.dragBox.attr("x"), 10);
-      var x2 = parseInt(this.dragBox.attr("width")) + x1;
+      var x2 = parseInt(this.dragBox.attr("width"), 10) + x1;
       var y1 = parseInt(this.dragBox.attr("y"), 10);
-      var y2 = parseInt(this.dragBox.attr("height")) + y1;
-      var hovering = y1 - this.resizePadding <= y && y <= y2 + this.resizePadding && x1 - this.resizePadding <= x && x <= x2 + this.resizePadding;
+      var y2 = parseInt(this.dragBox.attr("height"), 10) + y1;
+      var hovering = y1 - this.resizePadding <= y && y <= y2 + this.resizePadding &&
+        x1 - this.resizePadding <= x && x <= x2 + this.resizePadding;
       if (!hovering) {
         return "";
       }
@@ -94,8 +70,6 @@
         return "";
       }
     }
-=======
->>>>>>> 4e69cd33
   }
 }
 }