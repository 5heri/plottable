///<reference path="../../reference.ts" />

module Plottable {
export module Interaction {
  export class Drag extends Abstract.Interaction {
    private dragInitialized = false;
    private dragBehavior: D3.Behavior.Drag;
    public origin = [0,0];
    public location = [0,0];
    private  constrainX: (n: number) => number;
    private  constrainY: (n: number) => number;
    private ondragstart: (startLocation: Point) => void;
    private      ondrag: (startLocation: Point, endLocation: Point) => void;
    private   ondragend: (startLocation: Point, endLocation: Point) => void;

    /**
     * Creates a Drag. A Drag will signal its callbacks on mouse drag.
     *
     * @param {Component} componentToListenTo The component to listen for
     * interactions on.
     */
    constructor(componentToListenTo: Abstract.Component) {
      super(componentToListenTo);
      this.dragBehavior = d3.behavior.drag();
      this.dragBehavior.on("dragstart", () => this._dragstart());
      this.dragBehavior.on("drag",      () => this._drag     ());
      this.dragBehavior.on("dragend",   () => this._dragend  ());
    }

    /**
<<<<<<< HEAD
     * Adds a callback to be called when the Drag triggers.
     *
     * @param {(a: SelectionArea) => any} cb The function to be called. Takes
     * in a SelectionArea in pixels.
     * @returns {Drag} The calling Drag.
     */
    public callback(cb?: (a: SelectionArea) => any) {
      this.callbackToCall = cb;
      return this;
=======
     * Gets the callback that is called when dragging starts.
     *
     * @returns {(startLocation: Point) => void}
     */
    public dragstart(): (startLocation: Point) => void;
    /**
     * Sets the callback to be called when dragging starts.
     *
     * @param {(startLocation: Point) => any} cb The function to be called.
     * @returns {Drag}
     */
    public dragstart(cb: (startLocation: Point) => any): Drag;
    public dragstart(cb?: (startLocation: Point) => any): any {
      if (cb === undefined) {
        return this.ondragstart;
      } else {
        this.ondragstart = cb;
        return this;
      }
    }

    /**
     * Gets the callback that is called during dragging.
     *
     * @returns {(startLocation: Point, endLocation: Point) => void}
     */
    public drag(): (startLocation: Point, endLocation: Point) => void;
    /**
     * Adds a callback to be called during dragging.
     *
     * @param {(startLocation: Point, endLocation: Point) => any} cb The function to be called.
     * @returns {Drag}
     */
    public drag(cb: (startLocation: Point, endLocation: Point) => any): Drag;
    public drag(cb?: (startLocation: Point, endLocation: Point) => any): any {
      if (cb === undefined) {
        return this.ondrag;
      } else {
        this.ondrag = cb;
        return this;
      }
    }

    /**
     * Gets the callback that is called when dragging ends.
     *
     * @returns {(startLocation: Point, endLocation: Point) => void}
     */
    public dragend(): (startLocation: Point, endLocation: Point) => void;
    /**
     * Adds a callback to be called when the dragging ends.
     *
     * @param {(startLocation: Point, endLocation: Point) => any} cb The function to be called. Takes in a SelectionArea in pixels.
     * @returns {Drag} The calling Drag.
     */
    public dragend(cb: (startLocation: Point, endLocation: Point) => any): Drag;
    public dragend(cb?: (startLocation: Point, endLocation: Point) => any): any {
      if (cb === undefined) {
        return this.ondragend;
      } else {
        this.ondragend = cb;
        return this;
      }
>>>>>>> f4b8c765
    }

    public _dragstart(){
      var availableWidth  = this.componentToListenTo._availableWidth;
      var availableHeight = this.componentToListenTo._availableHeight;
      // the constraint functions ensure that the selection rectangle will not exceed the hit box
      var constraintFunction = (min: number, max: number) => (x: number) => Math.min(Math.max(x, min), max);
      this.constrainX = constraintFunction(0, availableWidth );
      this.constrainY = constraintFunction(0, availableHeight);
    }

    public _doDragstart() {
      if (this.ondragstart != null) {
        this.ondragstart({x: this.origin[0], y: this.origin[1]});
      }
    }

    public _drag(){
      if (!this.dragInitialized) {
        this.origin = [d3.event.x, d3.event.y];
        this.dragInitialized = true;
        this._doDragstart();
      }

      this.location = [this.constrainX(d3.event.x), this.constrainY(d3.event.y)];
      this._doDrag();
    }

    public _doDrag() {
      if (this.ondrag != null) {
        var startLocation = {x: this.origin[0], y: this.origin[1]};
        var endLocation = {x: this.location[0], y: this.location[1]};
        this.ondrag(startLocation, endLocation);
      }
    }

    public _dragend(){
      if (!this.dragInitialized) {
        return;
      }
      this.dragInitialized = false;
      this._doDragend();
    }

    public _doDragend() {
      if (this.ondragend != null) {
        var startLocation = {x: this.origin[0], y: this.origin[1]};
        var endLocation = {x: this.location[0], y: this.location[1]};
        this.ondragend(startLocation, endLocation);
      }
    }

    public _anchor(hitBox: D3.Selection) {
      super._anchor(hitBox);
      hitBox.call(this.dragBehavior);
      return this;
    }

    /**
     * Sets things up so that the xScale and yScale that are passed have their
     * domains automatically changed as you zoom.
     *
     * @param {Abstract.QuantitativeScale} xScale The scale along the x-axis.
     * @param {Abstract.QuantitativeScale} yScale The scale along the y-axis.
     * @returns {Drag} The calling Drag.
     */
    public setupZoomCallback(xScale?: Abstract.QuantitativeScale, yScale?: Abstract.QuantitativeScale) {
      var xDomainOriginal = xScale != null ? xScale.domain() : null;
      var yDomainOriginal = yScale != null ? yScale.domain() : null;
      var resetOnNextClick = false;
<<<<<<< HEAD
      function callback(pixelArea: _IPixelArea) {
        if (pixelArea == null) {
=======
      function callback(upperLeft: Point, lowerRight: Point) {
        if (upperLeft == null || lowerRight == null) {
>>>>>>> f4b8c765
          if (resetOnNextClick) {
            if (xScale != null) {
              xScale.domain(xDomainOriginal);
            }
            if (yScale != null) {
              yScale.domain(yDomainOriginal);
            }
          }
          resetOnNextClick = !resetOnNextClick;
          return;
        }
        resetOnNextClick = false;
        if (xScale != null) {
          xScale.domain([xScale.invert(upperLeft.x), xScale.invert(lowerRight.x)]);
        }
        if (yScale != null) {
          yScale.domain([yScale.invert(lowerRight.y), yScale.invert(upperLeft.y)]);
        }
        this.clearBox();
        return;
      }
      this.drag(callback);
      this.dragend(callback);
      return this;
    }
  }
}
}<|MERGE_RESOLUTION|>--- conflicted
+++ resolved
@@ -28,17 +28,6 @@
     }
 
     /**
-<<<<<<< HEAD
-     * Adds a callback to be called when the Drag triggers.
-     *
-     * @param {(a: SelectionArea) => any} cb The function to be called. Takes
-     * in a SelectionArea in pixels.
-     * @returns {Drag} The calling Drag.
-     */
-    public callback(cb?: (a: SelectionArea) => any) {
-      this.callbackToCall = cb;
-      return this;
-=======
      * Gets the callback that is called when dragging starts.
      *
      * @returns {(startLocation: Point) => void}
@@ -102,7 +91,6 @@
         this.ondragend = cb;
         return this;
       }
->>>>>>> f4b8c765
     }
 
     public _dragstart(){
@@ -173,13 +161,9 @@
       var xDomainOriginal = xScale != null ? xScale.domain() : null;
       var yDomainOriginal = yScale != null ? yScale.domain() : null;
       var resetOnNextClick = false;
-<<<<<<< HEAD
-      function callback(pixelArea: _IPixelArea) {
-        if (pixelArea == null) {
-=======
+
       function callback(upperLeft: Point, lowerRight: Point) {
         if (upperLeft == null || lowerRight == null) {
->>>>>>> f4b8c765
           if (resetOnNextClick) {
             if (xScale != null) {
               xScale.domain(xDomainOriginal);
