///<reference path="../reference.ts" />

module Plottable {
export module Component {
  export interface ToggleCallback {
      (datum: string, newState: boolean): any;
  }
  export interface HoverCallback {
      (datum?: string): any;
  }

  export class Legend extends AbstractComponent {
    /**
     * The css class applied to each legend row
     */
    public static SUBELEMENT_CLASS = "legend-row";
    private static _MARGIN = 5;

    private _colorScale: Scale.Color;
    private _nRowsDrawn: number;

    private _toggleCallback: ToggleCallback;
    private _hoverCallback: HoverCallback;

    private _datumCurrentlyFocusedOn: string;

    // this is the set of all legend domain strings that are currently toggled off
    private _isOff: D3.Set<string>;

    /**
     * Constructs a Legend.
     *
     * A legend consists of a series of legend rows, each with a color and label taken from the `colorScale`.
     * The rows will be displayed in the order of the `colorScale` domain.
     * This legend also allows interactions, through the functions `toggleCallback` and `hoverCallback`
     * Setting a callback will also put classes on the individual rows.
     *
     * @constructor
     * @param {ColorScale} colorScale
     */
    constructor(colorScale?: Scale.Color) {
      super();
      this.classed("legend", true);
      this.scale(colorScale);
      this.xAlign("RIGHT").yAlign("TOP");
      this.xOffset(5).yOffset(5);
      this._fixedWidthFlag = true;
      this._fixedHeightFlag = true;
    }

    public remove() {
      super.remove();
      if (this._colorScale != null) {
        this._colorScale.broadcaster.deregisterListener(this);
      }
    }

    /**
     * Gets the toggle callback from the Legend.
     *
     * This callback is associated with toggle events, which trigger when a legend row is clicked.
     * Internally, this will change the state of of the row from "toggled-on" to "toggled-off" and vice versa.
     * Setting a callback will also set a class to each individual legend row as "toggled-on" or "toggled-off".
     * Call with argument of null to remove the callback. This will also remove the above classes to legend rows.
     *
     * @returns {ToggleCallback} The current toggle callback.
     */
    public toggleCallback(): ToggleCallback;
    /**
     * Assigns a toggle callback to the Legend.
     *
     * This callback is associated with toggle events, which trigger when a legend row is clicked.
     * Internally, this will change the state of of the row from "toggled-on" to "toggled-off" and vice versa.
     * Setting a callback will also set a class to each individual legend row as "toggled-on" or "toggled-off".
     * Call with argument of null to remove the callback. This will also remove the above classes to legend rows.
     *
     * @param {ToggleCallback} callback The new callback function.
     * @returns {Legend} The calling Legend.
     */
    public toggleCallback(callback: ToggleCallback): Legend;
    public toggleCallback(callback?: ToggleCallback): any {
      if (callback !== undefined) {
        this._toggleCallback = callback;
        this._isOff = d3.set();
        this._updateListeners();
        this._updateClasses();
        return this;
      } else {
        return this._toggleCallback;
      }
    }

    /**
     * Gets the hover callback from the Legend.
     *
     * This callback is associated with hover events, which trigger when the mouse enters or leaves a legend row
     * Setting a callback will also set the class "hover" to all legend row,
     * as well as the class "focus" to the legend row being hovered over.
     * Call with argument of null to remove the callback. This will also remove the above classes to legend rows.
     *
     * @returns {HoverCallback} The new current hover callback.
     */
    public hoverCallback(): HoverCallback;
    /**
     * Assigns a hover callback to the Legend.
     *
     * This callback is associated with hover events, which trigger when the mouse enters or leaves a legend row
     * Setting a callback will also set the class "hover" to all legend row,
     * as well as the class "focus" to the legend row being hovered over.
     * Call with argument of null to remove the callback. This will also remove the above classes to legend rows.
     *
     * @param {HoverCallback} callback If provided, the new callback function.
     * @returns {Legend} The calling Legend.
     */
    public hoverCallback(callback: HoverCallback): Legend;
    public hoverCallback(callback?: HoverCallback): any {
      if (callback !== undefined) {
        this._hoverCallback = callback;
        this._datumCurrentlyFocusedOn = undefined;
        this._updateListeners();
        this._updateClasses();
        return this;
      } else {
        return this._hoverCallback;
      }
    }

    /**
     * Gets the current color scale from the Legend.
     *
     * @returns {ColorScale} The current color scale.
     */
    public scale(): Scale.Color;
    /**
     * Assigns a new color scale to the Legend.
     *
     * @param {Scale.Color} scale If provided, the new scale.
     * @returns {Legend} The calling Legend.
     */
    public scale(scale: Scale.Color): Legend;
    public scale(scale?: Scale.Color): any {
      if (scale != null) {
        if (this._colorScale != null) {
          this._colorScale.broadcaster.deregisterListener(this);
        }
        this._colorScale = scale;
        this._colorScale.broadcaster.registerListener(this, () => this._updateDomain());
        this._updateDomain();
        return this;
      } else {
        return this._colorScale;
      }
    }

    private _updateDomain() {
      if (this._toggleCallback != null) {
        this._isOff = _Util.Methods.intersection(this._isOff, d3.set(this.scale().domain()));
      }
      if (this._hoverCallback != null) {
        this._datumCurrentlyFocusedOn = this.scale().domain().indexOf(this._datumCurrentlyFocusedOn) >= 0 ?
          this._datumCurrentlyFocusedOn : undefined;
      }
      this._invalidateLayout();
    }

    public _computeLayout(xOrigin?: number, yOrigin?: number, availableWidth?: number, availableHeight?: number) {
      super._computeLayout(xOrigin, yOrigin, availableWidth, availableHeight);
      var textHeight = this._measureTextHeight();
      var totalNumRows = this._colorScale.domain().length;
      this._nRowsDrawn = Math.min(totalNumRows, Math.floor(this.height() / textHeight));
    }

    public _requestedSpace(offeredWidth: number, offeredHeight: number): _SpaceRequest {
      var textHeight = this._measureTextHeight();
      var totalNumRows = this._colorScale.domain().length;
      var rowsICanFit = Math.min(totalNumRows, Math.floor( (offeredHeight - 2 * Legend._MARGIN) / textHeight));
      var fakeLegendEl = this._content.append("g").classed(Legend.SUBELEMENT_CLASS, true);
      var measure = _Util.Text.getTextMeasurer(fakeLegendEl.append("text"));
      var maxWidth = _Util.Methods.max<string, number>(this._colorScale.domain(), (d: string) => measure(d).width, 0);
      fakeLegendEl.remove();
      maxWidth = maxWidth === undefined ? 0 : maxWidth;
      var desiredWidth  = rowsICanFit === 0 ? 0 : maxWidth + textHeight + 2 * Legend._MARGIN;
      var desiredHeight = rowsICanFit === 0 ? 0 : totalNumRows * textHeight + 2 * Legend._MARGIN;
      return {
        width : desiredWidth,
        height: desiredHeight,
        wantsWidth: offeredWidth < desiredWidth,
        wantsHeight: offeredHeight < desiredHeight
      };
    }

    private _measureTextHeight(): number {
      // note: can't be called before anchoring atm
      var fakeLegendEl = this._content.append("g").classed(Legend.SUBELEMENT_CLASS, true);
      var textHeight = _Util.Text.getTextMeasurer(fakeLegendEl.append("text"))(_Util.Text.HEIGHT_TEXT).height;
      // HACKHACK
      if (textHeight === 0) {
        textHeight = 1;
      }
      fakeLegendEl.remove();
      return textHeight;
    }

    public _doRender() {
      super._doRender();
      var domain = this._colorScale.domain().slice(0, this._nRowsDrawn);
      var textHeight = this._measureTextHeight();
      var availableWidth  = this.width()  - textHeight - Legend._MARGIN;
      var r = textHeight * 0.3;
      var legend: D3.UpdateSelection = this._content.selectAll("." + Legend.SUBELEMENT_CLASS).data(domain, (d) => d);
      var legendEnter = legend.enter()
          .append("g").classed(Legend.SUBELEMENT_CLASS, true);

      legendEnter.each(function(d: String) {
        d3.select(this).classed(d.replace(" ", "-"), true);
      });

      legendEnter.append("circle");
      legendEnter.append("g").classed("text-container", true);

      legend.exit().remove();

      legend.selectAll("circle")
        .attr("cx", textHeight / 2)
        .attr("cy", textHeight / 2)
        .attr("r",  r)
<<<<<<< HEAD
        .attr("fill", (d: string) => this.colorScale.scale(d));
=======
        .attr("fill", this._colorScale._d3Scale);
>>>>>>> 9fada5e2
      legend.selectAll("g.text-container")
        .text("")
        .attr("transform", "translate(" + textHeight + ", 0)")
        .each(function(d: string) {
          var d3this = d3.select(this);
          var measure = _Util.Text.getTextMeasurer(d3this.append("text"));
          var writeLine = _Util.Text.getTruncatedText(d, availableWidth, measure);
          var writeLineMeasure = measure(writeLine);
          _Util.Text.writeLineHorizontally(writeLine, d3this, writeLineMeasure.width, writeLineMeasure.height);
        });

      legend.attr("transform", (d: string) => {
        return "translate(" + Legend._MARGIN + "," + (domain.indexOf(d) * textHeight + Legend._MARGIN) + ")";
      });

      this._updateClasses();
      this._updateListeners();
    }

    private _updateListeners() {
      if (!this._isSetup) {
        return;
      }
      var dataSelection = this._content.selectAll("." + Legend.SUBELEMENT_CLASS);
      if (this._hoverCallback != null) {
        // tag the element that is being hovered over with the class "focus"
        // this callback will trigger with the specific element being hovered over.
        var hoverRow = (mouseover: boolean) => (datum: string) => {
          this._datumCurrentlyFocusedOn = mouseover ? datum : undefined;
          this._hoverCallback(this._datumCurrentlyFocusedOn);
          this._updateClasses();
        };
        dataSelection.on("mouseover", hoverRow(true));
        dataSelection.on("mouseout", hoverRow(false));
      } else {
        // remove all mouseover/mouseout listeners
        dataSelection.on("mouseover", null);
        dataSelection.on("mouseout", null);
      }

      if (this._toggleCallback != null) {
        dataSelection.on("click", (datum: string) => {
          var turningOn = this._isOff.has(datum);
          if (turningOn) {
            this._isOff.remove(datum);
          } else {
            this._isOff.add(datum);
          }
          this._toggleCallback(datum, turningOn);
          this._updateClasses();
        });
      } else {
        // remove all click listeners
        dataSelection.on("click", null);
      }
    }

    private _updateClasses() {
      if (!this._isSetup) {
        return;
      }
      var dataSelection = this._content.selectAll("." + Legend.SUBELEMENT_CLASS);
      if (this._hoverCallback != null) {
        dataSelection.classed("focus", (d: string) => this._datumCurrentlyFocusedOn === d);
        dataSelection.classed("hover", this._datumCurrentlyFocusedOn !== undefined);
      } else {
        dataSelection.classed("hover", false);
        dataSelection.classed("focus", false);
      }
      if (this._toggleCallback != null) {
        dataSelection.classed("toggled-on", (d: string) => !this._isOff.has(d));
        dataSelection.classed("toggled-off", (d: string) => this._isOff.has(d));
      } else {
        dataSelection.classed("toggled-on", false);
        dataSelection.classed("toggled-off", false);
      }
    }
  }
}
}<|MERGE_RESOLUTION|>--- conflicted
+++ resolved
@@ -224,11 +224,7 @@
         .attr("cx", textHeight / 2)
         .attr("cy", textHeight / 2)
         .attr("r",  r)
-<<<<<<< HEAD
-        .attr("fill", (d: string) => this.colorScale.scale(d));
-=======
-        .attr("fill", this._colorScale._d3Scale);
->>>>>>> 9fada5e2
+        .attr("fill", (d: string) => this._colorScale.scale(d));
       legend.selectAll("g.text-container")
         .text("")
         .attr("transform", "translate(" + textHeight + ", 0)")
