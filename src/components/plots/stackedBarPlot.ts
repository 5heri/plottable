--- conflicted
+++ resolved
@@ -42,16 +42,6 @@
       var valueAttr = this._isVertical ? "y" : "x";
       var keyAttr = this._isVertical ? "x" : "y";
       var primaryScale: Scale.AbstractScale<any,number> = this._isVertical ? this._yScale : this._xScale;
-<<<<<<< HEAD
-      var primaryAccessor = this._projections[primaryAttr].accessor;
-      var getStart = (d: any, i: number, u: any, m: PlotMetadata) =>
-        primaryScale.scale(d["_PLOTTABLE_PROTECTED_FIELD_STACK_OFFSET"]);
-      var getEnd = (d: any, i: number, u: any, m: PlotMetadata) =>
-        primaryScale.scale(+primaryAccessor(d, i, u, m) + d["_PLOTTABLE_PROTECTED_FIELD_STACK_OFFSET"]);
-
-      var heightF = (d: any, i: number, u: any, m: PlotMetadata) => Math.abs(getEnd(d, i, u, m) - getStart(d, i, u, m));
-      var attrFunction = (d: any, i: number, u: any, m: PlotMetadata) =>
-=======
       var primaryAccessor = this._projections[valueAttr].accessor;
       var keyAccessor = this._projections[keyAttr].accessor;
       var getStart = (d: any, i: number, u: any, m: StackedPlotMetadata) =>
@@ -60,12 +50,9 @@
         primaryScale.scale(+primaryAccessor(d, i, u, m) + m.offsets.get(keyAccessor(d, i, u, m)));
 
       var heightF = (d: any, i: number, u: any, m: StackedPlotMetadata) => Math.abs(getEnd(d, i, u, m) - getStart(d, i, u, m));
-      var widthF = attrToProjector["width"];
-      attrToProjector["height"] = this._isVertical ? heightF : widthF;
-      attrToProjector["width"] = this._isVertical ? widthF : heightF;
 
       var attrFunction = (d: any, i: number, u: any, m: StackedPlotMetadata) =>
->>>>>>> 0eeca91f
+
         +primaryAccessor(d, i, u, m) < 0 ? getStart(d, i, u, m) : getEnd(d, i, u, m);
       attrToProjector[valueAttr] = (d: any, i: number, u: any, m: StackedPlotMetadata) =>
         this._isVertical ? attrFunction(d, i, u, m) : attrFunction(d, i, u, m) - heightF(d, i, u, m);
