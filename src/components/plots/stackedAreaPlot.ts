///<reference path="../../reference.ts" />

module Plottable {
export module Plots {
  export class StackedArea<X> extends Area<X> {
    private _stackOffsets: Utils.Map<Dataset, D3.Map<number>>;
    private _stackedExtent: number[];

    private _baseline: D3.Selection;
    private _baselineValue = 0;

    /**
     * Constructs a StackedArea plot.
     *
     * @constructor
     * @param {QuantitativeScale} xScale The x scale to use.
     * @param {QuantitativeScale} yScale The y scale to use.
     */
<<<<<<< HEAD
    constructor() {
      super();
      this.classed("area-plot", true);
=======
    constructor(xScale: QuantitativeScale<X>, yScale: QuantitativeScale<number>) {
      super(xScale, yScale);
      this.classed("stacked-area-plot", true);
>>>>>>> d5bb4f28
      this.attr("fill-opacity", 1);
      this._stackOffsets = new Utils.Map<Dataset, D3.Map<number>>();
      this._stackedExtent = [];
    }

    protected _getDrawer(key: string) {
      return new Plottable.Drawers.Area(key).drawLine(false);
    }

    protected _getAnimator(key: string): Animators.Plot {
      return new Animators.Null();
    }

    protected _setup() {
      super._setup();
      this._baseline = this._renderArea.append("line").classed("baseline", true);
    }

    public x(): Plots.AccessorScaleBinding<X, number>;
    public x(x: number | Accessor<number>): StackedArea<X>;
    public x(x: X | Accessor<X>, xScale: QuantitativeScale<X>): StackedArea<X>;
    public x(x?: number | Accessor<number> | X | Accessor<X>, xScale?: QuantitativeScale<X>): any {
      if (x == null) {
        return super.x();
      }
      if (xScale == null) {
        super.x(<number | Accessor<number>> x);
      } else {
        super.x(<X | Accessor<X>> x, xScale);
      }

      this._updateStackExtentsAndOffsets();

      return this;
    }

    public y(): Plots.AccessorScaleBinding<number, number>;
    public y(y: number | Accessor<number>): StackedArea<X>;
    public y(y: number | Accessor<number>, yScale: QuantitativeScale<number>): StackedArea<X>;
    public y(y?: number | Accessor<number>, yScale?: QuantitativeScale<number>): any {
      if (y == null) {
        return super.y();
      }
      if (yScale == null) {
        super.y(<number | Accessor<number>> y);
      } else {
        super.y(<number | Accessor<number>> y, yScale);
      }

      this._updateStackExtentsAndOffsets();

      return this;
    }

    protected _additionalPaint() {
      var scaledBaseline = this.y().scale.scale(this._baselineValue);
      var baselineAttr: any = {
        "x1": 0,
        "y1": scaledBaseline,
        "x2": this.width(),
        "y2": scaledBaseline
      };

      this._getAnimator("baseline").animate(this._baseline, baselineAttr);
    }

    protected _updateYScale() {
      var yBinding = this.y();
      var scale = <QuantitativeScale<any>> (yBinding && yBinding.scale);
      if (scale == null) {
        return;
      }
      scale.addPaddingException(this, 0);
      scale.addIncludedValue(this, 0);
    }

    protected _onDatasetUpdate() {
      this._updateStackExtentsAndOffsets();

      super._onDatasetUpdate();
      return this;
    }

    protected _generateAttrToProjector() {
      var attrToProjector = super._generateAttrToProjector();

      var yAccessor = this.y().accessor;
      var xAccessor = this.x().accessor;
      attrToProjector["y"] = (d: any, i: number, dataset: Dataset) =>
        this.y().scale.scale(+yAccessor(d, i, dataset) + this._stackOffsets.get(dataset).get(xAccessor(d, i, dataset)));
      attrToProjector["y0"] = (d: any, i: number, dataset: Dataset) =>
        this.y().scale.scale(this._stackOffsets.get(dataset).get(xAccessor(d, i, dataset)));

      return attrToProjector;
    }

    protected _wholeDatumAttributes() {
      return ["x", "y", "defined"];
    }

    protected _updateExtentsForProperty(property: string) {
      super._updateExtentsForProperty(property);
      if ((property === "x" || property === "y") && this._projectorsReady()) {
        this._updateStackExtentsAndOffsets();
      }
    }

    protected _extentsForProperty(attr: string) {
      var primaryAttr = "y";
      if (attr === primaryAttr) {
        return [this._stackedExtent];
      } else {
        return super._extentsForProperty(attr);
      }
    }

    private _updateStackExtentsAndOffsets() {
      if (!this._projectorsReady()) {
        return;
      }

      var datasets = this.datasets();
      var keyAccessor = this.x().accessor;
      var valueAccessor = this.y().accessor;
      var filter = this._filterForProperty("y");

      this._checkSameDomain(datasets, keyAccessor);
      this._stackOffsets = Utils.Stacked.computeStackOffsets(datasets, keyAccessor, valueAccessor);
      this._stackedExtent = Utils.Stacked.computeStackExtent(datasets, keyAccessor, valueAccessor, this._stackOffsets, filter);
    }

    private _checkSameDomain(datasets: Dataset[], keyAccessor: Accessor<any>) {
      var keySets = datasets.map((dataset) => {
        return d3.set(dataset.data().map((datum, i) => keyAccessor(datum, i, dataset).toString())).values();
      });
      var domainKeys = Utils.Stacked.domainKeys(datasets, keyAccessor);

      if (keySets.some((keySet) => keySet.length !== domainKeys.length)) {
        Utils.Methods.warn("the domains across the datasets are not the same. Plot may produce unintended behavior.");
      }
    }

  }
}
}<|MERGE_RESOLUTION|>--- conflicted
+++ resolved
@@ -16,15 +16,9 @@
      * @param {QuantitativeScale} xScale The x scale to use.
      * @param {QuantitativeScale} yScale The y scale to use.
      */
-<<<<<<< HEAD
     constructor() {
       super();
-      this.classed("area-plot", true);
-=======
-    constructor(xScale: QuantitativeScale<X>, yScale: QuantitativeScale<number>) {
-      super(xScale, yScale);
       this.classed("stacked-area-plot", true);
->>>>>>> d5bb4f28
       this.attr("fill-opacity", 1);
       this._stackOffsets = new Utils.Map<Dataset, D3.Map<number>>();
       this._stackedExtent = [];
