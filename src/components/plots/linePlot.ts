///<reference path="../../reference.ts" />

module Plottable {
export module Plot {
  export class Line<X> extends AbstractXYPlot<X,number> implements Interaction.Hoverable {
    private _hoverDetectionRadius = 15;
    private _hoverTarget: D3.Selection;
    private _defaultStrokeColor: string;

    public _yScale: Scale.AbstractQuantitative<number>;

    /**
     * Constructs a LinePlot.
     *
     * @constructor
     * @param {QuantitativeScale} xScale The x scale to use.
     * @param {QuantitativeScale} yScale The y scale to use.
     */
    constructor(xScale: Scale.AbstractQuantitative<X>, yScale: Scale.AbstractQuantitative<number>) {
      super(xScale, yScale);
      this.classed("line-plot", true);
      this.animator("reset", new Animator.Null());
      this.animator("main", new Animator.Base()
                                         .duration(600)
                                         .easing("exp-in-out"));

      this._defaultStrokeColor = new Scale.Color().range()[0];
    }

<<<<<<< HEAD
    protected setup() {
      super.setup();
      this.hoverTarget = this._foregroundContainer.append("circle")
=======
    public _setup() {
      super._setup();
      this._hoverTarget = this._foregroundContainer.append("circle")
>>>>>>> 4e491052
                                          .classed("hover-target", true)
                                          .style("visibility", "hidden");
    }

    public _rejectNullsAndNaNs(d: any, i: number, userMetdata: any, plotMetadata: any, accessor: _Accessor) {
      var value = accessor(d, i, userMetdata, plotMetadata);
      return value != null && value === value;
    }

     public _getDrawer(key: string) {
      return new Plottable._Drawer.Line(key);
    }

    public _getResetYFunction() {
      // gets the y-value generator for the animation start point
      var yDomain = this._yScale.domain();
      var domainMax = Math.max(yDomain[0], yDomain[1]);
      var domainMin = Math.min(yDomain[0], yDomain[1]);
      // start from zero, or the closest domain value to zero
      // avoids lines zooming on from offscreen.
      var startValue = (domainMax < 0 && domainMax) || (domainMin > 0 && domainMin) || 0;
      var scaledStartValue = this._yScale.scale(startValue);
      return (d: any, i: number, u: any, m: PlotMetadata) => scaledStartValue;
    }

    public _generateDrawSteps(): _Drawer.DrawStep[] {
      var drawSteps: _Drawer.DrawStep[] = [];
      if (this._dataChanged && this._animate) {
        var attrToProjector = this._generateAttrToProjector();
        attrToProjector["y"] = this._getResetYFunction();
        drawSteps.push({attrToProjector: attrToProjector, animator: this._getAnimator("reset")});
      }

      drawSteps.push({attrToProjector: this._generateAttrToProjector(), animator: this._getAnimator("main")});

      return drawSteps;
    }

    public _generateAttrToProjector() {
      var attrToProjector = super._generateAttrToProjector();
      var wholeDatumAttributes = this._wholeDatumAttributes();
      var isSingleDatumAttr = (attr: string) => wholeDatumAttributes.indexOf(attr) === -1;
      var singleDatumAttributes = d3.keys(attrToProjector).filter(isSingleDatumAttr);
      singleDatumAttributes.forEach((attribute: string) => {
        var projector = attrToProjector[attribute];
        attrToProjector[attribute] = (data: any[], i: number, u: any, m: any) =>
          data.length > 0 ? projector(data[0], i, u, m) : null;
      });

      var xFunction       = attrToProjector["x"];
      var yFunction       = attrToProjector["y"];

      attrToProjector["defined"] = (d: any, i: number, u: any, m: any) =>
          this._rejectNullsAndNaNs(d, i, u, m, xFunction) && this._rejectNullsAndNaNs(d, i, u, m, yFunction);
      attrToProjector["stroke"] = attrToProjector["stroke"] || d3.functor(this._defaultStrokeColor);
      attrToProjector["stroke-width"] = attrToProjector["stroke-width"] || d3.functor("2px");

      return attrToProjector;
    }

    public _wholeDatumAttributes() {
      return ["x", "y"];
    }

    // HACKHACK User and plot metadata should be applied here - #1306.
    public _getClosestWithinRange(p: Point, range: number) {
      var attrToProjector = this._generateAttrToProjector();
      var xProjector = attrToProjector["x"];
      var yProjector = attrToProjector["y"];

      var getDistSq = (d: any, i: number) => {
        var dx = +xProjector(d, i, null, null) - p.x;
        var dy = +yProjector(d, i, null, null) - p.y;
        return (dx * dx + dy * dy);
      };

      var closestOverall: any;
      var closestPoint: Point;
      var closestDistSq = range * range;

      this.datasets().forEach((dataset) => {
        dataset.data().forEach((d: any, i: number) => {
          var distSq = getDistSq(d, i);
          if (distSq < closestDistSq) {
            closestOverall = d;
            closestPoint = {
              x: xProjector(d, i, null, null),
              y: yProjector(d, i, null, null)
            };
            closestDistSq = distSq;
          }
        });
      });

      return {
        closestValue: closestOverall,
        closestPoint: closestPoint
      };
    }

    //===== Hover logic =====
    public _hoverOverComponent(p: Point) {
      // no-op
    }

    public _hoverOutComponent(p: Point) {
      // no-op
    }

    public _doHover(p: Point): Interaction.HoverData {
      var closestInfo = this._getClosestWithinRange(p, this._hoverDetectionRadius);
      var closestValue = closestInfo.closestValue;
      if (closestValue === undefined) {
        return {
          data: null,
          pixelPositions: null,
          selection: null
        };
      }

      var closestPoint = closestInfo.closestPoint;
      this._hoverTarget.attr({
        "cx": closestInfo.closestPoint.x,
        "cy": closestInfo.closestPoint.y
      });

      return {
        data: [closestValue],
        pixelPositions: [closestPoint],
        selection: this._hoverTarget
      };
    }
    //===== /Hover logic =====
  }
}
}<|MERGE_RESOLUTION|>--- conflicted
+++ resolved
@@ -27,15 +27,9 @@
       this._defaultStrokeColor = new Scale.Color().range()[0];
     }
 
-<<<<<<< HEAD
     protected setup() {
       super.setup();
-      this.hoverTarget = this._foregroundContainer.append("circle")
-=======
-    public _setup() {
-      super._setup();
       this._hoverTarget = this._foregroundContainer.append("circle")
->>>>>>> 4e491052
                                           .classed("hover-target", true)
                                           .style("visibility", "hidden");
     }
