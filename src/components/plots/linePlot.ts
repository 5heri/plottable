--- conflicted
+++ resolved
@@ -1,13 +1,8 @@
 ///<reference path="../../reference.ts" />
 
 module Plottable {
-<<<<<<< HEAD
 export module Plots {
-  export class Line<X> extends AbstractXYPlot<X, number> implements Interaction.Hoverable {
-=======
-export module Plot {
   export class Line<X> extends AbstractXYPlot<X, number> implements Interactions.Hoverable {
->>>>>>> 08fb4697
     private _hoverDetectionRadius = 15;
     private _hoverTarget: D3.Selection;
     private _defaultStrokeColor: string;
