///<reference path="../../reference.ts" />

module Plottable {
export module Plots {
  export class Grid<X, Y> extends Rectangle<any, any> {

    /**
     * Constructs a GridPlot.
     *
     * A GridPlot is used to shade a grid of data. Each datum is a cell on the
     * grid, and the datum can control what color it is.
     *
     * @constructor
     * @param {Scale.Scale} xScale The x scale to use.
     * @param {Scale.Scale} yScale The y scale to use.
     * @param {Scale.Color|Scale.InterpolatedColor} colorScale The color scale
     * to use for each grid cell.
     */
    constructor(xScale: Scale<X, any>, yScale: Scale<Y, any>) {
      super(xScale, yScale);
      this.classed("grid-plot", true);

      // The x and y scales should render in bands with no padding for category scales
      if (xScale instanceof Scales.Category) {
        (<Scales.Category> <any> xScale).innerPadding(0).outerPadding(0);
      }
      if (yScale instanceof Scales.Category) {
        (<Scales.Category> <any> yScale).innerPadding(0).outerPadding(0);
      }

      this.animator("cells", new Animators.Null());
    }

    public addDataset(dataset: Dataset) {
      if (this._datasetKeysInOrder.length === 1) {
        Utils.Methods.warn("Only one dataset is supported in Grid plots");
        return this;
      }
      super.addDataset(dataset);
      return this;
    }

    protected _getDrawer(key: string) {
      return new Drawers.Rect(key, true);
    }

    protected _generateDrawSteps(): Drawers.DrawStep[] {
      return [{attrToProjector: this._generateAttrToProjector(), animator: this._getAnimator("cells")}];
    }

    public x(x?: number | Accessor<number> | X | Accessor<X>, scale?: Scale<X, number>): any {
      if (x == null) {
        return super.x();
      }
      if (scale == null) {
        super.x(<number | Accessor<number>> x);
      } else {
        super.x(<X | Accessor<X>> x, scale);
        if (scale instanceof Scales.Category) {
<<<<<<< HEAD
          var catScale = (<Scales.Category> <any> scale);
          this.x1((d, i, dataset, m) => scale.scale(this.x().accessor(d, i, dataset, m)) - catScale.rangeBand() / 2);
          this.x2((d, i, dataset, m) => scale.scale(this.x().accessor(d, i, dataset, m)) + catScale.rangeBand() / 2);
=======
          var xCatScale = (<Scales.Category> <any> scale);
          this.x1((d, i, dataset) => scale.scale(this.x().accessor(d, i, dataset)) - xCatScale.rangeBand() / 2);
          this.x2((d, i, dataset) => scale.scale(this.x().accessor(d, i, dataset)) + xCatScale.rangeBand() / 2);
>>>>>>> e31ceb1c
        } else if (scale instanceof QuantitativeScale) {
          this.x1((d, i, dataset) => scale.scale(this.x().accessor(d, i, dataset)));
        }
      }
      return this;
    }

    public y(y?: number | Accessor<number> | Y | Accessor<Y>, scale?: Scale<Y, number>): any {
      if (y == null) {
        return super.y();
      }
      if (scale == null) {
        super.y(<number | Accessor<number>> y);
      } else {
        super.y(<Y | Accessor<Y>> y, scale);
        if (scale instanceof Scales.Category) {
<<<<<<< HEAD
          var catScale = (<Scales.Category> <any> scale);
          this.y1((d, i, dataset, m) => scale.scale(this.y().accessor(d, i, dataset, m)) - catScale.rangeBand() / 2);
          this.y2((d, i, dataset, m) => scale.scale(this.y().accessor(d, i, dataset, m)) + catScale.rangeBand() / 2);
=======
          var yCatScale = (<Scales.Category> <any> scale);
          this.y1((d, i, dataset) => scale.scale(this.y().accessor(d, i, dataset)) - yCatScale.rangeBand() / 2);
          this.y2((d, i, dataset) => scale.scale(this.y().accessor(d, i, dataset)) + yCatScale.rangeBand() / 2);
>>>>>>> e31ceb1c
        } else if (scale instanceof QuantitativeScale) {
          this.y1((d, i, dataset) => scale.scale(this.y().accessor(d, i, dataset)));
        }
      }
      return this;
    }
  }
}
}<|MERGE_RESOLUTION|>--- conflicted
+++ resolved
@@ -57,15 +57,9 @@
       } else {
         super.x(<X | Accessor<X>> x, scale);
         if (scale instanceof Scales.Category) {
-<<<<<<< HEAD
           var catScale = (<Scales.Category> <any> scale);
-          this.x1((d, i, dataset, m) => scale.scale(this.x().accessor(d, i, dataset, m)) - catScale.rangeBand() / 2);
-          this.x2((d, i, dataset, m) => scale.scale(this.x().accessor(d, i, dataset, m)) + catScale.rangeBand() / 2);
-=======
-          var xCatScale = (<Scales.Category> <any> scale);
-          this.x1((d, i, dataset) => scale.scale(this.x().accessor(d, i, dataset)) - xCatScale.rangeBand() / 2);
-          this.x2((d, i, dataset) => scale.scale(this.x().accessor(d, i, dataset)) + xCatScale.rangeBand() / 2);
->>>>>>> e31ceb1c
+          this.x1((d, i, dataset) => scale.scale(this.x().accessor(d, i, dataset)) - catScale.rangeBand() / 2);
+          this.x2((d, i, dataset) => scale.scale(this.x().accessor(d, i, dataset)) + catScale.rangeBand() / 2);
         } else if (scale instanceof QuantitativeScale) {
           this.x1((d, i, dataset) => scale.scale(this.x().accessor(d, i, dataset)));
         }
@@ -82,15 +76,9 @@
       } else {
         super.y(<Y | Accessor<Y>> y, scale);
         if (scale instanceof Scales.Category) {
-<<<<<<< HEAD
           var catScale = (<Scales.Category> <any> scale);
-          this.y1((d, i, dataset, m) => scale.scale(this.y().accessor(d, i, dataset, m)) - catScale.rangeBand() / 2);
-          this.y2((d, i, dataset, m) => scale.scale(this.y().accessor(d, i, dataset, m)) + catScale.rangeBand() / 2);
-=======
-          var yCatScale = (<Scales.Category> <any> scale);
-          this.y1((d, i, dataset) => scale.scale(this.y().accessor(d, i, dataset)) - yCatScale.rangeBand() / 2);
-          this.y2((d, i, dataset) => scale.scale(this.y().accessor(d, i, dataset)) + yCatScale.rangeBand() / 2);
->>>>>>> e31ceb1c
+          this.y1((d, i, dataset) => scale.scale(this.y().accessor(d, i, dataset)) - catScale.rangeBand() / 2);
+          this.y2((d, i, dataset) => scale.scale(this.y().accessor(d, i, dataset)) + catScale.rangeBand() / 2);
         } else if (scale instanceof QuantitativeScale) {
           this.y1((d, i, dataset) => scale.scale(this.y().accessor(d, i, dataset)));
         }
