///<reference path="../../reference.ts" />

module Plottable {
export module Plot {
  export class ClusteredBar<X,Y> extends AbstractBarPlot<X,Y> {
    private innerScale: Scale.Ordinal;

    /**
     * Creates a ClusteredBarPlot.
     *
     * A ClusteredBarPlot is a plot that plots several bar plots next to each
     * other. For example, when plotting life expectancy across each country,
     * you would want each country to have a "male" and "female" bar.
     *
     * @constructor
     * @param {Scale} xScale The x scale to use.
     * @param {Scale} yScale The y scale to use.
     */
    constructor(xScale: Scale.AbstractScale<X, number>, yScale: Scale.AbstractScale<Y, number>, isVertical = true) {
      this._isVertical = isVertical; // Has to be set before super()
      super(xScale, yScale);
      this.innerScale = new Scale.Ordinal();
    }

    public _generateAttrToProjector() {
      var attrToProjector = super._generateAttrToProjector();
      // the width is constant, so set the inner scale range to that
      var widthF = attrToProjector["width"];
      this.innerScale.range([0, widthF(null, 0)]);

      var innerWidthF = (d: any, i: number) => this.innerScale.rangeBand();
      var heightF = attrToProjector["height"];
      attrToProjector["width"] = this._isVertical ? innerWidthF : heightF;
      attrToProjector["height"] = this._isVertical ? heightF : innerWidthF;

      var positionF = (d: any) => d._PLOTTABLE_PROTECTED_FIELD_POSITION;
      attrToProjector["x"] = this._isVertical ? positionF : attrToProjector["x"];
      attrToProjector["y"] = this._isVertical ? attrToProjector["y"] : positionF;

      return attrToProjector;
    }

    public _getDataToDraw() {
      var accessor = this._isVertical ? this._projectors["x"].accessor : this._projectors["y"].accessor;
      this.innerScale.domain(this._datasetKeysInOrder);
      var clusters: D3.Map<any[]> = d3.map();
      this._datasetKeysInOrder.forEach((key: string) => {
        var data = this._key2DatasetDrawerKey.get(key).dataset.data();

        clusters.set(key, data.map((d, i) => {
          var val = accessor(d, i);
          var primaryScale: Scale.AbstractScale<any,number> = this._isVertical ? this._xScale : this._yScale;
          d["_PLOTTABLE_PROTECTED_FIELD_POSITION"] = primaryScale.scale(val) + this.innerScale.scale(key);
          return d;
        }));
      });
      return clusters;
    }
<<<<<<< HEAD

    public _paint() {
      var attrHash = this._generateAttrToProjector();
      var accessor = this._isVertical ? this._projectors["x"].accessor : this._projectors["y"].accessor;
      var clusteredData = this.cluster(accessor);
      this._getDrawersInOrder().forEach((d) => d.draw(clusteredData[d.key], attrHash));

      var primaryScale: Scale.AbstractScale<any,number> = this._isVertical ? this._yScale : this._xScale;
      var scaledBaseline = primaryScale.scale(this._baselineValue);

      var baselineAttr: any = {
        "x1": this._isVertical ? 0 : scaledBaseline,
        "y1": this._isVertical ? scaledBaseline : 0,
        "x2": this._isVertical ? this.width() : scaledBaseline,
        "y2": this._isVertical ? scaledBaseline : this.height()
      };

      this._applyAnimatedAttributes(this._baseline, "baseline", baselineAttr);

    }

=======
  }
>>>>>>> 9859e32c
}
}<|MERGE_RESOLUTION|>--- conflicted
+++ resolved
@@ -56,30 +56,6 @@
       });
       return clusters;
     }
-<<<<<<< HEAD
-
-    public _paint() {
-      var attrHash = this._generateAttrToProjector();
-      var accessor = this._isVertical ? this._projectors["x"].accessor : this._projectors["y"].accessor;
-      var clusteredData = this.cluster(accessor);
-      this._getDrawersInOrder().forEach((d) => d.draw(clusteredData[d.key], attrHash));
-
-      var primaryScale: Scale.AbstractScale<any,number> = this._isVertical ? this._yScale : this._xScale;
-      var scaledBaseline = primaryScale.scale(this._baselineValue);
-
-      var baselineAttr: any = {
-        "x1": this._isVertical ? 0 : scaledBaseline,
-        "y1": this._isVertical ? scaledBaseline : 0,
-        "x2": this._isVertical ? this.width() : scaledBaseline,
-        "y2": this._isVertical ? scaledBaseline : this.height()
-      };
-
-      this._applyAnimatedAttributes(this._baseline, "baseline", baselineAttr);
-
-    }
-
-=======
   }
->>>>>>> 9859e32c
 }
 }