--- conflicted
+++ resolved
@@ -61,7 +61,7 @@
       this._extentProvider = (scale: Scale<any, any>) => this._extentsForScale(scale);
       this._datasetKeysInOrder = [];
       this._nextSeriesIndex = 0;
-      this._renderCallback = (scale) => this._render();
+      this._renderCallback = (scale) => this.render();
     }
 
     public anchor(selection: D3.Selection) {
@@ -195,11 +195,7 @@
       }
 
       if (scale) {
-<<<<<<< HEAD
-        scale.broadcaster.registerListener(this, () => this.render());
-=======
         scale.onUpdate(this._renderCallback);
->>>>>>> 4e143e51
         scale.addExtentProvider(this._extentProvider);
         scale._autoDomainIfAutomaticMode();
       }
