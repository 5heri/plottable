///<reference path="../../reference.ts" />

module Plottable {
export module Plot {
  export class Scatter<X,Y> extends AbstractXYPlot<X,Y> implements Interaction.Hoverable {
    private _closeDetectionRadius = 5;
    private _defaultFillColor: string;

    /**
     * Constructs a ScatterPlot.
     *
     * @constructor
     * @param {Scale} xScale The x scale to use.
     * @param {Scale} yScale The y scale to use.
     */
    constructor(xScale: Scale.AbstractScale<X, number>, yScale: Scale.AbstractScale<Y, number>) {
      super(xScale, yScale);
      this.classed("scatter-plot", true);
      this._defaultFillColor = new Scale.Color().range()[0];

      this.animator("circles-reset", new Animator.Null());
      this.animator("circles", new Animator.Base()
                                           .duration(250)
                                           .delay(5));
    }

    /**
     * @param {string} attrToSet One of ["x", "y", "cx", "cy", "r",
     * "fill"]. "cx" and "cy" are aliases for "x" and "y". "r" is the datum's
     * radius, and "fill" is the CSS color of the datum.
     */
    public project(attrToSet: string, accessor: any, scale?: Scale.AbstractScale<any, any>) {
      attrToSet = attrToSet === "cx" ? "x" : attrToSet;
      attrToSet = attrToSet === "cy" ? "y" : attrToSet;
      super.project(attrToSet, accessor, scale);
      return this;
    }

    protected _getDrawer(key: string) {
      return new Plottable._Drawer.Element(key).svgElement("circle");
    }

    protected _generateAttrToProjector() {
      var attrToProjector = super._generateAttrToProjector();
      attrToProjector["cx"] = attrToProjector["x"];
      delete attrToProjector["x"];
      attrToProjector["cy"] = attrToProjector["y"];
      delete attrToProjector["y"];
      attrToProjector["r"] = attrToProjector["r"] || d3.functor(3);
      attrToProjector["opacity"] = attrToProjector["opacity"] || d3.functor(0.6);
      attrToProjector["fill"] = attrToProjector["fill"] || d3.functor(this._defaultFillColor);
      return attrToProjector;
    }

    protected _generateDrawSteps(): _Drawer.DrawStep[] {
      var drawSteps: _Drawer.DrawStep[] = [];
      if (this._dataChanged && this._animate) {
        var resetAttrToProjector = this._generateAttrToProjector();
        resetAttrToProjector["r"] = () => 0;
        drawSteps.push({attrToProjector: resetAttrToProjector, animator: this._getAnimator("circles-reset")});
      }

      drawSteps.push({attrToProjector: this._generateAttrToProjector(), animator: this._getAnimator("circles")});
      return drawSteps;
    }

<<<<<<< HEAD
    // HACKHACK User and plot metada should be applied - #1306.
    protected _getClosestStruckPoint(p: Point, range: number): Interaction.HoverData {
      var drawers = <_Drawer.Element[]> this._getDrawersInOrder();
=======
    public _getClosestStruckPoint(p: Point, range: number): Interaction.HoverData {
>>>>>>> 4ceca008
      var attrToProjector = this._generateAttrToProjector();
      var xProjector = attrToProjector["x"];
      var yProjector = attrToProjector["y"];
      var getDistSq = (d: any, i: number, userMetdata: any, plotMetadata: PlotMetadata) => {
        var dx = attrToProjector["cx"](d, i, userMetdata, plotMetadata) - p.x;
        var dy = attrToProjector["cy"](d, i, userMetdata, plotMetadata) - p.y;
        return (dx * dx + dy * dy);
      };

      var overAPoint = false;
      var closestElement: Element;
      var closestElementUserMetadata: any;
      var closestElementPlotMetadata: any;
      var closestIndex: number;
      var minDistSq = range * range;

<<<<<<< HEAD
      drawers.forEach((drawer) => {
        drawer._getRenderArea().selectAll("circle").each(function (d, i) {
          var distSq = getDistSq(d, i);
          var r = attrToProjector["r"](d, i, null, null);
=======
       this._datasetKeysInOrder.forEach((key: string) => {
        var dataset = this._key2PlotDatasetKey.get(key).dataset;
        var plotMetadata = this._key2PlotDatasetKey.get(key).plotMetadata;
        var drawer = <_Drawer.Element>this._key2PlotDatasetKey.get(key).drawer;
        drawer._getDrawSelection().each(function (d, i) {
          var distSq = getDistSq(d, i, dataset.metadata(), plotMetadata);
          var r = attrToProjector["r"](d, i, dataset.metadata(), plotMetadata);
>>>>>>> 4ceca008

          if (distSq < r * r) { // cursor is over this point
            if (!overAPoint || distSq < minDistSq) {
              closestElement = this;
              closestIndex = i;
              minDistSq = distSq;
              closestElementUserMetadata = dataset.metadata();
              closestElementPlotMetadata = plotMetadata;
            }
            overAPoint = true;
          } else if (!overAPoint && distSq < minDistSq) {
            closestElement = this;
            closestIndex = i;
            minDistSq = distSq;
            closestElementUserMetadata = dataset.metadata();
            closestElementPlotMetadata = plotMetadata;
          }
        });
      });

      if (!closestElement) {
        return {
          selection: null,
          pixelPositions: null,
          data: null
        };
      }

      var closestSelection = d3.select(closestElement);
      var closestData = closestSelection.data();
      var closestPoint = {
        x: attrToProjector["cx"](closestData[0], closestIndex, closestElementUserMetadata, closestElementPlotMetadata),
        y: attrToProjector["cy"](closestData[0], closestIndex, closestElementUserMetadata, closestElementPlotMetadata)
      };
      return {
        selection: closestSelection,
        pixelPositions: [closestPoint],
        data: closestData
      };
    }

    //===== Hover logic =====
    public _hoverOverComponent(p: Point) {
      // no-op
    }

    public _hoverOutComponent(p: Point) {
      // no-op
    }

    public _doHover(p: Point): Interaction.HoverData {
      return this._getClosestStruckPoint(p, this._closeDetectionRadius);
    }
    //===== /Hover logic =====
  }
}
}<|MERGE_RESOLUTION|>--- conflicted
+++ resolved
@@ -64,13 +64,7 @@
       return drawSteps;
     }
 
-<<<<<<< HEAD
-    // HACKHACK User and plot metada should be applied - #1306.
     protected _getClosestStruckPoint(p: Point, range: number): Interaction.HoverData {
-      var drawers = <_Drawer.Element[]> this._getDrawersInOrder();
-=======
-    public _getClosestStruckPoint(p: Point, range: number): Interaction.HoverData {
->>>>>>> 4ceca008
       var attrToProjector = this._generateAttrToProjector();
       var xProjector = attrToProjector["x"];
       var yProjector = attrToProjector["y"];
@@ -87,20 +81,13 @@
       var closestIndex: number;
       var minDistSq = range * range;
 
-<<<<<<< HEAD
-      drawers.forEach((drawer) => {
-        drawer._getRenderArea().selectAll("circle").each(function (d, i) {
-          var distSq = getDistSq(d, i);
-          var r = attrToProjector["r"](d, i, null, null);
-=======
-       this._datasetKeysInOrder.forEach((key: string) => {
+      this._datasetKeysInOrder.forEach((key: string) => {
         var dataset = this._key2PlotDatasetKey.get(key).dataset;
         var plotMetadata = this._key2PlotDatasetKey.get(key).plotMetadata;
         var drawer = <_Drawer.Element>this._key2PlotDatasetKey.get(key).drawer;
-        drawer._getDrawSelection().each(function (d, i) {
+        drawer._getRenderArea().selectAll("circle").each(function(d, i) {
           var distSq = getDistSq(d, i, dataset.metadata(), plotMetadata);
           var r = attrToProjector["r"](d, i, dataset.metadata(), plotMetadata);
->>>>>>> 4ceca008
 
           if (distSq < r * r) { // cursor is over this point
             if (!overAPoint || distSq < minDistSq) {
