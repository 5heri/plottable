///<reference path="../../reference.ts" />

module Plottable {
export module Plot {
  export class AbstractBarPlot<X,Y> extends AbstractXYPlot<X,Y> implements Interaction.Hoverable {
    public static _BarAlignmentToFactor: {[alignment: string]: number} = {};
    public _baseline: D3.Selection;
    public _baselineValue = 0;
    public _barAlignmentFactor = 0.5;
    public _isVertical: boolean;
    private _hoverMode = "point";

    /**
     * Constructs a BarPlot.
     *
     * @constructor
     * @param {Scale} xScale The x scale to use.
     * @param {Scale} yScale The y scale to use.
     */
    constructor(xScale: Scale.AbstractScale<X, number>, yScale: Scale.AbstractScale<Y, number>) {
      super(xScale, yScale);
      this.classed("bar-plot", true);
      this.project("fill", () => Core.Colors.INDIGO);
      this._animators["bars-reset"] = new Animator.Null();
      this._animators["bars"] = new Animator.Base();
      this._animators["baseline"] = new Animator.Null();
      this.baseline(this._baselineValue);
    }

    public _getDrawer(key: string) {
      return new Plottable._Drawer.Element(key).svgElement("rect");
    }

    public _setup() {
      super._setup();
      this._baseline = this._renderArea.append("line").classed("baseline", true);
    }

<<<<<<< HEAD
    public project(attrToSet: string, accessor: any, scale?: Scale.AbstractScale<any, any>) {
      super.project(attrToSet, accessor, scale);

      // If a QuantitativeScale is used, the plot can easily extend outside the component boundary.
      // Thus, the extent must be updated to account for the possible extension
      if ((this._isVertical && attrToSet === "x") || (!this._isVertical && attrToSet === "y")) {
        var barScale = this._isVertical ? this._projectors["x"].scale : this._projectors["y"].scale;
        if (barScale instanceof Plottable.Scale.AbstractQuantitative) {
          var barWidth = this._getMinimumDataWidth();
          var barAccessor = this._isVertical ? this._projectors["x"].accessor : this._projectors["y"].accessor;
          this.project("bar-min", (d: any, i: number) => barAccessor(d, i) - barWidth * this._barAlignmentFactor, barScale);
          this.project("bar-max", (d: any, i: number) => barAccessor(d, i) + barWidth * (1 - this._barAlignmentFactor), barScale);
        }
      }

      this._render();
      return this;
    }

    // HACKHACK #1106 - should use drawers for paint logic
    public _paint() {
      var attrToProjector = this._generateAttrToProjector();
      var datasets = this.datasets();
      var primaryScale: Scale.AbstractScale<any,number> = this._isVertical ? this._yScale : this._xScale;
      var scaledBaseline = primaryScale.scale(this._baselineValue);
      var positionAttr = this._isVertical ? "y" : "x";
      var dimensionAttr = this._isVertical ? "height" : "width";

      this._getDrawersInOrder().forEach((d, i) => {
        var dataset = datasets[i];
        var bars = d._renderArea.selectAll("rect").data(dataset.data());
        bars.enter().append("rect");

        if (this._dataChanged && this._animate) {
          var resetAttrToProjector = this._generateAttrToProjector();
          resetAttrToProjector[positionAttr] = () => scaledBaseline;
          resetAttrToProjector[dimensionAttr] = () => 0;
          this._applyAnimatedAttributes(bars, "bars-reset", resetAttrToProjector);
        }

        var attrToProjector = this._generateAttrToProjector();
        if (attrToProjector["fill"]) {
          bars.attr("fill", attrToProjector["fill"]); // so colors don't animate
        }
        this._applyAnimatedAttributes(bars, "bars", attrToProjector);

        bars.exit().remove();
      });

      var baselineAttr: any = {
        "x1": this._isVertical ? 0 : scaledBaseline,
        "y1": this._isVertical ? scaledBaseline : 0,
        "x2": this._isVertical ? this.width() : scaledBaseline,
        "y2": this._isVertical ? scaledBaseline : this.height()
      };

      this._applyAnimatedAttributes(this._baseline, "baseline", baselineAttr);

    }

=======
>>>>>>> 21e2e7e6
    /**
     * Sets the baseline for the bars to the specified value.
     *
     * The baseline is the line that the bars are drawn from, defaulting to 0.
     *
     * @param {number} value The value to position the baseline at.
     * @returns {AbstractBarPlot} The calling AbstractBarPlot.
     */
    public baseline(value: number) {
      this._baselineValue = value;
      this._updateXDomainer();
      this._updateYDomainer();
      this._render();
      return this;
    }

    /**
     * Sets the bar alignment relative to the independent axis.
     * VerticalBarPlot supports "left", "center", "right"
     * HorizontalBarPlot supports "top", "center", "bottom"
     *
     * @param {string} alignment The desired alignment.
     * @returns {AbstractBarPlot} The calling AbstractBarPlot.
     */
     public barAlignment(alignment: string) {
       var alignmentLC = alignment.toLowerCase();
       var align2factor = (<typeof AbstractBarPlot> this.constructor)._BarAlignmentToFactor;
       if (align2factor[alignmentLC] === undefined) {
         throw new Error("unsupported bar alignment");
       }
       this._barAlignmentFactor = align2factor[alignmentLC];

       this._render();
       return this;
     }


    private parseExtent(input: any): Extent {
      if (typeof(input) === "number") {
        return {min: input, max: input};
      } else if (input instanceof Object && "min" in input && "max" in input) {
        return <Extent> input;
      } else {
        throw new Error("input '" + input + "' can't be parsed as an Extent");
      }
    }

    /**
     * Selects the bar under the given pixel position (if [xValOrExtent]
     * and [yValOrExtent] are {number}s), under a given line (if only one
     * of [xValOrExtent] or [yValOrExtent] are {Extent}s) or are under a
     * 2D area (if [xValOrExtent] and [yValOrExtent] are both {Extent}s).
     *
     * @param {any} xValOrExtent The pixel x position, or range of x values.
     * @param {any} yValOrExtent The pixel y position, or range of y values.
     * @param {boolean} [select] Whether or not to select the bar (by classing it "selected");
     * @returns {D3.Selection} The selected bar, or null if no bar was selected.
     */
    public selectBar(xValOrExtent: Extent, yValOrExtent: Extent, select?: boolean): D3.Selection;
    public selectBar(xValOrExtent: number, yValOrExtent: Extent, select?: boolean): D3.Selection;
    public selectBar(xValOrExtent: Extent, yValOrExtent: number, select?: boolean): D3.Selection;
    public selectBar(xValOrExtent: number, yValOrExtent: number, select?: boolean): D3.Selection;
    public selectBar(xValOrExtent: any, yValOrExtent: any, select = true): D3.Selection {
      if (!this._isSetup) {
        return null;
      }

      var selectedBars: any[] = [];

      var xExtent: Extent = this.parseExtent(xValOrExtent);
      var yExtent: Extent = this.parseExtent(yValOrExtent);

      // the SVGRects are positioned with sub-pixel accuracy (the default unit
      // for the x, y, height & width attributes), but user selections (e.g. via
      // mouse events) usually have pixel accuracy. A tolerance of half-a-pixel
      // seems appropriate:
      var tolerance: number = 0.5;

      // currently, linear scan the bars. If inversion is implemented on non-numeric scales we might be able to do better.
      this._getDrawersInOrder().forEach((d) => {
        d._renderArea.selectAll("rect").each(function(d: any) {
          var bbox = this.getBBox();
          if (bbox.x + bbox.width >= xExtent.min - tolerance && bbox.x <= xExtent.max + tolerance &&
              bbox.y + bbox.height >= yExtent.min - tolerance && bbox.y <= yExtent.max + tolerance) {
            selectedBars.push(this);
          }
        });
      });

      if (selectedBars.length > 0) {
        var selection: D3.Selection = d3.selectAll(selectedBars);
        selection.classed("selected", select);
        return selection;
      } else {
        return null;
      }
    }

    /**
     * Deselects all bars.
     * @returns {AbstractBarPlot} The calling AbstractBarPlot.
     */
    public deselectAll() {
      if (this._isSetup) {
        this._getDrawersInOrder().forEach((d) => d._renderArea.selectAll("rect").classed("selected", false));
      }
      return this;
    }

    public _updateDomainer(scale: Scale.AbstractScale<any, number>) {
      if (scale instanceof Scale.AbstractQuantitative) {
        var qscale = <Scale.AbstractQuantitative<any>> scale;
        if (!qscale._userSetDomainer) {
          if (this._baselineValue != null) {
            qscale.domainer()
              .addPaddingException(this._baselineValue, "BAR_PLOT+" + this._plottableID)
              .addIncludedValue(this._baselineValue, "BAR_PLOT+" + this._plottableID);
          } else {
            qscale.domainer()
              .removePaddingException("BAR_PLOT+" + this._plottableID)
              .removeIncludedValue("BAR_PLOT+" + this._plottableID);
          }
          qscale.domainer().pad();
        }
            // prepending "BAR_PLOT" is unnecessary but reduces likely of user accidentally creating collisions
        qscale._autoDomainIfAutomaticMode();
      }
    }

    public _updateYDomainer() {
      if (this._isVertical) {
        this._updateDomainer(this._yScale);
      } else {
        super._updateYDomainer();
      }
    }

    public _updateXDomainer() {
      if (!this._isVertical) {
        this._updateDomainer(this._xScale);
      } else {
        super._updateXDomainer();
      }
    }

    public _additionalPaint() {
      var primaryScale: Scale.AbstractScale<any,number> = this._isVertical ? this._yScale : this._xScale;
      var scaledBaseline = primaryScale.scale(this._baselineValue);

      var baselineAttr: any = {
        "x1": this._isVertical ? 0 : scaledBaseline,
        "y1": this._isVertical ? scaledBaseline : 0,
        "x2": this._isVertical ? this.width() : scaledBaseline,
        "y2": this._isVertical ? scaledBaseline : this.height()
      };

      this._getAnimator("baseline").animate(this._baseline, baselineAttr);
    }

    public _generateDrawSteps(): _Drawer.DrawStep[] {
      var drawSteps: _Drawer.DrawStep[] = [];
      if (this._dataChanged && this._animate) {
        var resetAttrToProjector = this._generateAttrToProjector();
        var primaryScale: Scale.AbstractScale<any,number> = this._isVertical ? this._yScale : this._xScale;
        var scaledBaseline = primaryScale.scale(this._baselineValue);
        var positionAttr = this._isVertical ? "y" : "x";
        var dimensionAttr = this._isVertical ? "height" : "width";
        resetAttrToProjector[positionAttr] = () => scaledBaseline;
        resetAttrToProjector[dimensionAttr] = () => 0;
        drawSteps.push({attrToProjector: resetAttrToProjector, animator: this._getAnimator("bars-reset")});
      }
      drawSteps.push({attrToProjector: this._generateAttrToProjector(), animator: this._getAnimator("bars")});

      return drawSteps;
    }

    public _generateAttrToProjector() {
      // Primary scale/direction: the "length" of the bars
      // Secondary scale/direction: the "width" of the bars
      var attrToProjector = super._generateAttrToProjector();
      var primaryScale: Scale.AbstractScale<any,number>    = this._isVertical ? this._yScale : this._xScale;
      var secondaryScale: Scale.AbstractScale<any,number>  = this._isVertical ? this._xScale : this._yScale;
      var primaryAttr     = this._isVertical ? "y" : "x";
      var secondaryAttr   = this._isVertical ? "x" : "y";
      var scaledBaseline = primaryScale.scale(this._baselineValue);
      if (!attrToProjector["width"]) {
        attrToProjector["width"] = () => this._getBarPixelWidth();
      }

      var positionF = attrToProjector[secondaryAttr];
      var widthF = attrToProjector["width"];
      var bandsMode = (secondaryScale instanceof Plottable.Scale.Ordinal)
                      && (<Plottable.Scale.Ordinal> <any> secondaryScale).rangeType() === "bands";
      if (!bandsMode) {
        attrToProjector[secondaryAttr] = (d: any, i: number) => positionF(d, i) - widthF(d, i) * this._barAlignmentFactor;
      } else {
        var bandWidth = (<Plottable.Scale.Ordinal> <any> secondaryScale).rangeBand();
        attrToProjector[secondaryAttr] = (d: any, i: number) => positionF(d, i) - widthF(d, i) / 2 + bandWidth / 2;
      }

      var originalPositionFn = attrToProjector[primaryAttr];
      attrToProjector[primaryAttr] = (d: any, i: number) => {
        var originalPos = originalPositionFn(d, i);
        // If it is past the baseline, it should start at the baselin then width/height
        // carries it over. If it's not past the baseline, leave it at original position and
        // then width/height carries it to baseline
        return (originalPos > scaledBaseline) ? scaledBaseline : originalPos;
      };

      attrToProjector["height"] = (d: any, i: number) => {
        return Math.abs(scaledBaseline - originalPositionFn(d, i));
      };

      delete attrToProjector["bar-min"];
      delete attrToProjector["bar-max"];

      return attrToProjector;
    }

    /**
<<<<<<< HEAD
     * Computes the minimum position difference in data space between two adjacent data entries.
     * Mainly used to compute the size for all bars in the plot.
     * OrdinalScales default to a value of 1.
     */
    public _getMinimumDataWidth(): number {
      var barWidth: number;
      var secondaryScale: Scale.AbstractScale<any,number>  = this._isVertical ? this._xScale : this._yScale;
      var secondaryDimension = this._isVertical ? this.width() : this.height();
      var secondaryAccessor = this._isVertical ? this._projectors["x"].accessor : this._projectors["y"].accessor;

      if (secondaryScale instanceof Plottable.Scale.AbstractQuantitative) {
        var datasetDataPairs = _Util.Methods.flatten(this.datasets().map((dataset) => d3.pairs(dataset.data())));
        barWidth = _Util.Methods.min(datasetDataPairs, (pair: any[]) => +secondaryAccessor(pair[1]) - +secondaryAccessor(pair[0]), 1);
      } else if (secondaryScale instanceof Plottable.Scale.Ordinal) {
        barWidth = 1;
      }

      return barWidth;
    }

    /**
     * Computes the barPixelWidth of all the bars in the plot.
     *
     * If the position scale of the plot is an OrdinalScale and in bands mode, then the rangeBands function will be used.
     * If the position scale of the plot is an OrdinalScale and in points mode, then
     *   from https://github.com/mbostock/d3/wiki/Ordinal-Scales#ordinal_rangePoints, the max barPixelWidth is step * padding
     * If the position scale of the plot is a QuantitativeScale, then _getMinimumDataWidth is scaled to compute the barPixelWidth
     */
    public _getBarPixelWidth(): number {
      var barPixelWidth: number;
      var barScale: Scale.AbstractScale<any,number>  = this._isVertical ? this._xScale : this._yScale;
      if (barScale instanceof Plottable.Scale.Ordinal) {
        var ordScale = <Plottable.Scale.Ordinal> barScale;
        if (ordScale.rangeType() === "bands") {
          barPixelWidth = ordScale.rangeBand();
        } else {
          // padding is defined as 2 * the ordinal scale's _outerPadding variable
          // HACKHACK need to use _outerPadding for formula as above
          var padding = (<any> ordScale)._outerPadding * 2;

          // step is defined as the range_interval / (padding + number of bars)
          var secondaryDimension = this._isVertical ? this.width() : this.height();
          var step = secondaryDimension / (padding + ordScale.domain().length - 1);

          barPixelWidth = step * padding * 0.5;
        }
      } else {
        barPixelWidth = (barScale.scale(this._getMinimumDataWidth()) - barScale.scale(0)) * 0.5;
      }
      return barPixelWidth;
    }
=======
     * Gets the current hover mode.
     *
     * @return {string} The current hover mode.
     */
    public hoverMode(): string;
    /**
     * Sets the hover mode for hover interactions. There are two modes:
     *     - "point": Selects the bar under the mouse cursor (default).
     *     - "line" : Selects any bar that would be hit by a line extending
     *                in the same direction as the bar and passing through
     *                the cursor.
     *
     * @param {string} mode The desired hover mode.
     * @return {AbstractBarPlot} The calling Bar Plot.
     */
    public hoverMode(mode: String): AbstractBarPlot<X, Y>;
    public hoverMode(mode?: String): any {
      if (mode == null) {
        return this._hoverMode;
      }
      var modeLC = mode.toLowerCase();
      if (modeLC !== "point" && modeLC !== "line") {
        throw new Error(mode + " is not a valid hover mode");
      }
      this._hoverMode = modeLC;
      return this;
    }

    private clearHoverSelection() {
      this._getDrawersInOrder().forEach((d, i) => {
        d._renderArea.selectAll("rect").classed("not-hovered hovered", false);
      });
    }

    //===== Hover logic =====
    public _hoverOverComponent(p: Point) {
      // no-op
    }

    public _hoverOutComponent(p: Point) {
      this.clearHoverSelection();
    }

    public _doHover(p: Point): Interaction.HoverData {
      var xPositionOrExtent: any = p.x;
      var yPositionOrExtent: any = p.y;
      if (this._hoverMode === "line") {
        var maxExtent: Extent = { min: -Infinity, max: Infinity };
        if (this._isVertical) {
          yPositionOrExtent = maxExtent;
        } else {
          xPositionOrExtent = maxExtent;
        }
      }
      var selectedBars = this.selectBar(xPositionOrExtent, yPositionOrExtent, false);

      if (selectedBars) {
        this._getDrawersInOrder().forEach((d, i) => {
          d._renderArea.selectAll("rect").classed({ "hovered": false, "not-hovered": true });
        });
        selectedBars.classed({ "hovered": true, "not-hovered": false });
      } else {
        this.clearHoverSelection();
      }
      return {
        data: selectedBars ? selectedBars.data() : null,
        selection: selectedBars
      };
    }
    //===== /Hover logic =====
>>>>>>> 21e2e7e6
  }
}
}<|MERGE_RESOLUTION|>--- conflicted
+++ resolved
@@ -36,7 +36,6 @@
       this._baseline = this._renderArea.append("line").classed("baseline", true);
     }
 
-<<<<<<< HEAD
     public project(attrToSet: string, accessor: any, scale?: Scale.AbstractScale<any, any>) {
       super.project(attrToSet, accessor, scale);
 
@@ -56,49 +55,6 @@
       return this;
     }
 
-    // HACKHACK #1106 - should use drawers for paint logic
-    public _paint() {
-      var attrToProjector = this._generateAttrToProjector();
-      var datasets = this.datasets();
-      var primaryScale: Scale.AbstractScale<any,number> = this._isVertical ? this._yScale : this._xScale;
-      var scaledBaseline = primaryScale.scale(this._baselineValue);
-      var positionAttr = this._isVertical ? "y" : "x";
-      var dimensionAttr = this._isVertical ? "height" : "width";
-
-      this._getDrawersInOrder().forEach((d, i) => {
-        var dataset = datasets[i];
-        var bars = d._renderArea.selectAll("rect").data(dataset.data());
-        bars.enter().append("rect");
-
-        if (this._dataChanged && this._animate) {
-          var resetAttrToProjector = this._generateAttrToProjector();
-          resetAttrToProjector[positionAttr] = () => scaledBaseline;
-          resetAttrToProjector[dimensionAttr] = () => 0;
-          this._applyAnimatedAttributes(bars, "bars-reset", resetAttrToProjector);
-        }
-
-        var attrToProjector = this._generateAttrToProjector();
-        if (attrToProjector["fill"]) {
-          bars.attr("fill", attrToProjector["fill"]); // so colors don't animate
-        }
-        this._applyAnimatedAttributes(bars, "bars", attrToProjector);
-
-        bars.exit().remove();
-      });
-
-      var baselineAttr: any = {
-        "x1": this._isVertical ? 0 : scaledBaseline,
-        "y1": this._isVertical ? scaledBaseline : 0,
-        "x2": this._isVertical ? this.width() : scaledBaseline,
-        "y2": this._isVertical ? scaledBaseline : this.height()
-      };
-
-      this._applyAnimatedAttributes(this._baseline, "baseline", baselineAttr);
-
-    }
-
-=======
->>>>>>> 21e2e7e6
     /**
      * Sets the baseline for the bars to the specified value.
      *
@@ -319,7 +275,6 @@
     }
 
     /**
-<<<<<<< HEAD
      * Computes the minimum position difference in data space between two adjacent data entries.
      * Mainly used to compute the size for all bars in the plot.
      * OrdinalScales default to a value of 1.
@@ -371,7 +326,8 @@
       }
       return barPixelWidth;
     }
-=======
+
+    /*
      * Gets the current hover mode.
      *
      * @return {string} The current hover mode.
@@ -442,7 +398,6 @@
       };
     }
     //===== /Hover logic =====
->>>>>>> 21e2e7e6
   }
 }
 }