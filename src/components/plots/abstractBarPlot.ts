--- conflicted
+++ resolved
@@ -10,15 +10,6 @@
     public _barAlignmentFactor = 0;
     public _isVertical: boolean;
 
-<<<<<<< HEAD
-=======
-    public _animators: Animator.PlotAnimatorMap = {
-      "bars-reset" : new Animator.Null(),
-      "bars"       : new Animator.Base(),
-      "baseline"   : new Animator.Null()
-    };
-
->>>>>>> b0795a55
     /**
      * Constructs a BarPlot.
      *
@@ -31,7 +22,7 @@
       this.classed("bar-plot", true);
       this.project("fill", () => Core.Colors.INDIGO);
       this._animators["bars-reset"] = new Animator.Null();
-      this._animators["bars"] = new Animator.IterativeDelay();
+      this._animators["bars"] = new Animator.Base();
       this._animators["baseline"] = new Animator.Null();
       // super() doesn't set baseline
       this.baseline(this._baselineValue);
