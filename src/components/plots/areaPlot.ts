--- conflicted
+++ resolved
@@ -79,7 +79,6 @@
       });
     }
 
-<<<<<<< HEAD
     private _generateLineDrawSteps() {
       var drawSteps: Drawers.DrawStep[] = [];
       if (this._dataChanged && this._animate) {
@@ -110,10 +109,7 @@
       var lineAttrToProjector = this._generateAttrToProjector();
       var fillProjector = lineAttrToProjector["fill"];
       lineAttrToProjector["stroke"] = fillProjector;
-      lineAttrToProjector["fill"] = () => "none";
-      lineAttrToProjector["vector-effect"] = () => "non-scaling-stroke";
       lineAttrToProjector["stroke-width"] = () => "2px";
-      lineAttrToProjector["class"] = () => Line.SELECTION_CLASS;
       var xProjector = Plot._scaledAccessor(this.x());
       var yProjector = Plot._scaledAccessor(this.y());
 
@@ -133,12 +129,8 @@
       return lineAttrToProjector;
     }
 
-    protected _getDrawer(key: string) {
-      return new Plottable.Drawers.Area(key);
-=======
     protected _getDrawer(dataset: Dataset) {
       return new Plottable.Drawers.Area(dataset);
->>>>>>> 6675ddbd
     }
 
     protected _updateYScale() {
