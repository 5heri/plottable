--- conflicted
+++ resolved
@@ -85,8 +85,13 @@
       delete attrToProjector["y0"];
       delete attrToProjector["y"];
 
+      var area = d3.svg.area()
+                  .x(xFunction)
+                  .y0(y0Function)
+                  .defined((d, i) => this._rejectNullsAndNaNs(d, i, xFunction) && this._rejectNullsAndNaNs(d, i, yFunction));
+      attrToProjector["d"] = area;
+
       var datasets = this._getDatasetsInOrder();
-
       this._getDrawersInOrder().forEach((d, i) => {
         var dataset = datasets[i];
         var areaPath: D3.Selection;
@@ -99,35 +104,13 @@
         areaPath.datum(dataset.data());
 
         if (this._dataChanged) {
-          attrToProjector["d"] = d3.svg.area()
-            .x(xFunction)
-            .y0(y0Function)
-            .y1(this._getResetYFunction());
+          area.y1(this._getResetYFunction());
           this._applyAnimatedAttributes(areaPath, "area-reset", attrToProjector);
         }
 
-<<<<<<< HEAD
-        attrToProjector["d"] = d3.svg.area()
-          .x(xFunction)
-          .y0(y0Function)
-          .y1(yFunction);
+        area.y1(yFunction);
         this._applyAnimatedAttributes(areaPath, "area", attrToProjector);
       });
-=======
-      var area = d3.svg.area()
-                       .x(xFunction)
-                       .y0(y0Function);
-      area.defined((d, i) => this._rejectNullsAndNaNs(d, i, xFunction) && this._rejectNullsAndNaNs(d, i, yFunction));
-      attrToProjector["d"] = area;
-
-      if (this._dataChanged) {
-        area.y1(this._getResetYFunction());
-        this._applyAnimatedAttributes(this.areaPath, "area-reset", attrToProjector);
-      }
-
-      area.y1(yFunction);
-      this._applyAnimatedAttributes(this.areaPath, "area", attrToProjector);
->>>>>>> 58268027
     }
 
     public _wholeDatumAttributes() {
