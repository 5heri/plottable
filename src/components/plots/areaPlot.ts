--- conflicted
+++ resolved
@@ -20,16 +20,7 @@
       super(xScale, yScale);
       this.classed("area-plot", true);
       this.y0(0, yScale); // default
-<<<<<<< HEAD
       this.animator(Plots.Animator.MAIN, new Animators.Base().duration(600).easing("exp-in-out"));
-      var defaultColor = new Scales.Color().range()[0];
-=======
-
-      this.animator("reset", new Animators.Null());
-      this.animator("main", new Animators.Base()
-                                        .duration(600)
-                                        .easing("exp-in-out"));
->>>>>>> 77fbf696
       this.attr("fill-opacity", 0.25);
       this.attr("fill", new Scales.Color().range()[0]);
 
