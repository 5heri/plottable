--- conflicted
+++ resolved
@@ -128,13 +128,14 @@
       return this;
     }
 
-<<<<<<< HEAD
     protected _propertyProjectors(): AttributeToProjector {
       var attrToProjector = super._propertyProjectors();
-      attrToProjector["x1"] = Plot._scaledAccessor(this.x1());
-      attrToProjector["y2"] = Plot._scaledAccessor(this.y2());
-      attrToProjector["x2"] = Plot._scaledAccessor(this.x2());
-      attrToProjector["y1"] = Plot._scaledAccessor(this.y1());
+      if (this.x2() != null) {
+        attrToProjector["x2"] = Plot._scaledAccessor(this.x2());
+      }
+      if (this.y2() != null) {
+        attrToProjector["y2"] = Plot._scaledAccessor(this.y2());
+      }
       return attrToProjector;
     }
 
@@ -148,7 +149,7 @@
       var y = rectY + rectHeight / 2;
       return { x: x, y: y };
     }
-=======
+
     private _rectangleWidth(scale: Scale<any, number>) {
       if (scale instanceof Plottable.Scales.Category) {
         return (<Plottable.Scales.Category> scale).rangeBand();
@@ -167,7 +168,6 @@
       }
     }
 
->>>>>>> 55c72d78
   }
 }
 }