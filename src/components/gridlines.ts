--- conflicted
+++ resolved
@@ -28,19 +28,12 @@
       this.classed("gridlines", true);
       this._xScale = xScale;
       this._yScale = yScale;
-      this._renderCallback = (scale) => this._render();
+      this._renderCallback = (scale) => this.render();
       if (this._xScale) {
-<<<<<<< HEAD
-        this._xScale.broadcaster.registerListener(this, () => this.render());
-      }
-      if (this._yScale) {
-        this._yScale.broadcaster.registerListener(this, () => this.render());
-=======
         this._xScale.onUpdate(this._renderCallback);
       }
       if (this._yScale) {
         this._yScale.onUpdate(this._renderCallback);
->>>>>>> 4e143e51
       }
     }
 
