///<reference path="../reference.ts" />

module Plottable {
export module Axis {
  export class Category extends Abstract.Axis {
    public _scale: Scale.Ordinal;
    private measurer: Util.Text.CachingCharacterMeasurer;

    /**
     * Creates a CategoryAxis.
     *
     * A CategoryAxis takes an OrdinalScale and includes word-wrapping algorithms and advanced layout logic to try to
     * display the scale as efficiently as possible.
     *
     * @constructor
     * @param {OrdinalScale} scale The scale to base the Axis on.
     * @param {string} orientation The orientation of the Axis (top/bottom/left/right)
     * @param {Formatter} [formatter] The Formatter for the Axis (default Formatters.identity())
     */
    constructor(scale: Scale.Ordinal, orientation = "bottom", formatter = Formatters.identity()) {
      super(scale, orientation, formatter);
      this.classed("category-axis", true);
      if (scale.rangeType() !== "bands") {
        throw new Error("Only rangeBands category axes are implemented");
      }
      this._scale.broadcaster.registerListener(this, () => this._invalidateLayout());
    }

    public _setup() {
      super._setup();
<<<<<<< HEAD
      this.measurer = new Util.Text.CachingCharacterMeasurer(this._tickLabelContainer.append("text"));
      return this;
=======
      this.measurer = new Util.Text.CachingCharacterMeasurer(this._tickLabelContainer);
>>>>>>> 4bb65240
    }

    public _requestedSpace(offeredWidth: number, offeredHeight: number): ISpaceRequest {
      var widthRequiredByTicks = this._isHorizontal() ? 0 : this._maxLabelTickLength() + this.tickLabelPadding();
      var heightRequiredByTicks = this._isHorizontal() ? this._maxLabelTickLength() + this.tickLabelPadding() : 0;

      if (this._scale.domain().length === 0) {
        return {width: 0, height: 0, wantsWidth: false, wantsHeight: false };
      }

      var fakeScale = this._scale.copy();
      if (this._isHorizontal()) {
        fakeScale.range([0, offeredWidth]);
      } else {
        fakeScale.range([offeredHeight, 0]);
      }
      var textResult = this.measureTicks(offeredWidth, offeredHeight, fakeScale, this._scale.domain());

      return {
        width : textResult.usedWidth  + widthRequiredByTicks,
        height: textResult.usedHeight + heightRequiredByTicks,
        wantsWidth : !textResult.textFits,
        wantsHeight: !textResult.textFits
      };
    }

    public _getTickValues(): string[] {
      return this._scale.domain();
    }

    /**
     * Measures the size of the ticks without making any (permanent) DOM
     * changes.
     *
     * @param {string[]} data The strings that will be printed on the ticks.
     */
    private measureTicks(axisWidth: number, axisHeight: number, scale: Scale.Ordinal, data: string[]): Util.Text.IWriteTextResult;
    /**
     * Measures the size of the ticks while also writing them to the DOM.
     * @param {D3.Selection} ticks The tick elements to be written to.
     */
    private measureTicks(axisWidth: number, axisHeight: number, scale: Scale.Ordinal, ticks: D3.Selection): Util.Text.IWriteTextResult;
    private measureTicks(axisWidth: number, axisHeight: number, scale: Scale.Ordinal, dataOrTicks: any): Util.Text.IWriteTextResult {
      var draw = typeof dataOrTicks[0] !== "string";
      var self = this;
      var textWriteResults: Util.Text.IWriteTextResult[] = [];
      var tm = (s: string) => self.measurer.measure(s);
      var iterator = draw ? (f: Function) => dataOrTicks.each(f) : (f: Function) => dataOrTicks.forEach(f);

      iterator(function (d: string) {
        var bandWidth = scale.fullBandStartAndWidth(d)[1];
        var width  = self._isHorizontal() ? bandWidth  : axisWidth - self._maxLabelTickLength() - self.tickLabelPadding();
        var height = self._isHorizontal() ? axisHeight - self._maxLabelTickLength() - self.tickLabelPadding() : bandWidth;

        var textWriteResult: Util.Text.IWriteTextResult;
        var formatter = self._formatter;
        if (draw) {
          var d3this = d3.select(this);
          var xAlign: {[s: string]: string} = {left: "right",  right: "left",   top: "center", bottom: "center"};
          var yAlign: {[s: string]: string} = {left: "center", right: "center", top: "bottom", bottom: "top"};
          textWriteResult = Util.Text.writeText(formatter(d), width, height, tm, true, {
                                                    g: d3this,
                                                    xAlign: xAlign[self._orientation],
                                                    yAlign: yAlign[self._orientation]
          });
        } else {
          textWriteResult = Util.Text.writeText(formatter(d), width, height, tm, true);
        }

        textWriteResults.push(textWriteResult);
      });

      var widthFn  = this._isHorizontal() ? d3.sum : d3.max;
      var heightFn = this._isHorizontal() ? d3.max : d3.sum;
      return {
        textFits: textWriteResults.every((t: Util.Text.IWriteTextResult) => t.textFits),
        usedWidth : widthFn(textWriteResults, (t: Util.Text.IWriteTextResult) => t.usedWidth),
        usedHeight: heightFn(textWriteResults, (t: Util.Text.IWriteTextResult) => t.usedHeight)
      };
    }

    public _doRender() {
      super._doRender();
      var tickLabels = this._tickLabelContainer.selectAll("." + Abstract.Axis.TICK_LABEL_CLASS).data(this._scale.domain(), (d) => d);

      var getTickLabelTransform = (d: string, i: number) => {
        var startAndWidth = this._scale.fullBandStartAndWidth(d);
        var bandStartPosition = startAndWidth[0];
        var x = this._isHorizontal() ? bandStartPosition : 0;
        var y = this._isHorizontal() ? 0 : bandStartPosition;
        return "translate(" + x + "," + y + ")";
      };
      tickLabels.enter().append("g").classed(Abstract.Axis.TICK_LABEL_CLASS, true);
      tickLabels.exit().remove();
      tickLabels.attr("transform", getTickLabelTransform);
      // erase all text first, then rewrite
      tickLabels.text("");
      this.measureTicks(this.availableWidth, this.availableHeight, this._scale, tickLabels);
      var translate = this._isHorizontal() ? [this._scale.rangeBand() / 2, 0] : [0, this._scale.rangeBand() / 2];

      var xTranslate = this._orientation === "right" ? this._maxLabelTickLength() + this.tickLabelPadding() : 0;
      var yTranslate = this._orientation === "bottom" ? this._maxLabelTickLength() + this.tickLabelPadding() : 0;
      Util.DOM.translate(this._tickLabelContainer, xTranslate, yTranslate);
      Util.DOM.translate(this._tickMarkContainer, translate[0], translate[1]);
    }


    public _computeLayout(xOrigin?: number, yOrigin?: number, availableWidth?: number, availableHeight?: number) {
      // When anyone calls _invalidateLayout, _computeLayout will be called
      // on everyone, including this. Since CSS or something might have
      // affected the size of the characters, clear the cache.
      this.measurer.clear();
      return super._computeLayout(xOrigin, yOrigin, availableWidth, availableHeight);
    }
  }
}
}<|MERGE_RESOLUTION|>--- conflicted
+++ resolved
@@ -28,12 +28,7 @@
 
     public _setup() {
       super._setup();
-<<<<<<< HEAD
       this.measurer = new Util.Text.CachingCharacterMeasurer(this._tickLabelContainer.append("text"));
-      return this;
-=======
-      this.measurer = new Util.Text.CachingCharacterMeasurer(this._tickLabelContainer);
->>>>>>> 4bb65240
     }
 
     public _requestedSpace(offeredWidth: number, offeredHeight: number): ISpaceRequest {
