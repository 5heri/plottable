--- conflicted
+++ resolved
@@ -12,15 +12,9 @@
      */
     public static LEGEND_ENTRY_CLASS = "legend-entry";
 
-<<<<<<< HEAD
-    private padding = 5;
-    private _scale: Scale.Color;
-
-    private _maxEntriesPerRow: number;
-=======
     private _padding = 5;
     private _scale: Scale.Color;
->>>>>>> 0c91eb3b
+    private _maxEntriesPerRow: number;
 
     /**
      * Creates a Horizontal Legend.
@@ -137,12 +131,7 @@
         return d3.sum(row, (entry: string) => estimatedLayout.entryLengths.get(entry));
       });
       var longestRowLength = _Util.Methods.max(rowLengths, 0);
-<<<<<<< HEAD
-      var desiredWidth = this.padding + longestRowLength;
-=======
-      longestRowLength = longestRowLength === undefined ? 0 : longestRowLength; // HACKHACK: #843
       var desiredWidth = this._padding + longestRowLength;
->>>>>>> 0c91eb3b
 
       var acceptableHeight = estimatedLayout.numRowsToDraw * estimatedLayout.textHeight + 2 * this._padding;
       var desiredHeight = estimatedLayout.rows.length * estimatedLayout.textHeight + 2 * this._padding;
@@ -178,8 +167,8 @@
       }
 
       var legends: any[] = [];
-      var layout = this.calculateLayoutInfo(this.width(), this.height());
-      var legendPadding = this.padding;
+      var layout = this._calculateLayoutInfo(this.width(), this.height());
+      var legendPadding = this._padding;
       this._content.selectAll("g." + HorizontalLegend.LEGEND_ROW_CLASS).each(function(d: any, i: number) {
         var lowY = i * layout.textHeight + legendPadding;
         var highY = (i + 1) * layout.textHeight + legendPadding;
