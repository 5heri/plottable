--- conflicted
+++ resolved
@@ -1,15 +1,10 @@
-///<reference path="../../reference.ts" />
+//<reference path="../../reference.ts" />
 
 module Plottable {
 export module Axis {
   export class Numeric extends AbstractAxis {
-<<<<<<< HEAD
-    protected _scale: Scale.AbstractQuantitative<number>;
-    private tickLabelPositioning = "center";
-=======
 
     private _tickLabelPositioning = "center";
->>>>>>> 4ceca008
     // Whether or not first/last tick label will still be displayed even if
     // the label is cut off.
     private _showFirstTickLabel = false;
@@ -66,13 +61,8 @@
       return this._computedHeight;
     }
 
-<<<<<<< HEAD
     protected _getTickValues(): any[] {
-      return this._scale.ticks();
-=======
-    public _getTickValues(): any[] {
       return (<Scale.AbstractQuantitative<number>> this._scale).ticks();
->>>>>>> 4ceca008
     }
 
     protected _rescale() {
