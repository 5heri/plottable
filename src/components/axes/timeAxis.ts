///<reference path="../../reference.ts" />

module Plottable {
export module Axis {
  /**
   * Defines time interval for tier.
   * interval - time interval used to calculate next tick.
   * steps - array of steps between two ticks. It needs to be in ascending order (see Time Axis description). By default [1].
   * formatter - formatter used to display labels.
   */
  export interface TierInterval {
    interval: D3.Time.Interval;
    steps?: number[];
    formatter: Formatter;
  };

  /**
   * Defines Axis tier intervals, which is an array of tiers, which will be shown together.
   * Right now we support up to two tiers.
   */
  export interface AxisTierIntervals {
    tiers: TierInterval[];
  }

  /**
   * Tier tick configuration, which explicitly show how ticks needs to be generated on specific tier.
   */
  export interface TierTickConfiguration {
    interval: D3.Time.Interval;
    step: number;
    formatter: Formatter;
  }

  var tF = Plottable.Formatters.time;
  var d3t = d3.time;

  /**
   * Time Axis is designed to show time interval. It is two layer axis: small step and big step.
   * Both layers show interval, but with different accuracy. Big step is designed to show less accurate intervals and
   * wraps multiple intervals from small step.
   * To prevent duplication of information on axis TimeIntervalDefinition expose nextInterval property, which will define
   * explicitly the interval for less accurate layer. If it is not provided axis assumes, that less accurate layer is not needed.
   * Based on data component will try to find proper TimeStepGenerator based on available TimeIntervalDefinitions.
   * Label of each tick needs to fit in available space, so compoment will iterate through TimeIntervalDefinitions
   * and will compute the most accurate interval, which meets requirements. This requires from user specifies custom
   * TimeIntervalDefinitions for small and big step in order from most accurate to most general.
   * For details how ticks are generated visit: https://github.com/mbostock/d3/wiki/Time-Scales#ticks
   */
  export class Time extends AbstractAxis {

    public _tierLabelContainers: D3.Selection[];
    public _scale: Scale.Time;

    /**
     * For given sorted array of time intervals function returns lower bound
     * of intervals which has less accuracy than given interval.
     */
    private static calculateLowerBoundDefinitions(intervals: AxisTierIntervals[], minIterval: D3.Time.Interval) {
      var moreGeneralInterval = (interval: AxisTierIntervals) => {
        var now = new Date();
        var firstTier: TierInterval = interval.tiers[0];
        return firstTier.interval.offset(now, 1) >= minIterval.offset(now, 1);
      };

      return intervals.filter(moreGeneralInterval);
    }

    /*
     * Default axis time intervals.
     */
    public _possibleAxisTierIntervals: AxisTierIntervals[] = [
      {tiers: [
        {interval: d3t.second, steps: [1, 5, 10, 15, 30], formatter: tF("%I:%M:%S %p")},
        {interval: d3t.day, formatter: tF("%B %e, %Y")}
        ]},
      {tiers: [
        {interval: d3t.minute, steps: [1, 5, 10, 15, 30], formatter: tF("%I:%M %p")},
        {interval: d3t.day, formatter: tF("%B %e, %Y")}
        ]},
      {tiers: [
        {interval: d3t.hour, steps: [1, 3, 6, 12], formatter: tF("%I %p")},
        {interval: d3t.day, formatter: tF("%B %e, %Y")}
        ]},
      {tiers: [
        {interval: d3t.day, formatter: tF("%a %e")},
        {interval: d3t.month, formatter: tF("%B %Y")}
        ]},
      {tiers: [
        {interval: d3t.day, formatter: tF("%e")},
        {interval: d3t.month, formatter: tF("%B %Y")}
        ]},
      {tiers: [
        {interval: d3t.month, formatter: tF("%B")},
        {interval: d3t.year, formatter: tF("%Y")}
        ]},
      {tiers: [
        {interval: d3t.month, steps: [1, 3, 6], formatter: tF("%b")},
        {interval: d3t.year, formatter: tF("%Y")}
        ]},
      {tiers: [
        {interval: d3t.year, formatter: tF("%Y")}
        ]},
      {tiers: [
        {interval: d3t.year, formatter: tF("%y")}
        ]},
      {tiers: [
        {interval: d3t.year, steps: [5, 25, 50, 100, 200, 500, 1000], formatter: tF("%Y")}
        ]}
    ];

    private tierTickConfigurations: TierTickConfiguration[];
    private static LONG_DATE = new Date(9999, 8, 29, 12, 59, 9999);

    private measurer: _Util.Text.TextMeasurer;
    private noTiers = 2;

    /**
     * Constructs a TimeAxis.
     *
     * A TimeAxis is used for rendering a TimeScale.
     *
     * @constructor
     * @param {TimeScale} scale The scale to base the Axis on.
     * @param {string} orientation The orientation of the Axis (top/bottom)
     */
    constructor(scale: Scale.Time, orientation: string) {
      super(scale, orientation);
<<<<<<< HEAD
      orientation = orientation.toLowerCase();
      if (orientation !== "top" && orientation !== "bottom") {
        throw new Error ("unsupported orientation: " + orientation);
      }
=======
>>>>>>> 3a5fd6b5
      this.classed("time-axis", true);
      this.tickLabelPadding(5);
    }

<<<<<<< HEAD
    /**
     * Gets the copy of the current possible axis tiers intervals.
     *
     * @returns {AxisTierIntervals[]} The copy of the current possible axis tier intervals.
     */
    public axisTierIntervals(): AxisTierIntervals[];
    /**
     * Sets the new possible axis tier intervals.
     *
     * @param {AxisTierIntervals[]} tiers Possible axis tiers intervals.
     * @returns {Axis} The calling Axis.
     */
    public axisTierIntervals(tiers: AxisTierIntervals[]): Time;
    /**
     * Sets the min interval for axis tier intervals.
     *
     * @param {D3.Time.Interval} minInterval The smallest time interval to generate ticks. 
     * @returns {Axis} The calling Axis.
     */
    public axisTierIntervals(minInterval: D3.Time.Interval): Time;
    public axisTierIntervals(param?: any): any {
      if(param == null){
        return this._possibleAxisTierIntervals.slice();
      }
      var newIntervals: AxisTierIntervals[];
      if (param instanceof Array) {
        newIntervals = param;
      } else {
        newIntervals = Time.calculateLowerBoundDefinitions(this._possibleAxisTierIntervals, param);
      }
      this._possibleAxisTierIntervals = newIntervals;
      return this;
    }

    /**
     * Based on possbile axis tier intervals component finds most accurate tier tick configurations, 
     * which fits in available width.
     */
    private calculateTierTickConfigurations(): TierTickConfiguration[] {
      var mostAccurateTierTickConfigurations: TierTickConfiguration[] = [];
      for(var i = 0; i < this._possibleAxisTierIntervals.length; ++i) {
        mostAccurateTierTickConfigurations = this._possibleAxisTierIntervals[i].tiers.map(
          tier => this.getMostAccurateTierTickConfiguration(tier)
        );
        if(mostAccurateTierTickConfigurations.every(config => config != null)) {
          return mostAccurateTierTickConfigurations;
        }
      }

      _Util.Methods.warn("zoomed out too far: could not find suitable interval to display labels");
      return this._possibleAxisTierIntervals[this._possibleAxisTierIntervals.length - 1].tiers.map(
        tier => this.getMostAccurateTierTickConfiguration(tier, true)
      );
=======
    public orient(): string;
    public orient(orientation: string): Time;
    public orient(orientation?: string): any {
      if (orientation && (orientation.toLowerCase() === "right" || orientation.toLowerCase() === "left")) {
        throw new Error(orientation + " is not a supported orientation for TimeAxis - only horizontal orientations are supported");
      }
      return super.orient(orientation); // maintains getter-setter functionality
>>>>>>> 3a5fd6b5
    }

    public _computeHeight() {
      if (this._computedHeight !== null) {
        return this._computedHeight;
      }
      var textHeight = this._measureTextHeight() * 2;
      this.tickLength(textHeight);
      this.endTickLength(textHeight);
      this._computedHeight = this._maxLabelTickLength() + 2 * this.tickLabelPadding();
      return this._computedHeight;
    }

    private getIntervalLength(config: TierTickConfiguration) {
      var startDate = this._scale.domain()[0];
      var endDate = config.interval.offset(startDate, config.step);
      if (endDate > this._scale.domain()[1]) {
        // this offset is too large, so just return available width
        return this.width();
      }
      // measure how much space one date can get
      var stepLength = Math.abs(this._scale.scale(endDate) - this._scale.scale(startDate));
      return stepLength;
    }

    private calculateDateMaxWidthForInterval(interval: TierInterval): number {
      return this.measurer(interval.formatter(Time.LONG_DATE)).width;
    }

    private getMostAccurateTierTickConfiguration(tierInterval: TierInterval, returnLastIfNotFound: boolean = false): TierTickConfiguration {
      // compute number of ticks
      // if less than a certain threshold
      var worstWidth = this.calculateDateMaxWidthForInterval(tierInterval) + 2 * this.tickLabelPadding();
      var stepLength: number;
      var config = {
        interval: tierInterval.interval,
        step: 0,
        formatter: tierInterval.formatter
      };
      var steps = tierInterval.steps || [1];
      for(var i = 0; i < steps.length; ++i) {
        config.step = steps[i];
        if(Math.min(this.getIntervalLength(config), this.width()) >= worstWidth) {
          return config;
        }
      }
      return returnLastIfNotFound ? config : null;
    }

    public _setup() {
      super._setup();
      this._tierLabelContainers = [];
      for(var i = 0; i < this.noTiers; ++i) {
        this._tierLabelContainers.push(this._content.append("g").classed(AbstractAxis.TICK_LABEL_CLASS, true));
      }
      this.measurer = _Util.Text.getTextMeasurer(this._tierLabelContainers[0].append("text"));
    }

    public _getTickIntervalValues(config: TierTickConfiguration): any[] {
      return this._scale._tickInterval(config.interval, config.step);
    }

    public _getTickValues(): any[] {
      return this.tierTickConfigurations.reduce((ticks: any[], config: TierTickConfiguration) =>
        ticks.concat(this._getTickIntervalValues(config)), []);
    }

    // TODO: Maybe remove
    public _measureTextHeight(): number {
      return this.measurer(_Util.Text.HEIGHT_TEXT).height;
    }

    private renderTierLabels(container: D3.Selection, config: TierTickConfiguration, height: number) {
      container.selectAll("." + AbstractAxis.TICK_LABEL_CLASS).remove();
      var tickPos = this._scale._tickInterval(config.interval, config.step);
      tickPos.splice(0, 0, this._scale.domain()[0]);
      tickPos.push(this._scale.domain()[1]);
      var shouldCenterText = config.step === 1;
      // only center when the label should span the whole interval
      var labelPos: Date[] = [];
      if (shouldCenterText) {
        tickPos.map((datum: any, index: any) => {
          if (index + 1 >= tickPos.length) {
            return;
          }
          labelPos.push(new Date((tickPos[index + 1].valueOf() - tickPos[index].valueOf()) / 2 + tickPos[index].valueOf()));
        });
      } else {
        labelPos = tickPos;
      }
      labelPos = labelPos.filter((d: any) =>
        this.canFitLabelFilter(container, d, config.formatter(d), shouldCenterText));
      var tickLabels = container.selectAll("." + AbstractAxis.TICK_LABEL_CLASS).data(labelPos, (d) => d.valueOf());
      var tickLabelsEnter = tickLabels.enter().append("g").classed(AbstractAxis.TICK_LABEL_CLASS, true);
      tickLabelsEnter.append("text");
      var xTranslate = shouldCenterText ? 0 : this.tickLabelPadding();
      var yTranslate = (this._orientation === "bottom" ? (this._maxLabelTickLength() / 2 * height) :
          (this.height() - this._maxLabelTickLength() / 2 * height + 2 * this.tickLabelPadding()));
      var textSelection = tickLabels.selectAll("text");
      if (textSelection.size() > 0) {
        _Util.DOM.translate(textSelection, xTranslate, yTranslate);
      }
      tickLabels.exit().remove();
      tickLabels.attr("transform", (d: any) => "translate(" + this._scale.scale(d) + ",0)");
      var anchor = shouldCenterText ? "middle" : "start";
      tickLabels.selectAll("text").text(config.formatter).style("text-anchor", anchor);
    }

    private canFitLabelFilter(container: D3.Selection, position: Date, label: string, isCentered: boolean): boolean {
      var endPosition: number;
      var startPosition: number;
      var width = this.measurer(label).width + this.tickLabelPadding();
      if (isCentered) {
          endPosition = this._scale.scale(position) + width / 2;
          startPosition = this._scale.scale(position) - width / 2;
      } else {
          endPosition = this._scale.scale(position) + width;
          startPosition = this._scale.scale(position);
      }

      return endPosition < this.width() && startPosition > 0;
    }

    private adjustTickLength(config: TierTickConfiguration, height: number) {
      var tickValues: any[] = this._getTickIntervalValues(config);
      var selection = this._tickMarkContainer.selectAll("." + AbstractAxis.TICK_MARK_CLASS).filter((d: Date) =>
        // we want to check if d is in tickValues
        // however, if two dates a, b, have the same date, it may not be true that a === b.
        // thus, we convert them to values first, then do the comparison
          tickValues.map((x: Date) => x.valueOf()).indexOf(d.valueOf()) >= 0
      );
      if (this._orientation === "top") {
        height = this.height() - height;
      }
      selection.attr("y2", height);
    }

    private findMoreAccurateConfiguration(config: TierTickConfiguration): TierTickConfiguration {
      var moreAccurateConfig = config;
      for(var i = 0; i < this._possibleAxisTierIntervals.length; ++i) {
        var tier = this._possibleAxisTierIntervals[i].tiers[0];
        moreAccurateConfig.interval = tier.interval;
        var steps = tier.steps || [1];
        for(var j = 0; j < steps.length; ++j) {
          if(steps[j] === config.step && tier.interval === config.interval) {
            return moreAccurateConfig;
          } else {
            moreAccurateConfig.step = steps[j];
          }
        }
      }

      return null;
    }

    private generateLabellessTicks(config: TierTickConfiguration) {
      var moreAccurateConfig = this.findMoreAccurateConfiguration(config);
      if(moreAccurateConfig.interval === config.interval && moreAccurateConfig.step === config.step) {
        return;
      }

      var smallTicks = this._getTickIntervalValues(moreAccurateConfig);
      var allTicks = this._getTickValues().concat(smallTicks);

      var tickMarks = this._tickMarkContainer.selectAll("." + AbstractAxis.TICK_MARK_CLASS).data(allTicks);
      tickMarks.enter().append("line").classed(AbstractAxis.TICK_MARK_CLASS, true);
      tickMarks.attr(this._generateTickMarkAttrHash());
      tickMarks.exit().remove();
      this.adjustTickLength(this.tierTickConfigurations[0], this.tickLabelPadding());
    }

    public _doRender() {
      this.tierTickConfigurations = this.calculateTierTickConfigurations();
      super._doRender();

      this.tierTickConfigurations.forEach((config: TierTickConfiguration, i: number) =>
        this.renderTierLabels(this._tierLabelContainers[i], config, i + 1)
      );

      var domain = this._scale.domain();
      var totalLength = this._scale.scale(domain[1]) - this._scale.scale(domain[0]);
      if (this.getIntervalLength(this.tierTickConfigurations[0]) * 1.5 >= totalLength) {
        this.generateLabellessTicks(this.tierTickConfigurations[0]);
      }
      this.tierTickConfigurations.forEach((config: TierTickConfiguration, i: number) =>
        this.adjustTickLength(config, this._maxLabelTickLength() * (i + 1) / this.noTiers)
      );
      return this;
    }
  }
}
}<|MERGE_RESOLUTION|>--- conflicted
+++ resolved
@@ -125,18 +125,10 @@
      */
     constructor(scale: Scale.Time, orientation: string) {
       super(scale, orientation);
-<<<<<<< HEAD
-      orientation = orientation.toLowerCase();
-      if (orientation !== "top" && orientation !== "bottom") {
-        throw new Error ("unsupported orientation: " + orientation);
-      }
-=======
->>>>>>> 3a5fd6b5
       this.classed("time-axis", true);
       this.tickLabelPadding(5);
     }
 
-<<<<<<< HEAD
     /**
      * Gets the copy of the current possible axis tiers intervals.
      *
@@ -190,7 +182,8 @@
       return this._possibleAxisTierIntervals[this._possibleAxisTierIntervals.length - 1].tiers.map(
         tier => this.getMostAccurateTierTickConfiguration(tier, true)
       );
-=======
+    }
+
     public orient(): string;
     public orient(orientation: string): Time;
     public orient(orientation?: string): any {
@@ -198,7 +191,6 @@
         throw new Error(orientation + " is not a supported orientation for TimeAxis - only horizontal orientations are supported");
       }
       return super.orient(orientation); // maintains getter-setter functionality
->>>>>>> 3a5fd6b5
     }
 
     public _computeHeight() {
