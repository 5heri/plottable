--- conflicted
+++ resolved
@@ -154,13 +154,8 @@
       var heightFn = this._isHorizontal() ? _Util.Methods.max : d3.sum;
       return {
         textFits: textWriteResults.every((t: _Util.Text.IWriteTextResult) => t.textFits),
-<<<<<<< HEAD
-        usedWidth : widthFn<_Util.Text.IWriteTextResult, number>(textWriteResults, (t: _Util.Text.IWriteTextResult) => t.usedWidth),
-        usedHeight: heightFn<_Util.Text.IWriteTextResult, number>(textWriteResults, (t: _Util.Text.IWriteTextResult) => t.usedHeight)
-=======
         usedWidth : widthFn<_Util.Text.IWriteTextResult, number>(textWriteResults, (t: _Util.Text.IWriteTextResult) => t.usedWidth, 0),
         usedHeight: heightFn<_Util.Text.IWriteTextResult, number>(textWriteResults, (t: _Util.Text.IWriteTextResult) => t.usedHeight, 0)
->>>>>>> 21e2e7e6
       };
     }
 
