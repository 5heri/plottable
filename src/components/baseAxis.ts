--- conflicted
+++ resolved
@@ -114,27 +114,11 @@
     }
 
     public _doRender() {
-<<<<<<< HEAD
-      var tickValues = this._getTickValues();
-      this._ticks = this._ticksContainer.selectAll(".tick").data(tickValues, (d) => d);
-      var tickEnterSelection = this._ticks.enter().append("g").classed("tick", true);
-      tickEnterSelection.append("line").classed("tick-mark", true);
-      this._ticks.exit().remove();
-
-      var tickXTransformFunction = this._isHorizontal() ? (d: any) => this._scale.scale(d) : (d: any) => 0;
-      var tickYTransformFunction = this._isHorizontal() ? (d: any) => 0 : (d: any) => this._scale.scale(d);
-
-      var tickTransformGenerator = (d: any, i: number) => {
-        return "translate(" + tickXTransformFunction(d) + ", " + tickYTransformFunction(d) + ")";
-      };
-=======
       var tickMarkValues = this._getTickValues();
       var tickMarks = this._tickMarkContainer.selectAll("." + Axis.TICK_MARK_CLASS).data(tickMarkValues);
       tickMarks.enter().append("line").classed(Axis.TICK_MARK_CLASS, true);
       tickMarks.attr(this._generateTickMarkAttrHash());
       tickMarks.exit().remove();
->>>>>>> d5869f5f
-
       this._baseline.attr(this._generateBaselineAttrHash());
 
       return this;
