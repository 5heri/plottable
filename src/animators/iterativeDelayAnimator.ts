--- conflicted
+++ resolved
@@ -41,14 +41,10 @@
       this._maxTotalDuration = IterativeDelay.DEFAULT_MAX_TOTAL_DURATION_MILLISECONDS;
     }
 
-<<<<<<< HEAD
     public animate(selection: any, attrToProjector: IAttributeToProjector): D3.Transition.Transition {
-=======
-    public animate(selection: any, attrToProjector: IAttributeToProjector): D3.Selection {
       var numberOfIterations = selection[0].length;
       var maxDelayForLastIteration = Math.max(this.maxTotalDuration() - this.duration(), 0);
       var adjustedIterativeDelay = Math.min(this.maxIterativeDelay(), maxDelayForLastIteration / numberOfIterations);
->>>>>>> 58268027
       return selection.transition()
         .ease(this.easing())
         .duration(this.duration())
