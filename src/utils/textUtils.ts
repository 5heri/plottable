--- conflicted
+++ resolved
@@ -298,16 +298,11 @@
       if (write == null) {
         var widthFn = orientHorizontally ? _Util.Methods.max : d3.sum;
         var heightFn = orientHorizontally ? d3.sum : _Util.Methods.max;
-<<<<<<< HEAD
         var heightAcc = (line: string) => orientHorizontally ? tm(line).height : tm(line).width;
         var widthAcc = (line: string) => orientHorizontally ? tm(line).width : tm(line).height;
 
-        usedWidth = widthFn(wrappedText.lines, widthAcc);
-        usedHeight = heightFn(wrappedText.lines, heightAcc);
-=======
-        usedWidth = widthFn<string, number>(wrappedText.lines, (line: string) => tm(line).width, 0);
-        usedHeight = heightFn<string, number>(wrappedText.lines, (line: string) => tm(line).height, 0);
->>>>>>> 6c2dc1f3
+        usedWidth = widthFn(wrappedText.lines, widthAcc, 0);
+        usedHeight = heightFn(wrappedText.lines, heightAcc, 0);
       } else {
         var innerG = write.g.append("g").classed("writeText-inner-g", true); // unleash your inner G
         // the outerG contains general transforms for positining the whole block, the inner g
