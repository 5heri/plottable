///<reference path="../testReference.ts" />

var assert = chai.assert;

describe("Plots", () => {
  describe("PiePlot", () => {
    // HACKHACK #1798: beforeEach being used below
    it("renders correctly with no data", () => {
      var svg = TestMethods.generateSVG(400, 400);
      var plot = new Plottable.Plots.Pie();
      plot.sectorValue((d) => d.value);
      assert.doesNotThrow(() => plot.renderTo(svg), Error);
      assert.strictEqual(plot.width(), 400, "was allocated width");
      assert.strictEqual(plot.height(), 400, "was allocated height");
      svg.remove();
    });

    it("updates slices when data changes", () => {
      var svg = TestMethods.generateSVG(500, 500);
      var piePlot = new Plottable.Plots.Pie();
      piePlot.sectorValue((d) => d.value);
      var fourSliceData = [
        { value: 1 },
        { value: 1 },
        { value: 1 },
        { value: 1 }
      ];
      var dataset = new Plottable.Dataset(fourSliceData);
      piePlot.addDataset(dataset);
      piePlot.renderTo(svg);
      var fourSlicePathStrings: String[] = [];
      piePlot.content().selectAll("path").each(function() { fourSlicePathStrings.push(d3.select(this).attr("d")); });
      assert.lengthOf(fourSlicePathStrings, fourSliceData.length, "one path per datum");

      var twoSliceData = [
        { value: 1 },
        { value: 1 }
      ];
      dataset.data(twoSliceData);
      var twoSlicePathStrings: String[] = [];
      piePlot.content().selectAll("path").each(function() { twoSlicePathStrings.push(d3.select(this).attr("d")); });
      assert.lengthOf(twoSlicePathStrings, twoSliceData.length, "one path per datum");

      twoSlicePathStrings.forEach((pathString, index) => {
        assert.notStrictEqual(pathString, fourSlicePathStrings[index], "slices were updated when data changed");
      });
      svg.remove();
    });

    describe("Labels", () => {
      var svg: d3.Selection<void>;
      var piePlot: Plottable.Plots.Pie;

      beforeEach(() => {
        svg = TestMethods.generateSVG(500, 500);
        piePlot = new Plottable.Plots.Pie();
        piePlot.sectorValue((d) => d.value);
        piePlot.labelsEnabled(true);
      });

      it("rendering twice does not erase or add labels", () => {
        var data = [
          { value: 1 },
          { value: 2 },
          { value: 3 }
        ];
        var dataset = new Plottable.Dataset(data);
        piePlot.addDataset(dataset);
        piePlot.renderTo(svg);
        var labels = piePlot.content().selectAll("text");
        assert.strictEqual(labels.size(), data.length, "one label per slice");
        piePlot.render();
        labels = piePlot.content().selectAll("text");
        assert.strictEqual(labels.size(), data.length, "one label per slice after re-render()ing");
        svg.remove();
      });

      it("updates labels when data changes", () => {
        var data1 = [
          { value: 1 },
          { value: 1 },
          { value: 1 }
        ];
        var dataset = new Plottable.Dataset(data1);
        piePlot.addDataset(dataset);
        piePlot.renderTo(svg);
        var labels = piePlot.content().selectAll("text");
        assert.strictEqual(labels.size(), data1.length, "one label per datum");
        labels.each(function() {
          var labelText = d3.select(this).text();
          assert.strictEqual(labelText, "1", "label has correct text");
        });
        var data2 = [
          { value: 2 },
          { value: 2 }
        ];
        dataset.data(data2);
        labels = piePlot.content().selectAll("text");
        assert.strictEqual(labels.size(), data2.length, "one label per datum");
        labels.each(function() {
          var labelText = d3.select(this).text();
          assert.strictEqual(labelText, "2", "label text was updated");
        });
        svg.remove();
      });

      it("removes labels when they are disabled after rendering", () => {
        var data1 = [
          { value: 1 },
          { value: 1 },
          { value: 1 }
        ];
        var dataset = new Plottable.Dataset(data1);
        piePlot.addDataset(dataset);
        piePlot.renderTo(svg);
        var labels = piePlot.content().selectAll("text");
        assert.strictEqual(labels.size(), data1.length, "one label per datum");
        piePlot.labelsEnabled(false);
        labels = piePlot.content().selectAll("text");
        assert.strictEqual(labels.size(), 0, "labels were removed");
        svg.remove();
      });

      it("hides labels if slices are too small", () => {
        var data = [
          { key: "A", value: 1 }, { key: "B", value: 50 },
          { key: "C", value: 1 }, { key: "D", value: 50 },
          { key: "E", value: 1 }, { key: "F", value: 50 }
        ];
        var dataset = new Plottable.Dataset(data);
        piePlot.addDataset(dataset);
        piePlot.renderTo(svg);
        var labelGs = piePlot.content().select(".label-area").selectAll(".label-area > g");
        labelGs.each(function(d, i) {
          var visibility = d3.select(this).style("visibility");
          if (data[i].value === 1) {
            assert.strictEqual(visibility, "hidden", "label hidden when slice is too small");
          } else {
            assert.include(["visible", "inherit"], visibility, "label shown when slice is appropriately sized");
          }
        });
        svg.remove();
      });

      it("formatters are used properly", () => {
        var data = [
          { value: 5 },
          { value: 15 }
        ];
        var dataset = new Plottable.Dataset(data);
        piePlot.addDataset(dataset);
        piePlot.labelFormatter((n: number) => n + " m");
        piePlot.renderTo(svg);
        var texts = svg.selectAll("text")[0].map((n: any) => d3.select(n).text());
        assert.lengthOf(texts, 2, "both labels are drawn");
        assert.strictEqual(texts[0], "5 m", "The formatter was used to format the first label");
        assert.strictEqual(texts[1], "15 m", "The formatter was used to format the second label");
        svg.remove();
      });
    });
  });

  describe("PiePlot", () => {
    var svg: d3.Selection<void>;
    var simpleDataset: Plottable.Dataset;
    var simpleData: any[];
    var piePlot: Plottable.Plots.Pie;
    var renderArea: d3.Selection<void>;

    beforeEach(() => {
      svg = TestMethods.generateSVG(500, 500);
      simpleData = [{value: 5, value2: 10, type: "A"}, {value: 15, value2: 10, type: "B"}];
      simpleDataset = new Plottable.Dataset(simpleData);
      piePlot = new Plottable.Plots.Pie();
      piePlot.addDataset(simpleDataset);
      piePlot.sectorValue((d) => d.value);
      piePlot.renderTo(svg);
      renderArea = (<any> piePlot)._renderArea;
    });

    it("sectors divided evenly", () => {
      var arcPaths = renderArea.selectAll(".arc");
      assert.lengthOf(arcPaths[0], 2, "only has two sectors");
      var arcPath0 = d3.select(arcPaths[0][0]);
      var pathPoints0 = TestMethods.normalizePath(arcPath0.attr("d")).split(/[A-Z]/).slice(1, 4);

      var firstPathPoints0 = pathPoints0[0].split(",");
      assert.closeTo(parseFloat(firstPathPoints0[0]), 0, 1, "draws line vertically at beginning");
      assert.operator(parseFloat(firstPathPoints0[1]), "<", 0, "draws line upwards");

      var arcDestPoint0 = pathPoints0[1].split(",").slice(5);
      assert.operator(parseFloat(arcDestPoint0[0]), ">", 0, "arcs line to the right");
      assert.closeTo(parseFloat(arcDestPoint0[1]), 0, 1, "ends on same level of svg");

      var secondPathPoints0 = pathPoints0[2].split(",");
      assert.closeTo(parseFloat(secondPathPoints0[0]), 0, 1, "draws line to origin");
      assert.closeTo(parseFloat(secondPathPoints0[1]), 0, 1, "draws line to origin");

      var arcPath1 = d3.select(arcPaths[0][1]);
      var pathPoints1 = TestMethods.normalizePath(arcPath1.attr("d")).split(/[A-Z]/).slice(1, 4);

      var firstPathPoints1 = pathPoints1[0].split(",");
      assert.operator(parseFloat(firstPathPoints1[0]), ">", 0, "draws line to the right");
      assert.closeTo(parseFloat(firstPathPoints1[1]), 0, 1, "draws line horizontally");

      var arcDestPoint1 = pathPoints1[1].split(",").slice(5);
      assert.closeTo(parseFloat(arcDestPoint1[0]), 0, 1, "ends at x origin");
      assert.operator(parseFloat(arcDestPoint1[1]), "<", 0, "ends above 0");

      var secondPathPoints1 = pathPoints1[2].split(",");
      assert.closeTo(parseFloat(secondPathPoints1[0]), 0, 1, "draws line to origin");
      assert.closeTo(parseFloat(secondPathPoints1[1]), 0, 1, "draws line to origin");
      svg.remove();
    });

    it("project value onto different attribute", () => {
      piePlot.sectorValue((d) => d.value2);

      var arcPaths = renderArea.selectAll(".arc");
      assert.lengthOf(arcPaths[0], 2, "only has two sectors");
      var arcPath0 = d3.select(arcPaths[0][0]);
      var pathPoints0 = TestMethods.normalizePath(arcPath0.attr("d")).split(/[A-Z]/).slice(1, 4);

      var firstPathPoints0 = pathPoints0[0].split(",");
      assert.closeTo(parseFloat(firstPathPoints0[0]), 0, 1, "draws line vertically at beginning");
      assert.operator(parseFloat(firstPathPoints0[1]), "<", 0, "draws line upwards");

      var arcDestPoint0 = pathPoints0[1].split(",").slice(5);
      assert.closeTo(parseFloat(arcDestPoint0[0]), 0, 1, "ends on a line vertically from beginning");
      assert.operator(parseFloat(arcDestPoint0[1]), ">", 0, "ends below the center");

      var arcPath1 = d3.select(arcPaths[0][1]);
      var pathPoints1 = TestMethods.normalizePath(arcPath1.attr("d")).split(/[A-Z]/).slice(1, 4);

      var firstPathPoints1 = pathPoints1[0].split(",");
      assert.closeTo(parseFloat(firstPathPoints1[0]), 0, 1, "draws line vertically at beginning");
      assert.operator(parseFloat(firstPathPoints1[1]), ">", 0, "draws line downwards");

      var arcDestPoint1 = pathPoints1[1].split(",").slice(5);
      assert.closeTo(parseFloat(arcDestPoint1[0]), 0, 1, "ends on a line vertically from beginning");
      assert.operator(parseFloat(arcDestPoint1[1]), "<", 0, "ends above the center");

      piePlot.sectorValue((d) => d.value);
      svg.remove();
    });

    it("innerRadius", () => {
      piePlot.innerRadius(5);
      var arcPaths = renderArea.selectAll(".arc");
      assert.lengthOf(arcPaths[0], 2, "only has two sectors");

      var pathPoints0 = TestMethods.normalizePath(d3.select(arcPaths[0][0]).attr("d")).split(/[A-Z]/).slice(1, 5);

      var radiusPath0 = pathPoints0[2].split(",").map((coordinate: string) => parseFloat(coordinate));
      assert.closeTo(radiusPath0[0], 5, 1, "stops line at innerRadius point");
      assert.closeTo(radiusPath0[1], 0, 1, "stops line at innerRadius point");

      var innerArcPath0 = pathPoints0[3].split(",").map((coordinate: string) => parseFloat(coordinate));
      assert.closeTo(innerArcPath0[0], 5, 1, "makes inner arc of radius 5");
      assert.closeTo(innerArcPath0[1], 5, 1, "makes inner arc of radius 5");
      assert.closeTo(innerArcPath0[5], 0, 1, "make inner arc to center");
      assert.closeTo(innerArcPath0[6], -5, 1, "makes inner arc to top of inner circle");

      piePlot.innerRadius(0);
      svg.remove();
    });

    it("outerRadius", () => {
      piePlot.outerRadius(() => 150);
      var arcPaths = renderArea.selectAll(".arc");
      assert.lengthOf(arcPaths[0], 2, "only has two sectors");

      var pathPoints0 = TestMethods.normalizePath(d3.select(arcPaths[0][0]).attr("d")).split(/[A-Z]/).slice(1, 5);

      var radiusPath0 = pathPoints0[0].split(",").map((coordinate: string) => parseFloat(coordinate));
      assert.closeTo(radiusPath0[0], 0, 1, "starts at outerRadius point");
      assert.closeTo(radiusPath0[1], -150, 1, "starts at outerRadius point");

      var outerArcPath0 = pathPoints0[1].split(",").map((coordinate: string) => parseFloat(coordinate));
      assert.closeTo(outerArcPath0[0], 150, 1, "makes outer arc of radius 150");
      assert.closeTo(outerArcPath0[1], 150, 1, "makes outer arc of radius 150");
      assert.closeTo(outerArcPath0[5], 150, 1, "makes outer arc to right edge");
      assert.closeTo(outerArcPath0[6], 0, 1, "makes outer arc to right edge");

      piePlot.outerRadius(() => 250);
      svg.remove();
    });

    describe("selections", () => {
      it("retrieves all dataset selections with no args", () => {
        var allSectors = piePlot.selections();
        assert.strictEqual(allSectors.size(), 2, "all sectors retrieved");

        svg.remove();
      });

      it("retrieves correct selections", () => {
        var allSectors = piePlot.selections([simpleDataset]);
        assert.strictEqual(allSectors.size(), 2, "all sectors retrieved");
        assert.includeMembers(allSectors.data(), simpleData, "dataset data in selection data");

        svg.remove();
      });

      it("skips invalid Datsets", () => {
        var allSectors = piePlot.selections([new Plottable.Dataset([])]);
        assert.strictEqual(allSectors.size(), 0, "no sectors retrieved");

        svg.remove();
      });

      it("retrieves entities under a point with entitiesAt()", () => {
        var click1 = { x: 300, y: 200 };
        var entity1 = piePlot.entitiesAt(click1);
        TestMethods.assertPlotEntitiesEqual(entity1[0], piePlot.entities()[0], "entities are equal");
        var click2 = { x: 200, y: 300 };
        var entity2 = piePlot.entitiesAt(click2);
        TestMethods.assertPlotEntitiesEqual(entity2[0], piePlot.entities()[1], "entities are equal");
        var click3 = { x: 0, y: 0 };
        var entity3 = piePlot.entitiesAt(click3);
        assert.strictEqual(entity3.length, 0, "no entities returned");
        svg.remove();
      });

      it("points within innerRadius() and outside of outerRadius() don't return entities", () => {
        piePlot.innerRadius(100).render();
        var click1 = { x: 200, y: 201 };
        var entity1 = piePlot.entitiesAt(click1);
        assert.strictEqual(entity1.length, 0, "no entities returned");
        piePlot.outerRadius(150).render();
        var click2 = { x: 200, y: 350 };
        var entity2 = piePlot.entitiesAt(click2);
        TestMethods.assertPlotEntitiesEqual(entity2[0], piePlot.entities()[1], "entities are equal");
        var click3 = { x: 200, y: 399 };
        var entity3 = piePlot.entitiesAt(click3);
        assert.strictEqual(entity3.length, 0, "no entities returned");
        svg.remove();
      });

    });

    describe("Fill", () => {

      it("sectors are filled in according to defaults", () => {
        var arcPaths = renderArea.selectAll(".arc");

        var arcPath0 = d3.select(arcPaths[0][0]);
        assert.strictEqual(arcPath0.attr("fill"), "#5279c7", "first sector filled appropriately");

        var arcPath1 = d3.select(arcPaths[0][1]);
        assert.strictEqual(arcPath1.attr("fill"), "#fd373e", "second sector filled appropriately");
        svg.remove();
      });

      it("project fill", () => {
        piePlot.attr("fill", (d: any, i: number) => String(i), new Plottable.Scales.Color("10"));

        var arcPaths = renderArea.selectAll(".arc");

        var arcPath0 = d3.select(arcPaths[0][0]);
        assert.strictEqual(arcPath0.attr("fill"), "#1f77b4", "first sector filled appropriately");

        var arcPath1 = d3.select(arcPaths[0][1]);
        assert.strictEqual(arcPath1.attr("fill"), "#ff7f0e", "second sector filled appropriately");

        piePlot.attr("fill", (d) => d.type, new Plottable.Scales.Color("20"));

        arcPaths = renderArea.selectAll(".arc");

        arcPath0 = d3.select(arcPaths[0][0]);
        assert.strictEqual(arcPath0.attr("fill"), "#1f77b4", "first sector filled appropriately");

        arcPath1 = d3.select(arcPaths[0][1]);
        assert.strictEqual(arcPath1.attr("fill"), "#aec7e8", "second sector filled appropriately");
        svg.remove();
      });

    });

    it("throws warnings on negative data", () => {
      var message: String;
      var oldWarn = Plottable.Utils.Window.warn;
      Plottable.Utils.Window.warn = (warn) => message = warn;
      piePlot.removeDataset(simpleDataset);
      var negativeDataset = new Plottable.Dataset([{value: -5}, {value: 15}]);
      piePlot.addDataset(negativeDataset);
      assert.strictEqual(message, "Negative values will not render correctly in a Pie Plot.");
      Plottable.Utils.Window.warn = oldWarn;
      svg.remove();
    });
<<<<<<< HEAD

    describe("Labels", () => {
      it("labels are shown and hidden appropriately", () => {
        piePlot.removeDataset(simpleDataset);
        var data = [
          { key: "A", value: 1 }, { key: "B", value: 50 },
          { key: "C", value: 1 }, { key: "D", value: 50 },
          { key: "E", value: 1 }, { key: "F", value: 50 }
        ];
        var dataset = new Plottable.Dataset(data);
        piePlot.addDataset(dataset).labelsEnabled(true);
        $(".label-area").children("g").each(function(i) {
          if (i % 2 === 0) {
            assert.strictEqual($(this).css("visibility"), "hidden", "label hidden when slice is too small");
          } else {
            assert.include(["visible", "inherit"], $(this).css("visibility"), "label shown when slice is appropriately sized");
          }
        });
        svg.remove();
      });

      it("labels outside of the render area are hidden", () => {
        piePlot.detach();
        piePlot.removeDataset(simpleDataset);
        var data = [5000, 5000, 5000];
        var dataset = new Plottable.Dataset(data);
        piePlot.sectorValue(function(d) { return d; });
        piePlot.addDataset(dataset).labelsEnabled(true).outerRadius(500);
        var texts = svg.selectAll("text")[0];
        texts.forEach((text, index) => {
          var visibility = d3.select(text).style("visibility");
          if (index === 1) {
            assert.strictEqual(visibility, "hidden", "label hidden when cut off");
          } else {
            assert.include(["visible", "inherit"], visibility, "label shown when in the renderArea");
          }
        });
        svg.remove();
      });
    });
=======
>>>>>>> 34bb3312
  });

  describe("fail safe tests", () => {
    it("undefined, NaN and non-numeric strings not be represented in a Pie Chart", () => {
      var svg = TestMethods.generateSVG();

      var data1 = [
        { v: 1 },
        { v: undefined },
        { v: 1 },
        { v: NaN },
        { v: 1 },
        { v: "Bad String" },
        { v: 1 },
      ];

      var plot = new Plottable.Plots.Pie();
      plot.addDataset(new Plottable.Dataset(data1));
      plot.sectorValue((d) => d.v);

      plot.renderTo(svg);

      var elementsDrawnSel = (<any> plot)._element.selectAll(".arc");

      assert.strictEqual(elementsDrawnSel.size(), 4,
        "There should be exactly 4 slices in the pie chart, representing the valid values");

      svg.remove();

    });
  });
});<|MERGE_RESOLUTION|>--- conflicted
+++ resolved
@@ -388,7 +388,6 @@
       Plottable.Utils.Window.warn = oldWarn;
       svg.remove();
     });
-<<<<<<< HEAD
 
     describe("Labels", () => {
       it("labels are shown and hidden appropriately", () => {
@@ -429,8 +428,6 @@
         svg.remove();
       });
     });
-=======
->>>>>>> 34bb3312
   });
 
   describe("fail safe tests", () => {
