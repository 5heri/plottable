--- conflicted
+++ resolved
@@ -36,11 +36,7 @@
   it("legend domain can be updated after initialization, and height updates as well", () => {
     legend.renderTo(svg);
     legend.scale(color);
-<<<<<<< HEAD
-    assert.equal(legend._requestedSpace(200, 200).minHeight, 10, "there is a padding requested height when domain is empty");
-=======
-    assert.strictEqual(legend._requestedSpace(200, 200).height, 10, "there is a padding requested height when domain is empty");
->>>>>>> cbe3da06
+    assert.strictEqual(legend._requestedSpace(200, 200).minHeight, 10, "there is a padding requested height when domain is empty");
     color.domain(["foo", "bar"]);
     var height1 = legend._requestedSpace(400, 400).minHeight;
     var actualHeight1 = legend.height();
