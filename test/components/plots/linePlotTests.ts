--- conflicted
+++ resolved
@@ -226,31 +226,33 @@
 
     });
 
-<<<<<<< HEAD
-    describe("getAllPlotData()",() => {
-
-      it("selection only contains a line per dataset", () => {
-=======
-    describe("getClosestPlotData()",() => {
-
-      it("retrieves correct data",() => {
->>>>>>> b7a90c46
-        var dataset3 = [
-          { foo: 0, bar: 1 },
-          { foo: 1, bar: 0.95 }
-        ];
-        linePlot.addDataset("d3", dataset3);
-
-<<<<<<< HEAD
+    describe("getAllPlotData()", () => {
+
+      it("retrieves correct data", () => {
+        var dataset3 = [
+          { foo: 0, bar: 1 },
+          { foo: 1, bar: 0.95 }
+        ];
+        linePlot.addDataset("d3", dataset3);
+
         var allLines = linePlot.getAllPlotData().selection;
         assert.strictEqual(allLines.size(), linePlot.datasets().length, "single line per dataset");
-=======
+        svg.remove();
+      });
+    });
+
+    describe("getClosestPlotData()", () => {
+
+      it("retrieves correct data", () => {
+        var dataset3 = [
+          { foo: 0, bar: 1 },
+          { foo: 1, bar: 0.95 }
+        ];
+        linePlot.addDataset("d3", dataset3);
+
         var lineData = linePlot.getClosestPlotData({x: 490, y: 300});
-        // HACKHACK selection count mirrors datum count
-        // https://github.com/palantir/plottable/pull/1742
-        assert.strictEqual(lineData.selection.size() / dataset3.length, 1, "only 1 line retreieved");
+        assert.strictEqual(lineData.selection.size(), 1, "only 1 line retreieved");
         assert.strictEqual(lineData.data[0], dataset3[1], "correct datum retrieved");
->>>>>>> b7a90c46
 
         svg.remove();
       });
