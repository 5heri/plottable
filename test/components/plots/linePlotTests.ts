///<reference path="../../testReference.ts" />

var assert = chai.assert;

describe("Plots", () => {
  // HACKHACK #1798: beforeEach being used below
  describe("LinePlot", () => {
    it("entities() with NaN in data", () => {
      var svg = TestMethods.generateSVG(500, 500);
      var dataWithNaN = [
        { foo: 0.0, bar: 0.0 },
        { foo: 0.2, bar: 0.2 },
        { foo: 0.4, bar: NaN },
        { foo: 0.6, bar: 0.6 },
        { foo: 0.8, bar: 0.8 }
      ];

      var xScale = new Plottable.Scales.Linear();
      xScale.domain([0, 1]);
      var yScale = new Plottable.Scales.Linear();
      yScale.domain([0, 1]);

      var linePlot = new Plottable.Plots.Line();
      linePlot.addDataset(new Plottable.Dataset(dataWithNaN));
      linePlot.x((d: any) => d.foo, xScale);
      linePlot.y((d: any) => d.bar, yScale);
      linePlot.renderTo(svg);

      var entities = linePlot.entities();

      var expectedLength = dataWithNaN.length - 1;
      assert.lengthOf(entities, expectedLength, "NaN data was not returned");

      svg.remove();
    });
  });

  describe("LinePlot", () => {
    // HACKHACK #1798: beforeEach being used below
    it("renders correctly with no data", () => {
      var svg = TestMethods.generateSVG(400, 400);
      var xScale = new Plottable.Scales.Linear();
      var yScale = new Plottable.Scales.Linear();
      var plot = new Plottable.Plots.Line();
      plot.x((d: any) => d.x, xScale);
      plot.y((d: any) => d.y, yScale);
      assert.doesNotThrow(() => plot.renderTo(svg), Error);
      assert.strictEqual(plot.width(), 400, "was allocated width");
      assert.strictEqual(plot.height(), 400, "was allocated height");
      svg.remove();
    });
  });

  describe("LinePlot", () => {
    var svg: D3.Selection;
    var xScale: Plottable.Scales.Linear;
    var yScale: Plottable.Scales.Linear;
    var xAccessor: any;
    var yAccessor: any;
    var colorAccessor: any;
    var twoPointData = [{foo: 0, bar: 0}, {foo: 1, bar: 1}];
    var simpleDataset: Plottable.Dataset;
    var linePlot: Plottable.Plots.Line<number>;
    var renderArea: D3.Selection;

    before(() => {
      xScale = new Plottable.Scales.Linear();
      xScale.domain([0, 1]);
      yScale = new Plottable.Scales.Linear();
      yScale.domain([0, 1]);
      xAccessor = (d: any) => d.foo;
      yAccessor = (d: any) => d.bar;
      colorAccessor = (d: any, i: number, m: any) => d3.rgb(d.foo, d.bar, i).toString();
    });

    beforeEach(() => {
      svg = TestMethods.generateSVG(500, 500);
      simpleDataset = new Plottable.Dataset(twoPointData);
      linePlot = new Plottable.Plots.Line<number>();
      linePlot.addDataset(simpleDataset);
      linePlot.x(xAccessor, xScale)
              .y(yAccessor, yScale)
              .attr("stroke", colorAccessor)
              .renderTo(svg);
      renderArea = (<any> linePlot)._renderArea;
    });

    it("draws a line correctly", () => {
      var linePath = renderArea.select("." + Plottable.Drawers.Line.PATH_CLASS);
      assert.strictEqual(TestMethods.normalizePath(linePath.attr("d")), "M0,500L500,0", "line d was set correctly");
      assert.strictEqual(linePath.style("fill"), "none", "line fill renders as \"none\"");
      svg.remove();
    });

    it("attributes set appropriately from accessor", () => {
      var areaPath = renderArea.select("." + Plottable.Drawers.Line.PATH_CLASS);
      assert.strictEqual(areaPath.attr("stroke"), "#000000", "stroke set correctly");
      svg.remove();
    });

    it("attributes can be changed by projecting new accessor and re-render appropriately", () => {
      var newColorAccessor = () => "pink";
      linePlot.attr("stroke", newColorAccessor);
      linePlot.renderTo(svg);
      var linePath = renderArea.select("." + Plottable.Drawers.Line.PATH_CLASS);
      assert.strictEqual(linePath.attr("stroke"), "pink", "stroke changed correctly");
      svg.remove();
    });

    it("attributes can be changed by projecting attribute accessor (sets to first datum attribute)", () => {
      var data = JSON.parse(JSON.stringify(twoPointData)); // deep copy to not affect other tests
      data.forEach(function(d: any) { d.stroke = "pink"; });
      simpleDataset.data(data);
      linePlot.attr("stroke", (d) => d.stroke);
      var linePath = renderArea.select("." + Plottable.Drawers.Line.PATH_CLASS);
      assert.strictEqual(linePath.attr("stroke"), "pink", "stroke set to uniform stroke color");

      data[0].stroke = "green";
      simpleDataset.data(data);
      assert.strictEqual(linePath.attr("stroke"), "green", "stroke set to first datum stroke color");
      svg.remove();
    });

    it("correctly handles NaN and undefined x and y values", () => {
      var lineData = [
        { foo: 0.0, bar: 0.0 },
        { foo: 0.2, bar: 0.2 },
        { foo: 0.4, bar: 0.4 },
        { foo: 0.6, bar: 0.6 },
        { foo: 0.8, bar: 0.8 }
      ];
      simpleDataset.data(lineData);
      var linePath = renderArea.select("." + Plottable.Drawers.Line.PATH_CLASS);
      var d_original = TestMethods.normalizePath(linePath.attr("d"));

      function assertCorrectPathSplitting(msgPrefix: string) {
        var d = TestMethods.normalizePath(linePath.attr("d"));
        var pathSegements = d.split("M").filter((segment) => segment !== "");
        assert.lengthOf(pathSegements, 2, msgPrefix + " split path into two segments");
        var firstSegmentContained = d_original.indexOf(pathSegements[0]) >= 0;
        assert.isTrue(firstSegmentContained, "first path segment is a subpath of the original path");
        var secondSegmentContained = d_original.indexOf(pathSegements[1]) >= 0;
        assert.isTrue(secondSegmentContained, "second path segment is a subpath of the original path");
      }

      var dataWithNaN = lineData.slice();
      dataWithNaN[2] = { foo: 0.4, bar: NaN };
      simpleDataset.data(dataWithNaN);
      assertCorrectPathSplitting("y=NaN");
      dataWithNaN[2] = { foo: NaN, bar: 0.4 };
      simpleDataset.data(dataWithNaN);
      assertCorrectPathSplitting("x=NaN");

      var dataWithUndefined = lineData.slice();
      dataWithUndefined[2] = { foo: 0.4, bar: undefined };
      simpleDataset.data(dataWithUndefined);
      assertCorrectPathSplitting("y=undefined");
      dataWithUndefined[2] = { foo: undefined, bar: 0.4 };
      simpleDataset.data(dataWithUndefined);
      assertCorrectPathSplitting("x=undefined");

      svg.remove();
    });

    describe("getAllSelections()", () => {
      it("retrieves all dataset selections with no args", () => {
        var dataset3 = new Plottable.Dataset([
          { foo: 0, bar: 1 },
          { foo: 1, bar: 0.95 }
        ]);
        linePlot.addDataset(dataset3);

        var allLines = linePlot.getAllSelections();
        assert.strictEqual(allLines.size(), 2, "all lines retrieved");

        svg.remove();
      });

      it("retrieves correct selections", () => {
        var dataset3 = new Plottable.Dataset([
          { foo: 0, bar: 1 },
          { foo: 1, bar: 0.95 }
        ]);
        linePlot.addDataset(dataset3);

        var allLines = linePlot.getAllSelections([dataset3]);
        assert.strictEqual(allLines.size(), 1, "all lines retrieved");
        var selectionData = allLines.data();
        assert.include(selectionData, dataset3.data(), "third dataset data in selection data");

        svg.remove();
      });

      it("skips invalid Dataset", () => {
        var dataset3 = new Plottable.Dataset([
          { foo: 0, bar: 1 },
          { foo: 1, bar: 0.95 }
        ]);
        linePlot.addDataset(dataset3);
        var dummyDataset = new Plottable.Dataset([]);

        var allLines = linePlot.getAllSelections([dataset3, dummyDataset]);
        assert.strictEqual(allLines.size(), 1, "all lines retrieved");
        var selectionData = allLines.data();
        assert.include(selectionData, dataset3.data(), "third dataset data in selection data");

        svg.remove();
      });

    });

    describe("entities()", () => {
      it("retrieves correct data", () => {
        var dataset3 = new Plottable.Dataset([
          { foo: 0, bar: 1 },
          { foo: 1, bar: 0.95 }
        ]);
        linePlot.addDataset(dataset3);

        var nodes = linePlot.entities().map((entity) => entity.selection.node());
        var uniqueNodes: Element[] = [];
        nodes.forEach((node) => {
          if (uniqueNodes.indexOf(node) === -1) {
            uniqueNodes.push(node);
          }
        });
        assert.lengthOf(uniqueNodes, linePlot.datasets().length, "one Element per Dataset");
        svg.remove();
      });
    });

    describe("entityNearest()", () => {
      var lines: D3.Selection;
      var d0: any, d1: any;
      var d0Px: Plottable.Point, d1Px: Plottable.Point;
      var dataset2: Plottable.Dataset;

      beforeEach(() => {
        dataset2 = new Plottable.Dataset([
          { foo: 0, bar: 0.75 },
          { foo: 1, bar: 0.25 }
        ]);

        linePlot.addDataset(dataset2);

        lines = d3.selectAll(".line-plot .line");
        d0 = dataset2.data()[0];
        d0Px = {
          x: xScale.scale(xAccessor(d0)),
          y: yScale.scale(yAccessor(d0))
        };

        d1 = dataset2.data()[1];
        d1Px = {
          x: xScale.scale(xAccessor(d1)),
          y: yScale.scale(yAccessor(d1))
        };
      });

      it("returns nearest Entity", () => {
        var expected = {
          datum: d0,
          index: 0,
          dataset: dataset2,
          position: d0Px,
          selection: d3.selectAll([lines[0][1]]),
          plot: linePlot
        };

        var closest = linePlot.entityNearest({x: d0Px.x, y: d0Px.y - 1});
        TestMethods.assertEntitiesEqual(closest, expected, "if above a point, it is closest");

        closest = linePlot.entityNearest({x: d0Px.x, y: d0Px.y + 1});
        TestMethods.assertEntitiesEqual(closest, expected, "if below a point, it is closest");

        closest = linePlot.entityNearest({x: d0Px.x + 1, y: d0Px.y + 1});
        TestMethods.assertEntitiesEqual(closest, expected, "if right of a point, it is closest");

        expected = {
          datum: d1,
          index: 1,
          dataset: dataset2,
          position: d1Px,
          selection: d3.selectAll([lines[0][1]]),
          plot: linePlot
        };

        closest = linePlot.entityNearest({x: d1Px.x - 1, y: d1Px.y});
        TestMethods.assertEntitiesEqual(closest, expected, "if left of a point, it is closest");

        svg.remove();
      });

      it("considers only in-view points", () => {
        xScale.domain([0.25, 1]);

        var expected = {
          datum: d1,
          index: 1,
          dataset: dataset2,
          position: {
            x: xScale.scale(xAccessor(d1)),
            y: yScale.scale(yAccessor(d1))
          },
          selection: d3.selectAll([lines[0][1]]),
          plot: linePlot
        };

        var closest = linePlot.entityNearest({ x: xScale.scale(0.25), y: d1Px.y });
        TestMethods.assertEntitiesEqual(closest, expected, "only in-view points are considered");

        svg.remove();
      });

<<<<<<< HEAD
        it("returns undefined if no Entities are visible", () => {
        linePlot = new Plottable.Plots.Line(xScale, yScale);
=======
      it("handles empty plots gracefully", () => {
        linePlot = new Plottable.Plots.Line<number>();
>>>>>>> 27439e66

        var closest = linePlot.entityNearest({ x: d0Px.x, y: d0Px.y });
        assert.isUndefined(closest, "returns undefined if no Entity can be found");
        svg.remove();
      });
    });

    it("retains original classes when class is projected", () => {
      var newClassProjector = () => "pink";
      linePlot.attr("class", newClassProjector);
      linePlot.renderTo(svg);
      var linePath = renderArea.select("." + Plottable.Drawers.Line.PATH_CLASS);
      assert.isTrue(linePath.classed("pink"));
      assert.isTrue(linePath.classed(Plottable.Drawers.Line.PATH_CLASS));
      svg.remove();
    });
  });
});<|MERGE_RESOLUTION|>--- conflicted
+++ resolved
@@ -312,14 +312,8 @@
         svg.remove();
       });
 
-<<<<<<< HEAD
-        it("returns undefined if no Entities are visible", () => {
-        linePlot = new Plottable.Plots.Line(xScale, yScale);
-=======
-      it("handles empty plots gracefully", () => {
+      it("returns undefined if no Entities are visible", () => {
         linePlot = new Plottable.Plots.Line<number>();
->>>>>>> 27439e66
-
         var closest = linePlot.entityNearest({ x: d0Px.x, y: d0Px.y });
         assert.isUndefined(closest, "returns undefined if no Entity can be found");
         svg.remove();
