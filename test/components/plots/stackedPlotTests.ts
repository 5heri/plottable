///<reference path="../../testReference.ts" />

var assert = chai.assert;

describe("Plots", () => {

  describe("Stacked Plot Stacking", () => {
    var stackedPlot: Plottable.Plot.AbstractStacked<number, number>;
    var SVG_WIDTH = 600;
    var SVG_HEIGHT = 400;

    beforeEach(() => {
      var xScale = new Plottable.Scale.Linear();
      var yScale = new Plottable.Scale.Linear();
      stackedPlot = new Plottable.Plot.AbstractStacked(xScale, yScale);

      (<any> stackedPlot)._getDrawer = (key: string) => new Plottable._Drawer.AbstractDrawer(key);
      stackedPlot._isVertical = true;
    });

    it("uses positive offset on stacking the 0 value", () => {
      var data1 = [
        {x: 1, y: 1},
        {x: 3, y: 1}
      ];
      var data2 = [
        {x: 1, y: 0},
        {x: 3, y: 1}
      ];
      var data3 = [
        {x: 1, y: -1},
        {x: 3, y: 1}
      ];
      var data4 = [
        {x: 1, y: 1},
        {x: 3, y: 1}
      ];
      var data5 = [
        {x: 1, y: 0},
        {x: 3, y: 1}
      ];

      stackedPlot.addDataset(data1);
      stackedPlot.addDataset(data2);
      stackedPlot.addDataset(data3);
      stackedPlot.addDataset(data4);
      stackedPlot.addDataset(data5);

      assert.strictEqual((<any> data2[0])["_PLOTTABLE_PROTECTED_FIELD_STACK_OFFSET"], 1, "positive offset was used");
      assert.strictEqual((<any> data5[0])["_PLOTTABLE_PROTECTED_FIELD_STACK_OFFSET"], 2, "positive offset was used");
    });

    it("uses negative offset on stacking the 0 value on all negative/0 valued data", () => {
      var data1 = [
        {x: 1, y: -2}
      ];
      var data2 = [
        {x: 1, y: 0}
      ];
      var data3 = [
        {x: 1, y: -1}
      ];
      var data4 = [
        {x: 1, y: 0}
      ];

      stackedPlot.addDataset(data1);
      stackedPlot.addDataset(data2);
      stackedPlot.addDataset(data3);
      stackedPlot.addDataset(data4);

      assert.strictEqual((<any> data2[0])["_PLOTTABLE_PROTECTED_FIELD_STACK_OFFSET"], -2, "positive offset was used");
      assert.strictEqual((<any> data4[0])["_PLOTTABLE_PROTECTED_FIELD_STACK_OFFSET"], -3, "positive offset was used");
    });

<<<<<<< HEAD
    it("project can be called after addDataset", () => {
      var data1 = [
        {a: 1, b: 2}
      ];
      var data2 = [
        {a: 1, b: 4}
=======
    it("strings are coerced to numbers for stacking", () => {
      var data1 = [
        {x: 1, y: "-2"}
      ];
      var data2 = [
        {x: 1, y: "3"}
      ];
      var data3 = [
        {x: 1, y: "-1"}
      ];
      var data4 = [
        {x: 1, y: "5"}
      ];
      var data5 = [
        {x: 1, y: "1"}
      ];
      var data6 = [
        {x: 1, y: "-1"}
>>>>>>> b0795a55
      ];

      stackedPlot.addDataset(data1);
      stackedPlot.addDataset(data2);
<<<<<<< HEAD

      assert.isTrue(isNaN((<any> data2[0])["_PLOTTABLE_PROTECTED_FIELD_STACK_OFFSET"]), "stacking is initially incorrect");

      stackedPlot.project("x", "a");
      stackedPlot.project("y", "b");

      assert.strictEqual((<any> data2[0])["_PLOTTABLE_PROTECTED_FIELD_STACK_OFFSET"], 2, "stacking was done correctly");
=======
      stackedPlot.addDataset(data3);
      stackedPlot.addDataset(data4);
      stackedPlot.addDataset(data5);
      stackedPlot.addDataset(data6);

      assert.strictEqual((<any> data3[0])["_PLOTTABLE_PROTECTED_FIELD_STACK_OFFSET"], -2, "stacking on data1 numerical y value");
      assert.strictEqual((<any> data4[0])["_PLOTTABLE_PROTECTED_FIELD_STACK_OFFSET"], 3, "stacking on data2 numerical y value");
      assert.strictEqual((<any> data5[0])["_PLOTTABLE_PROTECTED_FIELD_STACK_OFFSET"], 8, "stacking on data1 + data3 numerical y values");
      assert.strictEqual((<any> data6[0])["_PLOTTABLE_PROTECTED_FIELD_STACK_OFFSET"], -3, "stacking on data2 + data4 numerical y values");

      assert.deepEqual((<any> stackedPlot).stackedExtent, [-4, 9], "stacked extent is as normal");
>>>>>>> b0795a55
    });

    it("stacks correctly on empty data", () => {
      var data1: any[] = [
      ];
      var data2: any[] = [
      ];

      stackedPlot.addDataset(data1);
      stackedPlot.addDataset(data2);

      assert.deepEqual(data1, [], "empty data causes no stacking to happen");
      assert.deepEqual(data2, [], "empty data causes no stacking to happen");
    });

    it("does not crash on stacking no datasets", () => {
      var data1 = [
        {x: 1, y: -2}
      ];

      stackedPlot.addDataset("a", data1);
      assert.doesNotThrow(() => stackedPlot.removeDataset("a"), Error);
    });
  });
});<|MERGE_RESOLUTION|>--- conflicted
+++ resolved
@@ -73,38 +73,16 @@
       assert.strictEqual((<any> data4[0])["_PLOTTABLE_PROTECTED_FIELD_STACK_OFFSET"], -3, "positive offset was used");
     });
 
-<<<<<<< HEAD
     it("project can be called after addDataset", () => {
       var data1 = [
-        {a: 1, b: 2}
+        { a: 1, b: 2 }
       ];
       var data2 = [
-        {a: 1, b: 4}
-=======
-    it("strings are coerced to numbers for stacking", () => {
-      var data1 = [
-        {x: 1, y: "-2"}
-      ];
-      var data2 = [
-        {x: 1, y: "3"}
-      ];
-      var data3 = [
-        {x: 1, y: "-1"}
-      ];
-      var data4 = [
-        {x: 1, y: "5"}
-      ];
-      var data5 = [
-        {x: 1, y: "1"}
-      ];
-      var data6 = [
-        {x: 1, y: "-1"}
->>>>>>> b0795a55
+        { a: 1, b: 4 }
       ];
 
       stackedPlot.addDataset(data1);
       stackedPlot.addDataset(data2);
-<<<<<<< HEAD
 
       assert.isTrue(isNaN((<any> data2[0])["_PLOTTABLE_PROTECTED_FIELD_STACK_OFFSET"]), "stacking is initially incorrect");
 
@@ -112,7 +90,31 @@
       stackedPlot.project("y", "b");
 
       assert.strictEqual((<any> data2[0])["_PLOTTABLE_PROTECTED_FIELD_STACK_OFFSET"], 2, "stacking was done correctly");
-=======
+    });
+
+    it("strings are coerced to numbers for stacking", () => {
+      var data1 = [
+        { x: 1, y: "-2" }
+      ];
+      var data2 = [
+        { x: 1, y: "3" }
+      ];
+      var data3 = [
+        { x: 1, y: "-1" }
+      ];
+      var data4 = [
+        { x: 1, y: "5" }
+      ];
+      var data5 = [
+        { x: 1, y: "1" }
+      ];
+      var data6 = [
+        { x: 1, y: "-1" }
+      ];
+
+      stackedPlot.addDataset(data1);
+      stackedPlot.addDataset(data2);
+
       stackedPlot.addDataset(data3);
       stackedPlot.addDataset(data4);
       stackedPlot.addDataset(data5);
@@ -124,7 +126,6 @@
       assert.strictEqual((<any> data6[0])["_PLOTTABLE_PROTECTED_FIELD_STACK_OFFSET"], -3, "stacking on data2 + data4 numerical y values");
 
       assert.deepEqual((<any> stackedPlot).stackedExtent, [-4, 9], "stacked extent is as normal");
->>>>>>> b0795a55
     });
 
     it("stacks correctly on empty data", () => {
