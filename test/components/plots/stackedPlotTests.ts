///<reference path="../../testReference.ts" />

var assert = chai.assert;

describe("Plots", () => {

  describe("Stacked Plot Stacking", () => {
<<<<<<< HEAD
    var stackedPlot: Plottable.Stacked<number, number>;
    var SVG_WIDTH = 600;
    var SVG_HEIGHT = 400;
=======
    var stackedPlot: Plottable.Plot.AbstractStacked<number, number>;
>>>>>>> 318cf203

    beforeEach(() => {
      var xScale = new Plottable.Scales.Linear();
      var yScale = new Plottable.Scales.Linear();
      stackedPlot = new Plottable.Stacked(xScale, yScale);
      stackedPlot.project("x", "x", xScale);
      stackedPlot.project("y", "y", yScale);

      (<any> stackedPlot)._getDrawer = (key: string) => new Plottable.Drawers.AbstractDrawer(key);
      (<any> stackedPlot)._isVertical = true;
    });

    it("uses positive offset on stacking the 0 value", () => {
      var data1 = [
        {x: 1, y: 1},
        {x: 3, y: 1}
      ];
      var data2 = [
        {x: 1, y: 0},
        {x: 3, y: 1}
      ];
      var data3 = [
        {x: 1, y: -1},
        {x: 3, y: 1}
      ];
      var data4 = [
        {x: 1, y: 1},
        {x: 3, y: 1}
      ];
      var data5 = [
        {x: 1, y: 0},
        {x: 3, y: 1}
      ];

      stackedPlot.addDataset("d1", data1);
      stackedPlot.addDataset("d2", data2);
      stackedPlot.addDataset("d3", data3);
      stackedPlot.addDataset("d4", data4);
      stackedPlot.addDataset("d5", data5);

      var ds2PlotMetadata = <Plottable.Plots.StackedPlotMetadata>(<any> stackedPlot)._key2PlotDatasetKey.get("d2").plotMetadata;
      var ds5PlotMetadata = <Plottable.Plots.StackedPlotMetadata>(<any> stackedPlot)._key2PlotDatasetKey.get("d5").plotMetadata;
      assert.strictEqual(ds2PlotMetadata.offsets.get("1"), 1, "positive offset was used");
      assert.strictEqual(ds5PlotMetadata.offsets.get("1"), 2, "positive offset was used");
    });

    it("uses negative offset on stacking the 0 value on all negative/0 valued data", () => {
      var data1 = [
        {x: 1, y: -2}
      ];
      var data2 = [
        {x: 1, y: 0}
      ];
      var data3 = [
        {x: 1, y: -1}
      ];
      var data4 = [
        {x: 1, y: 0}
      ];

      stackedPlot.addDataset("d1", data1);
      stackedPlot.addDataset("d2", data2);
      stackedPlot.addDataset("d3", data3);
      stackedPlot.addDataset("d4", data4);

      var ds2PlotMetadata = <Plottable.Plots.StackedPlotMetadata>(<any> stackedPlot)._key2PlotDatasetKey.get("d2").plotMetadata;
      var ds4PlotMetadata = <Plottable.Plots.StackedPlotMetadata>(<any> stackedPlot)._key2PlotDatasetKey.get("d4").plotMetadata;
      assert.strictEqual(ds2PlotMetadata.offsets.get("1"), -2, "positive offset was used");
      assert.strictEqual(ds4PlotMetadata.offsets.get("1"), -3, "positive offset was used");
    });

    it("project can be called after addDataset", () => {
      var data1 = [
        { a: 1, b: 2 }
      ];
      var data2 = [
        { a: 1, b: 4 }
      ];

      stackedPlot.addDataset("d1", data1);
      stackedPlot.addDataset("d2", data2);
      var ds1PlotMetadata = <Plottable.Plots.StackedPlotMetadata>(<any> stackedPlot)._key2PlotDatasetKey.get("d1").plotMetadata;
      var ds2PlotMetadata = <Plottable.Plots.StackedPlotMetadata>(<any> stackedPlot)._key2PlotDatasetKey.get("d2").plotMetadata;

      assert.isTrue(isNaN(ds1PlotMetadata.offsets.get("1")), "stacking is initially incorrect");

      stackedPlot.project("x", "a");
      stackedPlot.project("y", "b");

      assert.strictEqual(ds2PlotMetadata.offsets.get("1"), 2, "stacking was done correctly");
    });

    it("strings are coerced to numbers for stacking", () => {
      var data1 = [
        { x: 1, y: "-2" }
      ];
      var data2 = [
        { x: 1, y: "3" }
      ];
      var data3 = [
        { x: 1, y: "-1" }
      ];
      var data4 = [
        { x: 1, y: "5" }
      ];
      var data5 = [
        { x: 1, y: "1" }
      ];
      var data6 = [
        { x: 1, y: "-1" }
      ];

      stackedPlot.addDataset("d1", data1);
      stackedPlot.addDataset("d2", data2);
      stackedPlot.addDataset("d3", data3);
      stackedPlot.addDataset("d4", data4);
      stackedPlot.addDataset("d5", data5);
      stackedPlot.addDataset("d6", data6);

      var ds3PlotMetadata = <Plottable.Plots.StackedPlotMetadata>(<any> stackedPlot)._key2PlotDatasetKey.get("d3").plotMetadata;
      var ds4PlotMetadata = <Plottable.Plots.StackedPlotMetadata>(<any> stackedPlot)._key2PlotDatasetKey.get("d4").plotMetadata;
      var ds5PlotMetadata = <Plottable.Plots.StackedPlotMetadata>(<any> stackedPlot)._key2PlotDatasetKey.get("d5").plotMetadata;
      var ds6PlotMetadata = <Plottable.Plots.StackedPlotMetadata>(<any> stackedPlot)._key2PlotDatasetKey.get("d6").plotMetadata;

      assert.strictEqual(ds3PlotMetadata.offsets.get("1"), -2, "stacking on data1 numerical y value");
      assert.strictEqual(ds4PlotMetadata.offsets.get("1"), 3, "stacking on data2 numerical y value");
      assert.strictEqual(ds5PlotMetadata.offsets.get("1"), 8, "stacking on data1 + data3 numerical y values");
      assert.strictEqual(ds6PlotMetadata.offsets.get("1"), -3, "stacking on data2 + data4 numerical y values");

      assert.deepEqual((<any> stackedPlot)._stackedExtent, [-4, 9], "stacked extent is as normal");
    });

    it("stacks correctly on empty data", () => {
      var data1: any[] = [
      ];
      var data2: any[] = [
      ];

      stackedPlot.addDataset(data1);
      stackedPlot.addDataset(data2);

      assert.deepEqual(data1, [], "empty data causes no stacking to happen");
      assert.deepEqual(data2, [], "empty data causes no stacking to happen");
    });

    it("does not crash on stacking no datasets", () => {
      var data1 = [
        {x: 1, y: -2}
      ];

      stackedPlot.addDataset("a", data1);
      assert.doesNotThrow(() => stackedPlot.removeDataset("a"), Error);
    });
  });

  describe("auto scale domain on numeric", () => {
    var svg: D3.Selection;
    var SVG_WIDTH = 600;
    var SVG_HEIGHT = 400;
    var yScale: Plottable.Scales.Linear;
    var xScale: Plottable.Scales.Linear;
    var data1: any[];
    var data2: any[];

    beforeEach(() => {
<<<<<<< HEAD
      svg = generateSVG(SVG_WIDTH, SVG_HEIGHT);
      xScale = new Plottable.Scales.Linear().domain([1, 2]);
      yScale = new Plottable.Scales.Linear();
=======
      svg = TestMethods.generateSVG(SVG_WIDTH, SVG_HEIGHT);
      xScale = new Plottable.Scale.Linear().domain([1, 2]);
      yScale = new Plottable.Scale.Linear();
>>>>>>> 318cf203

      data1 = [
        {x: 1, y: 1},
        {x: 2, y: 2},
        {x: 3, y: 8}
      ];

      data2 = [
        {x: 1, y: 2},
        {x: 2, y: 2},
        {x: 3, y: 3}
      ];
    });

    it("auto scales correctly on stacked area", () => {
      var plot = new Plottable.Plots.StackedArea(xScale, yScale)
                               .addDataset(data1)
                               .addDataset(data2)
                               .project("x", "x", xScale)
                               .project("y", "y", yScale);
      (<any>plot).automaticallyAdjustYScaleOverVisiblePoints(true);
      plot.renderTo(svg);
      assert.deepEqual(yScale.domain(), [0, 4.5], "auto scales takes stacking into account");
      svg.remove();
    });

    it("auto scales correctly on stacked bar", () => {
      var plot = new Plottable.Plots.StackedBar(xScale, yScale)
                               .addDataset(data1)
                               .addDataset(data2)
                               .project("x", "x", xScale)
                               .project("y", "y", yScale);
      (<any>plot).automaticallyAdjustYScaleOverVisiblePoints(true);
      plot.renderTo(svg);
      assert.deepEqual(yScale.domain(), [0, 4.5], "auto scales takes stacking into account");
      svg.remove();
    });
  });

  describe("auto scale domain on Category", () => {
    var svg: D3.Selection;
    var SVG_WIDTH = 600;
    var SVG_HEIGHT = 400;
    var yScale: Plottable.Scales.Linear;
    var xScale: Plottable.Scales.Category;
    var data1: any[];
    var data2: any[];

    beforeEach(() => {
<<<<<<< HEAD
      svg = generateSVG(SVG_WIDTH, SVG_HEIGHT);
      xScale = new Plottable.Scales.Category().domain(["a", "b"]);
      yScale = new Plottable.Scales.Linear();
=======
      svg = TestMethods.generateSVG(SVG_WIDTH, SVG_HEIGHT);
      xScale = new Plottable.Scale.Category().domain(["a", "b"]);
      yScale = new Plottable.Scale.Linear();
>>>>>>> 318cf203

      data1 = [
        {x: "a", y: 1},
        {x: "b", y: 2},
        {x: "c", y: 8}
      ];

      data2 = [
        {x: "a", y: 2},
        {x: "b", y: 2},
        {x: "c", y: 3}
      ];
    });

    it("auto scales correctly on stacked area", () => {
      var plot = new Plottable.Plots.StackedArea(yScale, yScale)
                               .addDataset(data1)
                               .addDataset(data2)
                               .project("x", "x", xScale)
                               .project("y", "y", yScale);
      (<any>plot).automaticallyAdjustYScaleOverVisiblePoints(true);
      plot.renderTo(svg);
      assert.deepEqual(yScale.domain(), [0, 4.5], "auto scales takes stacking into account");
      svg.remove();
    });

    it("auto scales correctly on stacked bar", () => {
      var plot = new Plottable.Plots.StackedBar(xScale, yScale)
                               .addDataset(data1)
                               .addDataset(data2)
                               .project("x", "x", xScale)
                               .project("y", "y", yScale);
      (<any>plot).automaticallyAdjustYScaleOverVisiblePoints(true);
      plot.renderTo(svg);
      assert.deepEqual(yScale.domain(), [0, 4.5], "auto scales takes stacking into account");
      svg.remove();
    });
  });

  describe("scale extent updates", () => {
    var svg: D3.Selection;
    var xScale: Plottable.Scales.Category;
    var yScale: Plottable.Scales.Linear;
    var stackedBarPlot: Plottable.Plots.StackedBar<string, number>;

    beforeEach(() => {
      svg = TestMethods.generateSVG(600, 400);

      xScale = new Plottable.Scales.Category();
      yScale = new Plottable.Scales.Linear();

      stackedBarPlot = new Plottable.Plots.StackedBar(xScale, yScale);
      stackedBarPlot.project("x", "key", xScale);
      stackedBarPlot.project("y", "value", yScale);

      stackedBarPlot.renderTo(svg);
    });

    afterEach(() => {
      svg.remove();
    });

    it("extents are updated as datasets are updated", () => {
      var data1 = [
        { key: "a", value: 1 },
        { key: "b", value: -2 }
      ];
      var data2 = [
        { key: "a", value: 3 },
        { key: "b", value: -4 }
      ];
      var data2_b = [
        { key: "a", value: 1 },
        { key: "b", value: -2 }
      ];

      var dataset2 = new Plottable.Dataset(data2);
      stackedBarPlot.addDataset("d1", data1);
      stackedBarPlot.addDataset("d2", dataset2);

      assert.closeTo(yScale.domain()[0], -6, 1, "min stacked extent is as normal");
      assert.closeTo(yScale.domain()[1], 4, 1, "max stacked extent is as normal");

      dataset2.data(data2_b);

      assert.closeTo(yScale.domain()[0], -4, 1, "min stacked extent decreases in magnitude");
      assert.closeTo(yScale.domain()[1], 2, 1, "max stacked extent decreases in magnitude");
    });

  });

});<|MERGE_RESOLUTION|>--- conflicted
+++ resolved
@@ -5,13 +5,7 @@
 describe("Plots", () => {
 
   describe("Stacked Plot Stacking", () => {
-<<<<<<< HEAD
     var stackedPlot: Plottable.Stacked<number, number>;
-    var SVG_WIDTH = 600;
-    var SVG_HEIGHT = 400;
-=======
-    var stackedPlot: Plottable.Plot.AbstractStacked<number, number>;
->>>>>>> 318cf203
 
     beforeEach(() => {
       var xScale = new Plottable.Scales.Linear();
@@ -177,15 +171,9 @@
     var data2: any[];
 
     beforeEach(() => {
-<<<<<<< HEAD
-      svg = generateSVG(SVG_WIDTH, SVG_HEIGHT);
+      svg = TestMethods.generateSVG(SVG_WIDTH, SVG_HEIGHT);
       xScale = new Plottable.Scales.Linear().domain([1, 2]);
       yScale = new Plottable.Scales.Linear();
-=======
-      svg = TestMethods.generateSVG(SVG_WIDTH, SVG_HEIGHT);
-      xScale = new Plottable.Scale.Linear().domain([1, 2]);
-      yScale = new Plottable.Scale.Linear();
->>>>>>> 318cf203
 
       data1 = [
         {x: 1, y: 1},
@@ -235,15 +223,9 @@
     var data2: any[];
 
     beforeEach(() => {
-<<<<<<< HEAD
-      svg = generateSVG(SVG_WIDTH, SVG_HEIGHT);
+      svg = TestMethods.generateSVG(SVG_WIDTH, SVG_HEIGHT);
       xScale = new Plottable.Scales.Category().domain(["a", "b"]);
       yScale = new Plottable.Scales.Linear();
-=======
-      svg = TestMethods.generateSVG(SVG_WIDTH, SVG_HEIGHT);
-      xScale = new Plottable.Scale.Category().domain(["a", "b"]);
-      yScale = new Plottable.Scale.Linear();
->>>>>>> 318cf203
 
       data1 = [
         {x: "a", y: 1},
