--- conflicted
+++ resolved
@@ -57,11 +57,7 @@
       var xScale = new Plottable.Scales.Category();
       var yScale = new Plottable.Scales.Linear();
 
-<<<<<<< HEAD
-      var plot = new Plottable.Plots.Grid();
-=======
-      var plot = new Plottable.Plots.Rectangle(xScale, yScale);
->>>>>>> e28c1ccf
+      var plot = new Plottable.Plots.Rectangle();
       plot
         .x((d: any) => d.x, xScale)
         .y((d: any) => d.y, yScale)
