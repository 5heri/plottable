--- conflicted
+++ resolved
@@ -5,13 +5,8 @@
 describe("Labels", () => {
 
   it("Standard text title label generates properly", () => {
-<<<<<<< HEAD
-    var svg = generateSVG(400, 80);
+    var svg = TestMethods.generateSVG(400, 80);
     var label = new Plottable.Components.TitleLabel("A CHART TITLE");
-=======
-    var svg = TestMethods.generateSVG(400, 80);
-    var label = new Plottable.Component.TitleLabel("A CHART TITLE");
->>>>>>> 318cf203
     label.renderTo(svg);
 
     var content = (<any> label)._content;
@@ -29,58 +24,33 @@
 
   // Skipping due to FF odd client bounding rect computation - #1470.
   it.skip("Left-rotated text is handled properly", () => {
-<<<<<<< HEAD
-    var svg = generateSVG(100, 400);
+    var svg = TestMethods.generateSVG(100, 400);
     var label = new Plottable.Components.AxisLabel("LEFT-ROTATED LABEL", "left");
     label.renderTo(svg);
     var content = (<any> label)._content;
     var text = content.select("text");
     var textBBox = Plottable.Utils.DOM.getBBox(text);
-    assertBBoxInclusion((<any> label)._element.select(".bounding-box"), text);
-=======
-    var svg = TestMethods.generateSVG(100, 400);
-    var label = new Plottable.Component.AxisLabel("LEFT-ROTATED LABEL", "left");
-    label.renderTo(svg);
-    var content = (<any> label)._content;
-    var text = content.select("text");
-    var textBBox = Plottable._Util.DOM.getBBox(text);
     TestMethods.assertBBoxInclusion((<any> label)._element.select(".bounding-box"), text);
->>>>>>> 318cf203
     assert.closeTo(textBBox.height, label.width(), window.Pixel_CloseTo_Requirement, "text height");
     svg.remove();
   });
 
   // Skipping due to FF odd client bounding rect computation - #1470.
   it.skip("Right-rotated text is handled properly", () => {
-<<<<<<< HEAD
-    var svg = generateSVG(100, 400);
+    var svg = TestMethods.generateSVG(100, 400);
     var label = new Plottable.Components.AxisLabel("RIGHT-ROTATED LABEL", "right");
     label.renderTo(svg);
     var content = (<any> label)._content;
     var text = content.select("text");
     var textBBox = Plottable.Utils.DOM.getBBox(text);
-    assertBBoxInclusion((<any> label)._element.select(".bounding-box"), text);
-=======
-    var svg = TestMethods.generateSVG(100, 400);
-    var label = new Plottable.Component.AxisLabel("RIGHT-ROTATED LABEL", "right");
-    label.renderTo(svg);
-    var content = (<any> label)._content;
-    var text = content.select("text");
-    var textBBox = Plottable._Util.DOM.getBBox(text);
     TestMethods.assertBBoxInclusion((<any> label)._element.select(".bounding-box"), text);
->>>>>>> 318cf203
     assert.closeTo(textBBox.height, label.width(), window.Pixel_CloseTo_Requirement, "text height");
     svg.remove();
   });
 
   it("Label text can be changed after label is created", () => {
-<<<<<<< HEAD
-    var svg = generateSVG(400, 80);
+    var svg = TestMethods.generateSVG(400, 80);
     var label = new Plottable.Components.TitleLabel("a");
-=======
-    var svg = TestMethods.generateSVG(400, 80);
-    var label = new Plottable.Component.TitleLabel("a");
->>>>>>> 318cf203
     label.renderTo(svg);
     assert.strictEqual((<any> label)._content.select("text").text(), "a", "the text starts at the specified string");
     assert.operator(label.height(), ">", 0, "rowMin is > 0 for non-empty string");
@@ -94,35 +64,20 @@
   // skipping because Dan is rewriting labels and the height test fails
   it.skip("Superlong text is handled in a sane fashion", () => {
     var svgWidth = 400;
-<<<<<<< HEAD
-    var svg = generateSVG(svgWidth, 80);
+    var svg = TestMethods.generateSVG(svgWidth, 80);
     var label = new Plottable.Components.TitleLabel("THIS LABEL IS SO LONG WHOEVER WROTE IT WAS PROBABLY DERANGED");
     label.renderTo(svg);
     var content = (<any> label)._content;
     var text = content.select("text");
     var bbox = Plottable.Utils.DOM.getBBox(text);
-    assert.equal(bbox.height, label.height(), "text height === label.minimumHeight()");
-=======
-    var svg = TestMethods.generateSVG(svgWidth, 80);
-    var label = new Plottable.Component.TitleLabel("THIS LABEL IS SO LONG WHOEVER WROTE IT WAS PROBABLY DERANGED");
-    label.renderTo(svg);
-    var content = (<any> label)._content;
-    var text = content.select("text");
-    var bbox = Plottable._Util.DOM.getBBox(text);
     assert.strictEqual(bbox.height, label.height(), "text height === label.minimumHeight()");
->>>>>>> 318cf203
     assert.operator(bbox.width, "<=", svgWidth, "the text is not wider than the SVG width");
     svg.remove();
   });
 
   it("text in a tiny box is truncated to empty string", () => {
-<<<<<<< HEAD
-    var svg = generateSVG(10, 10);
+    var svg = TestMethods.generateSVG(10, 10);
     var label = new Plottable.Components.TitleLabel("Yeah, not gonna fit...");
-=======
-    var svg = TestMethods.generateSVG(10, 10);
-    var label = new Plottable.Component.TitleLabel("Yeah, not gonna fit...");
->>>>>>> 318cf203
     label.renderTo(svg);
     var text = (<any> label)._content.select("text");
     assert.strictEqual(text.text(), "", "text was truncated to empty string");
@@ -130,17 +85,10 @@
   });
 
   it("centered text in a table is positioned properly", () => {
-<<<<<<< HEAD
-    var svg = generateSVG(400, 400);
+    var svg = TestMethods.generateSVG(400, 400);
     var label = new Plottable.Components.TitleLabel("X");
     var t = new Plottable.Components.Table().addComponent(0, 0, label)
                                  .addComponent(1, 0, new Plottable.Component());
-=======
-    var svg = TestMethods.generateSVG(400, 400);
-    var label = new Plottable.Component.TitleLabel("X");
-    var t = new Plottable.Component.Table().addComponent(0, 0, label)
-                                 .addComponent(1, 0, new Plottable.Component.AbstractComponent());
->>>>>>> 318cf203
     t.renderTo(svg);
     var textTranslate = d3.transform((<any> label)._content.select("g").attr("transform")).translate;
     var eleTranslate  = d3.transform((<any> label)._element.attr("transform")).translate;
@@ -150,13 +98,8 @@
   });
 
   it("if a label text is changed to empty string, width updates to 0", () => {
-<<<<<<< HEAD
-    var svg = generateSVG(400, 400);
+    var svg = TestMethods.generateSVG(400, 400);
     var label = new Plottable.Components.TitleLabel("foo");
-=======
-    var svg = TestMethods.generateSVG(400, 400);
-    var label = new Plottable.Component.TitleLabel("foo");
->>>>>>> 318cf203
     label.renderTo(svg);
     label.text("");
     assert.strictEqual(label.width(), 0, "width updated to 0");
@@ -169,13 +112,8 @@
 
   // Skipping due to FF odd client bounding rect computation - #1470.
   it.skip("Label orientation can be changed after label is created", () => {
-<<<<<<< HEAD
-    var svg = generateSVG(400, 400);
+    var svg = TestMethods.generateSVG(400, 400);
     var label = new Plottable.Components.AxisLabel("CHANGING ORIENTATION");
-=======
-    var svg = TestMethods.generateSVG(400, 400);
-    var label = new Plottable.Component.AxisLabel("CHANGING ORIENTATION");
->>>>>>> 318cf203
     label.renderTo(svg);
 
     var content = (<any> label)._content;
@@ -185,32 +123,19 @@
 
     label.orient("right");
     text = content.select("text");
-<<<<<<< HEAD
     bbox = Plottable.Utils.DOM.getBBox(text);
-    assertBBoxInclusion((<any> label)._element.select(".bounding-box"), text);
-=======
-    bbox = Plottable._Util.DOM.getBBox(text);
     TestMethods.assertBBoxInclusion((<any> label)._element.select(".bounding-box"), text);
->>>>>>> 318cf203
     assert.closeTo(bbox.height, label.width(), window.Pixel_CloseTo_Requirement, "label is in vertical position");
 
     svg.remove();
   });
 
   it("padding reacts well under align", () => {
-<<<<<<< HEAD
-    var svg = generateSVG(400, 200);
+    var svg = TestMethods.generateSVG(400, 200);
     var testLabel = new Plottable.Components.Label("testing label").padding(30).xAlign("left");
     var longLabel = new Plottable.Components.Label("LONG LABELLLLLLLLLLLLLLLLL").xAlign("left");
     var topLabel = new Plottable.Components.Label("label").yAlign("bottom");
     new Plottable.Components.Table([[topLabel], [testLabel], [longLabel]]).renderTo(svg);
-=======
-    var svg = TestMethods.generateSVG(400, 200);
-    var testLabel = new Plottable.Component.Label("testing label").padding(30).xAlign("left");
-    var longLabel = new Plottable.Component.Label("LONG LABELLLLLLLLLLLLLLLLL").xAlign("left");
-    var topLabel = new Plottable.Component.Label("label").yAlign("bottom");
-    new Plottable.Component.Table([[topLabel], [testLabel], [longLabel]]).renderTo(svg);
->>>>>>> 318cf203
 
     var testTextRect = (<any> testLabel)._element.select("text").node().getBoundingClientRect();
     var longTextRect = (<any> longLabel)._element.select("text").node().getBoundingClientRect();
@@ -241,13 +166,8 @@
   });
 
   it("padding puts space around the label", () => {
-<<<<<<< HEAD
-    var svg = generateSVG(400, 200);
+    var svg = TestMethods.generateSVG(400, 200);
     var testLabel = new Plottable.Components.Label("testing label").padding(30);
-=======
-    var svg = TestMethods.generateSVG(400, 200);
-    var testLabel = new Plottable.Component.Label("testing label").padding(30);
->>>>>>> 318cf203
     testLabel.renderTo(svg);
 
     var measurer = new SVGTypewriter.Measurers.Measurer(svg);
