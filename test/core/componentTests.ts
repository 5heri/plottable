--- conflicted
+++ resolved
@@ -2,12 +2,7 @@
 
 var assert = chai.assert;
 
-<<<<<<< HEAD
-
 function assertComponentXY(component: Plottable.Component, x: number, y: number, message: string) {
-=======
-function assertComponentXY(component: Plottable.Component.AbstractComponent, x: number, y: number, message: string) {
->>>>>>> 318cf203
   // use <any> to examine the private variables
   var translate = d3.transform((<any> component)._element.attr("transform")).translate;
   var xActual = translate[0];
@@ -22,13 +17,8 @@
   var SVG_WIDTH = 400;
   var SVG_HEIGHT = 300;
   beforeEach(() => {
-<<<<<<< HEAD
-    svg = generateSVG(SVG_WIDTH, SVG_HEIGHT);
+    svg = TestMethods.generateSVG(SVG_WIDTH, SVG_HEIGHT);
     c = new Plottable.Component();
-=======
-    svg = TestMethods.generateSVG(SVG_WIDTH, SVG_HEIGHT);
-    c = new Plottable.Component.AbstractComponent();
->>>>>>> 318cf203
   });
 
   describe("anchor", () => {
@@ -227,17 +217,10 @@
 
   it("componentID works as expected", () => {
     var expectedID = (<any> Plottable.Core.PlottableObject)._nextID;
-<<<<<<< HEAD
     var c1 = new Plottable.Component();
-    assert.equal(c1.getID(), expectedID, "component id on next component was as expected");
+    assert.strictEqual(c1.getID(), expectedID, "component id on next component was as expected");
     var c2 = new Plottable.Component();
-    assert.equal(c2.getID(), expectedID + 1, "future components increment appropriately");
-=======
-    var c1 = new Plottable.Component.AbstractComponent();
-    assert.strictEqual(c1.getID(), expectedID, "component id on next component was as expected");
-    var c2 = new Plottable.Component.AbstractComponent();
     assert.strictEqual(c2.getID(), expectedID + 1, "future components increment appropriately");
->>>>>>> 318cf203
     svg.remove();
   });
 
@@ -252,57 +235,13 @@
     boxStrings.forEach((s) => {
       var box = boxContainer.select(s);
       assert.isNotNull(box.node(), s + " box was created and placed inside boxContainer");
-<<<<<<< HEAD
       var bb = Plottable.Utils.DOM.getBBox(box);
-      assert.equal(bb.width, SVG_WIDTH, s + " width as expected");
-      assert.equal(bb.height, SVG_HEIGHT, s + " height as expected");
-=======
-      var bb = Plottable._Util.DOM.getBBox(box);
       assert.strictEqual(bb.width, SVG_WIDTH, s + " width as expected");
       assert.strictEqual(bb.height, SVG_HEIGHT, s + " height as expected");
->>>>>>> 318cf203
-    });
-    svg.remove();
-  });
-
-<<<<<<< HEAD
-=======
-  it("hitboxes are created iff there are registered interactions that require hitboxes", () => {
-    function verifyHitbox(component: Plottable.Component.AbstractComponent) {
-      var hitBox = (<any> component)._hitBox;
-      assert.isNotNull(hitBox, "the hitbox was created");
-      var hitBoxFill = hitBox.style("fill");
-      var hitBoxFilled = hitBoxFill === "#ffffff" || hitBoxFill === "rgb(255, 255, 255)";
-      assert.isTrue(hitBoxFilled, hitBoxFill + " <- this should be filled, so the hitbox will detect events");
-      assert.strictEqual(hitBox.style("opacity"), "0", "the hitBox is transparent, otherwise it would look weird");
-    }
-
-    c._anchor(svg);
-    assert.isUndefined((<any> c)._hitBox, "no hitBox was created when there were no registered interactions");
-    svg.remove();
-    svg = TestMethods.generateSVG();
-
-    // registration before anchoring
-    c = new Plottable.Component.AbstractComponent();
-    var i = new Plottable.Interaction.AbstractInteraction();
-    i._requiresHitbox = () => true;
-    c.registerInteraction(i);
-    c._anchor(svg);
-    verifyHitbox(c);
-    svg.remove();
-    svg = TestMethods.generateSVG();
-
-    // registration after anchoring
-    c = new Plottable.Component.AbstractComponent();
-    c._anchor(svg);
-    i = new Plottable.Interaction.AbstractInteraction();
-    i._requiresHitbox = () => true;
-    c.registerInteraction(i);
-    verifyHitbox(c);
-    svg.remove();
-  });
-
->>>>>>> 318cf203
+    });
+    svg.remove();
+  });
+
   it("errors are thrown on bad alignments", () => {
     assert.throws(() => c.xAlign("foo"), Error, "Unsupported alignment");
     assert.throws(() => c.yAlign("foo"), Error, "Unsupported alignment");
@@ -352,13 +291,8 @@
   });
 
   it("_invalidateLayout works as expected", () => {
-<<<<<<< HEAD
     var cg = new Plottable.Components.Group();
-    var c = makeFixedSizeComponent(10, 10);
-=======
-    var cg = new Plottable.Component.Group();
     var c = TestMethods.makeFixedSizeComponent(10, 10);
->>>>>>> 318cf203
     cg._addComponent(c);
     cg.renderTo(svg);
     assert.strictEqual(cg.height(), 300, "height() is the entire available height");
@@ -494,13 +428,8 @@
     });
 
     it("origin() (nested)", () => {
-<<<<<<< HEAD
-      fixComponentSize(c, cWidth, cHeight);
+      TestMethods.fixComponentSize(c, cWidth, cHeight);
       var group = new Plottable.Components.Group([c]);
-=======
-      TestMethods.fixComponentSize(c, cWidth, cHeight);
-      var group = new Plottable.Component.Group([c]);
->>>>>>> 318cf203
       var groupXOffset = 40;
       var groupYOffset = 30;
       group.xOffset(groupXOffset);
@@ -560,13 +489,8 @@
     });
 
     it("originToSVG() (nested)", () => {
-<<<<<<< HEAD
-      fixComponentSize(c, cWidth, cHeight);
+      TestMethods.fixComponentSize(c, cWidth, cHeight);
       var group = new Plottable.Components.Group([c]);
-=======
-      TestMethods.fixComponentSize(c, cWidth, cHeight);
-      var group = new Plottable.Component.Group([c]);
->>>>>>> 318cf203
       var groupXOffset = 40;
       var groupYOffset = 30;
       group.xOffset(groupXOffset);
