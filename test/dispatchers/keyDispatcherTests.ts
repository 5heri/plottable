--- conflicted
+++ resolved
@@ -2,22 +2,12 @@
 
 describe("Dispatchers", () => {
   describe("Key Dispatcher", () => {
-<<<<<<< HEAD
-    it("triggers callback on mousedown", () => {
+    it("triggers callback on keydown", () => {
       let ked = Plottable.Dispatchers.Key.getDispatcher();
-
       let keyCodeToSend = 65;
-
       let keyDowned = false;
+      let body = d3.select("body");
       let callback = (code: number, e: KeyboardEvent) => {
-=======
-    it("triggers callback on keydown", () => {
-      var ked = Plottable.Dispatchers.Key.getDispatcher();
-      var keyCodeToSend = 65;
-      var keyDowned = false;
-      var body = d3.select("body");
-      var callback = (code: number, e: KeyboardEvent) => {
->>>>>>> 0c159523
         keyDowned = true;
         assert.strictEqual(code, keyCodeToSend, "correct keycode was passed");
         assert.isNotNull(e, "key event was passed to the callback");
@@ -36,11 +26,11 @@
     });
 
     it("triggers callback on keyup", () => {
-      var ked = Plottable.Dispatchers.Key.getDispatcher();
-      var keyCodeToSend = 65;
-      var keyUped = false;
-      var body = d3.select("body");
-      var callback = (code: number, e: KeyboardEvent) => {
+      let ked = Plottable.Dispatchers.Key.getDispatcher();
+      let keyCodeToSend = 65;
+      let keyUped = false;
+      let body = d3.select("body");
+      let callback = (code: number, e: KeyboardEvent) => {
         keyUped = true;
         assert.strictEqual(code, keyCodeToSend, "correct keycode was passed");
         assert.isNotNull(e, "key event was passed to the callback");
