///<reference path="../testReference.ts" />

describe("Drawers", () => {
  describe("Rect Drawer", () => {
    it("getPixelPoint vertical", () => {
      var svg = generateSVG(300, 300);
      var data = [{a: "foo", b: 10}, {a: "bar", b: 24}];
<<<<<<< HEAD
      var xScale = new Plottable.Scale.Category();
      var yScale = new Plottable.Scale.Linear();
      var barPlot = new Plottable.Plots.Bar(xScale, yScale);
=======
      var xScale = new Plottable.Scales.Category();
      var yScale = new Plottable.Scales.Linear();
      var barPlot = new Plottable.Plot.Bar(xScale, yScale);
>>>>>>> 08fb4697

      var drawer = new Plottable.Drawers.Rect("one", true);
      (<any> barPlot)._getDrawer = () => drawer;

      barPlot.addDataset("one", data);
      barPlot.project("x", "a", xScale);
      barPlot.project("y", "b", yScale);
      barPlot.renderTo(svg);

      barPlot.getAllSelections().each(function (datum: any, index: number) {
        var selection = d3.select(this);
        var pixelPoint = drawer._getPixelPoint(datum, index);
        assert.closeTo(pixelPoint.x, parseFloat(selection.attr("x")) + parseFloat(selection.attr("width")) / 2, 1, "x coordinate correct");
        assert.closeTo(pixelPoint.y, parseFloat(selection.attr("y")), 1, "y coordinate correct");
      });

      svg.remove();
    });

    it("getPixelPoint horizontal", () => {
      var svg = generateSVG(300, 300);
      var data = [{ a: "foo", b: 10 }, { a: "bar", b: 24 }];
<<<<<<< HEAD
      var xScale = new Plottable.Scale.Linear();
      var yScale = new Plottable.Scale.Category();
      var barPlot = new Plottable.Plots.Bar(xScale, yScale, false);
=======
      var xScale = new Plottable.Scales.Linear();
      var yScale = new Plottable.Scales.Category();
      var barPlot = new Plottable.Plot.Bar(xScale, yScale, false);
>>>>>>> 08fb4697

      var drawer = new Plottable.Drawers.Rect("one", false);
      (<any> barPlot)._getDrawer = () => drawer;

      barPlot.addDataset("one", data);
      barPlot.project("x", "b", xScale);
      barPlot.project("y", "a", yScale);
      barPlot.renderTo(svg);

      barPlot.getAllSelections().each(function(datum: any, index: number) {
        var selection = d3.select(this);
        var pixelPoint = drawer._getPixelPoint(datum, index);
        assert.closeTo(pixelPoint.x, parseFloat(selection.attr("x")) + parseFloat(selection.attr("width")), 1, "x coordinate correct");
        assert.closeTo(pixelPoint.y, parseFloat(selection.attr("y")) + parseFloat(selection.attr("height")) / 2, 1, "y coordinate correct");
      });

      svg.remove();
    });
  });
});<|MERGE_RESOLUTION|>--- conflicted
+++ resolved
@@ -5,15 +5,9 @@
     it("getPixelPoint vertical", () => {
       var svg = generateSVG(300, 300);
       var data = [{a: "foo", b: 10}, {a: "bar", b: 24}];
-<<<<<<< HEAD
-      var xScale = new Plottable.Scale.Category();
-      var yScale = new Plottable.Scale.Linear();
-      var barPlot = new Plottable.Plots.Bar(xScale, yScale);
-=======
       var xScale = new Plottable.Scales.Category();
       var yScale = new Plottable.Scales.Linear();
-      var barPlot = new Plottable.Plot.Bar(xScale, yScale);
->>>>>>> 08fb4697
+      var barPlot = new Plottable.Plots.Bar(xScale, yScale);
 
       var drawer = new Plottable.Drawers.Rect("one", true);
       (<any> barPlot)._getDrawer = () => drawer;
@@ -36,15 +30,9 @@
     it("getPixelPoint horizontal", () => {
       var svg = generateSVG(300, 300);
       var data = [{ a: "foo", b: 10 }, { a: "bar", b: 24 }];
-<<<<<<< HEAD
-      var xScale = new Plottable.Scale.Linear();
-      var yScale = new Plottable.Scale.Category();
-      var barPlot = new Plottable.Plots.Bar(xScale, yScale, false);
-=======
       var xScale = new Plottable.Scales.Linear();
       var yScale = new Plottable.Scales.Category();
-      var barPlot = new Plottable.Plot.Bar(xScale, yScale, false);
->>>>>>> 08fb4697
+      var barPlot = new Plottable.Plots.Bar(xScale, yScale, false);
 
       var drawer = new Plottable.Drawers.Rect("one", false);
       (<any> barPlot)._getDrawer = () => drawer;
