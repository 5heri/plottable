///<reference path="testReference.ts" />
function generateSVG(width, height) {
    if (typeof width === "undefined") { width = 400; }
    if (typeof height === "undefined") { height = 400; }
    var parent = getSVGParent();
    return parent.append("svg").attr("width", width).attr("height", height).attr("class", "svg");
}

function getSVGParent() {
    var mocha = d3.select("#mocha-report");
    if (mocha.node() != null) {
        var suites = mocha.selectAll(".suite");
        var lastSuite = d3.select(suites[0][suites[0].length - 1]);
        return lastSuite.selectAll("ul");
    } else {
        return d3.select("body");
    }
}

function verifySpaceRequest(sr, w, h, ww, wh, id) {
    assert.equal(sr.width, w, "width requested is as expected #" + id);
    assert.equal(sr.height, h, "height requested is as expected #" + id);
    assert.equal(sr.wantsWidth, ww, "needs more width is as expected #" + id);
    assert.equal(sr.wantsHeight, wh, "needs more height is as expected #" + id);
}

function fixComponentSize(c, fixedWidth, fixedHeight) {
    c._requestedSpace = function (w, h) {
        return {
            width: fixedWidth == null ? 0 : fixedWidth,
            height: fixedHeight == null ? 0 : fixedHeight,
            wantsWidth: fixedWidth == null ? false : w < fixedWidth,
            wantsHeight: fixedHeight == null ? false : h < fixedHeight
        };
    };
    c._fixedWidthFlag = fixedWidth == null ? false : true;
    c._fixedHeightFlag = fixedHeight == null ? false : true;
    return c;
}

function makeFixedSizeComponent(fixedWidth, fixedHeight) {
    return fixComponentSize(new Plottable.Abstract.Component(), fixedWidth, fixedHeight);
}

function getTranslate(element) {
    return d3.transform(element.attr("transform")).translate;
}

function assertBBoxEquivalence(bbox, widthAndHeightPair, message) {
    var width = widthAndHeightPair[0];
    var height = widthAndHeightPair[1];
    assert.equal(bbox.width, width, "width: " + message);
    assert.equal(bbox.height, height, "height: " + message);
}

function assertBBoxInclusion(outerEl, innerEl) {
    var outerBox = outerEl.node().getBoundingClientRect();
    var innerBox = innerEl.node().getBoundingClientRect();
    assert.operator(Math.floor(outerBox.left), "<=", Math.ceil(innerBox.left) + window.Pixel_CloseTo_Requirement, "bounding rect left included");
    assert.operator(Math.floor(outerBox.top), "<=", Math.ceil(innerBox.top) + window.Pixel_CloseTo_Requirement, "bounding rect top included");
    assert.operator(Math.ceil(outerBox.right) + window.Pixel_CloseTo_Requirement, ">=", Math.floor(innerBox.right), "bounding rect right included");
    assert.operator(Math.ceil(outerBox.bottom) + window.Pixel_CloseTo_Requirement, ">=", Math.floor(innerBox.bottom), "bounding rect bottom included");
}

function assertXY(el, xExpected, yExpected, message) {
    var x = el.attr("x");
    var y = el.attr("y");
    assert.equal(x, xExpected, "x: " + message);
    assert.equal(y, yExpected, "y: " + message);
}

function assertWidthHeight(el, widthExpected, heightExpected, message) {
    var width = el.attr("width");
    var height = el.attr("height");
    assert.equal(width, widthExpected, "width: " + message);
    assert.equal(height, heightExpected, "height: " + message);
}

function makeLinearSeries(n) {
    function makePoint(x) {
        return { x: x, y: x };
    }
    return d3.range(n).map(makePoint);
}

function makeQuadraticSeries(n) {
    function makeQuadraticPoint(x) {
        return { x: x, y: x * x };
    }
    return d3.range(n).map(makeQuadraticPoint);
}

var MultiTestVerifier = (function () {
    function MultiTestVerifier() {
        this.passed = true;
    }
    MultiTestVerifier.prototype.start = function () {
        this.temp = this.passed;
        this.passed = false;
    };

    MultiTestVerifier.prototype.end = function () {
        this.passed = this.temp;
    };
    return MultiTestVerifier;
})();

function triggerFakeUIEvent(type, target) {
    var e = document.createEvent("UIEvents");
    e.initUIEvent(type, true, true, window, 1);
    target.node().dispatchEvent(e);
}

function triggerFakeMouseEvent(type, target, relativeX, relativeY) {
    var clientRect = target.node().getBoundingClientRect();
    var xPos = clientRect.left + relativeX;
    var yPos = clientRect.top + relativeY;
    var e = document.createEvent("MouseEvents");
    e.initMouseEvent(type, true, true, window, 1, xPos, yPos, xPos, yPos, false, false, false, false, 1, null);
    target.node().dispatchEvent(e);
}

///<reference path="testReference.ts" />

before(function () {
    // Set the render policy to immediate to make sure ETE tests can check DOM change immediately
    Plottable.Core.RenderController.setRenderPolicy(new Plottable.Core.RenderController.RenderPolicy.Immediate());
    window.Pixel_CloseTo_Requirement = window.PHANTOMJS ? 2 : 0.5;
});

after(function () {
    var parent = getSVGParent();
    var mocha = d3.select("#mocha-report");
    if (mocha.node() != null) {
        var suites = mocha.selectAll(".suite");
        for (var i = 0; i < suites[0].length; i++) {
            var curSuite = d3.select(suites[0][i]);
            assert(curSuite.selectAll("ul").selectAll("svg").node() === null, "all svgs have been removed");
        }
    } else {
        assert(d3.select("body").selectAll("svg").node() === null, "all svgs have been removed");
    }
});

///<reference path="../testReference.ts" />
var assert = chai.assert;

describe("BaseAxis", function () {
    it("orientation", function () {
        var scale = new Plottable.Scale.Linear();
        assert.throws(function () {
            return new Plottable.Abstract.Axis(scale, "blargh");
        }, "unsupported");
    });

    it("tickLabelPadding() rejects negative values", function () {
        var scale = new Plottable.Scale.Linear();
        var baseAxis = new Plottable.Abstract.Axis(scale, "bottom");

        assert.throws(function () {
            return baseAxis.tickLabelPadding(-1);
        }, "must be positive");
    });

    it("gutter() rejects negative values", function () {
        var scale = new Plottable.Scale.Linear();
        var axis = new Plottable.Abstract.Axis(scale, "right");

        assert.throws(function () {
            return axis.gutter(-1);
        }, "must be positive");
    });

    it("width() + gutter()", function () {
        var SVG_WIDTH = 100;
        var SVG_HEIGHT = 500;
        var svg = generateSVG(SVG_WIDTH, SVG_HEIGHT);
        var scale = new Plottable.Scale.Linear();
        var verticalAxis = new Plottable.Abstract.Axis(scale, "right");
        verticalAxis.renderTo(svg);

        var expectedWidth = verticalAxis.tickLength() + verticalAxis.gutter();
        assert.strictEqual(verticalAxis.width(), expectedWidth, "calling width() with no arguments returns currently used width");

        verticalAxis.gutter(20);
        expectedWidth = verticalAxis.tickLength() + verticalAxis.gutter();
        assert.strictEqual(verticalAxis.width(), expectedWidth, "changing the gutter size updates the width");

        verticalAxis.width(20);
        assert.strictEqual(verticalAxis.width(), 20, "width was set to user-specified value");

        verticalAxis.width(10 * SVG_WIDTH); // way too big
        assert.strictEqual(verticalAxis.width(), SVG_WIDTH, "returns actual used width if requested width is too large");

        assert.doesNotThrow(function () {
            return verticalAxis.width("auto");
        }, Error, "can be set to auto mode");
        assert.throws(function () {
            return verticalAxis.width(-999);
        }, Error, "invalid");

        var horizontalAxis = new Plottable.Abstract.Axis(scale, "bottom");
        assert.throws(function () {
            return horizontalAxis.width(2014);
        }, Error, "horizontal");

        svg.remove();
    });

    it("height() + gutter()", function () {
        var SVG_WIDTH = 500;
        var SVG_HEIGHT = 100;
        var svg = generateSVG(SVG_WIDTH, SVG_HEIGHT);
        var scale = new Plottable.Scale.Linear();
        var horizontalAxis = new Plottable.Abstract.Axis(scale, "bottom");
        horizontalAxis.renderTo(svg);

        var expectedHeight = horizontalAxis.tickLength() + horizontalAxis.gutter();
        assert.strictEqual(horizontalAxis.height(), expectedHeight, "calling height() with no arguments returns currently used height");

        horizontalAxis.gutter(20);
        expectedHeight = horizontalAxis.tickLength() + horizontalAxis.gutter();
        assert.strictEqual(horizontalAxis.height(), expectedHeight, "changing the gutter size updates the height");

        horizontalAxis.height(20);
        assert.strictEqual(horizontalAxis.height(), 20, "height was set to user-specified value");

        horizontalAxis.height(10 * SVG_HEIGHT); // way too big
        assert.strictEqual(horizontalAxis.height(), SVG_HEIGHT, "returns actual used height if requested height is too large");

        assert.doesNotThrow(function () {
            return horizontalAxis.height("auto");
        }, Error, "can be set to auto mode");
        assert.throws(function () {
            return horizontalAxis.height(-999);
        }, Error, "invalid");

        var verticalAxis = new Plottable.Abstract.Axis(scale, "right");
        assert.throws(function () {
            return verticalAxis.height(2014);
        }, Error, "vertical");

        svg.remove();
    });

    it("draws ticks and baseline (horizontal)", function () {
        var SVG_WIDTH = 500;
        var SVG_HEIGHT = 100;
        var svg = generateSVG(SVG_WIDTH, SVG_HEIGHT);
        var scale = new Plottable.Scale.Linear();
        scale.domain([0, 10]);
        scale.range([0, SVG_WIDTH]);
        var baseAxis = new Plottable.Abstract.Axis(scale, "bottom");
        baseAxis.height(SVG_HEIGHT);
        var tickValues = [0, 1, 2, 3, 4, 5, 6, 7, 8, 9, 10];
        baseAxis._getTickValues = function () {
            return tickValues;
        };
        baseAxis.renderTo(svg);

        var tickMarks = svg.selectAll("." + Plottable.Abstract.Axis.TICK_MARK_CLASS);
        assert.strictEqual(tickMarks[0].length, tickValues.length, "A tick mark was created for each value");
        var baseline = svg.select(".baseline");

        assert.isNotNull(baseline.node(), "baseline was drawn");
        assert.strictEqual(baseline.attr("x1"), "0");
        assert.strictEqual(baseline.attr("x2"), String(SVG_WIDTH));
        assert.strictEqual(baseline.attr("y1"), "0");
        assert.strictEqual(baseline.attr("y2"), "0");

        baseAxis.orient("top");
        assert.isNotNull(baseline.node(), "baseline was drawn");
        assert.strictEqual(baseline.attr("x1"), "0");
        assert.strictEqual(baseline.attr("x2"), String(SVG_WIDTH));
        assert.strictEqual(baseline.attr("y1"), String(SVG_HEIGHT));
        assert.strictEqual(baseline.attr("y2"), String(SVG_HEIGHT));

        svg.remove();
    });

    it("draws ticks and baseline (vertical)", function () {
        var SVG_WIDTH = 100;
        var SVG_HEIGHT = 500;
        var svg = generateSVG(SVG_WIDTH, SVG_HEIGHT);
        var scale = new Plottable.Scale.Linear();
        scale.domain([0, 10]);
        scale.range([0, SVG_HEIGHT]);
        var baseAxis = new Plottable.Abstract.Axis(scale, "left");
        baseAxis.width(SVG_WIDTH);
        var tickValues = [0, 1, 2, 3, 4, 5, 6, 7, 8, 9, 10];
        baseAxis._getTickValues = function () {
            return tickValues;
        };
        baseAxis.renderTo(svg);

        var tickMarks = svg.selectAll("." + Plottable.Abstract.Axis.TICK_MARK_CLASS);
        assert.strictEqual(tickMarks[0].length, tickValues.length, "A tick mark was created for each value");
        var baseline = svg.select(".baseline");

        assert.isNotNull(baseline.node(), "baseline was drawn");
        assert.strictEqual(baseline.attr("x1"), String(SVG_WIDTH));
        assert.strictEqual(baseline.attr("x2"), String(SVG_WIDTH));
        assert.strictEqual(baseline.attr("y1"), "0");
        assert.strictEqual(baseline.attr("y2"), String(SVG_HEIGHT));

        baseAxis.orient("right");
        assert.isNotNull(baseline.node(), "baseline was drawn");
        assert.strictEqual(baseline.attr("x1"), "0");
        assert.strictEqual(baseline.attr("x2"), "0");
        assert.strictEqual(baseline.attr("y1"), "0");
        assert.strictEqual(baseline.attr("y2"), String(SVG_HEIGHT));

        svg.remove();
    });

    it("tickLength()", function () {
        var SVG_WIDTH = 500;
        var SVG_HEIGHT = 100;
        var svg = generateSVG(SVG_WIDTH, SVG_HEIGHT);
        var scale = new Plottable.Scale.Linear();
        scale.domain([0, 10]);
        scale.range([0, SVG_WIDTH]);
        var baseAxis = new Plottable.Abstract.Axis(scale, "bottom");
        var tickValues = [0, 1, 2, 3, 4, 5, 6, 7, 8, 9, 10];
        baseAxis._getTickValues = function () {
            return tickValues;
        };
        baseAxis.renderTo(svg);
        var secondTickMark = svg.selectAll("." + Plottable.Abstract.Axis.TICK_MARK_CLASS + ":nth-child(2)");
        assert.strictEqual(secondTickMark.attr("x1"), "50");
        assert.strictEqual(secondTickMark.attr("x2"), "50");
        assert.strictEqual(secondTickMark.attr("y1"), "0");
        assert.strictEqual(secondTickMark.attr("y2"), String(baseAxis.tickLength()));

        baseAxis.tickLength(10);
        assert.strictEqual(secondTickMark.attr("y2"), String(baseAxis.tickLength()), "tick length was updated");

        assert.throws(function () {
            return baseAxis.tickLength(-1);
        }, "must be positive");

        svg.remove();
    });

    it("endTickLength()", function () {
        var SVG_WIDTH = 500;
        var SVG_HEIGHT = 100;
        var svg = generateSVG(SVG_WIDTH, SVG_HEIGHT);
        var scale = new Plottable.Scale.Linear();
        scale.domain([0, 10]);
        scale.range([0, SVG_WIDTH]);
        var baseAxis = new Plottable.Abstract.Axis(scale, "bottom");
        var tickValues = [0, 1, 2, 3, 4, 5, 6, 7, 8, 9, 10];
        baseAxis._getTickValues = function () {
            return tickValues;
        };
        baseAxis.renderTo(svg);

        var firstTickMark = svg.selectAll("." + Plottable.Abstract.Axis.END_TICK_MARK_CLASS);
        assert.strictEqual(firstTickMark.attr("x1"), "0");
        assert.strictEqual(firstTickMark.attr("x2"), "0");
        assert.strictEqual(firstTickMark.attr("y1"), "0");
        assert.strictEqual(firstTickMark.attr("y2"), String(baseAxis.endTickLength()));

        baseAxis.endTickLength(10);
        assert.strictEqual(firstTickMark.attr("y2"), String(baseAxis.endTickLength()), "end tick length was updated");

        assert.throws(function () {
            return baseAxis.endTickLength(-1);
        }, "must be positive");

        svg.remove();
    });

    it("height is adjusted to greater of tickLength or endTickLength", function () {
        var SVG_WIDTH = 500;
        var SVG_HEIGHT = 100;
        var svg = generateSVG(SVG_WIDTH, SVG_HEIGHT);
        var scale = new Plottable.Scale.Linear();
        var baseAxis = new Plottable.Abstract.Axis(scale, "bottom");
        baseAxis.showEndTickLabels(true);
        baseAxis.renderTo(svg);

        var expectedHeight = Math.max(baseAxis.tickLength(), baseAxis.endTickLength()) + baseAxis.gutter();
        assert.strictEqual(baseAxis.height(), expectedHeight, "height should be equal to the maximum of the two");

        baseAxis.tickLength(20);
        assert.strictEqual(baseAxis.height(), 20 + baseAxis.gutter(), "height should increase to tick length");

        baseAxis.endTickLength(30);
        assert.strictEqual(baseAxis.height(), 30 + baseAxis.gutter(), "height should increase to end tick length");

        baseAxis.tickLength(10);
        assert.strictEqual(baseAxis.height(), 30 + baseAxis.gutter(), "height should not decrease");

        svg.remove();
    });
});

///<reference path="../testReference.ts" />
var assert = chai.assert;

describe("TimeAxis", function () {
    it("can not initialize vertical time axis", function () {
        var scale = new Plottable.Scale.Time();
        assert.throws(function () {
            return new Plottable.Axis.Time(scale, "left");
        }, "unsupported");
        assert.throws(function () {
            return new Plottable.Axis.Time(scale, "right");
        }, "unsupported");
    });

    it("major and minor intervals arrays are the same length", function () {
        assert.equal(Plottable.Axis.Time.majorIntervals.length, Plottable.Axis.Time.minorIntervals.length, "major and minor interval arrays must be same size");
    });

    it("Computing the default ticks doesn't error out for edge cases", function () {
        var svg = generateSVG(400, 100);
        var scale = new Plottable.Scale.Time();
        var axis = new Plottable.Axis.Time(scale, "bottom");
        scale.range([0, 400]);

        // very large time span
        assert.doesNotThrow(function () {
            return scale.domain([new Date(0, 0, 1, 0, 0, 0, 0), new Date(50000, 0, 1, 0, 0, 0, 0)]);
        });
        axis.renderTo(svg);

        // very small time span
        assert.doesNotThrow(function () {
            return scale.domain([new Date(0, 0, 1, 0, 0, 0, 0), new Date(0, 0, 1, 0, 0, 0, 100)]);
        });
        axis.renderTo(svg);

        svg.remove();
    });

    it("Tick labels don't overlap", function () {
        var svg = generateSVG(400, 100);
        var scale = new Plottable.Scale.Time();
        scale.range([0, 400]);
        var axis = new Plottable.Axis.Time(scale, "bottom");

        function checkDomain(domain) {
            scale.domain(domain);
            axis.renderTo(svg);

            function checkLabelsForContainer(container) {
                var visibleTickLabels = container.selectAll("." + Plottable.Abstract.Axis.TICK_LABEL_CLASS).filter(function (d, i) {
                    return d3.select(this).style("visibility") === "visible";
                });
                var numLabels = visibleTickLabels[0].length;
                var box1;
                var box2;
                for (var i = 0; i < numLabels; i++) {
                    for (var j = i + 1; j < numLabels; j++) {
                        box1 = visibleTickLabels[0][i].getBoundingClientRect();
                        box2 = visibleTickLabels[0][j].getBoundingClientRect();

                        assert.isFalse(Plottable.Util.DOM.boxesOverlap(box1, box2), "tick labels don't overlap");
                    }
                }
            }

            checkLabelsForContainer(axis._minorTickLabels);
            checkLabelsForContainer(axis._majorTickLabels);
        }

        // 100 year span
        checkDomain([new Date(2000, 0, 1, 0, 0, 0, 0), new Date(2100, 0, 1, 0, 0, 0, 0)]);

        // 1 year span
        checkDomain([new Date(2000, 0, 1, 0, 0, 0, 0), new Date(2000, 11, 31, 0, 0, 0, 0)]);

        // 1 month span
        checkDomain([new Date(2000, 0, 1, 0, 0, 0, 0), new Date(2000, 1, 1, 0, 0, 0, 0)]);

        // 1 day span
        checkDomain([new Date(2000, 0, 1, 0, 0, 0, 0), new Date(2000, 0, 1, 23, 0, 0, 0)]);

        // 1 hour span
        checkDomain([new Date(2000, 0, 1, 0, 0, 0, 0), new Date(2000, 0, 1, 1, 0, 0, 0)]);

        // 1 minute span
        checkDomain([new Date(2000, 0, 1, 0, 0, 0, 0), new Date(2000, 0, 1, 0, 1, 0, 0)]);

        // 1 second span
        checkDomain([new Date(2000, 0, 1, 0, 0, 0, 0), new Date(2000, 0, 1, 0, 0, 1, 0)]);

        svg.remove();
    });
});

///<reference path="../testReference.ts" />
var assert = chai.assert;

describe("NumericAxis", function () {
    function boxesOverlap(boxA, boxB) {
        if (boxA.right < boxB.left) {
            return false;
        }
        if (boxA.left > boxB.right) {
            return false;
        }
        if (boxA.bottom < boxB.top) {
            return false;
        }
        if (boxA.top > boxB.bottom) {
            return false;
        }
        return true;
    }

    function boxIsInside(inner, outer, epsilon) {
        if (typeof epsilon === "undefined") { epsilon = 0; }
        if (inner.left < outer.left - epsilon) {
            return false;
        }
        if (inner.right > outer.right + epsilon) {
            return false;
        }
        if (inner.top < outer.top - epsilon) {
            return false;
        }
        if (inner.bottom > outer.bottom + epsilon) {
            return false;
        }
        return true;
    }

    it("tickLabelPosition() input validation", function () {
        var scale = new Plottable.Scale.Linear();
        var horizontalAxis = new Plottable.Axis.Numeric(scale, "bottom");
        assert.throws(function () {
            return horizontalAxis.tickLabelPosition("top");
        }, "horizontal");
        assert.throws(function () {
            return horizontalAxis.tickLabelPosition("bottom");
        }, "horizontal");

        var verticalAxis = new Plottable.Axis.Numeric(scale, "left");
        assert.throws(function () {
            return verticalAxis.tickLabelPosition("left");
        }, "vertical");
        assert.throws(function () {
            return verticalAxis.tickLabelPosition("right");
        }, "vertical");
    });

    it("draws tick labels correctly (horizontal)", function () {
        var SVG_WIDTH = 500;
        var SVG_HEIGHT = 100;
        var svg = generateSVG(SVG_WIDTH, SVG_HEIGHT);
        var scale = new Plottable.Scale.Linear();
        scale.range([0, SVG_WIDTH]);
        var numericAxis = new Plottable.Axis.Numeric(scale, "bottom");
        numericAxis.renderTo(svg);

        var tickLabels = numericAxis.element.selectAll("." + Plottable.Abstract.Axis.TICK_LABEL_CLASS);
        assert.operator(tickLabels[0].length, ">=", 2, "at least two tick labels were drawn");
        var tickMarks = numericAxis.element.selectAll("." + Plottable.Abstract.Axis.TICK_MARK_CLASS);
        assert.strictEqual(tickLabels[0].length, tickMarks[0].length, "there is one label per mark");

        var i;
        var markBB;
        var labelBB;
        for (i = 0; i < tickLabels[0].length; i++) {
            markBB = tickMarks[0][i].getBoundingClientRect();
            var markCenter = (markBB.left + markBB.right) / 2;
            labelBB = tickLabels[0][i].getBoundingClientRect();
            var labelCenter = (labelBB.left + labelBB.right) / 2;
            assert.closeTo(labelCenter, markCenter, 1, "tick label is centered on mark");
        }

        // labels to left
        numericAxis.tickLabelPosition("left");
        tickLabels = numericAxis.element.selectAll("." + Plottable.Abstract.Axis.TICK_LABEL_CLASS);
        tickMarks = numericAxis.element.selectAll("." + Plottable.Abstract.Axis.TICK_MARK_CLASS);
        for (i = 0; i < tickLabels[0].length; i++) {
            markBB = tickMarks[0][i].getBoundingClientRect();
            labelBB = tickLabels[0][i].getBoundingClientRect();
            assert.operator(labelBB.left, "<=", markBB.right, "tick label is to left of mark");
        }

        // labels to right
        numericAxis.tickLabelPosition("right");
        tickLabels = numericAxis.element.selectAll("." + Plottable.Abstract.Axis.TICK_LABEL_CLASS);
        tickMarks = numericAxis.element.selectAll("." + Plottable.Abstract.Axis.TICK_MARK_CLASS);
        for (i = 0; i < tickLabels[0].length; i++) {
            markBB = tickMarks[0][i].getBoundingClientRect();
            labelBB = tickLabels[0][i].getBoundingClientRect();
            assert.operator(markBB.right, "<=", labelBB.left, "tick label is to right of mark");
        }

        svg.remove();
    });

    it("draws ticks correctly (vertical)", function () {
        var SVG_WIDTH = 100;
        var SVG_HEIGHT = 500;
        var svg = generateSVG(SVG_WIDTH, SVG_HEIGHT);
        var scale = new Plottable.Scale.Linear();
        scale.range([0, SVG_HEIGHT]);
        var numericAxis = new Plottable.Axis.Numeric(scale, "left");
        numericAxis.renderTo(svg);

        var tickLabels = numericAxis.element.selectAll("." + Plottable.Abstract.Axis.TICK_LABEL_CLASS);
        assert.operator(tickLabels[0].length, ">=", 2, "at least two tick labels were drawn");
        var tickMarks = numericAxis.element.selectAll("." + Plottable.Abstract.Axis.TICK_MARK_CLASS);
        assert.strictEqual(tickLabels[0].length, tickMarks[0].length, "there is one label per mark");

        var i;
        var markBB;
        var labelBB;
        for (i = 0; i < tickLabels[0].length; i++) {
            markBB = tickMarks[0][i].getBoundingClientRect();
            var markCenter = (markBB.top + markBB.bottom) / 2;
            labelBB = tickLabels[0][i].getBoundingClientRect();
            var labelCenter = (labelBB.top + labelBB.bottom) / 2;
            assert.closeTo(labelCenter, markCenter, 1, "tick label is centered on mark");
        }

        // labels to top
        numericAxis.tickLabelPosition("top");
        tickLabels = numericAxis.element.selectAll("." + Plottable.Abstract.Axis.TICK_LABEL_CLASS);
        tickMarks = numericAxis.element.selectAll("." + Plottable.Abstract.Axis.TICK_MARK_CLASS);
        for (i = 0; i < tickLabels[0].length; i++) {
            markBB = tickMarks[0][i].getBoundingClientRect();
            labelBB = tickLabels[0][i].getBoundingClientRect();
            assert.operator(labelBB.bottom, "<=", markBB.top, "tick label is above mark");
        }

        // labels to bottom
        numericAxis.tickLabelPosition("bottom");
        tickLabels = numericAxis.element.selectAll("." + Plottable.Abstract.Axis.TICK_LABEL_CLASS);
        tickMarks = numericAxis.element.selectAll("." + Plottable.Abstract.Axis.TICK_MARK_CLASS);
        for (i = 0; i < tickLabels[0].length; i++) {
            markBB = tickMarks[0][i].getBoundingClientRect();
            labelBB = tickLabels[0][i].getBoundingClientRect();
            assert.operator(markBB.bottom, "<=", labelBB.top, "tick label is below mark");
        }

        svg.remove();
    });

    it("uses the supplied Formatter", function () {
        var SVG_WIDTH = 100;
        var SVG_HEIGHT = 500;
        var svg = generateSVG(SVG_WIDTH, SVG_HEIGHT);
        var scale = new Plottable.Scale.Linear();
        scale.range([0, SVG_HEIGHT]);

        var formatter = Plottable.Formatters.fixed(2);

        var numericAxis = new Plottable.Axis.Numeric(scale, "left", formatter);
        numericAxis.renderTo(svg);

        var tickLabels = numericAxis.element.selectAll("." + Plottable.Abstract.Axis.TICK_LABEL_CLASS);
        tickLabels.each(function (d, i) {
            var labelText = d3.select(this).text();
            var formattedValue = formatter(d);
            assert.strictEqual(labelText, formattedValue, "The supplied Formatter was used to format the tick label");
        });

        svg.remove();
    });

    it("can hide tick labels that don't fit", function () {
        var SVG_WIDTH = 500;
        var SVG_HEIGHT = 100;
        var svg = generateSVG(SVG_WIDTH, SVG_HEIGHT);
        var scale = new Plottable.Scale.Linear();
        scale.range([0, SVG_WIDTH]);
        var numericAxis = new Plottable.Axis.Numeric(scale, "bottom");

        numericAxis.showEndTickLabel("left", false);
        assert.isFalse(numericAxis.showEndTickLabel("left"), "retrieve showEndTickLabel setting");
        numericAxis.showEndTickLabel("right", true);
        assert.isTrue(numericAxis.showEndTickLabel("right"), "retrieve showEndTickLabel setting");
        assert.throws(function () {
            return numericAxis.showEndTickLabel("top", true);
        }, Error);
        assert.throws(function () {
            return numericAxis.showEndTickLabel("bottom", true);
        }, Error);

        numericAxis.renderTo(svg);

        var tickLabels = numericAxis.element.selectAll("." + Plottable.Abstract.Axis.TICK_LABEL_CLASS);
        var firstLabel = d3.select(tickLabels[0][0]);
        assert.strictEqual(firstLabel.style("visibility"), "hidden", "first label is hidden");
        var lastLabel = d3.select(tickLabels[0][tickLabels[0].length - 1]);
        assert.strictEqual(lastLabel.style("visibility"), "hidden", "last label is hidden");

        svg.remove();
    });

    it("tick labels don't overlap in a constrained space", function () {
        var SVG_WIDTH = 100;
        var SVG_HEIGHT = 100;
        var svg = generateSVG(SVG_WIDTH, SVG_HEIGHT);
        var scale = new Plottable.Scale.Linear();
        scale.range([0, SVG_WIDTH]);
        var numericAxis = new Plottable.Axis.Numeric(scale, "bottom");
        numericAxis.showEndTickLabel("left", false).showEndTickLabel("right", false);
        numericAxis.renderTo(svg);

        var visibleTickLabels = numericAxis.element.selectAll("." + Plottable.Abstract.Axis.TICK_LABEL_CLASS).filter(function (d, i) {
            return d3.select(this).style("visibility") === "visible";
        });
        var numLabels = visibleTickLabels[0].length;
        var box1;
        var box2;
        for (var i = 0; i < numLabels; i++) {
            for (var j = i + 1; j < numLabels; j++) {
                box1 = visibleTickLabels[0][i].getBoundingClientRect();
                box2 = visibleTickLabels[0][j].getBoundingClientRect();

                assert.isFalse(Plottable.Util.DOM.boxesOverlap(box1, box2), "tick labels don't overlap");
            }
        }

        numericAxis.orient("bottom");
        visibleTickLabels = numericAxis.element.selectAll("." + Plottable.Abstract.Axis.TICK_LABEL_CLASS).filter(function (d, i) {
            return d3.select(this).style("visibility") === "visible";
        });
        numLabels = visibleTickLabels[0].length;
        for (i = 0; i < numLabels; i++) {
            for (j = i + 1; j < numLabels; j++) {
                box1 = visibleTickLabels[0][i].getBoundingClientRect();
                box2 = visibleTickLabels[0][j].getBoundingClientRect();

                assert.isFalse(Plottable.Util.DOM.boxesOverlap(box1, box2), "tick labels don't overlap");
            }
        }

        svg.remove();
    });

    it("allocates enough width to show all tick labels when vertical", function () {
        var SVG_WIDTH = 100;
        var SVG_HEIGHT = 500;
        var svg = generateSVG(SVG_WIDTH, SVG_HEIGHT);
        var scale = new Plottable.Scale.Linear();
        scale.domain([5, -5]);
        scale.range([0, SVG_HEIGHT]);

        var formatter = function (d) {
            if (d === 0) {
                return "This is zero";
            }
            return String(d);
        };

        var numericAxis = new Plottable.Axis.Numeric(scale, "left", formatter);
        numericAxis.renderTo(svg);

        var visibleTickLabels = numericAxis.element.selectAll("." + Plottable.Abstract.Axis.TICK_LABEL_CLASS).filter(function (d, i) {
            return d3.select(this).style("visibility") === "visible";
        });
        var numLabels = visibleTickLabels[0].length;
        var boundingBox = numericAxis.element.select(".bounding-box").node().getBoundingClientRect();
        var labelBox;
        for (var i = 0; i < numLabels; i++) {
            labelBox = visibleTickLabels[0][i].getBoundingClientRect();
            assert.isTrue(boxIsInside(labelBox, boundingBox), "tick labels don't extend outside the bounding box");
        }
        svg.remove();
    });

    it("allocates enough height to show all tick labels when horizontal", function () {
        var SVG_WIDTH = 500;
        var SVG_HEIGHT = 100;
        var svg = generateSVG(SVG_WIDTH, SVG_HEIGHT);
        var scale = new Plottable.Scale.Linear();
        scale.domain([5, -5]);
        scale.range([0, SVG_WIDTH]);

        var formatter = Plottable.Formatters.fixed(2);

        var numericAxis = new Plottable.Axis.Numeric(scale, "bottom", formatter);
        numericAxis.renderTo(svg);

        var visibleTickLabels = numericAxis.element.selectAll("." + Plottable.Abstract.Axis.TICK_LABEL_CLASS).filter(function (d, i) {
            return d3.select(this).style("visibility") === "visible";
        });
        var numLabels = visibleTickLabels[0].length;
        var boundingBox = numericAxis.element.select(".bounding-box").node().getBoundingClientRect();
        var labelBox;
        for (var i = 0; i < numLabels; i++) {
            labelBox = visibleTickLabels[0][i].getBoundingClientRect();
            assert.isTrue(boxIsInside(labelBox, boundingBox, 0.5), "tick labels don't extend outside the bounding box");
        }
        svg.remove();
    });
});

///<reference path="../testReference.ts" />
var assert = chai.assert;
describe("Category Axes", function () {
    it("re-renders appropriately when data is changed", function () {
        var svg = generateSVG(400, 400);
        var xScale = new Plottable.Scale.Ordinal().domain(["foo", "bar", "baz"]).range([400, 0]);
        var ca = new Plottable.Axis.Category(xScale, "left");
        ca.renderTo(svg);
        assert.deepEqual(ca._tickLabelContainer.selectAll(".tick-label").data(), xScale.domain(), "tick labels render domain");
        assert.doesNotThrow(function () {
            return xScale.domain(["bar", "baz", "bam"]);
        });
        assert.deepEqual(ca._tickLabelContainer.selectAll(".tick-label").data(), xScale.domain(), "tick labels render domain");
        svg.remove();
    });

    it("requests appropriate space when the scale has no domain", function () {
        var svg = generateSVG(400, 400);
        var scale = new Plottable.Scale.Ordinal();
        var ca = new Plottable.Axis.Category(scale);
        ca._anchor(svg);
        var s = ca._requestedSpace(400, 400);
        assert.operator(s.width, ">=", 0, "it requested 0 or more width");
        assert.operator(s.height, ">=", 0, "it requested 0 or more height");
        assert.isFalse(s.wantsWidth, "it doesn't want width");
        assert.isFalse(s.wantsHeight, "it doesn't want height");
        svg.remove();
    });
});

///<reference path="../testReference.ts" />
var assert = chai.assert;

describe("Gridlines", function () {
    it("Gridlines and axis tick marks align", function () {
        var svg = generateSVG(640, 480);
        var xScale = new Plottable.Scale.Linear();
        xScale.domain([0, 10]); // manually set domain since we won't have a renderer
        var xAxis = new Plottable.Axis.Numeric(xScale, "bottom");

        var yScale = new Plottable.Scale.Linear();
        yScale.domain([0, 10]);
        var yAxis = new Plottable.Axis.Numeric(yScale, "left");

        var gridlines = new Plottable.Component.Gridlines(xScale, yScale);
        var basicTable = new Plottable.Component.Table().addComponent(0, 0, yAxis).addComponent(0, 1, gridlines).addComponent(1, 1, xAxis);

        basicTable._anchor(svg);
        basicTable._computeLayout();
        xScale.range([0, xAxis.availableWidth]); // manually set range since we don't have a renderer
        yScale.range([yAxis.availableHeight, 0]);
        basicTable._render();

        var xAxisTickMarks = xAxis.element.selectAll("." + Plottable.Abstract.Axis.TICK_MARK_CLASS)[0];
        var xGridlines = gridlines.element.select(".x-gridlines").selectAll("line")[0];
        assert.equal(xAxisTickMarks.length, xGridlines.length, "There is an x gridline for each x tick");
        for (var i = 0; i < xAxisTickMarks.length; i++) {
            var xTickMarkRect = xAxisTickMarks[i].getBoundingClientRect();
            var xGridlineRect = xGridlines[i].getBoundingClientRect();
            assert.closeTo(xTickMarkRect.left, xGridlineRect.left, 1, "x tick and gridline align");
        }

        var yAxisTickMarks = yAxis.element.selectAll("." + Plottable.Abstract.Axis.TICK_MARK_CLASS)[0];
        var yGridlines = gridlines.element.select(".y-gridlines").selectAll("line")[0];
        assert.equal(yAxisTickMarks.length, yGridlines.length, "There is an x gridline for each x tick");
        for (var j = 0; j < yAxisTickMarks.length; j++) {
            var yTickMarkRect = yAxisTickMarks[j].getBoundingClientRect();
            var yGridlineRect = yGridlines[j].getBoundingClientRect();
            assert.closeTo(yTickMarkRect.top, yGridlineRect.top, 1, "y tick and gridline align");
        }

        svg.remove();
    });

    it("Unanchored Gridlines don't throw an error when scale updates", function () {
        var xScale = new Plottable.Scale.Linear();
        var gridlines = new Plottable.Component.Gridlines(xScale, null);
        xScale.domain([0, 1]);
        // test passes if error is not thrown.
    });
});

///<reference path="../testReference.ts" />
var assert = chai.assert;

describe("Labels", function () {
    it("Standard text title label generates properly", function () {
        var svg = generateSVG(400, 80);
        var label = new Plottable.Component.TitleLabel("A CHART TITLE");
        label.renderTo(svg);

        var content = label.content;
        assert.isTrue(label.element.classed("label"), "title element has label css class");
        assert.isTrue(label.element.classed("title-label"), "title element has title-label css class");
        var textChildren = content.selectAll("text");
        assert.lengthOf(textChildren, 1, "There is one text node in the parent element");

        var text = content.select("text");
        var bbox = Plottable.Util.DOM.getBBox(text);
        assert.closeTo(bbox.height, label.availableHeight, 0.5, "text height === label.minimumHeight()");
        assert.equal(text.node().textContent, "A CHART TITLE", "node's text content is as expected");
        svg.remove();
    });

    it("Left-rotated text is handled properly", function () {
        var svg = generateSVG(100, 400);
        var label = new Plottable.Component.AxisLabel("LEFT-ROTATED LABEL", "vertical-left");
        label.renderTo(svg);
        var content = label.content;
        var text = content.select("text");
        var textBBox = Plottable.Util.DOM.getBBox(text);
        assertBBoxInclusion(label.element.select(".bounding-box"), text);
        assert.closeTo(textBBox.height, label.availableWidth, window.Pixel_CloseTo_Requirement, "text height");
        svg.remove();
    });

    it("Right-rotated text is handled properly", function () {
        var svg = generateSVG(100, 400);
        var label = new Plottable.Component.AxisLabel("RIGHT-ROTATED LABEL", "vertical-right");
        label.renderTo(svg);
        var content = label.content;
        var text = content.select("text");
        var textBBox = Plottable.Util.DOM.getBBox(text);
        assertBBoxInclusion(label.element.select(".bounding-box"), text);
        assert.closeTo(textBBox.height, label.availableWidth, window.Pixel_CloseTo_Requirement, "text height");
        svg.remove();
    });

    it("Label text can be changed after label is created", function () {
        var svg = generateSVG(400, 80);
        var label = new Plottable.Component.TitleLabel();
        label.renderTo(svg);
        assert.equal(label.content.select("text").text(), "", "the text defaulted to empty string");
        assert.equal(label.availableHeight, 0, "rowMin is 0 for empty string");
        label.text("hello world");
        label.renderTo(svg);
        assert.equal(label.content.select("text").text(), "hello world", "the label text updated properly");
        assert.operator(label.availableHeight, ">", 0, "rowMin is > 0 for non-empty string");
        svg.remove();
    });

    // skipping because Dan is rewriting labels and the height test fails
    it.skip("Superlong text is handled in a sane fashion", function () {
        var svgWidth = 400;
        var svg = generateSVG(svgWidth, 80);
        var label = new Plottable.Component.TitleLabel("THIS LABEL IS SO LONG WHOEVER WROTE IT WAS PROBABLY DERANGED");
        label.renderTo(svg);
        var content = label.content;
        var text = content.select("text");
        var bbox = Plottable.Util.DOM.getBBox(text);
        assert.equal(bbox.height, label.availableHeight, "text height === label.minimumHeight()");
        assert.operator(bbox.width, "<=", svgWidth, "the text is not wider than the SVG width");
        svg.remove();
    });

    it("text in a tiny box is truncated to empty string", function () {
        var svg = generateSVG(10, 10);
        var label = new Plottable.Component.TitleLabel("Yeah, not gonna fit...");
        label.renderTo(svg);
        var text = label.content.select("text");
        assert.equal(text.text(), "", "text was truncated to empty string");
        svg.remove();
    });

    it("centered text in a table is positioned properly", function () {
        var svg = generateSVG(400, 400);
        var label = new Plottable.Component.TitleLabel("X");
        var t = new Plottable.Component.Table().addComponent(0, 0, label).addComponent(1, 0, new Plottable.Abstract.Component());
        t.renderTo(svg);
        var textTranslate = d3.transform(label.content.select("g").attr("transform")).translate;
        var eleTranslate = d3.transform(label.element.attr("transform")).translate;
        var textWidth = Plottable.Util.DOM.getBBox(label.content.select("text")).width;
        assert.closeTo(eleTranslate[0] + textTranslate[0] + textWidth / 2, 200, 5, "label is centered");
        svg.remove();
    });

    it("if a label text is changed to empty string, width updates to 0", function () {
        var svg = generateSVG(400, 400);
        var label = new Plottable.Component.TitleLabel("foo");
        label.renderTo(svg);
        label.text("");
        assert.equal(label.availableWidth, 0, "width updated to 0");
        svg.remove();
    });

    it("unsupported alignments and orientations are unsupported", function () {
        assert.throws(function () {
            return new Plottable.Component.Label("foo", "bar");
        }, Error, "not a valid orientation");
    });
});

///<reference path="../testReference.ts" />
var assert = chai.assert;

describe("Legends", function () {
    var svg;
    var color;
    var legend;

    beforeEach(function () {
        svg = generateSVG(400, 400);
        color = new Plottable.Scale.Color("Category10");
        legend = new Plottable.Component.Legend(color);
    });

    it("a basic legend renders", function () {
        color.domain(["foo", "bar", "baz"]);
        legend.renderTo(svg);
        var rows = legend.content.selectAll(".legend-row");
        assert.lengthOf(rows[0], 3, "there are 3 legend entries");

        rows.each(function (d, i) {
            assert.equal(d, color.domain()[i], "the data is set properly");
            var d3this = d3.select(this);
            var text = d3this.select("text").text();
            assert.equal(text, d, "the text node has correct text");
            var circle = d3this.select("circle");
            assert.equal(circle.attr("fill"), color.scale(d), "the circle's fill is set properly");
        });
        svg.remove();
    });

    it("legend domain can be updated after initialization, and height updates as well", function () {
        legend.renderTo(svg);
        legend.scale(color);
        assert.equal(legend._requestedSpace(200, 200).height, 0, "there is no requested height when domain is empty");
        color.domain(["foo", "bar"]);
        var height1 = legend._requestedSpace(400, 400).height;
        var actualHeight1 = legend.availableHeight;
        assert.operator(height1, ">", 0, "changing the domain gives a positive height");
        color.domain(["foo", "bar", "baz"]);
        assert.operator(legend._requestedSpace(400, 400).height, ">", height1, "adding to the domain increases the height requested");
        var actualHeight2 = legend.availableHeight;
        assert.operator(actualHeight1, "<", actualHeight2, "Changing the domain caused the legend to re-layout with more height");
        var numRows = legend.content.selectAll(".legend-row")[0].length;
        assert.equal(numRows, 3, "there are 3 rows");
        svg.remove();
    });

    it("a legend with many labels does not overflow vertically", function () {
        color.domain(["alpha", "beta", "gamma", "delta", "omega", "omicron", "persei", "eight"]);
        legend.renderTo(svg);

        var contentBBox = Plottable.Util.DOM.getBBox(legend.content);
        var contentBottomEdge = contentBBox.y + contentBBox.height;
        var bboxBBox = Plottable.Util.DOM.getBBox(legend.element.select(".bounding-box"));
        var bboxBottomEdge = bboxBBox.y + bboxBBox.height;

        assert.operator(contentBottomEdge, "<=", bboxBottomEdge, "content does not extend past bounding box");
        svg.remove();
    });

    it("a legend with a long label does not overflow horizontally", function () {
        color.domain(["foooboooloonoogoorooboopoo"]);
        svg.attr("width", 100);
        legend.renderTo(svg);
        var text = legend.content.select("text").text();
        assert.notEqual(text, "foooboooloonoogoorooboopoo", "the text was truncated");
        var rightEdge = legend.content.select("text").node().getBoundingClientRect().right;
        var bbox = legend.element.select(".bounding-box");
        var rightEdgeBBox = bbox.node().getBoundingClientRect().right;
        assert.operator(rightEdge, "<=", rightEdgeBBox, "the long text did not overflow the legend");
        svg.remove();
    });

    it("calling legend.render multiple times does not add more elements", function () {
        color.domain(["foo", "bar", "baz"]);
        legend.renderTo(svg);
        var numRows = legend.content.selectAll(".legend-row")[0].length;
        assert.equal(numRows, 3, "there are 3 legend rows initially");
        legend._render();
        numRows = legend.content.selectAll(".legend-row")[0].length;
        assert.equal(numRows, 3, "there are 3 legend rows after second render");
        svg.remove();
    });

    it("re-rendering the legend with a new domain will do the right thing", function () {
        color.domain(["foo", "bar", "baz"]);
        legend.renderTo(svg);
        var newDomain = ["mushu", "foo", "persei", "baz", "eight"];
        color.domain(newDomain);

        // due to how joins work, this is how the elements should be arranged by d3
        var newDomainActualOrder = ["foo", "baz", "mushu", "persei", "eight"];
        legend.content.selectAll(".legend-row").each(function (d, i) {
            assert.equal(d, newDomainActualOrder[i], "the data is set correctly");
            var text = d3.select(this).select("text").text();
            assert.equal(text, d, "the text was set properly");
            var fill = d3.select(this).select("circle").attr("fill");
            assert.equal(fill, color.scale(d), "the fill was set properly");
        });
        assert.lengthOf(legend.content.selectAll(".legend-row")[0], 5, "there are the right number of legend elements");
        svg.remove();
    });

    it("legend.scale() replaces domain", function () {
        color.domain(["foo", "bar", "baz"]);
        legend.renderTo(svg);

        var newDomain = ["a", "b", "c"];
        var newColorScale = new Plottable.Scale.Color("20");
        newColorScale.domain(newDomain);
        legend.scale(newColorScale);

        legend.content.selectAll(".legend-row").each(function (d, i) {
            assert.equal(d, newDomain[i], "the data is set correctly");
            var text = d3.select(this).select("text").text();
            assert.equal(text, d, "the text was set properly");
            var fill = d3.select(this).select("circle").attr("fill");
            assert.equal(fill, newColorScale.scale(d), "the fill was set properly");
        });

        svg.remove();
    });

    it("legend.scale() correctly reregisters listeners", function () {
        color.domain(["foo", "bar", "baz"]);
        legend.renderTo(svg);

        var tempDomain = ["a", "b", "c"];
        var newColorScale = new Plottable.Scale.Color("20");
        newColorScale.domain(tempDomain);
        legend.scale(newColorScale);

        var newDomain = ["a", "foo", "d"];
        newColorScale.domain(newDomain);
        legend.content.selectAll(".legend-row").each(function (d, i) {
            assert.equal(d, newDomain[i], "the data is set correctly");
            var text = d3.select(this).select("text").text();
            assert.equal(text, d, "the text was set properly");
            var fill = d3.select(this).select("circle").attr("fill");
            assert.equal(fill, newColorScale.scale(d), "the fill was set properly");
        });
        svg.remove();
    });

    it("icon radius is not too small or too big", function () {
        color.domain(["foo"]);
        legend.renderTo(svg);
        var style = legend.element.append("style");
        style.attr("type", "text/css");

        function verifyCircleHeight() {
            var text = legend.content.select("text");
            var circle = legend.content.select("circle");
            var textHeight = Plottable.Util.DOM.getBBox(text).height;
            var circleHeight = Plottable.Util.DOM.getBBox(circle).height;
            assert.operator(circleHeight, "<", textHeight, "icons are too big. iconHeight = " + circleHeight + " vs circleHeight = " + circleHeight);
            assert.operator(circleHeight, ">", textHeight / 2, "icons are too small. iconHeight = " + circleHeight + " vs circleHeight = " + circleHeight);
        }

        verifyCircleHeight();

        style.text(".plottable .legend text { font-size: 60px; }");
        legend._computeLayout();
        legend._render();
        verifyCircleHeight();

        style.text(".plottable .legend text { font-size: 10px; }");
        legend._computeLayout();
        legend._render();
        verifyCircleHeight();

        svg.remove();
    });

    describe("Legend toggle tests", function () {
        var toggleLegend;

        beforeEach(function () {
            toggleLegend = new Plottable.Component.Legend(color);
            toggleLegend.toggleCallback(function (d, b) {
            });
        });

        function verifyState(selection, b, msg) {
            assert.equal(selection.classed("toggled-on"), b, msg);
            assert.equal(selection.classed("toggled-off"), !b, msg);
        }

        function getSelection(datum) {
            var selection = toggleLegend.content.selectAll(".legend-row").filter(function (d, i) {
                return d === datum;
            });
            return selection;
        }

        function verifyEntry(datum, b, msg) {
            verifyState(getSelection(datum), b, msg);
        }

        function toggleEntry(datum, index) {
            getSelection(datum).on("click")(datum, index);
        }

        it("basic initialization test", function () {
            color.domain(["a", "b", "c", "d", "e"]);
            toggleLegend.renderTo(svg);
            toggleLegend.content.selectAll(".legend-row").each(function (d, i) {
                var selection = d3.select(this);
                verifyState(selection, true);
            });
            svg.remove();
        });

        it("basic toggling test", function () {
            color.domain(["a"]);
            toggleLegend.renderTo(svg);
            toggleLegend.content.selectAll(".legend-row").each(function (d, i) {
                var selection = d3.select(this);
                selection.on("click")(d, i);
                verifyState(selection, false);
                selection.on("click")(d, i);
                verifyState(selection, true);
            });
            svg.remove();
        });

        it("scale() works as intended with toggling", function () {
            var domain = ["a", "b", "c", "d", "e"];
            color.domain(domain);
            toggleLegend.renderTo(svg);
            toggleEntry("a", 0);
            toggleEntry("d", 3);
            toggleEntry("c", 2);

            var newDomain = ["r", "a", "d", "g"];
            var newColorScale = new Plottable.Scale.Color("Category10");
            newColorScale.domain(newDomain);
            toggleLegend.scale(newColorScale);

            verifyEntry("r", true);
            verifyEntry("a", false);
            verifyEntry("g", true);
            verifyEntry("d", false);

            svg.remove();
        });

        it("listeners on scale will correctly update states", function () {
            color.domain(["a", "b", "c", "d", "e"]);
            toggleLegend.renderTo(svg);
            toggleEntry("a", 0);
            toggleEntry("d", 3);
            toggleEntry("c", 2);

            color.domain(["e", "d", "b", "a", "c"]);
            verifyEntry("a", false);
            verifyEntry("b", true);
            verifyEntry("c", false);
            verifyEntry("d", false);
            verifyEntry("e", true);
            svg.remove();
        });

        it("Testing callback works correctly", function () {
            var domain = ["a", "b", "c", "d", "e"];
            color.domain(domain);
            var state = [true, true, true, true, true];

            toggleLegend.toggleCallback(function (d, b) {
                state[domain.indexOf(d)] = b;
            });
            toggleLegend.renderTo(svg);

            toggleEntry("a", 0);
            verifyEntry("a", false);
            assert.equal(state[0], false, "callback was successful");

            toggleEntry("d", 3);
            verifyEntry("d", false);
            assert.equal(state[3], false, "callback was successful");

            toggleEntry("a", 0);
            verifyEntry("a", true);
            assert.equal(state[0], true, "callback was successful");

            toggleEntry("c", 2);
            verifyEntry("c", false);
            assert.equal(state[2], false, "callback was successful");
            svg.remove();
        });

        it("Overwriting callback is successfull", function () {
            var domain = ["a"];
            color.domain(domain);
            var state = true;
            toggleLegend.renderTo(svg);

            toggleLegend.toggleCallback(function (d, b) {
                state = b;
            });

            toggleEntry("a", 0);
            assert.equal(state, false, "callback was successful");

            var count = 0;
            toggleLegend.toggleCallback(function (d, b) {
                count++;
            });

            toggleEntry("a", 0);
            assert.equal(state, false, "callback was overwritten");
            assert.equal(count, 1, "new callback was successfully called");
            svg.remove();
        });

        it("Removing callback is successful", function () {
            var domain = ["a"];
            color.domain(domain);
            var state = true;
            toggleLegend.renderTo(svg);

            toggleLegend.toggleCallback(function (d, b) {
                state = b;
            });

            toggleEntry("a", 0);
            assert.equal(state, false, "callback was successful");

            toggleLegend.toggleCallback(); // this should not remove the callback
            toggleEntry("a", 0);
            assert.equal(state, true, "callback was successful");

            toggleLegend.toggleCallback(null); // this should remove the callback
            assert.throws(function () {
                toggleEntry("a", 0);
            });
            var selection = getSelection("a");

            // should have no classes
            assert.equal(selection.classed("toggled-on"), false, "is not toggled-on");
            assert.equal(selection.classed("toggled-off"), false, "is not toggled-off");

            svg.remove();
        });
    });

    describe("Legend hover tests", function () {
        var hoverLegend;

        beforeEach(function () {
            hoverLegend = new Plottable.Component.Legend(color);
            hoverLegend.hoverCallback(function (d) {
            });
        });

        function _verifyFocus(selection, b, msg) {
            assert.equal(selection.classed("hover"), true, msg);
            assert.equal(selection.classed("focus"), b, msg);
        }

        function _verifyEmpty(selection, msg) {
            assert.equal(selection.classed("hover"), false, msg);
            assert.equal(selection.classed("focus"), false, msg);
        }

        function getSelection(datum) {
            var selection = hoverLegend.content.selectAll(".legend-row").filter(function (d, i) {
                return d === datum;
            });
            return selection;
        }

        function verifyFocus(datum, b, msg) {
            _verifyFocus(getSelection(datum), b, msg);
        }

        function verifyEmpty(datum, msg) {
            _verifyEmpty(getSelection(datum), msg);
        }

        function hoverEntry(datum, index) {
            getSelection(datum).on("mouseover")(datum, index);
        }

        function leaveEntry(datum, index) {
            getSelection(datum).on("mouseout")(datum, index);
        }

        it("basic initialization test", function () {
            color.domain(["a", "b", "c", "d", "e"]);
            hoverLegend.renderTo(svg);
            hoverLegend.content.selectAll(".legend-row").each(function (d, i) {
                verifyEmpty(d);
            });
            svg.remove();
        });

        it("basic hover test", function () {
            color.domain(["a"]);
            hoverLegend.renderTo(svg);
            hoverEntry("a", 0);
            verifyFocus("a", true);
            leaveEntry("a", 0);
            verifyEmpty("a");
            svg.remove();
        });

        it("scale() works as intended with hovering", function () {
            var domain = ["a", "b", "c", "d", "e"];
            color.domain(domain);
            hoverLegend.renderTo(svg);

            hoverEntry("a", 0);

            var newDomain = ["r", "a", "d", "g"];
            var newColorScale = new Plottable.Scale.Color("Category10");
            newColorScale.domain(newDomain);
            hoverLegend.scale(newColorScale);

            verifyFocus("r", false, "r");
            verifyFocus("a", true, "a");
            verifyFocus("g", false, "g");
            verifyFocus("d", false, "d");

            leaveEntry("a", 0);
            verifyEmpty("r");
            verifyEmpty("a");
            verifyEmpty("g");
            verifyEmpty("d");

            svg.remove();
        });

        it("listeners on scale will correctly update states", function () {
            color.domain(["a", "b", "c", "d", "e"]);
            hoverLegend.renderTo(svg);
            hoverEntry("c", 2);

            color.domain(["e", "d", "b", "a", "c"]);
            verifyFocus("a", false);
            verifyFocus("b", false);
            verifyFocus("c", true);
            verifyFocus("d", false);
            verifyFocus("e", false);
            svg.remove();
        });

        it("Testing callback works correctly", function () {
            var domain = ["a", "b", "c", "d", "e"];
            color.domain(domain);
            var focused = undefined;

            hoverLegend.hoverCallback(function (d) {
                focused = d;
            });
            hoverLegend.renderTo(svg);

            hoverEntry("a", 0);
            verifyFocus("a", true);
            assert.equal(focused, "a", "callback was successful");

            leaveEntry("a", 0);
            assert.equal(focused, undefined, "callback was successful");

            hoverEntry("d", 3);
            verifyFocus("d", true);
            assert.equal(focused, "d", "callback was successful");
            svg.remove();
        });

        it("Overwriting callback is successfull", function () {
            var domain = ["a"];
            color.domain(domain);
            var focused = undefined;
            hoverLegend.renderTo(svg);

            hoverLegend.hoverCallback(function (d) {
                focused = d;
            });

            hoverEntry("a", 0);
            assert.equal(focused, "a", "callback was successful");
            leaveEntry("a", 0);

            var count = 0;
            hoverLegend.hoverCallback(function (d) {
                count++;
            });

            hoverEntry("a", 0);
            assert.equal(focused, undefined, "old callback was not called");
            assert.equal(count, 1, "new callbcak was called");
            leaveEntry("a", 0);
            assert.equal(count, 2, "new callback was called");
            svg.remove();
        });

        it("Removing callback is successful", function () {
            var domain = ["a"];
            color.domain(domain);
            var focused = undefined;
            hoverLegend.renderTo(svg);

            hoverLegend.hoverCallback(function (d) {
                focused = d;
            });

            hoverEntry("a", 0);
            assert.equal(focused, "a", "callback was successful");

            hoverLegend.hoverCallback(); // this should not remove the callback
            leaveEntry("a", 0);
            assert.equal(focused, undefined, "callback was successful");

            hoverLegend.hoverCallback(null); // this should remove the callback
            assert.throws(function () {
                hoverEntry("a", 0);
            });
            verifyEmpty("a");

            svg.remove();
        });
    });
});

///<reference path="../../testReference.ts" />
var __extends = this.__extends || function (d, b) {
    for (var p in b) if (b.hasOwnProperty(p)) d[p] = b[p];
    function __() { this.constructor = d; }
    __.prototype = b.prototype;
    d.prototype = new __();
};
var assert = chai.assert;
var CountingPlot = (function (_super) {
    __extends(CountingPlot, _super);
    function CountingPlot(dataset) {
        _super.call(this, dataset);
        this.renders = 0;
    }
    CountingPlot.prototype._render = function () {
        ++this.renders;
        return _super.prototype._render.call(this);
    };
    return CountingPlot;
})(Plottable.Abstract.Plot);

describe("Plots", function () {
    describe("Abstract Plot", function () {
        it("Plots default correctly", function () {
            var r = new Plottable.Abstract.Plot();
            assert.isTrue(r.clipPathEnabled, "clipPathEnabled defaults to true");
        });

        it("Base Plot functionality works", function () {
            var svg = generateSVG(400, 300);
            var d1 = new Plottable.DataSource(["foo"], { cssClass: "bar" });
            var r = new Plottable.Abstract.Plot(d1);
            r._anchor(svg);
            r._computeLayout();
            var renderArea = r.content.select(".render-area");
            assert.isNotNull(renderArea.node(), "there is a render-area");
            svg.remove();
        });

        it("Allows the DataSource to be changed", function () {
            var d1 = new Plottable.DataSource(["foo"], { cssClass: "bar" });
            var r = new Plottable.Abstract.Plot(d1);
            assert.equal(d1, r.dataSource(), "returns the original");

            var d2 = new Plottable.DataSource(["bar"], { cssClass: "boo" });
            r.dataSource(d2);
            assert.equal(d2, r.dataSource(), "returns new datasource");
        });

        it("Changes DataSource listeners when the DataSource is changed", function () {
            var d1 = new Plottable.DataSource(["foo"], { cssClass: "bar" });
            var r = new CountingPlot(d1);

            assert.equal(0, r.renders, "initially hasn't rendered anything");

            d1.broadcaster.broadcast();
            assert.equal(1, r.renders, "we re-render when our datasource changes");

            r.dataSource();
            assert.equal(1, r.renders, "we shouldn't redraw when querying the datasource");

            var d2 = new Plottable.DataSource(["bar"], { cssClass: "boo" });
            r.dataSource(d2);
            assert.equal(2, r.renders, "we should redraw when we change datasource");

            d1.broadcaster.broadcast();
            assert.equal(2, r.renders, "we shouldn't listen to the old datasource");

            d2.broadcaster.broadcast();
            assert.equal(3, r.renders, "we should listen to the new datasource");
        });

        it("Updates its projectors when the DataSource is changed", function () {
            var d1 = new Plottable.DataSource([{ x: 5, y: 6 }], { cssClass: "bar" });
            var r = new Plottable.Abstract.Plot(d1);

            var xScaleCalls = 0;
            var yScaleCalls = 0;
            var xScale = new Plottable.Scale.Linear();
            var yScale = new Plottable.Scale.Linear();
            var metadataProjector = function (d, i, m) {
                return m.cssClass;
            };
            r.project("x", "x", xScale);
            r.project("y", "y", yScale);
            r.project("meta", metadataProjector);
            xScale.broadcaster.registerListener(null, function (listenable) {
                assert.equal(listenable, xScale, "Callback received the calling scale as the first argument");
                ++xScaleCalls;
            });
            yScale.broadcaster.registerListener(null, function (listenable) {
                assert.equal(listenable, yScale, "Callback received the calling scale as the first argument");
                ++yScaleCalls;
            });

            assert.equal(0, xScaleCalls, "initially hasn't made any X callbacks");
            assert.equal(0, yScaleCalls, "initially hasn't made any Y callbacks");

            d1.broadcaster.broadcast();
            assert.equal(1, xScaleCalls, "X scale was wired up to datasource correctly");
            assert.equal(1, yScaleCalls, "Y scale was wired up to datasource correctly");

            var metaProjector = r._generateAttrToProjector()["meta"];
            assert.equal(metaProjector(null, 0), "bar", "plot projector used the right metadata");

            var d2 = new Plottable.DataSource([{ x: 7, y: 8 }], { cssClass: "boo" });
            r.dataSource(d2);
            assert.equal(2, xScaleCalls, "Changing datasource fires X scale listeners (but doesn't coalesce callbacks)");
            assert.equal(2, yScaleCalls, "Changing datasource fires Y scale listeners (but doesn't coalesce callbacks)");

            d1.broadcaster.broadcast();
            assert.equal(2, xScaleCalls, "X scale was unhooked from old datasource");
            assert.equal(2, yScaleCalls, "Y scale was unhooked from old datasource");

            d2.broadcaster.broadcast();
            assert.equal(3, xScaleCalls, "X scale was hooked into new datasource");
            assert.equal(3, yScaleCalls, "Y scale was hooked into new datasource");

            metaProjector = r._generateAttrToProjector()["meta"];
            assert.equal(metaProjector(null, 0), "boo", "plot projector used the right metadata");
        });

        it("Plot automatically generates a DataSource if only data is provided", function () {
            var data = ["foo", "bar"];
            var r = new Plottable.Abstract.Plot(data);
            var dataSource = r.dataSource();
            assert.isNotNull(dataSource, "A DataSource was automatically generated");
            assert.deepEqual(dataSource.data(), data, "The generated DataSource has the correct data");
        });

        it("Plot.project works as intended", function () {
            var r = new Plottable.Abstract.Plot();
            var s = new Plottable.Scale.Linear().domain([0, 1]).range([0, 10]);
            r.project("attr", "a", s);
            var attrToProjector = r._generateAttrToProjector();
            var projector = attrToProjector["attr"];
            assert.equal(projector({ "a": 0.5 }, 0), 5, "projector works as intended");
        });

        it("Changing Plot.dataSource().data to [] causes scale to contract", function () {
            var ds1 = new Plottable.DataSource([0, 1, 2]);
            var ds2 = new Plottable.DataSource([1, 2, 3]);
            var s = new Plottable.Scale.Linear();
            var svg1 = generateSVG(100, 100);
            var svg2 = generateSVG(100, 100);
            var r1 = new Plottable.Abstract.Plot().dataSource(ds1).project("x", function (x) {
                return x;
            }, s).renderTo(svg1);
            var r2 = new Plottable.Abstract.Plot().dataSource(ds2).project("x", function (x) {
                return x;
            }, s).renderTo(svg2);
            assert.deepEqual(s.domain(), [0, 3], "Simple domain combining");
            ds1.data([]);
            assert.deepEqual(s.domain(), [1, 3], "Contracting domain due to projection becoming empty");
            svg1.remove();
            svg2.remove();
        });

        it("remove() disconnects plots from its scales", function () {
            var r = new Plottable.Abstract.Plot();
            var s = new Plottable.Scale.Linear();
            r.project("attr", "a", s);
            r.remove();
            var key2callback = s.broadcaster.key2callback;
            assert.isUndefined(key2callback.get(r), "the plot is no longer attached to the scale");
        });
    });
});

///<reference path="../../testReference.ts" />
var assert = chai.assert;

describe("Plots", function () {
    describe("New Style Plots", function () {
        var p;
        var oldWarn = Plottable.Util.Methods.warn;
        beforeEach(function () {
            var xScale = new Plottable.Scale.Linear();
            var yScale = new Plottable.Scale.Linear();
            p = new Plottable.Abstract.NewStylePlot(xScale, yScale);
            p._getDrawer = function (k) { return new Plottable._Drawer.Rect(k); };
        });
        afterEach(function () {
            Plottable.Util.Methods.warn = oldWarn;
        });
        it("Datasets can be added and removed as expected", function () {
            p.addDataset("foo", [1, 2, 3]);
            var d2 = new Plottable.DataSource([4, 5, 6]);
            p.addDataset("bar", d2);
            p.addDataset([7, 8, 9]);
            var d4 = new Plottable.DataSource([10, 11, 12]);
            p.addDataset(d4);
            assert.deepEqual(p._datasetKeysInOrder, ["foo", "bar", "_0", "_1"], "dataset keys as expected");
            var datasets = p._getDatasetsInOrder();
            assert.deepEqual(datasets[0].data(), [1, 2, 3]);
            assert.equal(datasets[1], d2);
            assert.deepEqual(datasets[2].data(), [7, 8, 9]);
            assert.equal(datasets[3], d4);
            p.removeDataset("foo");
            p.removeDataset("_0");
            assert.deepEqual(p._datasetKeysInOrder, ["bar", "_1"]);
            assert.lengthOf(p._getDatasetsInOrder(), 2);
        });
        it("Datasets are listened to appropriately", function () {
            var callbackCounter = 0;
            var callback = function () { return callbackCounter++; };
            p._onDataSourceUpdate = callback;
            var d = new Plottable.DataSource([1, 2, 3]);
            p.addDataset("foo", d);
            assert.equal(callbackCounter, 1, "adding dataset triggers listener");
            d.data([1, 2, 3, 4]);
            assert.equal(callbackCounter, 2, "modifying data triggers listener");
            p.removeDataset("foo");
            assert.equal(callbackCounter, 3, "removing dataset triggers listener");
        });
        it("Datasets can be reordered", function () {
            p.addDataset("foo", [1]);
            p.addDataset("bar", [2]);
            p.addDataset("baz", [3]);
            assert.deepEqual(p.datasetOrder(), ["foo", "bar", "baz"]);
            p.datasetOrder(["bar", "baz", "foo"]);
            assert.deepEqual(p.datasetOrder(), ["bar", "baz", "foo"]);
            var warned = 0;
            Plottable.Util.Methods.warn = function () { return warned++; };
            p.datasetOrder(["blah", "blee", "bar", "baz", "foo"]);
            assert.equal(warned, 1);
            assert.deepEqual(p.datasetOrder(), ["bar", "baz", "foo"]);
        });
        it("Has proper warnings", function () {
            var warned = 0;
            Plottable.Util.Methods.warn = function () { return warned++; };
            p.addDataset("_foo", []);
            assert.equal(warned, 1);
            p.addDataset("2", []);
            p.addDataset("4", []);
            p.datasetOrder(["_bar", "4", "2"]);
            assert.equal(warned, 2);
            p.datasetOrder(["2", "_foo", "4"]);
            assert.equal(warned, 2);
        });
    });
});

var assert = chai.assert;
describe("Plots", function () {
    describe("LinePlot", function () {
        var svg;
        var xScale;
        var yScale;
        var xAccessor;
        var yAccessor;
        var colorAccessor;
        var simpleDataset;
        var linePlot;
        var renderArea;
        var verifier;

        // for IE, whose paths look like "M 0 500 L" instead of "M0,500L"
        var normalizePath = function (s) {
            return s.replace(/ *([A-Z]) */g, "$1").replace(/ /g, ",");
        };

        before(function () {
            svg = generateSVG(500, 500);
            verifier = new MultiTestVerifier();
            xScale = new Plottable.Scale.Linear().domain([0, 1]);
            yScale = new Plottable.Scale.Linear().domain([0, 1]);
            xAccessor = function (d) {
                return d.foo;
            };
            yAccessor = function (d) {
                return d.bar;
            };
            colorAccessor = function (d, i, m) {
                return d3.rgb(d.foo, d.bar, i).toString();
            };
            simpleDataset = new Plottable.DataSource([{ foo: 0, bar: 0 }, { foo: 1, bar: 1 }]);
            linePlot = new Plottable.Plot.Line(simpleDataset, xScale, yScale);
            linePlot.project("x", xAccessor, xScale).project("y", yAccessor, yScale).project("stroke", colorAccessor).renderTo(svg);
            renderArea = linePlot.renderArea;
        });

        beforeEach(function () {
            verifier.start();
        });

        it("draws a line correctly", function () {
            var linePath = renderArea.select(".line");
            assert.strictEqual(normalizePath(linePath.attr("d")), "M0,500L500,0", "line d was set correctly");
            var lineComputedStyle = window.getComputedStyle(linePath.node());
            assert.strictEqual(lineComputedStyle.fill, "none", "line fill renders as \"none\"");
            verifier.end();
        });

        it("attributes set appropriately from accessor", function () {
            var areaPath = renderArea.select(".line");
            assert.equal(areaPath.attr("stroke"), "#000000", "stroke set correctly");
            verifier.end();
        });

        it("attributes can be changed by projecting new accessor and re-render appropriately", function () {
            var newColorAccessor = function () {
                return "pink";
            };
            linePlot.project("stroke", newColorAccessor);
            linePlot.renderTo(svg);
            var linePath = renderArea.select(".line");
            assert.equal(linePath.attr("stroke"), "pink", "stroke changed correctly");
            verifier.end();
        });

        it("attributes can be changed by projecting attribute accessor (sets to first datum attribute)", function () {
            var data = simpleDataset.data();
            data.forEach(function (d) {
                d.stroke = "pink";
            });
            simpleDataset.data(data);
            linePlot.project("stroke", "stroke");
            var areaPath = renderArea.select(".line");
            assert.equal(areaPath.attr("stroke"), "pink", "stroke set to uniform stroke color");

            data[0].stroke = "green";
            simpleDataset.data(data);
            assert.equal(areaPath.attr("stroke"), "green", "stroke set to first datum stroke color");
            verifier.end();
        });

        after(function () {
            if (verifier.passed) {
                svg.remove();
            }
            ;
        });
    });
});

///<reference path="../../testReference.ts" />
var assert = chai.assert;

describe("Plots", function () {
    describe("AreaPlot", function () {
        var svg;
        var xScale;
        var yScale;
        var xAccessor;
        var yAccessor;
        var y0Accessor;
        var colorAccessor;
        var fillAccessor;
        var simpleDataset;
        var areaPlot;
        var renderArea;
        var verifier;

        // for IE, whose paths look like "M 0 500 L" instead of "M0,500L"
        var normalizePath = function (s) {
            return s.replace(/ *([A-Z]) */g, "$1").replace(/ /g, ",");
        };

        before(function () {
            svg = generateSVG(500, 500);
            verifier = new MultiTestVerifier();
            xScale = new Plottable.Scale.Linear().domain([0, 1]);
            yScale = new Plottable.Scale.Linear().domain([0, 1]);
            xAccessor = function (d) {
                return d.foo;
            };
            yAccessor = function (d) {
                return d.bar;
            };
            y0Accessor = function () {
                return 0;
            };
            colorAccessor = function (d, i, m) {
                return d3.rgb(d.foo, d.bar, i).toString();
            };
            fillAccessor = function () {
                return "steelblue";
            };
            simpleDataset = new Plottable.DataSource([{ foo: 0, bar: 0 }, { foo: 1, bar: 1 }]);
            areaPlot = new Plottable.Plot.Area(simpleDataset, xScale, yScale);
            areaPlot.project("x", xAccessor, xScale).project("y", yAccessor, yScale).project("y0", y0Accessor, yScale).project("fill", fillAccessor).project("stroke", colorAccessor).renderTo(svg);
            renderArea = areaPlot.renderArea;
        });

        beforeEach(function () {
            verifier.start();
        });

        it("draws area and line correctly", function () {
            var areaPath = renderArea.select(".area");
            assert.strictEqual(normalizePath(areaPath.attr("d")), "M0,500L500,0L500,500L0,500Z", "area d was set correctly");
            assert.strictEqual(areaPath.attr("fill"), "steelblue", "area fill was set correctly");
            var areaComputedStyle = window.getComputedStyle(areaPath.node());
            assert.strictEqual(areaComputedStyle.stroke, "none", "area stroke renders as \"none\"");

            var linePath = renderArea.select(".line");
            assert.strictEqual(normalizePath(linePath.attr("d")), "M0,500L500,0", "line d was set correctly");
            assert.strictEqual(linePath.attr("stroke"), "#000000", "line stroke was set correctly");
            var lineComputedStyle = window.getComputedStyle(linePath.node());
            assert.strictEqual(lineComputedStyle.fill, "none", "line fill renders as \"none\"");
            verifier.end();
        });

        it("area fill works for non-zero floor values appropriately, e.g. half the height of the line", function () {
            areaPlot.project("y0", function (d) {
                return d.bar / 2;
            }, yScale);
            areaPlot.renderTo(svg);
            renderArea = areaPlot.renderArea;
            var areaPath = renderArea.select(".area");
            assert.equal(normalizePath(areaPath.attr("d")), "M0,500L500,0L500,250L0,500Z");
            verifier.end();
        });

        after(function () {
            if (verifier.passed) {
                svg.remove();
            }
            ;
        });
    });
});

///<reference path="../../testReference.ts" />
var assert = chai.assert;

describe("Plots", function () {
    describe("Bar Plot", function () {
        describe("Vertical Bar Plot in points mode", function () {
            var verifier = new MultiTestVerifier();
            var svg;
            var dataset;
            var xScale;
            var yScale;
            var renderer;
            var SVG_WIDTH = 600;
            var SVG_HEIGHT = 400;

            before(function () {
                svg = generateSVG(SVG_WIDTH, SVG_HEIGHT);
                xScale = new Plottable.Scale.Ordinal().domain(["A", "B"]).rangeType("points");
                yScale = new Plottable.Scale.Linear();
                var data = [
                    { x: "A", y: 1 },
                    { x: "B", y: -1.5 },
                    { x: "B", y: 1 }
                ];
                dataset = new Plottable.DataSource(data);

                renderer = new Plottable.Plot.VerticalBar(dataset, xScale, yScale);
                renderer.animate(false);
                renderer.renderTo(svg);
            });

            beforeEach(function () {
                yScale.domain([-2, 2]);
                renderer.baseline(0);
                verifier.start();
            });

            it("renders correctly", function () {
                var renderArea = renderer.renderArea;
                var bars = renderArea.selectAll("rect");
                assert.lengthOf(bars[0], 3, "One bar was created per data point");
                var bar0 = d3.select(bars[0][0]);
                var bar1 = d3.select(bars[0][1]);
                assert.equal(bar0.attr("width"), "10", "bar0 width is correct");
                assert.equal(bar1.attr("width"), "10", "bar1 width is correct");
                assert.equal(bar0.attr("height"), "100", "bar0 height is correct");
                assert.equal(bar1.attr("height"), "150", "bar1 height is correct");
                assert.equal(bar0.attr("x"), "150", "bar0 x is correct");
                assert.equal(bar1.attr("x"), "450", "bar1 x is correct");
                assert.equal(bar0.attr("y"), "100", "bar0 y is correct");
                assert.equal(bar1.attr("y"), "200", "bar1 y is correct");

                var baseline = renderArea.select(".baseline");
                assert.equal(baseline.attr("y1"), "200", "the baseline is in the correct vertical position");
                assert.equal(baseline.attr("y2"), "200", "the baseline is in the correct vertical position");
                assert.equal(baseline.attr("x1"), "0", "the baseline starts at the edge of the chart");
                assert.equal(baseline.attr("x2"), SVG_WIDTH, "the baseline ends at the edge of the chart");
                verifier.end();
            });

            it("baseline value can be changed; renderer updates appropriately", function () {
                renderer.baseline(-1);

                var renderArea = renderer.renderArea;
                var bars = renderArea.selectAll("rect");
                var bar0 = d3.select(bars[0][0]);
                var bar1 = d3.select(bars[0][1]);
                assert.equal(bar0.attr("height"), "200", "bar0 height is correct");
                assert.equal(bar1.attr("height"), "50", "bar1 height is correct");
                assert.equal(bar0.attr("y"), "100", "bar0 y is correct");
                assert.equal(bar1.attr("y"), "300", "bar1 y is correct");

                var baseline = renderArea.select(".baseline");
                assert.equal(baseline.attr("y1"), "300", "the baseline is in the correct vertical position");
                assert.equal(baseline.attr("y2"), "300", "the baseline is in the correct vertical position");
                assert.equal(baseline.attr("x1"), "0", "the baseline starts at the edge of the chart");
                assert.equal(baseline.attr("x2"), SVG_WIDTH, "the baseline ends at the edge of the chart");
                verifier.end();
            });

            it("bar alignment can be changed; renderer updates appropriately", function () {
                renderer.barAlignment("center");
                var renderArea = renderer.renderArea;
                var bars = renderArea.selectAll("rect");
                var bar0 = d3.select(bars[0][0]);
                var bar1 = d3.select(bars[0][1]);
                assert.equal(bar0.attr("width"), "10", "bar0 width is correct");
                assert.equal(bar1.attr("width"), "10", "bar1 width is correct");
                assert.equal(bar0.attr("x"), "145", "bar0 x is correct");
                assert.equal(bar1.attr("x"), "445", "bar1 x is correct");

                renderer.barAlignment("right");
                renderArea = renderer.renderArea;
                bars = renderArea.selectAll("rect");
                bar0 = d3.select(bars[0][0]);
                bar1 = d3.select(bars[0][1]);
                assert.equal(bar0.attr("width"), "10", "bar0 width is correct");
                assert.equal(bar1.attr("width"), "10", "bar1 width is correct");
                assert.equal(bar0.attr("x"), "140", "bar0 x is correct");
                assert.equal(bar1.attr("x"), "440", "bar1 x is correct");

                assert.throws(function () {
                    return renderer.barAlignment("blargh");
                }, Error);
                assert.equal(renderer._barAlignmentFactor, 1, "the bad barAlignment didnt break internal state");
                verifier.end();
            });

            it("can select and deselect bars", function () {
                var selectedBar = renderer.selectBar(145, 150);

                assert.isNotNull(selectedBar, "clicked on a bar");
                assert.equal(selectedBar.data()[0], dataset.data()[0], "the data in the bar matches the datasource");
                assert.isTrue(selectedBar.classed("selected"), "the bar was classed \"selected\"");

                renderer.deselectAll();
                assert.isFalse(selectedBar.classed("selected"), "the bar is no longer selected");

                selectedBar = renderer.selectBar(-1, -1); // no bars here
                assert.isNull(selectedBar, "returns null if no bar was selected");

                selectedBar = renderer.selectBar(200, 50); // between the two bars
                assert.isNull(selectedBar, "returns null if no bar was selected");

                selectedBar = renderer.selectBar(145, 10); // above bar 0
                assert.isNull(selectedBar, "returns null if no bar was selected");

                // the bars are now (140,100),(150,300) and (440,300),(450,350) - the
                // origin is at the top left!
                selectedBar = renderer.selectBar({ min: 145, max: 445 }, { min: 150, max: 150 }, true);
                assert.isNotNull(selectedBar, "line between middle of two bars");
                assert.lengthOf(selectedBar.data(), 2, "selected 2 bars (not the negative one)");
                assert.equal(selectedBar.data()[0], dataset.data()[0], "the data in bar 0 matches the datasource");
                assert.equal(selectedBar.data()[1], dataset.data()[2], "the data in bar 1 matches the datasource");
                assert.isTrue(selectedBar.classed("selected"), "the bar was classed \"selected\"");

                selectedBar = renderer.selectBar({ min: 145, max: 445 }, { min: 150, max: 350 }, true);
                assert.isNotNull(selectedBar, "square between middle of two bars, & over the whole area");
                assert.lengthOf(selectedBar.data(), 3, "selected all the bars");
                assert.equal(selectedBar.data()[0], dataset.data()[0], "the data in bar 0 matches the datasource");
                assert.equal(selectedBar.data()[1], dataset.data()[1], "the data in bar 1 matches the datasource");
                assert.equal(selectedBar.data()[2], dataset.data()[2], "the data in bar 2 matches the datasource");
                assert.isTrue(selectedBar.classed("selected"), "the bar was classed \"selected\"");

                // the runtime parameter validation should be strict, so no strings or
                // mangled objects
                assert.throws(function () {
                    return renderer.selectBar("blargh", 150);
                }, Error);
                assert.throws(function () {
                    return renderer.selectBar({ min: 150 }, 150);
                }, Error);

                verifier.end();
            });

            it("shouldn't blow up if members called before the first render", function () {
                var brandNew = new Plottable.Plot.VerticalBar(dataset, xScale, yScale);

                assert.isNotNull(brandNew.deselectAll(), "deselects return self");
                assert.isNull(brandNew.selectBar(0, 0), "selects return empty");

                brandNew._anchor(d3.select(document.createElement("svg"))); // calls `_setup()`

                assert.isNotNull(brandNew.deselectAll(), "deselects return self after setup");
                assert.isNull(brandNew.selectBar(0, 0), "selects return empty after setup");

                verifier.end();
            });

            after(function () {
                if (verifier.passed) {
                    svg.remove();
                }
                ;
            });
        });

        describe("Horizontal Bar Plot in Points Mode", function () {
            var verifier = new MultiTestVerifier();
            var svg;
            var dataset;
            var yScale;
            var xScale;
            var renderer;
            var SVG_WIDTH = 600;
            var SVG_HEIGHT = 400;
            before(function () {
                svg = generateSVG(SVG_WIDTH, SVG_HEIGHT);
                yScale = new Plottable.Scale.Ordinal().domain(["A", "B"]).rangeType("points");
                xScale = new Plottable.Scale.Linear();

                var data = [
                    { y: "A", x: 1 },
                    { y: "B", x: -1.5 },
                    { y: "B", x: 1 }
                ];
                dataset = new Plottable.DataSource(data);

                renderer = new Plottable.Plot.HorizontalBar(dataset, xScale, yScale);
                renderer.animate(false);
                renderer.renderTo(svg);
            });

            beforeEach(function () {
                xScale.domain([-3, 3]);
                renderer.baseline(0);
                verifier.start();
            });

            it("renders correctly", function () {
                var renderArea = renderer.renderArea;
                var bars = renderArea.selectAll("rect");
                assert.lengthOf(bars[0], 3, "One bar was created per data point");
                var bar0 = d3.select(bars[0][0]);
                var bar1 = d3.select(bars[0][1]);
                assert.equal(bar0.attr("height"), "10", "bar0 height is correct");
                assert.equal(bar1.attr("height"), "10", "bar1 height is correct");
                assert.equal(bar0.attr("width"), "100", "bar0 width is correct");
                assert.equal(bar1.attr("width"), "150", "bar1 width is correct");
                assert.equal(bar0.attr("y"), "300", "bar0 y is correct");
                assert.equal(bar1.attr("y"), "100", "bar1 y is correct");
                assert.equal(bar0.attr("x"), "300", "bar0 x is correct");
                assert.equal(bar1.attr("x"), "150", "bar1 x is correct");

                var baseline = renderArea.select(".baseline");
                assert.equal(baseline.attr("x1"), "300", "the baseline is in the correct horizontal position");
                assert.equal(baseline.attr("x2"), "300", "the baseline is in the correct horizontal position");
                assert.equal(baseline.attr("y1"), "0", "the baseline starts at the top of the chart");
                assert.equal(baseline.attr("y2"), SVG_HEIGHT, "the baseline ends at the bottom of the chart");
                verifier.end();
            });

            it("baseline value can be changed; renderer updates appropriately", function () {
                renderer.baseline(-1);

                var renderArea = renderer.renderArea;
                var bars = renderArea.selectAll("rect");
                var bar0 = d3.select(bars[0][0]);
                var bar1 = d3.select(bars[0][1]);
                assert.equal(bar0.attr("width"), "200", "bar0 width is correct");
                assert.equal(bar1.attr("width"), "50", "bar1 width is correct");
                assert.equal(bar0.attr("x"), "200", "bar0 x is correct");
                assert.equal(bar1.attr("x"), "150", "bar1 x is correct");

                var baseline = renderArea.select(".baseline");
                assert.equal(baseline.attr("x1"), "200", "the baseline is in the correct horizontal position");
                assert.equal(baseline.attr("x2"), "200", "the baseline is in the correct horizontal position");
                assert.equal(baseline.attr("y1"), "0", "the baseline starts at the top of the chart");
                assert.equal(baseline.attr("y2"), SVG_HEIGHT, "the baseline ends at the bottom of the chart");
                verifier.end();
            });

            it("bar alignment can be changed; renderer updates appropriately", function () {
                renderer.barAlignment("center");
                var renderArea = renderer.renderArea;
                var bars = renderArea.selectAll("rect");
                var bar0 = d3.select(bars[0][0]);
                var bar1 = d3.select(bars[0][1]);
                assert.equal(bar0.attr("height"), "10", "bar0 height is correct");
                assert.equal(bar1.attr("height"), "10", "bar1 height is correct");
                assert.equal(bar0.attr("y"), "295", "bar0 y is correct");
                assert.equal(bar1.attr("y"), "95", "bar1 y is correct");

                renderer.barAlignment("bottom");
                renderArea = renderer.renderArea;
                bars = renderArea.selectAll("rect");
                bar0 = d3.select(bars[0][0]);
                bar1 = d3.select(bars[0][1]);
                assert.equal(bar0.attr("height"), "10", "bar0 height is correct");
                assert.equal(bar1.attr("height"), "10", "bar1 height is correct");
                assert.equal(bar0.attr("y"), "290", "bar0 y is correct");
                assert.equal(bar1.attr("y"), "90", "bar1 y is correct");

                assert.throws(function () {
                    return renderer.barAlignment("blargh");
                }, Error);

                verifier.end();
            });

            after(function () {
                if (verifier.passed) {
                    svg.remove();
                }
                ;
            });
        });

        describe("Horizontal Bar Plot in Bands mode", function () {
            var verifier = new MultiTestVerifier();
            var svg;
            var dataset;
            var yScale;
            var xScale;
            var renderer;
            var SVG_WIDTH = 600;
            var SVG_HEIGHT = 400;
            var axisWidth = 0;
            var bandWidth = 0;

            var numAttr = function (s, a) {
                return parseFloat(s.attr(a));
            };

            before(function () {
                svg = generateSVG(SVG_WIDTH, SVG_HEIGHT);
                yScale = new Plottable.Scale.Ordinal().domain(["A", "B"]);
                xScale = new Plottable.Scale.Linear();

                var data = [
                    { y: "A", x: 1 },
                    { y: "B", x: 2 }
                ];
                dataset = new Plottable.DataSource(data);

                renderer = new Plottable.Plot.HorizontalBar(dataset, xScale, yScale);
                renderer.baseline(0);
                renderer.animate(false);
                var yAxis = new Plottable.Axis.Category(yScale, "left");
                var table = new Plottable.Component.Table([[yAxis, renderer]]).renderTo(svg);
                axisWidth = yAxis.availableWidth;
                bandWidth = yScale.rangeBand();
                xScale.domainer(xScale.domainer().pad(0));
            });
            beforeEach(function () {
                verifier.start();
            });
            after(function () {
                if (verifier.passed) {
                    svg.remove();
                }
                ;
            });

            it("renders correctly", function () {
                var bars = renderer.renderArea.selectAll("rect");
                var bar0 = d3.select(bars[0][0]);
                var bar1 = d3.select(bars[0][1]);
                var bar0y = bar0.data()[0].y;
                var bar1y = bar1.data()[0].y;
                assert.closeTo(numAttr(bar0, "height"), 104, 2);
                assert.closeTo(numAttr(bar1, "height"), 104, 2);
                assert.closeTo(numAttr(bar0, "width"), (600 - axisWidth) / 2, 0.01, "width is correct for bar0");
                assert.closeTo(numAttr(bar1, "width"), 600 - axisWidth, 0.01, "width is correct for bar1");

                // check that bar is aligned on the center of the scale
                assert.closeTo(numAttr(bar0, "y") + numAttr(bar0, "height") / 2, yScale.scale(bar0y) + bandWidth / 2, 0.01, "y pos correct for bar0");
                assert.closeTo(numAttr(bar1, "y") + numAttr(bar1, "height") / 2, yScale.scale(bar1y) + bandWidth / 2, 0.01, "y pos correct for bar1");
                verifier.end();
            });

            it("width projector may be overwritten, and calling project queues rerender", function () {
                var bars = renderer.renderArea.selectAll("rect");
                var bar0 = d3.select(bars[0][0]);
                var bar1 = d3.select(bars[0][1]);
                var bar0y = bar0.data()[0].y;
                var bar1y = bar1.data()[0].y;
                renderer.project("width", 10);
                assert.closeTo(numAttr(bar0, "height"), 10, 0.01, "bar0 height");
                assert.closeTo(numAttr(bar1, "height"), 10, 0.01, "bar1 height");
                assert.closeTo(numAttr(bar0, "width"), (600 - axisWidth) / 2, 0.01, "bar0 width");
                assert.closeTo(numAttr(bar1, "width"), 600 - axisWidth, 0.01, "bar1 width");
                assert.closeTo(numAttr(bar0, "y") + numAttr(bar0, "height") / 2, yScale.scale(bar0y) + bandWidth / 2, 0.01, "bar0 ypos");
                assert.closeTo(numAttr(bar1, "y") + numAttr(bar1, "height") / 2, yScale.scale(bar1y) + bandWidth / 2, 0.01, "bar1 ypos");
                verifier.end();
            });
        });
    });
});

///<reference path="../../testReference.ts" />
var assert = chai.assert;

describe("Plots", function () {
    describe("GridPlot", function () {
        var SVG_WIDTH = 400;
        var SVG_HEIGHT = 200;
        var DATA = [
            { x: "A", y: "U", magnitude: 0 },
            { x: "B", y: "U", magnitude: 2 },
            { x: "A", y: "V", magnitude: 16 },
            { x: "B", y: "V", magnitude: 8 }
        ];

        var VERIFY_CELLS = function (cells) {
            assert.equal(cells.length, 4);

            var cellAU = d3.select(cells[0]);
            var cellBU = d3.select(cells[1]);
            var cellAV = d3.select(cells[2]);
            var cellBV = d3.select(cells[3]);

            assert.equal(cellAU.attr("height"), "100", "cell 'AU' height is correct");
            assert.equal(cellAU.attr("width"), "200", "cell 'AU' width is correct");
            assert.equal(cellAU.attr("x"), "0", "cell 'AU' x coord is correct");
            assert.equal(cellAU.attr("y"), "100", "cell 'AU' x coord is correct");
            assert.equal(cellAU.attr("fill"), "#000000", "cell 'AU' color is correct");

            assert.equal(cellBU.attr("height"), "100", "cell 'BU' height is correct");
            assert.equal(cellBU.attr("width"), "200", "cell 'BU' width is correct");
            assert.equal(cellBU.attr("x"), "200", "cell 'BU' x coord is correct");
            assert.equal(cellBU.attr("y"), "100", "cell 'BU' x coord is correct");
            assert.equal(cellBU.attr("fill"), "#212121", "cell 'BU' color is correct");

            assert.equal(cellAV.attr("height"), "100", "cell 'AV' height is correct");
            assert.equal(cellAV.attr("width"), "200", "cell 'AV' width is correct");
            assert.equal(cellAV.attr("x"), "0", "cell 'AV' x coord is correct");
            assert.equal(cellAV.attr("y"), "0", "cell 'AV' x coord is correct");
            assert.equal(cellAV.attr("fill"), "#ffffff", "cell 'AV' color is correct");

            assert.equal(cellBV.attr("height"), "100", "cell 'BV' height is correct");
            assert.equal(cellBV.attr("width"), "200", "cell 'BV' width is correct");
            assert.equal(cellBV.attr("x"), "200", "cell 'BV' x coord is correct");
            assert.equal(cellBV.attr("y"), "0", "cell 'BV' x coord is correct");
            assert.equal(cellBV.attr("fill"), "#777777", "cell 'BV' color is correct");
        };

        it("renders correctly", function () {
            var xScale = new Plottable.Scale.Ordinal();
            var yScale = new Plottable.Scale.Ordinal();
            var colorScale = new Plottable.Scale.InterpolatedColor(["black", "white"]);
            var svg = generateSVG(SVG_WIDTH, SVG_HEIGHT);
            var renderer = new Plottable.Plot.Grid(DATA, xScale, yScale, colorScale).project("fill", "magnitude", colorScale);
            renderer.renderTo(svg);
            VERIFY_CELLS(renderer.renderArea.selectAll("rect")[0]);
            svg.remove();
        });

        it("renders correctly when data is set after construction", function () {
            var xScale = new Plottable.Scale.Ordinal();
            var yScale = new Plottable.Scale.Ordinal();
            var colorScale = new Plottable.Scale.InterpolatedColor(["black", "white"]);
            var svg = generateSVG(SVG_WIDTH, SVG_HEIGHT);
            var renderer = new Plottable.Plot.Grid(null, xScale, yScale, colorScale).project("fill", "magnitude", colorScale);
            renderer.renderTo(svg);
            renderer.dataSource().data(DATA);
            VERIFY_CELLS(renderer.renderArea.selectAll("rect")[0]);
            svg.remove();
        });

        it("can invert y axis correctly", function () {
            var xScale = new Plottable.Scale.Ordinal();
            var yScale = new Plottable.Scale.Ordinal();
            var colorScale = new Plottable.Scale.InterpolatedColor(["black", "white"]);
            var svg = generateSVG(SVG_WIDTH, SVG_HEIGHT);
            var renderer = new Plottable.Plot.Grid(null, xScale, yScale, colorScale).project("fill", "magnitude");
            renderer.renderTo(svg);

            yScale.domain(["U", "V"]);
            renderer.dataSource().data(DATA);

            var cells = renderer.renderArea.selectAll("rect")[0];
            var cellAU = d3.select(cells[0]);
            var cellAV = d3.select(cells[2]);
            cellAU.attr("fill", "#000000");
            cellAU.attr("x", "0");
            cellAU.attr("y", "100");

            cellAV.attr("fill", "#ffffff");
            cellAV.attr("x", "0");
            cellAV.attr("y", "0");

            yScale.domain(["V", "U"]);
            cells = renderer.renderArea.selectAll("rect")[0];
            cellAU = d3.select(cells[0]);
            cellAV = d3.select(cells[2]);
            cellAU.attr("fill", "#000000");
            cellAU.attr("x", "0");
            cellAU.attr("y", "0");

            cellAV.attr("fill", "#ffffff");
            cellAV.attr("x", "0");
            cellAV.attr("y", "100");

            svg.remove();
        });
    });
});

///<reference path="../../testReference.ts" />
var assert = chai.assert;

describe("Plots", function () {
    describe("ScatterPlot", function () {
        it("the accessors properly access data, index, and metadata", function () {
            var svg = generateSVG(400, 400);
            var xScale = new Plottable.Scale.Linear();
            var yScale = new Plottable.Scale.Linear();
            xScale.domain([0, 400]);
            yScale.domain([400, 0]);
            var data = [{ x: 0, y: 0 }, { x: 1, y: 1 }];
            var metadata = { foo: 10, bar: 20 };
            var xAccessor = function (d, i, m) {
                return d.x + i * m.foo;
            };
            var yAccessor = function (d, i, m) {
                return m.bar;
            };
            var dataSource = new Plottable.DataSource(data, metadata);
            var renderer = new Plottable.Plot.Scatter(dataSource, xScale, yScale).project("x", xAccessor).project("y", yAccessor);
            renderer.renderTo(svg);
            var circles = renderer.renderArea.selectAll("circle");
            var c1 = d3.select(circles[0][0]);
            var c2 = d3.select(circles[0][1]);
            assert.closeTo(parseFloat(c1.attr("cx")), 0, 0.01, "first circle cx is correct");
            assert.closeTo(parseFloat(c1.attr("cy")), 20, 0.01, "first circle cy is correct");
            assert.closeTo(parseFloat(c2.attr("cx")), 11, 0.01, "second circle cx is correct");
            assert.closeTo(parseFloat(c2.attr("cy")), 20, 0.01, "second circle cy is correct");

            data = [{ x: 2, y: 2 }, { x: 4, y: 4 }];
            dataSource.data(data);
            assert.closeTo(parseFloat(c1.attr("cx")), 2, 0.01, "first circle cx is correct after data change");
            assert.closeTo(parseFloat(c1.attr("cy")), 20, 0.01, "first circle cy is correct after data change");
            assert.closeTo(parseFloat(c2.attr("cx")), 14, 0.01, "second circle cx is correct after data change");
            assert.closeTo(parseFloat(c2.attr("cy")), 20, 0.01, "second circle cy is correct after data change");

            metadata = { foo: 0, bar: 0 };
            dataSource.metadata(metadata);
            assert.closeTo(parseFloat(c1.attr("cx")), 2, 0.01, "first circle cx is correct after metadata change");
            assert.closeTo(parseFloat(c1.attr("cy")), 0, 0.01, "first circle cy is correct after metadata change");
            assert.closeTo(parseFloat(c2.attr("cx")), 4, 0.01, "second circle cx is correct after metadata change");
            assert.closeTo(parseFloat(c2.attr("cy")), 0, 0.01, "second circle cy is correct after metadata change");

            svg.remove();
        });

        describe("Example ScatterPlot with quadratic series", function () {
            var svg;
            var xScale;
            var yScale;
            var circlePlot;
            var SVG_WIDTH = 600;
            var SVG_HEIGHT = 300;
            var verifier = new MultiTestVerifier();
            var pixelAreaFull = { xMin: 0, xMax: SVG_WIDTH, yMin: 0, yMax: SVG_HEIGHT };
            var pixelAreaPart = { xMin: 200, xMax: 600, yMin: 100, yMax: 200 };
            var dataAreaFull = { xMin: 0, xMax: 9, yMin: 81, yMax: 0 };
            var dataAreaPart = { xMin: 3, xMax: 9, yMin: 54, yMax: 27 };
            var colorAccessor = function (d, i, m) {
                return d3.rgb(d.x, d.y, i).toString();
            };
            var circlesInArea;
            var quadraticDataset = makeQuadraticSeries(10);

            function getCirclePlotVerifier() {
                // creates a function that verifies that circles are drawn properly after accounting for svg transform
                // and then modifies circlesInArea to contain the number of circles that were discovered in the plot area
                circlesInArea = 0;
                var renderArea = circlePlot.renderArea;
                var renderAreaTransform = d3.transform(renderArea.attr("transform"));
                var translate = renderAreaTransform.translate;
                var scale = renderAreaTransform.scale;
                return function (datum, index) {
                    // This function takes special care to compute the position of circles after taking svg transformation
                    // into account.
                    var selection = d3.select(this);
                    var elementTransform = d3.transform(selection.attr("transform"));
                    var elementTranslate = elementTransform.translate;
                    var x = +selection.attr("cx") * scale[0] + translate[0] + elementTranslate[0];
                    var y = +selection.attr("cy") * scale[1] + translate[1] + elementTranslate[1];
                    if (0 <= x && x <= SVG_WIDTH && 0 <= y && y <= SVG_HEIGHT) {
                        circlesInArea++;
                        assert.closeTo(x, xScale.scale(datum.x), 0.01, "the scaled/translated x is correct");
                        assert.closeTo(y, yScale.scale(datum.y), 0.01, "the scaled/translated y is correct");
                        assert.equal(selection.attr("fill"), colorAccessor(datum, index, null), "fill is correct");
                    }
                    ;
                };
            }
            ;

            beforeEach(function () {
                verifier.start();
            });

            before(function () {
                svg = generateSVG(SVG_WIDTH, SVG_HEIGHT);
                xScale = new Plottable.Scale.Linear().domain([0, 9]);
                yScale = new Plottable.Scale.Linear().domain([0, 81]);
                circlePlot = new Plottable.Plot.Scatter(quadraticDataset, xScale, yScale);
                circlePlot.project("fill", colorAccessor);
                circlePlot.renderTo(svg);
            });

            it("setup is handled properly", function () {
                assert.deepEqual(xScale.range(), [0, SVG_WIDTH], "xScale range was set by the renderer");
                assert.deepEqual(yScale.range(), [SVG_HEIGHT, 0], "yScale range was set by the renderer");
                circlePlot.renderArea.selectAll("circle").each(getCirclePlotVerifier());
                assert.equal(circlesInArea, 10, "10 circles were drawn");
                verifier.end();
            });

            it("rendering is idempotent", function () {
                circlePlot._render();
                circlePlot._render();
                circlePlot.renderArea.selectAll("circle").each(getCirclePlotVerifier());
                assert.equal(circlesInArea, 10, "10 circles were drawn");
                verifier.end();
            });

            describe("after the scale has changed", function () {
                before(function () {
                    xScale.domain([0, 3]);
                    yScale.domain([0, 9]);
                    dataAreaFull = { xMin: 0, xMax: 3, yMin: 9, yMax: 0 };
                    dataAreaPart = { xMin: 1, xMax: 3, yMin: 6, yMax: 3 };
                });

                it("the circles re-rendered properly", function () {
                    var renderArea = circlePlot.renderArea;
                    var circles = renderArea.selectAll("circle");
                    circles.each(getCirclePlotVerifier());
                    assert.equal(circlesInArea, 4, "four circles were found in the render area");
                    verifier.end();
                });
            });

            after(function () {
                if (verifier.passed) {
                    svg.remove();
                }
                ;
            });
        });
    });
});

///<reference path="../testReference.ts" />
var assert = chai.assert;
<<<<<<< HEAD

=======
describe("Plots", function () {
    describe("Stacked Bar Plot", function () {
        var verifier = new MultiTestVerifier();
        var svg;
        var dataset1;
        var dataset2;
        var xScale;
        var yScale;
        var renderer;
        var SVG_WIDTH = 600;
        var SVG_HEIGHT = 400;
        var axisHeight = 0;
        var bandWidth = 0;
        var numAttr = function (s, a) { return parseFloat(s.attr(a)); };
        before(function () {
            svg = generateSVG(SVG_WIDTH, SVG_HEIGHT);
            xScale = new Plottable.Scale.Ordinal();
            yScale = new Plottable.Scale.Linear().domain([0, 3]);
            var data1 = [
                { x: "A", y: 1 },
                { x: "B", y: 2 }
            ];
            var data2 = [
                { x: "A", y: 2 },
                { x: "B", y: 1 }
            ];
            dataset1 = new Plottable.DataSource(data1);
            dataset2 = new Plottable.DataSource(data2);
            renderer = new Plottable.Plot.StackedBar(xScale, yScale);
            renderer.addDataset(data1);
            renderer.addDataset(data2);
            renderer.baseline(0);
            var xAxis = new Plottable.Axis.Category(xScale, "bottom");
            var table = new Plottable.Component.Table([[renderer], [xAxis]]).renderTo(svg);
            axisHeight = xAxis.availableHeight;
            bandWidth = xScale.rangeBand();
        });
        beforeEach(function () {
            verifier.start();
        });
        afterEach(function () {
            verifier.end();
        });
        after(function () {
            if (verifier.passed) {
                svg.remove();
            }
            ;
        });
        it("renders correctly", function () {
            var bars = renderer.renderArea.selectAll("rect");
            var bar0 = d3.select(bars[0][0]);
            var bar1 = d3.select(bars[0][1]);
            var bar2 = d3.select(bars[0][2]);
            var bar3 = d3.select(bars[0][3]);
            var bar0X = bar0.data()[0].x;
            var bar1X = bar1.data()[0].x;
            var bar2X = bar2.data()[0].x;
            var bar3X = bar3.data()[0].x;
            assert.closeTo(numAttr(bar0, "width"), bandWidth, 2);
            assert.closeTo(numAttr(bar1, "width"), bandWidth, 2);
            assert.closeTo(numAttr(bar2, "width"), bandWidth, 2);
            assert.closeTo(numAttr(bar3, "width"), bandWidth, 2);
            assert.closeTo(numAttr(bar0, "height"), (400 - axisHeight) / 3, 0.01, "height is correct for bar0");
            assert.closeTo(numAttr(bar1, "height"), (400 - axisHeight) / 3 * 2, 0.01, "height is correct for bar1");
            assert.closeTo(numAttr(bar2, "height"), (400 - axisHeight) / 3 * 2, 0.01, "height is correct for bar2");
            assert.closeTo(numAttr(bar3, "height"), (400 - axisHeight) / 3, 0.01, "height is correct for bar3");
            assert.closeTo(numAttr(bar0, "x") + numAttr(bar0, "width") / 2, xScale.scale(bar0X) + bandWidth / 2, 0.01, "x pos correct for bar0");
            assert.closeTo(numAttr(bar1, "x") + numAttr(bar1, "width") / 2, xScale.scale(bar1X) + bandWidth / 2, 0.01, "x pos correct for bar1");
            assert.closeTo(numAttr(bar2, "x") + numAttr(bar2, "width") / 2, xScale.scale(bar2X) + bandWidth / 2, 0.01, "x pos correct for bar2");
            assert.closeTo(numAttr(bar3, "x") + numAttr(bar3, "width") / 2, xScale.scale(bar3X) + bandWidth / 2, 0.01, "x pos correct for bar3");
            assert.closeTo(numAttr(bar0, "y"), (400 - axisHeight) / 3 * 2, 0.01, "y is correct for bar0");
            assert.closeTo(numAttr(bar1, "y"), (400 - axisHeight) / 3, 0.01, "y is correct for bar1");
            assert.closeTo(numAttr(bar2, "y"), 0, 0.01, "y is correct for bar2");
            assert.closeTo(numAttr(bar3, "y"), 0, 0.01, "y is correct for bar3");
        });
    });
});

var assert = chai.assert;
describe("Plots", function () {
    describe("Clustered Bar Plot", function () {
        var verifier = new MultiTestVerifier();
        var svg;
        var dataset1;
        var dataset2;
        var xScale;
        var yScale;
        var renderer;
        var SVG_WIDTH = 600;
        var SVG_HEIGHT = 400;
        var axisHeight = 0;
        var bandWidth = 0;
        var numAttr = function (s, a) { return parseFloat(s.attr(a)); };
        before(function () {
            svg = generateSVG(SVG_WIDTH, SVG_HEIGHT);
            xScale = new Plottable.Scale.Ordinal();
            yScale = new Plottable.Scale.Linear().domain([0, 2]);
            var data1 = [
                { x: "A", y: 1 },
                { x: "B", y: 2 }
            ];
            var data2 = [
                { x: "A", y: 2 },
                { x: "B", y: 1 }
            ];
            dataset1 = new Plottable.DataSource(data1);
            dataset2 = new Plottable.DataSource(data2);
            renderer = new Plottable.Plot.ClusteredBar(xScale, yScale);
            renderer.addDataset(data1);
            renderer.addDataset(data2);
            renderer.baseline(0);
            var xAxis = new Plottable.Axis.Category(xScale, "bottom");
            var table = new Plottable.Component.Table([[renderer], [xAxis]]).renderTo(svg);
            axisHeight = xAxis.availableHeight;
            bandWidth = xScale.rangeBand();
        });
        beforeEach(function () {
            verifier.start();
        });
        afterEach(function () {
            verifier.end();
        });
        after(function () {
            if (verifier.passed) {
                svg.remove();
            }
            ;
        });
        it("renders correctly", function () {
            var bars = renderer.renderArea.selectAll("rect");
            var bar0 = d3.select(bars[0][0]);
            var bar1 = d3.select(bars[0][1]);
            var bar2 = d3.select(bars[0][2]);
            var bar3 = d3.select(bars[0][3]);
            var bar0X = bar0.data()[0].x;
            var bar1X = bar1.data()[0].x;
            var bar2X = bar2.data()[0].x;
            var bar3X = bar3.data()[0].x;
            var width = bandWidth / 2 * .518;
            assert.closeTo(numAttr(bar0, "width"), width, 2);
            assert.closeTo(numAttr(bar1, "width"), width, 2);
            assert.closeTo(numAttr(bar2, "width"), width, 2);
            assert.closeTo(numAttr(bar3, "width"), width, 2);
            assert.closeTo(numAttr(bar0, "height"), (400 - axisHeight) / 2, 0.01, "height is correct for bar0");
            assert.closeTo(numAttr(bar1, "height"), (400 - axisHeight), 0.01, "height is correct for bar1");
            assert.closeTo(numAttr(bar2, "height"), (400 - axisHeight), 0.01, "height is correct for bar2");
            assert.closeTo(numAttr(bar3, "height"), (400 - axisHeight) / 2, 0.01, "height is correct for bar3");
            var off = renderer.innerScale.scale("_0");
            assert.closeTo(numAttr(bar0, "x") + numAttr(bar0, "width") / 2, xScale.scale(bar0X) + bandWidth / 2 - off, 0.01, "x pos correct for bar0");
            assert.closeTo(numAttr(bar1, "x") + numAttr(bar1, "width") / 2, xScale.scale(bar1X) + bandWidth / 2 - off, 0.01, "x pos correct for bar1");
            assert.closeTo(numAttr(bar2, "x") + numAttr(bar2, "width") / 2, xScale.scale(bar2X) + bandWidth / 2 + off, 0.01, "x pos correct for bar2");
            assert.closeTo(numAttr(bar3, "x") + numAttr(bar3, "width") / 2, xScale.scale(bar3X) + bandWidth / 2 + off, 0.01, "x pos correct for bar3");
        });
    });
});

var assert = chai.assert;
>>>>>>> cf563716
describe("Broadcasters", function () {
    var b;
    var called;
    var cb;
    var listenable = { broadcaster: null };

    beforeEach(function () {
        b = new Plottable.Core.Broadcaster(listenable);
        listenable.broadcaster = b;
        called = false;
        cb = function () {
            called = true;
        };
    });
    it("listeners are called by the broadcast method", function () {
        b.registerListener(null, cb);
        b.broadcast();
        assert.isTrue(called, "callback was called");
    });

    it("same listener can only be associated with one callback", function () {
        var called2 = false;
        var cb2 = function () {
            called2 = true;
        };
        var listener = {};
        b.registerListener(listener, cb);
        b.registerListener(listener, cb2);
        b.broadcast();
        assert.isFalse(called, "first (overwritten) callback not called");
        assert.isTrue(called2, "second callback was called");
    });

    it("listeners can be deregistered", function () {
        var listener = {};
        b.registerListener(listener, cb);
        b.deregisterListener(listener);
        b.broadcast();
        assert.isFalse(called, "callback was not called after deregistering only listener");

        b.registerListener(5, cb);
        b.registerListener(6, cb);
        b.deregisterAllListeners();
        b.broadcast();
        assert.isFalse(called, "callback was not called after deregistering all listeners");

        b.registerListener(5, cb);
        b.registerListener(6, cb);
        b.deregisterListener(5);
        b.broadcast();
        assert.isTrue(called, "callback was called even after 1/2 listeners were deregistered");
    });

    it("arguments are passed through to callback", function () {
        var g2 = {};
        var g3 = "foo";
        var cb = function (a1, rest) {
            assert.equal(listenable, a1, "broadcaster passed through");
            assert.equal(g2, rest[0], "arg1 passed through");
            assert.equal(g3, rest[1], "arg2 passed through");
            called = true;
        };
        b.registerListener(null, cb);
        b.broadcast(g2, g3);
        assert.isTrue(called, "the cb was called");
    });

    it("deregistering an unregistered listener doesn't throw an error", function () {
        assert.doesNotThrow(function () {
            return b.deregisterListener({});
        });
    });
});

///<reference path="../testReference.ts" />
var assert = chai.assert;

describe("ComponentContainer", function () {
    it("_addComponent()", function () {
        var container = new Plottable.Abstract.ComponentContainer();
        var c1 = new Plottable.Abstract.Component();
        var c2 = new Plottable.Abstract.Component();
        var c3 = new Plottable.Abstract.Component();

        assert.isTrue(container._addComponent(c1), "returns true on successful adding");
        assert.deepEqual(container.components(), [c1], "component was added");

        container._addComponent(c2);
        assert.deepEqual(container.components(), [c1, c2], "can append components");

        container._addComponent(c3, true);
        assert.deepEqual(container.components(), [c3, c1, c2], "can prepend components");

        assert.isFalse(container._addComponent(null), "returns false for null arguments");
        assert.deepEqual(container.components(), [c3, c1, c2], "component list was unchanged");

        assert.isFalse(container._addComponent(c1), "returns false if adding an already-added component");
        assert.deepEqual(container.components(), [c3, c1, c2], "component list was unchanged");
    });

    it("_removeComponent()", function () {
        var container = new Plottable.Abstract.ComponentContainer();
        var c1 = new Plottable.Abstract.Component();
        var c2 = new Plottable.Abstract.Component();
        container._addComponent(c1);
        container._addComponent(c2);

        container._removeComponent(c2);
        assert.deepEqual(container.components(), [c1], "component 2 was removed");

        container._removeComponent(c2);
        assert.deepEqual(container.components(), [c1], "there are no side effects from removing already-removed components");
    });

    it("empty()", function () {
        var container = new Plottable.Abstract.ComponentContainer();
        assert.isTrue(container.empty());
        var c1 = new Plottable.Abstract.Component();
        container._addComponent(c1);
        assert.isFalse(container.empty());
    });

    it("detachAll()", function () {
        var container = new Plottable.Abstract.ComponentContainer();
        var c1 = new Plottable.Abstract.Component();
        var c2 = new Plottable.Abstract.Component();
        container._addComponent(c1);
        container._addComponent(c2);
        container.detachAll();

        assert.deepEqual(container.components(), [], "container was cleared of components");
    });

    it("components() returns a shallow copy", function () {
        var container = new Plottable.Abstract.ComponentContainer();
        var c1 = new Plottable.Abstract.Component();
        var c2 = new Plottable.Abstract.Component();
        container._addComponent(c1);
        container._addComponent(c2);

        var componentList = container.components();
        componentList.pop();
        assert.deepEqual(container.components(), [c1, c2], "internal list of components was not changed");
    });
});

///<reference path="../testReference.ts" />
var assert = chai.assert;

describe("ComponentGroups", function () {
    it("components in componentGroups overlap", function () {
        var c1 = makeFixedSizeComponent(10, 10);
        var c2 = new Plottable.Abstract.Component();
        var c3 = new Plottable.Abstract.Component();

        var cg = new Plottable.Component.Group([c1, c2, c3]);
        var svg = generateSVG(400, 400);
        cg._anchor(svg);
        c1.addBox("test-box1");
        c2.addBox("test-box2");
        c3.addBox("test-box3");
        cg._computeLayout()._render();
        var t1 = svg.select(".test-box1");
        var t2 = svg.select(".test-box2");
        var t3 = svg.select(".test-box3");
        assertWidthHeight(t1, 10, 10, "rect1 sized correctly");
        assertWidthHeight(t2, 400, 400, "rect2 sized correctly");
        assertWidthHeight(t3, 400, 400, "rect3 sized correctly");
        svg.remove();
    });

    it("components can be added before and after anchoring", function () {
        var c1 = makeFixedSizeComponent(10, 10);
        var c2 = makeFixedSizeComponent(20, 20);
        var c3 = new Plottable.Abstract.Component();

        var cg = new Plottable.Component.Group([c1]);
        var svg = generateSVG(400, 400);
        cg.merge(c2)._anchor(svg);
        c1.addBox("test-box1");
        c2.addBox("test-box2");
        cg._computeLayout()._render();
        var t1 = svg.select(".test-box1");
        var t2 = svg.select(".test-box2");
        assertWidthHeight(t1, 10, 10, "rect1 sized correctly");
        assertWidthHeight(t2, 20, 20, "rect2 sized correctly");
        cg.merge(c3);
        c3.addBox("test-box3");
        cg._computeLayout()._render();
        var t3 = svg.select(".test-box3");
        assertWidthHeight(t3, 400, 400, "rect3 sized correctly");
        svg.remove();
    });

    it("component fixity is computed appropriately", function () {
        var cg = new Plottable.Component.Group();
        var c1 = new Plottable.Abstract.Component();
        var c2 = new Plottable.Abstract.Component();

        cg.merge(c1).merge(c2);
        assert.isFalse(cg._isFixedHeight(), "height not fixed when both components unfixed");
        assert.isFalse(cg._isFixedWidth(), "width not fixed when both components unfixed");

        fixComponentSize(c1, 10, 10);
        assert.isFalse(cg._isFixedHeight(), "height not fixed when one component unfixed");
        assert.isFalse(cg._isFixedWidth(), "width not fixed when one component unfixed");

        fixComponentSize(c2, null, 10);
        assert.isTrue(cg._isFixedHeight(), "height fixed when both components fixed");
        assert.isFalse(cg._isFixedWidth(), "width unfixed when one component unfixed");
    });

    it("componentGroup subcomponents have xOffset, yOffset of 0", function () {
        var cg = new Plottable.Component.Group();
        var c1 = new Plottable.Abstract.Component();
        var c2 = new Plottable.Abstract.Component();
        cg.merge(c1).merge(c2);

        var svg = generateSVG();
        cg._anchor(svg);
        cg._computeLayout(50, 50, 350, 350);

        var cgTranslate = d3.transform(cg.element.attr("transform")).translate;
        var c1Translate = d3.transform(c1.element.attr("transform")).translate;
        var c2Translate = d3.transform(c2.element.attr("transform")).translate;
        assert.equal(cgTranslate[0], 50, "componentGroup has 50 xOffset");
        assert.equal(cgTranslate[1], 50, "componentGroup has 50 yOffset");
        assert.equal(c1Translate[0], 0, "componentGroup has 0 xOffset");
        assert.equal(c1Translate[1], 0, "componentGroup has 0 yOffset");
        assert.equal(c2Translate[0], 0, "componentGroup has 0 xOffset");
        assert.equal(c2Translate[1], 0, "componentGroup has 0 yOffset");
        svg.remove();
    });

    it("detach() and _removeComponent work correctly for componentGroup", function () {
        var c1 = new Plottable.Abstract.Component().classed("component-1", true);
        var c2 = new Plottable.Abstract.Component().classed("component-2", true);
        var cg = new Plottable.Component.Group([c1, c2]);

        var svg = generateSVG(200, 200);
        cg.renderTo(svg);

        var c1Node = svg.select(".component-1").node();
        var c2Node = svg.select(".component-2").node();

        assert.isNotNull(c1Node, "component 1 was added to the DOM");
        assert.isNotNull(c2Node, "component 2 was added to the DOM");

        c2.detach();

        c1Node = svg.select(".component-1").node();
        c2Node = svg.select(".comopnent-2").node();

        assert.isNotNull(c1Node, "component 1 is still in the DOM");
        assert.isNull(c2Node, "component 2 was removed from the DOM");

        cg.detach();
        var cgNode = svg.select(".component-group").node();
        c1Node = svg.select(".component-1").node();

        assert.isNull(cgNode, "component group was removed from the DOM");
        assert.isNull(c1Node, "componet 1 was also removed from the DOM");

        cg.renderTo(svg);
        cgNode = svg.select(".component-group").node();
        c1Node = svg.select(".component-1").node();

        assert.isNotNull(cgNode, "component group was added back to the DOM");
        assert.isNotNull(c1Node, "componet 1 was also added back to the DOM");

        svg.remove();
    });

    it("detachAll() works as expected", function () {
        var cg = new Plottable.Component.Group();
        var c1 = new Plottable.Abstract.Component();
        var c2 = new Plottable.Abstract.Component();
        var c3 = new Plottable.Abstract.Component();
        assert.isTrue(cg.empty(), "cg initially empty");
        cg.merge(c1).merge(c2).merge(c3);
        assert.isFalse(cg.empty(), "cg not empty after merging components");
        cg.detachAll();
        assert.isTrue(cg.empty(), "cg empty after detachAll()");
        assert.isFalse(c1._isAnchored, "c1 was detached");
        assert.isFalse(c2._isAnchored, "c2 was detached");
        assert.isFalse(c3._isAnchored, "c3 was detached");
        assert.lengthOf(cg.components(), 0, "cg has no components");
    });

    describe("ComponentGroup._requestedSpace works as expected", function () {
        it("_works for an empty ComponentGroup", function () {
            var cg = new Plottable.Component.Group();
            var request = cg._requestedSpace(10, 10);
            verifySpaceRequest(request, 0, 0, false, false, "");
        });

        it("works for a ComponentGroup with only proportional-size components", function () {
            var cg = new Plottable.Component.Group();
            var c1 = new Plottable.Abstract.Component();
            var c2 = new Plottable.Abstract.Component();
            cg.merge(c1).merge(c2);
            var request = cg._requestedSpace(10, 10);
            verifySpaceRequest(request, 0, 0, false, false, "");
        });

        it("works when there are fixed-size components", function () {
            var cg = new Plottable.Component.Group();
            var c1 = new Plottable.Abstract.Component();
            var c2 = new Plottable.Abstract.Component();
            var c3 = new Plottable.Abstract.Component();
            cg.merge(c1).merge(c2).merge(c3);
            fixComponentSize(c1, null, 10);
            fixComponentSize(c2, null, 50);
            var request = cg._requestedSpace(10, 10);
            verifySpaceRequest(request, 0, 50, false, true, "");
        });
    });

    describe("Component.merge works as expected", function () {
        var c1 = new Plottable.Abstract.Component();
        var c2 = new Plottable.Abstract.Component();
        var c3 = new Plottable.Abstract.Component();
        var c4 = new Plottable.Abstract.Component();

        it("Component.merge works as expected (Component.merge Component)", function () {
            var cg = c1.merge(c2);
            var innerComponents = cg._components;
            assert.lengthOf(innerComponents, 2, "There are two components");
            assert.equal(innerComponents[0], c1, "first component correct");
            assert.equal(innerComponents[1], c2, "second component correct");
        });

        it("Component.merge works as expected (Component.merge ComponentGroup)", function () {
            var cg = new Plottable.Component.Group([c2, c3, c4]);
            var cg2 = c1.merge(cg);
            assert.equal(cg, cg2, "c.merge(cg) returns cg");
            var components = cg._components;
            assert.lengthOf(components, 4, "four components");
            assert.equal(components[0], c1, "first component in front");
            assert.equal(components[1], c2, "second component is second");
        });

        it("Component.merge works as expected (ComponentGroup.merge Component)", function () {
            var cg = new Plottable.Component.Group([c1, c2, c3]);
            var cg2 = cg.merge(c4);
            assert.equal(cg, cg2, "cg.merge(c) returns cg");
            var components = cg._components;
            assert.lengthOf(components, 4, "there are four components");
            assert.equal(components[0], c1, "first is first");
            assert.equal(components[3], c4, "fourth is fourth");
        });

        it("Component.merge works as expected (ComponentGroup.merge ComponentGroup)", function () {
            var cg1 = new Plottable.Component.Group([c1, c2]);
            var cg2 = new Plottable.Component.Group([c3, c4]);
            var cg = cg1.merge(cg2);
            assert.equal(cg, cg1, "merged == cg1");
            assert.notEqual(cg, cg2, "merged != cg2");
            var components = cg._components;
            assert.lengthOf(components, 3, "there are three inner components");
            assert.equal(components[0], c1, "components are inside");
            assert.equal(components[1], c2, "components are inside");
            assert.equal(components[2], cg2, "componentGroup2 inside componentGroup1");
        });
    });
});

///<reference path="../testReference.ts" />
var assert = chai.assert;

function assertComponentXY(component, x, y, message) {
    // use <any> to examine the private variables
    var translate = d3.transform(component.element.attr("transform")).translate;
    var xActual = translate[0];
    var yActual = translate[1];
    assert.equal(xActual, x, "X: " + message);
    assert.equal(yActual, y, "Y: " + message);
}

describe("Component behavior", function () {
    var svg;
    var c;
    var SVG_WIDTH = 400;
    var SVG_HEIGHT = 300;
    beforeEach(function () {
        svg = generateSVG(SVG_WIDTH, SVG_HEIGHT);
        c = new Plottable.Abstract.Component();
    });

    describe("anchor", function () {
        it("anchoring works as expected", function () {
            c._anchor(svg);
            assert.equal(c.element.node(), svg.select("g").node(), "the component anchored to a <g> beneath the <svg>");
            assert.isTrue(svg.classed("plottable"), "<svg> was given \"plottable\" CSS class");
            svg.remove();
        });

        it("can re-anchor to a different element", function () {
            c._anchor(svg);

            var svg2 = generateSVG(SVG_WIDTH, SVG_HEIGHT);
            c._anchor(svg2);
            assert.equal(c.element.node(), svg2.select("g").node(), "the component re-achored under the second <svg>");
            assert.isTrue(svg2.classed("plottable"), "second <svg> was given \"plottable\" CSS class");

            svg.remove();
            svg2.remove();
        });
    });

    describe("computeLayout", function () {
        it("computeLayout defaults and updates intelligently", function () {
            c._anchor(svg);
            c._computeLayout();
            assert.equal(c.availableWidth, SVG_WIDTH, "computeLayout defaulted width to svg width");
            assert.equal(c.availableHeight, SVG_HEIGHT, "computeLayout defaulted height to svg height");
            assert.equal(c.xOrigin, 0, "xOrigin defaulted to 0");
            assert.equal(c.yOrigin, 0, "yOrigin defaulted to 0");

            svg.attr("width", 2 * SVG_WIDTH).attr("height", 2 * SVG_HEIGHT);
            c._computeLayout();
            assert.equal(c.availableWidth, 2 * SVG_WIDTH, "computeLayout updated width to new svg width");
            assert.equal(c.availableHeight, 2 * SVG_HEIGHT, "computeLayout updated height to new svg height");
            assert.equal(c.xOrigin, 0, "xOrigin is still 0");
            assert.equal(c.yOrigin, 0, "yOrigin is still 0");

            svg.remove();
        });

        it("computeLayout works with CSS layouts", function () {
            // Manually size parent
            var parent = d3.select(svg.node().parentNode);
            parent.style("width", "400px");
            parent.style("height", "200px");

            // Remove width/height attributes and style with CSS
            svg.attr("width", null).attr("height", null);
            c._anchor(svg);
            c._computeLayout();
            assert.equal(c.availableWidth, 400, "defaults to width of parent if width is not specified on <svg>");
            assert.equal(c.availableHeight, 200, "defaults to height of parent if width is not specified on <svg>");
            assert.equal(c.xOrigin, 0, "xOrigin defaulted to 0");
            assert.equal(c.yOrigin, 0, "yOrigin defaulted to 0");

            svg.style("width", "50%").style("height", "50%");
            c._computeLayout();

            assert.equal(c.availableWidth, 200, "computeLayout defaulted width to svg width");
            assert.equal(c.availableHeight, 100, "computeLayout defaulted height to svg height");
            assert.equal(c.xOrigin, 0, "xOrigin defaulted to 0");
            assert.equal(c.yOrigin, 0, "yOrigin defaulted to 0");

            svg.style("width", "25%").style("height", "25%");

            c._computeLayout();

            assert.equal(c.availableWidth, 100, "computeLayout updated width to new svg width");
            assert.equal(c.availableHeight, 50, "computeLayout updated height to new svg height");
            assert.equal(c.xOrigin, 0, "xOrigin is still 0");
            assert.equal(c.yOrigin, 0, "yOrigin is still 0");

            // reset test page DOM
            parent.style("width", "auto");
            parent.style("height", "auto");
            svg.remove();
        });

        it("computeLayout will not default when attached to non-root node", function () {
            var g = svg.append("g");
            c._anchor(g);
            assert.throws(function () {
                return c._computeLayout();
            }, "null arguments");
            svg.remove();
        });

        it("computeLayout throws an error when called on un-anchored component", function () {
            assert.throws(function () {
                return c._computeLayout();
            }, Error, "anchor must be called before computeLayout");
            svg.remove();
        });

        it("computeLayout uses its arguments apropriately", function () {
            var g = svg.append("g");
            var xOff = 10;
            var yOff = 20;
            var width = 100;
            var height = 200;
            c._anchor(svg);
            c._computeLayout(xOff, yOff, width, height);
            var translate = getTranslate(c.element);
            assert.deepEqual(translate, [xOff, yOff], "the element translated appropriately");
            assert.equal(c.availableWidth, width, "the width set properly");
            assert.equal(c.availableHeight, height, "the height set propery");
            svg.remove();
        });
    });

    it("subelement containers are ordered properly", function () {
        c.renderTo(svg);
        var gs = c.element.selectAll("g");
        var g0 = d3.select(gs[0][0]);
        var g1 = d3.select(gs[0][1]);
        var g2 = d3.select(gs[0][2]);
        var g3 = d3.select(gs[0][3]);
        assert.isTrue(g0.classed("background-container"), "the first g is a background container");
        assert.isTrue(g1.classed("content"), "the second g is a content container");
        assert.isTrue(g2.classed("foreground-container"), "the third g is a foreground container");
        assert.isTrue(g3.classed("box-container"), "the fourth g is a box container");
        svg.remove();
    });

    it("fixed-width component will align to the right spot", function () {
        fixComponentSize(c, 100, 100);
        c._anchor(svg);
        c._computeLayout();
        assertComponentXY(c, 0, 0, "top-left component aligns correctly");

        c.xAlign("CENTER").yAlign("CENTER");
        c._computeLayout();
        assertComponentXY(c, 150, 100, "center component aligns correctly");

        c.xAlign("RIGHT").yAlign("BOTTOM");
        c._computeLayout();
        assertComponentXY(c, 300, 200, "bottom-right component aligns correctly");
        svg.remove();
    });

    it("components can be offset relative to their alignment, and throw errors if there is insufficient space", function () {
        fixComponentSize(c, 100, 100);
        c._anchor(svg);
        c.xOffset(20).yOffset(20);
        c._computeLayout();
        assertComponentXY(c, 20, 20, "top-left component offsets correctly");

        c.xAlign("CENTER").yAlign("CENTER");
        c._computeLayout();
        assertComponentXY(c, 170, 120, "center component offsets correctly");

        c.xAlign("RIGHT").yAlign("BOTTOM");
        c._computeLayout();
        assertComponentXY(c, 320, 220, "bottom-right component offsets correctly");

        c.xOffset(0).yOffset(0);
        c._computeLayout();
        assertComponentXY(c, 300, 200, "bottom-right component offset resets");

        c.xOffset(-20).yOffset(-30);
        c._computeLayout();
        assertComponentXY(c, 280, 170, "negative offsets work properly");

        svg.remove();
    });

    it("component defaults are as expected", function () {
        var layout = c._requestedSpace(1, 1);
        assert.equal(layout.width, 0, "requested width defaults to 0");
        assert.equal(layout.height, 0, "requested height defaults to 0");
        assert.equal(layout.wantsWidth, false, "_requestedSpace().wantsWidth  defaults to false");
        assert.equal(layout.wantsHeight, false, "_requestedSpace().wantsHeight defaults to false");
        assert.equal(c._xAlignProportion, 0, "_xAlignProportion defaults to 0");
        assert.equal(c._yAlignProportion, 0, "_yAlignProportion defaults to 0");
        assert.equal(c._xOffset, 0, "xOffset defaults to 0");
        assert.equal(c._yOffset, 0, "yOffset defaults to 0");
        svg.remove();
    });

    it("clipPath works as expected", function () {
        assert.isFalse(c.clipPathEnabled, "clipPathEnabled defaults to false");
        c.clipPathEnabled = true;
        var expectedClipPathID = c._plottableID;
        c._anchor(svg);
        c._computeLayout(0, 0, 100, 100);
        c._render();
        var expectedClipPathURL = "url(#clipPath" + expectedClipPathID + ")";

        // IE 9 has clipPath like 'url("#clipPath")', must accomodate
        var normalizeClipPath = function (s) {
            return s.replace(/"/g, "");
        };
        assert.isTrue(normalizeClipPath(c.element.attr("clip-path")) === expectedClipPathURL, "the element has clip-path url attached");
        var clipRect = c.boxContainer.select(".clip-rect");
        assert.equal(clipRect.attr("width"), 100, "the clipRect has an appropriate width");
        assert.equal(clipRect.attr("height"), 100, "the clipRect has an appropriate height");
        svg.remove();
    });

    it("componentID works as expected", function () {
        var expectedID = Plottable.Abstract.PlottableObject.nextID;
        var c1 = new Plottable.Abstract.Component();
        assert.equal(c1._plottableID, expectedID, "component id on next component was as expected");
        var c2 = new Plottable.Abstract.Component();
        assert.equal(c2._plottableID, expectedID + 1, "future components increment appropriately");
        svg.remove();
    });

    it("boxes work as expected", function () {
        assert.throws(function () {
            return c.addBox("pre-anchor");
        }, Error, "Adding boxes before anchoring is currently disallowed");
        c.renderTo(svg);
        c.addBox("post-anchor");
        var e = c.element;
        var boxContainer = e.select(".box-container");
        var boxStrings = [".bounding-box", ".post-anchor"];

        boxStrings.forEach(function (s) {
            var box = boxContainer.select(s);
            assert.isNotNull(box.node(), s + " box was created and placed inside boxContainer");
            var bb = Plottable.Util.DOM.getBBox(box);
            assert.equal(bb.width, SVG_WIDTH, s + " width as expected");
            assert.equal(bb.height, SVG_HEIGHT, s + " height as expected");
        });
        svg.remove();
    });

    it("hitboxes are created iff there are registered interactions", function () {
        function verifyHitbox(component) {
            var hitBox = component.hitBox;
            assert.isNotNull(hitBox, "the hitbox was created");
            var hitBoxFill = hitBox.style("fill");
            var hitBoxFilled = hitBoxFill === "#ffffff" || hitBoxFill === "rgb(255, 255, 255)";
            assert.isTrue(hitBoxFilled, hitBoxFill + " <- this should be filled, so the hitbox will detect events");
            assert.equal(hitBox.style("opacity"), "0", "the hitBox is transparent, otherwise it would look weird");
        }

        c._anchor(svg);
        assert.isUndefined(c.hitBox, "no hitBox was created when there were no registered interactions");
        svg.remove();
        svg = generateSVG();

        c = new Plottable.Abstract.Component();
        var i = new Plottable.Abstract.Interaction(c).registerWithComponent();
        c._anchor(svg);
        verifyHitbox(c);
        svg.remove();
        svg = generateSVG();

        c = new Plottable.Abstract.Component();
        c._anchor(svg);
        i = new Plottable.Abstract.Interaction(c).registerWithComponent();
        verifyHitbox(c);
        svg.remove();
    });

    it("interaction registration works properly", function () {
        var hitBox1 = null;
        var hitBox2 = null;
        var interaction1 = { _anchor: function (hb) {
                return hitBox1 = hb.node();
            } };
        var interaction2 = { _anchor: function (hb) {
                return hitBox2 = hb.node();
            } };
        c.registerInteraction(interaction1);
        c.renderTo(svg);
        c.registerInteraction(interaction2);
        var hitNode = c.hitBox.node();
        assert.equal(hitBox1, hitNode, "hitBox1 was registerd");
        assert.equal(hitBox2, hitNode, "hitBox2 was registerd");
        svg.remove();
    });

    it("errors are thrown on bad alignments", function () {
        assert.throws(function () {
            return c.xAlign("foo");
        }, Error, "Unsupported alignment");
        assert.throws(function () {
            return c.yAlign("foo");
        }, Error, "Unsupported alignment");
        svg.remove();
    });

    it("css classing works as expected", function () {
        assert.isFalse(c.classed("CSS-PREANCHOR-KEEP"));
        c.classed("CSS-PREANCHOR-KEEP", true);
        assert.isTrue(c.classed("CSS-PREANCHOR-KEEP"));
        c.classed("CSS-PREANCHOR-REMOVE", true);
        assert.isTrue(c.classed("CSS-PREANCHOR-REMOVE"));
        c.classed("CSS-PREANCHOR-REMOVE", false);
        assert.isFalse(c.classed("CSS-PREANCHOR-REMOVE"));

        c._anchor(svg);
        assert.isTrue(c.classed("CSS-PREANCHOR-KEEP"));
        assert.isFalse(c.classed("CSS-PREANCHOR-REMOVE"));
        assert.isFalse(c.classed("CSS-POSTANCHOR"));
        c.classed("CSS-POSTANCHOR", true);
        assert.isTrue(c.classed("CSS-POSTANCHOR"));
        c.classed("CSS-POSTANCHOR", false);
        assert.isFalse(c.classed("CSS-POSTANCHOR"));
        assert.isFalse(c.classed(undefined), "returns false when classed called w/ undefined");
        assert.equal(c.classed(undefined, true), c, "returns this when classed called w/ undefined and true");
        svg.remove();
    });

    it("detach() works as expected", function () {
        var cbCalled = 0;
        var cb = function (b) {
            return cbCalled++;
        };
        var b = new Plottable.Core.Broadcaster(null);

        var c1 = new Plottable.Abstract.Component();

        b.registerListener(c1, cb);

        c1.renderTo(svg);
        b.broadcast();
        assert.equal(cbCalled, 1, "the callback was called");
        assert.isTrue(svg.node().hasChildNodes(), "the svg has children");
        c1.detach();

        b.broadcast();
        assert.equal(cbCalled, 2, "the callback is still attached to the component");
        assert.isFalse(svg.node().hasChildNodes(), "the svg has no children");

        svg.remove();
    });

    it("can't reuse component if it's been remove()-ed", function () {
        var c1 = new Plottable.Abstract.Component();
        c1.renderTo(svg);
        c1.remove();

        assert.throws(function () {
            return c1.renderTo(svg);
        }, "reuse");
        svg.remove();
    });

    it("_invalidateLayout works as expected", function () {
        var cg = new Plottable.Component.Group();
        var c = makeFixedSizeComponent(10, 10);
        cg._addComponent(c);
        cg.renderTo(svg);
        assert.equal(cg.availableHeight, 10, "availableHeight initially 10 for fixed-size component");
        assert.equal(cg.availableWidth, 10, "availableWidth initially 10 for fixed-size component");
        fixComponentSize(c, 50, 50);
        c._invalidateLayout();
        assert.equal(cg.availableHeight, 50, "invalidateLayout propagated to parent and caused resized height");
        assert.equal(cg.availableWidth, 50, "invalidateLayout propagated to parent and caused resized width");
        svg.remove();
    });

    it("components can be detached even if not anchored", function () {
        var c = new Plottable.Abstract.Component();
        c.detach(); // no error thrown
        svg.remove();
    });
});

///<reference path="../testReference.ts" />
var assert = chai.assert;

describe("DataSource", function () {
    it("Updates listeners when the data is changed", function () {
        var ds = new Plottable.DataSource();

        var newData = [1, 2, 3];

        var callbackCalled = false;
        var callback = function (listenable) {
            assert.equal(listenable, ds, "Callback received the DataSource as the first argument");
            assert.deepEqual(ds.data(), newData, "DataSource arrives with correct data");
            callbackCalled = true;
        };
        ds.broadcaster.registerListener(null, callback);

        ds.data(newData);
        assert.isTrue(callbackCalled, "callback was called when the data was changed");
    });

    it("Updates listeners when the metadata is changed", function () {
        var ds = new Plottable.DataSource();

        var newMetadata = "blargh";

        var callbackCalled = false;
        var callback = function (listenable) {
            assert.equal(listenable, ds, "Callback received the DataSource as the first argument");
            assert.deepEqual(ds.metadata(), newMetadata, "DataSource arrives with correct metadata");
            callbackCalled = true;
        };
        ds.broadcaster.registerListener(null, callback);

        ds.metadata(newMetadata);
        assert.isTrue(callbackCalled, "callback was called when the metadata was changed");
    });

    it("_getExtent works as expected", function () {
        var data = [1, 2, 3, 4, 1];
        var metadata = { foo: 11 };
        var dataSource = new Plottable.DataSource(data, metadata);
        var plot = new Plottable.Abstract.Plot(dataSource);
        var apply = function (a) {
            return Plottable.Util.Methods._applyAccessor(a, plot);
        };
        var a1 = function (d, i, m) {
            return d + i - 2;
        };
        assert.deepEqual(dataSource._getExtent(apply(a1)), [-1, 5], "extent for numerical data works properly");
        var a2 = function (d, i, m) {
            return d + m.foo;
        };
        assert.deepEqual(dataSource._getExtent(apply(a2)), [12, 15], "extent uses metadata appropriately");
        dataSource.metadata({ foo: -1 });
        assert.deepEqual(dataSource._getExtent(apply(a2)), [0, 3], "metadata change is reflected in extent results");
        var a3 = function (d, i, m) {
            return "_" + d;
        };
        assert.deepEqual(dataSource._getExtent(apply(a3)), ["_1", "_2", "_3", "_4"], "extent works properly on string domains (no repeats)");
    });
});

///<reference path="../testReference.ts" />
var assert = chai.assert;

function generateBasicTable(nRows, nCols) {
    // makes a table with exactly nRows * nCols children in a regular grid, with each
    // child being a basic component
    var table = new Plottable.Component.Table();
    var rows = [];
    var components = [];
    for (var i = 0; i < nRows; i++) {
        for (var j = 0; j < nCols; j++) {
            var r = new Plottable.Abstract.Component();
            table.addComponent(i, j, r);
            components.push(r);
        }
    }
    return { "table": table, "components": components };
}

describe("Tables", function () {
    it("tables are classed properly", function () {
        var table = new Plottable.Component.Table();
        assert.isTrue(table.classed("table"));
    });

    it("padTableToSize works properly", function () {
        var t = new Plottable.Component.Table();
        assert.deepEqual(t.rows, [], "the table rows is an empty list");
        t.padTableToSize(1, 1);
        var rows = t.rows;
        var row = rows[0];
        var firstComponent = row[0];
        assert.lengthOf(rows, 1, "there is one row");
        assert.lengthOf(row, 1, "the row has one element");
        assert.isNull(firstComponent, "the row only has a null component");

        t.padTableToSize(5, 2);
        assert.lengthOf(rows, 5, "there are five rows");
        rows.forEach(function (r) {
            return assert.lengthOf(r, 2, "there are two columsn per row");
        });
        assert.equal(rows[0][0], firstComponent, "the first component is unchanged");
    });

    it("table constructor can take a list of lists of components", function () {
        var c0 = new Plottable.Abstract.Component();
        var row1 = [null, c0];
        var row2 = [new Plottable.Abstract.Component(), null];
        var table = new Plottable.Component.Table([row1, row2]);
        assert.equal(table.rows[0][1], c0, "the component is in the right spot");
        var c1 = new Plottable.Abstract.Component();
        table.addComponent(2, 2, c1);
        assert.equal(table.rows[2][2], c1, "the inserted component went to the right spot");
    });

    it("tables can be constructed by adding components in matrix style", function () {
        var table = new Plottable.Component.Table();
        var c1 = new Plottable.Abstract.Component();
        var c2 = new Plottable.Abstract.Component();
        table.addComponent(0, 0, c1);
        table.addComponent(1, 1, c2);
        var rows = table.rows;
        assert.lengthOf(rows, 2, "there are two rows");
        assert.lengthOf(rows[0], 2, "two cols in first row");
        assert.lengthOf(rows[1], 2, "two cols in second row");
        assert.equal(rows[0][0], c1, "first component added correctly");
        assert.equal(rows[1][1], c2, "second component added correctly");
        assert.isNull(rows[0][1], "component at (0, 1) is null");
        assert.isNull(rows[1][0], "component at (1, 0) is null");
    });

    it("can't add a component where one already exists", function () {
        var c1 = new Plottable.Abstract.Component();
        var c2 = new Plottable.Abstract.Component();
        var c3 = new Plottable.Abstract.Component();
        var t = new Plottable.Component.Table();
        t.addComponent(0, 2, c1);
        t.addComponent(0, 0, c2);
        assert.throws(function () {
            return t.addComponent(0, 2, c3);
        }, Error, "component already exists");
    });

    it("addComponent works even if a component is added with a high column and low row index", function () {
        // Solves #180, a weird bug
        var t = new Plottable.Component.Table();
        var svg = generateSVG();
        t.addComponent(1, 0, new Plottable.Abstract.Component());
        t.addComponent(0, 2, new Plottable.Abstract.Component());
        t.renderTo(svg); //would throw an error without the fix (tested);
        svg.remove();
    });

    it("basic table with 2 rows 2 cols lays out properly", function () {
        var tableAndcomponents = generateBasicTable(2, 2);
        var table = tableAndcomponents.table;
        var components = tableAndcomponents.components;

        var svg = generateSVG();
        table.renderTo(svg);

        var elements = components.map(function (r) {
            return r.element;
        });
        var translates = elements.map(function (e) {
            return getTranslate(e);
        });
        assert.deepEqual(translates[0], [0, 0], "first element is centered at origin");
        assert.deepEqual(translates[1], [200, 0], "second element is located properly");
        assert.deepEqual(translates[2], [0, 200], "third element is located properly");
        assert.deepEqual(translates[3], [200, 200], "fourth element is located properly");
        var bboxes = elements.map(function (e) {
            return Plottable.Util.DOM.getBBox(e);
        });
        bboxes.forEach(function (b) {
            assert.equal(b.width, 200, "bbox is 200 pixels wide");
            assert.equal(b.height, 200, "bbox is 200 pixels tall");
        });
        svg.remove();
    });

    it("table with 2 rows 2 cols and margin/padding lays out properly", function () {
        var tableAndcomponents = generateBasicTable(2, 2);
        var table = tableAndcomponents.table;
        var components = tableAndcomponents.components;
        table.padding(5, 5);

        var svg = generateSVG(415, 415);
        table.renderTo(svg);

        var elements = components.map(function (r) {
            return r.element;
        });
        var translates = elements.map(function (e) {
            return getTranslate(e);
        });
        var bboxes = elements.map(function (e) {
            return Plottable.Util.DOM.getBBox(e);
        });
        assert.deepEqual(translates[0], [0, 0], "first element is centered properly");
        assert.deepEqual(translates[1], [210, 0], "second element is located properly");
        assert.deepEqual(translates[2], [0, 210], "third element is located properly");
        assert.deepEqual(translates[3], [210, 210], "fourth element is located properly");
        bboxes.forEach(function (b) {
            assert.equal(b.width, 205, "bbox is 205 pixels wide");
            assert.equal(b.height, 205, "bbox is 205 pixels tall");
        });
        svg.remove();
    });

    it("table with fixed-size objects on every side lays out properly", function () {
        var svg = generateSVG();
        var c4 = new Plottable.Abstract.Component();

        // [0 1 2] \\
        // [3 4 5] \\
        // [6 7 8] \\
        // give the axis-like objects a minimum
        var c1 = makeFixedSizeComponent(null, 30);
        var c7 = makeFixedSizeComponent(null, 30);
        var c3 = makeFixedSizeComponent(50, null);
        var c5 = makeFixedSizeComponent(50, null);
        var table = new Plottable.Component.Table([
            [null, c1, null],
            [c3, c4, c5],
            [null, c7, null]]);

        var components = [c1, c3, c4, c5, c7];

        table.renderTo(svg);

        var elements = components.map(function (r) {
            return r.element;
        });
        var translates = elements.map(function (e) {
            return getTranslate(e);
        });
        var bboxes = elements.map(function (e) {
            return Plottable.Util.DOM.getBBox(e);
        });

        // test the translates
        assert.deepEqual(translates[0], [50, 0], "top axis translate");
        assert.deepEqual(translates[4], [50, 370], "bottom axis translate");
        assert.deepEqual(translates[1], [0, 30], "left axis translate");
        assert.deepEqual(translates[3], [350, 30], "right axis translate");
        assert.deepEqual(translates[2], [50, 30], "plot translate");

        // test the bboxes
        assertBBoxEquivalence(bboxes[0], [300, 30], "top axis bbox");
        assertBBoxEquivalence(bboxes[4], [300, 30], "bottom axis bbox");
        assertBBoxEquivalence(bboxes[1], [50, 340], "left axis bbox");
        assertBBoxEquivalence(bboxes[3], [50, 340], "right axis bbox");
        assertBBoxEquivalence(bboxes[2], [300, 340], "plot bbox");
        svg.remove();
    });

    it("table space fixity calculates properly", function () {
        var tableAndcomponents = generateBasicTable(3, 3);
        var table = tableAndcomponents.table;
        var components = tableAndcomponents.components;
        components.forEach(function (c) {
            return fixComponentSize(c, 10, 10);
        });
        assert.isTrue(table._isFixedWidth(), "fixed width when all subcomponents fixed width");
        assert.isTrue(table._isFixedHeight(), "fixedHeight when all subcomponents fixed height");
        fixComponentSize(components[0], null, 10);
        assert.isFalse(table._isFixedWidth(), "width not fixed when some subcomponent width not fixed");
        assert.isTrue(table._isFixedHeight(), "the height is still fixed when some subcomponent width not fixed");
        fixComponentSize(components[8], 10, null);
        fixComponentSize(components[0], 10, 10);
        assert.isTrue(table._isFixedWidth(), "width fixed again once no subcomponent width not fixed");
        assert.isFalse(table._isFixedHeight(), "height unfixed now that a subcomponent has unfixed height");
    });

    it.skip("table._requestedSpace works properly", function () {
        // [0 1]
        // [2 3]
        var c0 = new Plottable.Abstract.Component();
        var c1 = makeFixedSizeComponent(50, 50);
        var c2 = makeFixedSizeComponent(20, 50);
        var c3 = makeFixedSizeComponent(20, 20);

        var table = new Plottable.Component.Table([[c0, c1], [c2, c3]]);

        var spaceRequest = table._requestedSpace(30, 30);
        verifySpaceRequest(spaceRequest, 30, 30, true, true, "1");

        spaceRequest = table._requestedSpace(50, 50);
        verifySpaceRequest(spaceRequest, 50, 50, true, true, "2");

        spaceRequest = table._requestedSpace(90, 90);
        verifySpaceRequest(spaceRequest, 70, 90, false, true, "3");

        spaceRequest = table._requestedSpace(200, 200);
        verifySpaceRequest(spaceRequest, 70, 100, false, false, "4");
    });

    describe("table.iterateLayout works properly", function () {
        // This test battery would have caught #405
        function verifyLayoutResult(result, cPS, rPS, gW, gH, wW, wH, id) {
            assert.deepEqual(result.colProportionalSpace, cPS, "colProportionalSpace:" + id);
            assert.deepEqual(result.rowProportionalSpace, rPS, "rowProportionalSpace:" + id);
            assert.deepEqual(result.guaranteedWidths, gW, "guaranteedWidths:" + id);
            assert.deepEqual(result.guaranteedHeights, gH, "guaranteedHeights:" + id);
            assert.deepEqual(result.wantsWidth, wW, "wantsWidth:" + id);
            assert.deepEqual(result.wantsHeight, wH, "wantsHeight:" + id);
        }

        var c1 = new Plottable.Abstract.Component();
        var c2 = new Plottable.Abstract.Component();
        var c3 = new Plottable.Abstract.Component();
        var c4 = new Plottable.Abstract.Component();
        var table = new Plottable.Component.Table([
            [c1, c2],
            [c3, c4]]);

        it("iterateLayout works in the easy case where there is plenty of space and everything is satisfied on first go", function () {
            fixComponentSize(c1, 50, 50);
            fixComponentSize(c4, 20, 10);
            var result = table.iterateLayout(500, 500);
            verifyLayoutResult(result, [215, 215], [220, 220], [50, 20], [50, 10], false, false, "");
        });

        it.skip("iterateLayout works in the difficult case where there is a shortage of space and layout requires iterations", function () {
            fixComponentSize(c1, 490, 50);
            var result = table.iterateLayout(500, 500);
            verifyLayoutResult(result, [0, 0], [220, 220], [480, 20], [50, 10], true, false, "");
        });

        it("iterateLayout works in the case where all components are fixed-size", function () {
            fixComponentSize(c1, 50, 50);
            fixComponentSize(c2, 50, 50);
            fixComponentSize(c3, 50, 50);
            fixComponentSize(c4, 50, 50);
            var result = table.iterateLayout(100, 100);
            verifyLayoutResult(result, [0, 0], [0, 0], [50, 50], [50, 50], false, false, "..when there's exactly enough space");

            result = table.iterateLayout(80, 80);
            verifyLayoutResult(result, [0, 0], [0, 0], [40, 40], [40, 40], true, true, "..when there's not enough space");

            result = table.iterateLayout(120, 120);

            // If there is extra space in a fixed-size table, the extra space should not be allocated to proportional space
            verifyLayoutResult(result, [0, 0], [0, 0], [50, 50], [50, 50], false, false, "..when there's extra space");
        });

        it.skip("iterateLayout works in the tricky case when components can be unsatisfied but request little space", function () {
            table = new Plottable.Component.Table([[c1, c2]]);
            fixComponentSize(c1, null, null);
            c2._requestedSpace = function (w, h) {
                return {
                    width: w >= 200 ? 200 : 0,
                    height: h >= 200 ? 200 : 0,
                    wantsWidth: w < 200,
                    wantsHeight: h < 200
                };
            };
            var result = table.iterateLayout(200, 200);
            verifyLayoutResult(result, [0, 0], [0], [0, 200], [200], false, false, "when there's sufficient space");
            result = table.iterateLayout(150, 200);
            verifyLayoutResult(result, [150, 0], [0], [0, 0], [200], true, false, "when there's insufficient space");
        });
    });

    describe("table._removeComponent works properly", function () {
        var c1 = new Plottable.Abstract.Component();
        var c2 = new Plottable.Abstract.Component();
        var c3 = new Plottable.Abstract.Component();
        var c4 = new Plottable.Abstract.Component();
        var c5 = new Plottable.Abstract.Component();
        var c6 = new Plottable.Abstract.Component();
        var table;
        it("table._removeComponent works in basic case", function () {
            table = new Plottable.Component.Table([[c1, c2], [c3, c4], [c5, c6]]);
            table._removeComponent(c4);
            assert.deepEqual(table.rows, [[c1, c2], [c3, null], [c5, c6]], "remove one element");
        });

        it("table._removeComponent does nothing when component is not found", function () {
            table = new Plottable.Component.Table([[c1, c2], [c3, c4]]);
            table._removeComponent(c5);

            assert.deepEqual(table.rows, [[c1, c2], [c3, c4]], "remove nonexistent component");
        });

        it("table._removeComponent removing component twice should have same effect as removing it once", function () {
            table = new Plottable.Component.Table([[c1, c2, c3], [c4, c5, c6]]);

            table._removeComponent(c1);
            assert.deepEqual(table.rows, [[null, c2, c3], [c4, c5, c6]], "item twice");

            table._removeComponent(c1);
            assert.deepEqual(table.rows, [[null, c2, c3], [c4, c5, c6]], "item twice");
        });

        it("table._removeComponent doesn't do anything weird when called with null", function () {
            table = new Plottable.Component.Table([[c1, null], [c2, c3]]);

            table._removeComponent(null);
            assert.deepEqual(table.rows, [[c1, null], [c2, c3]]);
        });
    });
});

///<reference path="../testReference.ts" />
var assert = chai.assert;

describe("Domainer", function () {
    var scale;
    var domainer;
    beforeEach(function () {
        scale = new Plottable.Scale.Linear();
        domainer = new Plottable.Domainer();
    });

    it("pad() works in general case", function () {
        scale.updateExtent("1", "x", [100, 200]);
        scale.domainer(new Plottable.Domainer().pad(0.2));
        assert.deepEqual(scale.domain(), [90, 210]);
    });

    it("pad() works for date scales", function () {
        var timeScale = new Plottable.Scale.Time();
        var f = d3.time.format("%x");
        var d1 = f.parse("06/02/2014");
        var d2 = f.parse("06/03/2014");
        timeScale.updateExtent("1", "x", [d1, d2]);
        timeScale.domainer(new Plottable.Domainer().pad());
        var dd1 = timeScale.domain()[0];
        var dd2 = timeScale.domain()[1];
        assert.isDefined(dd1.toDateString, "padDomain produced dates");
        assert.isNotNull(dd1.toDateString, "padDomain produced dates");
        assert.notEqual(d1.valueOf(), dd1.valueOf(), "date1 changed");
        assert.notEqual(d2.valueOf(), dd2.valueOf(), "date2 changed");
        assert.equal(dd1.valueOf(), dd1.valueOf(), "date1 is not NaN");
        assert.equal(dd2.valueOf(), dd2.valueOf(), "date2 is not NaN");
    });

    it("pad() works on log scales", function () {
        var logScale = new Plottable.Scale.Log();
        logScale.updateExtent("1", "x", [10, 100]);
        logScale.range([0, 1]);
        logScale.domainer(domainer.pad(2.0));
        assert.closeTo(logScale.domain()[0], 1, 0.001);
        assert.closeTo(logScale.domain()[1], 1000, 0.001);
        logScale.range([50, 60]);
        logScale.autoDomain();
        assert.closeTo(logScale.domain()[0], 1, 0.001);
        assert.closeTo(logScale.domain()[1], 1000, 0.001);
        logScale.range([-1, -2]);
        logScale.autoDomain();
        assert.closeTo(logScale.domain()[0], 1, 0.001);
        assert.closeTo(logScale.domain()[1], 1000, 0.001);
    });

    it("pad() defaults to [v-1, v+1] if there's only one numeric value", function () {
        domainer.pad();
        var domain = domainer.computeDomain([[5, 5]], scale);
        assert.deepEqual(domain, [4, 6]);
    });

    it("pad() defaults to [v-1 day, v+1 day] if there's only one date value", function () {
        var d = new Date(2000, 5, 5);
        var dayBefore = new Date(2000, 5, 4);
        var dayAfter = new Date(2000, 5, 6);
        var timeScale = new Plottable.Scale.Time();
<<<<<<< HEAD

        // the result of computeDomain() will be number[], but when it
        // gets fed back into timeScale, it will be adjusted back to a Date.
        // That's why I'm using updateExtent() instead of domainer.computeDomain()
        timeScale.updateExtent(1, "x", [d, d]);
=======
        timeScale.updateExtent("1", "x", [d, d]);
>>>>>>> cf563716
        timeScale.domainer(new Plottable.Domainer().pad());
        assert.deepEqual(timeScale.domain(), [dayBefore, dayAfter]);
    });

    it("pad() only takes the last value", function () {
        domainer.pad(1000).pad(4).pad(0.1);
        var domain = domainer.computeDomain([[100, 200]], scale);
        assert.deepEqual(domain, [95, 205]);
    });

    it("pad() will pad beyond 0 by default", function () {
        domainer.pad(0.1);
        var domain = domainer.computeDomain([[0, 100]], scale);
        assert.deepEqual(domain, [-5, 105]);
    });

    it("pad() works with scales that have 0-size domain", function () {
        scale.domain([5, 5]);
        var domain = domainer.computeDomain([[0, 100]], scale);
        assert.deepEqual(domain, [0, 100]);
        domainer.pad(0.1);
        domain = domainer.computeDomain([[0, 100]], scale);
        assert.deepEqual(domain, [0, 100]);
    });

    it("paddingException(n) will not pad beyond n", function () {
        domainer.pad(0.1).addPaddingException(0, "key").addPaddingException(200);
        var domain = domainer.computeDomain([[0, 100]], scale);
        assert.deepEqual(domain, [0, 105], "padding exceptions can be added by key");
        domain = domainer.computeDomain([[-100, 0]], scale);
        assert.deepEqual(domain, [-105, 0]);
        domain = domainer.computeDomain([[0, 200]], scale);
        assert.deepEqual(domain, [0, 200]);
        domainer.removePaddingException("key");
        domain = domainer.computeDomain([[0, 200]], scale);
        assert.deepEqual(domain, [-10, 200], "paddingExceptions can be removed by key");
        domainer.removePaddingException(200);
        domain = domainer.computeDomain([[0, 200]], scale);
        assert.notEqual(domain[1], 200, "unregistered paddingExceptions can be removed using boolean argument");
    });

    it("paddingException(n) works on dates", function () {
        var a = new Date(2000, 5, 5);
        var b = new Date(2003, 0, 1);
        domainer.pad().addPaddingException(a);
        var timeScale = new Plottable.Scale.Time();
        timeScale.updateExtent("1", "x", [a, b]);
        timeScale.domainer(domainer);
        var domain = timeScale.domain();
        assert.deepEqual(domain[0], a);
        assert.isTrue(b < domain[1]);
    });

    it("include(n) works an expected", function () {
        domainer.addIncludedValue(5);
        var domain = domainer.computeDomain([[0, 10]], scale);
        assert.deepEqual(domain, [0, 10]);
        domain = domainer.computeDomain([[0, 3]], scale);
        assert.deepEqual(domain, [0, 5]);
        domain = domainer.computeDomain([[100, 200]], scale);
        assert.deepEqual(domain, [5, 200]);

        domainer.addIncludedValue(-3).addIncludedValue(0).addIncludedValue(10, "key");
        domain = domainer.computeDomain([[100, 200]], scale);
        assert.deepEqual(domain, [-3, 200]);
        domain = domainer.computeDomain([[0, 0]], scale);
        assert.deepEqual(domain, [-3, 10]);

        domainer.removeIncludedValue("key");
        domain = domainer.computeDomain([[100, 200]], scale);
        assert.deepEqual(domain, [-3, 200]);
        domain = domainer.computeDomain([[-100, -50]], scale);
        assert.deepEqual(domain, [-100, 5]);

        domainer.addIncludedValue(10);
        domain = domainer.computeDomain([[-100, -50]], scale);
        assert.deepEqual(domain, [-100, 10], "unregistered includedValues can be added");
        domainer.removeIncludedValue(10);
        domain = domainer.computeDomain([[-100, -50]], scale);
        assert.deepEqual(domain, [-100, 5], "unregistered includedValues can be removed with addOrRemove argument");
    });

    it("include(n) works on dates", function () {
        var a = new Date(2000, 5, 4);
        var b = new Date(2000, 5, 5);
        var c = new Date(2000, 5, 6);
        var d = new Date(2003, 0, 1);
        domainer.addIncludedValue(b);
        var timeScale = new Plottable.Scale.Time();
        timeScale.updateExtent("1", "x", [c, d]);
        timeScale.domainer(domainer);
        assert.deepEqual(timeScale.domain(), [b, d]);
    });

    it("exceptions are setup properly on an area plot", function () {
        var xScale = new Plottable.Scale.Linear();
        var yScale = new Plottable.Scale.Linear();
        var domainer = yScale.domainer();
        var data = [{ x: 0, y: 0, y0: 0 }, { x: 5, y: 5, y0: 5 }];
        var r = new Plottable.Plot.Area(data, xScale, yScale);
        var svg = generateSVG();
        r.project("x", "x", xScale);
        r.project("y", "y", yScale);
        r.renderTo(svg);

        function getExceptions() {
            yScale.autoDomain();
            var yDomain = yScale.domain();
            var exceptions = [];
            if (yDomain[0] === 0) {
                exceptions.push(0);
            }
            if (yDomain[1] === 5) {
                exceptions.push(5);
            }
            return exceptions;
        }

        assert.deepEqual(getExceptions(), [0], "initializing the plot adds a padding exception at 0");

        // assert.deepEqual(getExceptions(), [], "Initially there are no padding exceptions");
        r.project("y0", "y0", yScale);
        assert.deepEqual(getExceptions(), [], "projecting a non-constant y0 removes the padding exception");
        r.project("y0", 0, yScale);
        assert.deepEqual(getExceptions(), [0], "projecting constant y0 adds the exception back");
        r.project("y0", function () {
            return 5;
        }, yScale);
        assert.deepEqual(getExceptions(), [5], "projecting a different constant y0 removed the old exception and added a new one");
        r.project("y0", "y0", yScale);
        assert.deepEqual(getExceptions(), [], "projecting a non-constant y0 removes the padding exception");
        r.dataSource().data([{ x: 0, y: 0, y0: 0 }, { x: 5, y: 5, y0: 0 }]);
        assert.deepEqual(getExceptions(), [0], "changing to constant values via change in datasource adds exception");
        svg.remove();
    });
});

///<reference path="../testReference.ts" />
var assert = chai.assert;

describe("Coordinators", function () {
    describe("ScaleDomainCoordinator", function () {
        it("domains are coordinated", function () {
            var s1 = new Plottable.Scale.Linear();
            var s2 = new Plottable.Scale.Linear();
            var s3 = new Plottable.Scale.Linear();
            var dc = new Plottable.Util.ScaleDomainCoordinator([s1, s2, s3]);
            s1.domain([0, 100]);
            assert.deepEqual(s1.domain(), [0, 100]);
            assert.deepEqual(s1.domain(), s2.domain());
            assert.deepEqual(s1.domain(), s3.domain());

            s1.domain([-100, 5000]);
            assert.deepEqual(s1.domain(), [-100, 5000]);
            assert.deepEqual(s1.domain(), s2.domain());
            assert.deepEqual(s1.domain(), s3.domain());
        });
    });
});

///<reference path="../testReference.ts" />
var assert = chai.assert;

describe("Scales", function () {
    it("Scale's copy() works correctly", function () {
        var testCallback = function (broadcaster) {
            return true;
        };
        var scale = new Plottable.Scale.Linear();
        scale.broadcaster.registerListener(null, testCallback);
        var scaleCopy = scale.copy();
        assert.deepEqual(scale.domain(), scaleCopy.domain(), "Copied scale has the same domain as the original.");
        assert.deepEqual(scale.range(), scaleCopy.range(), "Copied scale has the same range as the original.");
        assert.notDeepEqual(scale.broadcaster, scaleCopy.broadcaster, "Broadcasters are not copied over");
    });

    it("Scale alerts listeners when its domain is updated", function () {
        var scale = new Plottable.Scale.Linear();
        var callbackWasCalled = false;
        var testCallback = function (listenable) {
            assert.equal(listenable, scale, "Callback received the calling scale as the first argument");
            callbackWasCalled = true;
        };
        scale.broadcaster.registerListener(null, testCallback);
        scale.domain([0, 10]);
        assert.isTrue(callbackWasCalled, "The registered callback was called");

        scale.autoDomainAutomatically = true;
        scale.updateExtent("1", "x", [0.08, 9.92]);
        callbackWasCalled = false;
        scale.domainer(new Plottable.Domainer().nice());
        assert.isTrue(callbackWasCalled, "The registered callback was called when nice() is used to set the domain");

        callbackWasCalled = false;
        scale.domainer(new Plottable.Domainer().pad());
        assert.isTrue(callbackWasCalled, "The registered callback was called when padDomain() is used to set the domain");
    });

    describe("autoranging behavior", function () {
        var data;
        var dataSource;
        var scale;
        beforeEach(function () {
            data = [{ foo: 2, bar: 1 }, { foo: 5, bar: -20 }, { foo: 0, bar: 0 }];
            dataSource = new Plottable.DataSource(data);
            scale = new Plottable.Scale.Linear();
        });

        it("scale autoDomain flag is not overwritten without explicitly setting the domain", function () {
<<<<<<< HEAD
            scale.updateExtent(1, "x", d3.extent(data, function (e) {
                return e.foo;
            }));
=======
            scale.updateExtent("1", "x", d3.extent(data, function (e) { return e.foo; }));
>>>>>>> cf563716
            scale.domainer(new Plottable.Domainer().pad().nice());
            assert.isTrue(scale.autoDomainAutomatically, "the autoDomain flag is still set after autoranginging and padding and nice-ing");
            scale.domain([0, 5]);
            assert.isFalse(scale.autoDomainAutomatically, "the autoDomain flag is false after domain explicitly set");
        });

        it("scale autorange works as expected with single dataSource", function () {
            var svg = generateSVG(100, 100);
            var renderer = new Plottable.Abstract.Plot().dataSource(dataSource).project("x", "foo", scale).renderTo(svg);
            assert.deepEqual(scale.domain(), [0, 5], "scale domain was autoranged properly");
            data.push({ foo: 100, bar: 200 });
            dataSource.data(data);
            assert.deepEqual(scale.domain(), [0, 100], "scale domain was autoranged properly");
            svg.remove();
        });

        it("scale reference counting works as expected", function () {
            var svg1 = generateSVG(100, 100);
            var svg2 = generateSVG(100, 100);
            var renderer1 = new Plottable.Abstract.Plot().dataSource(dataSource).project("x", "foo", scale);
            renderer1.renderTo(svg1);
            var renderer2 = new Plottable.Abstract.Plot().dataSource(dataSource).project("x", "foo", scale);
            renderer2.renderTo(svg2);
            var otherScale = new Plottable.Scale.Linear();
            renderer1.project("x", "foo", otherScale);
            dataSource.data([{ foo: 10 }, { foo: 11 }]);
            assert.deepEqual(scale.domain(), [10, 11], "scale was still listening to dataSource after one perspective deregistered");
            renderer2.project("x", "foo", otherScale);

            // "scale not listening to the dataSource after all perspectives removed"
            dataSource.data([{ foo: 99 }, { foo: 100 }]);
            assert.deepEqual(scale.domain(), [0, 1], "scale shows default values when all perspectives removed");
            svg1.remove();
            svg2.remove();
        });

        it("scale perspectives can be removed appropriately", function () {
            assert.isTrue(scale.autoDomainAutomatically, "autoDomain enabled1");
<<<<<<< HEAD
            scale.updateExtent(1, "x", d3.extent(data, function (e) {
                return e.foo;
            }));
            scale.updateExtent(2, "x", d3.extent(data, function (e) {
                return e.bar;
            }));
=======
            scale.updateExtent("1", "x", d3.extent(data, function (e) { return e.foo; }));
            scale.updateExtent("2", "x", d3.extent(data, function (e) { return e.bar; }));
>>>>>>> cf563716
            assert.isTrue(scale.autoDomainAutomatically, "autoDomain enabled2");
            assert.deepEqual(scale.domain(), [-20, 5], "scale domain includes both perspectives");
            assert.isTrue(scale.autoDomainAutomatically, "autoDomain enabled3");
            scale.removeExtent("1", "x");
            assert.isTrue(scale.autoDomainAutomatically, "autoDomain enabled4");
            assert.deepEqual(scale.domain(), [-20, 1], "only the bar accessor is active");
<<<<<<< HEAD
            scale.updateExtent(2, "x", d3.extent(data, function (e) {
                return e.foo;
            }));
=======
            scale.updateExtent("2", "x", d3.extent(data, function (e) { return e.foo; }));
>>>>>>> cf563716
            assert.isTrue(scale.autoDomainAutomatically, "autoDomain enabled5");
            assert.deepEqual(scale.domain(), [0, 5], "the bar accessor was overwritten");
        });

        it("should resize when a plot is removed", function () {
            var svg = generateSVG(400, 400);
            var ds1 = [{ x: 0, y: 0 }, { x: 1, y: 1 }];
            var ds2 = [{ x: 1, y: 1 }, { x: 2, y: 2 }];
            var xScale = new Plottable.Scale.Linear();
            var yScale = new Plottable.Scale.Linear();
            xScale.domainer(new Plottable.Domainer());
            var xAxis = new Plottable.Axis.Numeric(xScale, "bottom");
            var yAxis = new Plottable.Axis.Numeric(yScale, "left");
            var renderAreaD1 = new Plottable.Plot.Line(ds1, xScale, yScale);
            var renderAreaD2 = new Plottable.Plot.Line(ds2, xScale, yScale);
            var renderAreas = renderAreaD1.merge(renderAreaD2);
            renderAreas.renderTo(svg);
            assert.deepEqual(xScale.domain(), [0, 2]);
            renderAreaD1.detach();
            assert.deepEqual(xScale.domain(), [1, 2], "resize on plot.detach()");
            renderAreas.merge(renderAreaD1);
            assert.deepEqual(xScale.domain(), [0, 2], "resize on plot.merge()");
            svg.remove();
        });
    });

    describe("Quantitative Scales", function () {
        it("autorange defaults to [0, 1] if no perspectives set", function () {
            var scale = new Plottable.Scale.Linear();
            scale.autoDomain();
            var d = scale.domain();
            assert.equal(d[0], 0);
            assert.equal(d[1], 1);
        });

        it("autorange defaults to [1, 10] on log scale", function () {
            var scale = new Plottable.Scale.Log();
            scale.autoDomain();
            assert.deepEqual(scale.domain(), [1, 10]);
        });

        it("domain can't include NaN or Infinity", function () {
            var scale = new Plottable.Scale.Linear();
            scale.domain([0, 1]);
            scale.domain([5, Infinity]);
            assert.deepEqual(scale.domain(), [0, 1], "Infinity containing domain was ignored");
            scale.domain([5, -Infinity]);
            assert.deepEqual(scale.domain(), [0, 1], "-Infinity containing domain was ignored");
            scale.domain([NaN, 7]);
            assert.deepEqual(scale.domain(), [0, 1], "NaN containing domain was ignored");
            scale.domain([-1, 5]);
            assert.deepEqual(scale.domain(), [-1, 5], "Regular domains still accepted");
        });
    });

    describe("Ordinal Scales", function () {
        it("defaults to \"bands\" range type", function () {
            var scale = new Plottable.Scale.Ordinal();
            assert.deepEqual(scale.rangeType(), "bands");
        });

        it("rangeBand returns 0 when in \"points\" mode", function () {
            var scale = new Plottable.Scale.Ordinal().rangeType("points");
            assert.deepEqual(scale.rangeType(), "points");
            assert.deepEqual(scale.rangeBand(), 0);
        });

        it("rangeBand is updated when domain changes in \"bands\" mode", function () {
            var scale = new Plottable.Scale.Ordinal();
            scale.rangeType("bands");
            assert.deepEqual(scale.rangeType(), "bands");
            scale.range([0, 2679]);

            scale.domain([1, 2, 3, 4]);
            assert.deepEqual(scale.rangeBand(), 399);

            scale.domain([1, 2, 3, 4, 5]);
            assert.deepEqual(scale.rangeBand(), 329);
        });

        it("rangeType triggers broadcast", function () {
            var scale = new Plottable.Scale.Ordinal();
            var callbackWasCalled = false;
            var testCallback = function (listenable) {
                assert.equal(listenable, scale, "Callback received the calling scale as the first argument");
                callbackWasCalled = true;
            };
            scale.broadcaster.registerListener(null, testCallback);
            scale.rangeType("points");
            assert.isTrue(callbackWasCalled, "The registered callback was called");
        });
    });

    it("OrdinalScale + BarPlot combo works as expected when the data is swapped", function () {
        // This unit test taken from SLATE, see SLATE-163 a fix for SLATE-102
        var xScale = new Plottable.Scale.Ordinal();
        var yScale = new Plottable.Scale.Linear();
        var dA = { x: "A", y: 2 };
        var dB = { x: "B", y: 2 };
        var dC = { x: "C", y: 2 };
        var barPlot = new Plottable.Plot.VerticalBar([dA, dB], xScale, yScale);
        var svg = generateSVG();
        assert.deepEqual(xScale.domain(), [], "before anchoring, the bar plot doesn't proxy data to the scale");
        barPlot.renderTo(svg);
        assert.deepEqual(xScale.domain(), ["A", "B"], "after anchoring, the bar plot's data is on the scale");

        function iterateDataChanges() {
            var dataChanges = [];
            for (var _i = 0; _i < (arguments.length - 0); _i++) {
                dataChanges[_i] = arguments[_i + 0];
            }
            dataChanges.forEach(function (dataChange) {
                barPlot.dataSource().data(dataChange);
            });
        }

        iterateDataChanges([], [dA, dB, dC], []);
        assert.lengthOf(xScale.domain(), 0);

        iterateDataChanges([dA], [dB]);
        assert.lengthOf(xScale.domain(), 1);
        iterateDataChanges([], [dA, dB, dC]);
        assert.lengthOf(xScale.domain(), 3);
        svg.remove();
    });

    describe("Color Scales", function () {
        it("accepts categorical string types and ordinal domain", function () {
            var scale = new Plottable.Scale.Color("10");
            scale.domain(["yes", "no", "maybe"]);
            assert.equal("#1f77b4", scale.scale("yes"));
            assert.equal("#ff7f0e", scale.scale("no"));
            assert.equal("#2ca02c", scale.scale("maybe"));
        });
    });

    describe("Interpolated Color Scales", function () {
        it("default scale uses reds and a linear scale type", function () {
            var scale = new Plottable.Scale.InterpolatedColor();
            scale.domain([0, 16]);
            assert.equal("#ffffff", scale.scale(0));
            assert.equal("#feb24c", scale.scale(8));
            assert.equal("#b10026", scale.scale(16));
        });

        it("linearly interpolates colors in L*a*b color space", function () {
            var scale = new Plottable.Scale.InterpolatedColor("reds");
            scale.domain([0, 1]);
            assert.equal("#b10026", scale.scale(1));
            assert.equal("#d9151f", scale.scale(0.9));
        });

        it("accepts array types with color hex values", function () {
            var scale = new Plottable.Scale.InterpolatedColor(["#000", "#FFF"]);
            scale.domain([0, 16]);
            assert.equal("#000000", scale.scale(0));
            assert.equal("#ffffff", scale.scale(16));
            assert.equal("#777777", scale.scale(8));
        });

        it("accepts array types with color names", function () {
            var scale = new Plottable.Scale.InterpolatedColor(["black", "white"]);
            scale.domain([0, 16]);
            assert.equal("#000000", scale.scale(0));
            assert.equal("#ffffff", scale.scale(16));
            assert.equal("#777777", scale.scale(8));
        });

        it("overflow scale values clamp to range", function () {
            var scale = new Plottable.Scale.InterpolatedColor(["black", "white"]);
            scale.domain([0, 16]);
            assert.equal("#000000", scale.scale(0));
            assert.equal("#ffffff", scale.scale(16));
            assert.equal("#000000", scale.scale(-100));
            assert.equal("#ffffff", scale.scale(100));
        });

        it("can be converted to a different range", function () {
            var scale = new Plottable.Scale.InterpolatedColor(["black", "white"]);
            scale.domain([0, 16]);
            assert.equal("#000000", scale.scale(0));
            assert.equal("#ffffff", scale.scale(16));
            scale.colorRange("reds");
            assert.equal("#b10026", scale.scale(16));
        });

        it("can be converted to a different scale type", function () {
            var scale = new Plottable.Scale.InterpolatedColor(["black", "white"]);
            scale.domain([0, 16]);
            assert.equal("#000000", scale.scale(0));
            assert.equal("#ffffff", scale.scale(16));
            assert.equal("#777777", scale.scale(8));

            scale.scaleType("log");
            assert.equal("#000000", scale.scale(0));
            assert.equal("#ffffff", scale.scale(16));
            assert.equal("#e3e3e3", scale.scale(8));
        });

        it("doesn't use a domainer", function () {
            var scale = new Plottable.Scale.InterpolatedColor(["black", "white"]);
            var startDomain = scale.domain();
            scale.domainer().pad(1.0);
            scale.autoDomain();
            assert.equal(scale.domain(), startDomain);
        });
    });
    describe("Modified Log Scale", function () {
        var scale;
        var base = 10;
        var epsilon = 0.00001;
        beforeEach(function () {
            scale = new Plottable.Scale.ModifiedLog(base);
        });

        it("is an increasing, continuous function that can go negative", function () {
            d3.range(-base * 2, base * 2, base / 20).forEach(function (x) {
                // increasing
                assert.operator(scale.scale(x - epsilon), "<", scale.scale(x));
                assert.operator(scale.scale(x), "<", scale.scale(x + epsilon));

                // continuous
                assert.closeTo(scale.scale(x - epsilon), scale.scale(x), epsilon);
                assert.closeTo(scale.scale(x), scale.scale(x + epsilon), epsilon);
            });
            assert.closeTo(scale.scale(0), 0, epsilon);
        });

        it("is close to log() for large values", function () {
            [10, 100, 23103.4, 5].forEach(function (x) {
                assert.closeTo(scale.scale(x), Math.log(x) / Math.log(10), 0.1);
            });
        });

        it("x = invert(scale(x))", function () {
            [0, 1, base, 100, 0.001, -1, -0.3, -base, base - 0.001].forEach(function (x) {
                assert.closeTo(x, scale.invert(scale.scale(x)), epsilon);
                assert.closeTo(x, scale.scale(scale.invert(x)), epsilon);
            });
        });

        it("domain defaults to [0, 1]", function () {
            scale = new Plottable.Scale.ModifiedLog(base);
            assert.deepEqual(scale.domain(), [0, 1]);
        });

        it("works with a domainer", function () {
            scale.updateExtent("1", "x", [0, base * 2]);
            var domain = scale.domain();
            scale.domainer(new Plottable.Domainer().pad(0.1));
            assert.operator(scale.domain()[0], "<", domain[0]);
            assert.operator(domain[1], "<", scale.domain()[1]);

            scale.domainer(new Plottable.Domainer().nice());
            assert.operator(scale.domain()[0], "<=", domain[0]);
            assert.operator(domain[1], "<=", scale.domain()[1]);

            scale = new Plottable.Scale.ModifiedLog(base);
            scale.domainer(new Plottable.Domainer());
            assert.deepEqual(scale.domain(), [0, 1]);
        });

        it("gives reasonable values for ticks()", function () {
            scale.updateExtent("1", "x", [0, base / 2]);
            var ticks = scale.ticks();
            assert.operator(ticks.length, ">", 0);
<<<<<<< HEAD

            scale.updateExtent(1, "x", [-base * 2, base * 2]);
=======
            scale.updateExtent("1", "x", [-base * 2, base * 2]);
>>>>>>> cf563716
            ticks = scale.ticks();
            var beforePivot = ticks.filter(function (x) {
                return x <= -base;
            });
            var afterPivot = ticks.filter(function (x) {
                return base <= x;
            });
            var betweenPivots = ticks.filter(function (x) {
                return -base < x && x < base;
            });
            assert.operator(beforePivot.length, ">", 0, "should be ticks before -base");
            assert.operator(afterPivot.length, ">", 0, "should be ticks after base");
            assert.operator(betweenPivots.length, ">", 0, "should be ticks between -base and base");
        });

        it("works on inverted domain", function () {
            scale.updateExtent("1", "x", [200, -100]);
            var range = scale.range();
            assert.closeTo(scale.scale(-100), range[1], epsilon);
            assert.closeTo(scale.scale(200), range[0], epsilon);
            var a = [-100, -10, -3, 0, 1, 3.64, 50, 60, 200];
            var b = a.map(function (x) {
                return scale.scale(x);
            });

            // should be decreasing function; reverse is sorted
            assert.deepEqual(b.slice().reverse(), b.slice().sort(function (x, y) {
                return x - y;
            }));

            var ticks = scale.ticks();
            assert.deepEqual(ticks, ticks.slice().sort(function (x, y) {
                return x - y;
            }), "ticks should be sorted");
            assert.deepEqual(ticks, Plottable.Util.Methods.uniqNumbers(ticks), "ticks should not be repeated");
            var beforePivot = ticks.filter(function (x) {
                return x <= -base;
            });
            var afterPivot = ticks.filter(function (x) {
                return base <= x;
            });
            var betweenPivots = ticks.filter(function (x) {
                return -base < x && x < base;
            });
            assert.operator(beforePivot.length, ">", 0, "should be ticks before -base");
            assert.operator(afterPivot.length, ">", 0, "should be ticks after base");
            assert.operator(betweenPivots.length, ">", 0, "should be ticks between -base and base");
        });
        it("ticks() is always non-empty", function () {
            [[2, 9], [0, 1], [1, 2], [0.001, 0.01], [-0.1, 0.1], [-3, -2]].forEach(function (domain) {
                scale.updateExtent("1", "x", domain);
                var ticks = scale.ticks();
                assert.operator(ticks.length, ">", 0);
            });
        });
    });
});

///<reference path="../testReference.ts" />
var assert = chai.assert;

describe("TimeScale tests", function () {
    it("parses reasonable formats for dates", function () {
        var scale = new Plottable.Scale.Time();
        var firstDate = new Date(2014, 9, 1, 0, 0, 0, 0).valueOf();
        var secondDate = new Date(2014, 10, 1, 0, 0, 0).valueOf();

        function checkDomain(domain) {
            scale.domain(domain);
            var time1 = scale.domain()[0].valueOf();
            assert.equal(time1, firstDate, "first value of domain set correctly");
            var time2 = scale.domain()[1].valueOf();
            assert.equal(time2, secondDate, "first value of domain set correctly");
        }
        checkDomain(["10/1/2014", "11/1/2014"]);
        checkDomain(["October 1, 2014", "November 1, 2014"]);
        checkDomain(["Oct 1, 2014", "Nov 1, 2014"]);
    });

    it("tickInterval produces correct number of ticks", function () {
        var scale = new Plottable.Scale.Time();

        // 100 year span
        scale.domain([new Date(2000, 0, 1, 0, 0, 0, 0), new Date(2100, 0, 1, 0, 0, 0, 0)]);
        var ticks = scale.tickInterval(d3.time.year);
        assert.equal(ticks.length, 101, "generated correct number of ticks");

        // 1 year span
        scale.domain([new Date(2000, 0, 1, 0, 0, 0, 0), new Date(2000, 11, 31, 0, 0, 0, 0)]);
        ticks = scale.tickInterval(d3.time.month);
        assert.equal(ticks.length, 12, "generated correct number of ticks");
        ticks = scale.tickInterval(d3.time.month, 3);
        assert.equal(ticks.length, 4, "generated correct number of ticks");

        // 1 month span
        scale.domain([new Date(2000, 0, 1, 0, 0, 0, 0), new Date(2000, 1, 1, 0, 0, 0, 0)]);
        ticks = scale.tickInterval(d3.time.day);
        assert.equal(ticks.length, 32, "generated correct number of ticks");

        // 1 day span
        scale.domain([new Date(2000, 0, 1, 0, 0, 0, 0), new Date(2000, 0, 1, 23, 0, 0, 0)]);
        ticks = scale.tickInterval(d3.time.hour);
        assert.equal(ticks.length, 24, "generated correct number of ticks");

        // 1 hour span
        scale.domain([new Date(2000, 0, 1, 0, 0, 0, 0), new Date(2000, 0, 1, 1, 0, 0, 0)]);
        ticks = scale.tickInterval(d3.time.minute);
        assert.equal(ticks.length, 61, "generated correct number of ticks");
        ticks = scale.tickInterval(d3.time.minute, 10);
        assert.equal(ticks.length, 7, "generated correct number of ticks");

        // 1 minute span
        scale.domain([new Date(2000, 0, 1, 0, 0, 0, 0), new Date(2000, 0, 1, 0, 1, 0, 0)]);
        ticks = scale.tickInterval(d3.time.second);
        assert.equal(ticks.length, 61, "generated correct number of ticks");
    });
});

///<reference path="../testReference.ts" />
var assert = chai.assert;

describe("Util.DOM", function () {
    it("getBBox works properly", function () {
        var svg = generateSVG();
        var rect = svg.append("rect").attr("x", 0).attr("y", 0).attr("width", 5).attr("height", 5);
        var bb1 = Plottable.Util.DOM.getBBox(rect);
        var bb2 = rect.node().getBBox();
        assert.deepEqual(bb1, bb2);
        svg.remove();
    });

    describe("getElementWidth, getElementHeight", function () {
        it("can get a plain element's size", function () {
            var parent = getSVGParent();
            parent.style("width", "300px");
            parent.style("height", "200px");
            var parentElem = parent[0][0];

            var width = Plottable.Util.DOM.getElementWidth(parentElem);
            assert.equal(width, 300, "measured width matches set width");
            var height = Plottable.Util.DOM.getElementHeight(parentElem);
            assert.equal(height, 200, "measured height matches set height");
        });

        it("can get the svg's size", function () {
            var svg = generateSVG(450, 120);
            var svgElem = svg[0][0];

            var width = Plottable.Util.DOM.getElementWidth(svgElem);
            assert.equal(width, 450, "measured width matches set width");
            var height = Plottable.Util.DOM.getElementHeight(svgElem);
            assert.equal(height, 120, "measured height matches set height");
            svg.remove();
        });

        it("can accept multiple units and convert to pixels", function () {
            var parent = getSVGParent();
            var parentElem = parent[0][0];
            var child = parent.append("div");
            var childElem = child[0][0];

            parent.style("width", "200px");
            parent.style("height", "50px");
            assert.equal(Plottable.Util.DOM.getElementWidth(parentElem), 200, "width is correct");
            assert.equal(Plottable.Util.DOM.getElementHeight(parentElem), 50, "height is correct");

            child.style("width", "20px");
            child.style("height", "10px");
            assert.equal(Plottable.Util.DOM.getElementWidth(childElem), 20, "width is correct");
            assert.equal(Plottable.Util.DOM.getElementHeight(childElem), 10, "height is correct");

            child.style("width", "100%");
            child.style("height", "100%");
            assert.equal(Plottable.Util.DOM.getElementWidth(childElem), 200, "width is correct");
            assert.equal(Plottable.Util.DOM.getElementHeight(childElem), 50, "height is correct");

            child.style("width", "50%");
            child.style("height", "50%");
            assert.equal(Plottable.Util.DOM.getElementWidth(childElem), 100, "width is correct");
            assert.equal(Plottable.Util.DOM.getElementHeight(childElem), 25, "height is correct");

            // reset test page DOM
            parent.style("width", "auto");
            parent.style("height", "auto");
            child.remove();
        });
    });
});

///<reference path="../testReference.ts" />
var assert = chai.assert;

describe("Formatters", function () {
    describe("fixed", function () {
        it("shows exactly [precision] digits", function () {
            var fixed3 = Plottable.Formatters.fixed();
            var result = fixed3(1);
            assert.strictEqual(result, "1.000", "defaults to three decimal places");
            result = fixed3(1.234);
            assert.strictEqual(result, "1.234", "shows three decimal places");
            result = fixed3(1.2345);
            assert.strictEqual(result, "", "changed values are not shown (get turned into empty strings)");
        });

        it("precision can be changed", function () {
            var fixed2 = Plottable.Formatters.fixed(2);
            var result = fixed2(1);
            assert.strictEqual(result, "1.00", "formatter was changed to show only two decimal places");
        });

        it("can be set to show rounded values", function () {
            var fixed3 = Plottable.Formatters.fixed(3, false);
            var result = fixed3(1.2349);
            assert.strictEqual(result, "1.235", "long values are rounded correctly");
        });
    });

    describe("general", function () {
        it("formats number to show at most [precision] digits", function () {
            var general = Plottable.Formatters.general();
            var result = general(1);
            assert.strictEqual(result, "1", "shows no decimals if formatting an integer");
            result = general(1.234);
            assert.strictEqual(result, "1.234", "shows up to three decimal places");
            result = general(1.2345);
            assert.strictEqual(result, "", "(changed) values with more than three decimal places are not shown");
        });

        it("stringifies non-number values", function () {
            var general = Plottable.Formatters.general();
            var result = general("blargh");
            assert.strictEqual(result, "blargh", "string values are passed through unchanged");
            result = general(null);
            assert.strictEqual(result, "null", "non-number inputs are stringified");
        });

        it("throws an error on strange precision", function () {
            assert.throws(function () {
                var general = Plottable.Formatters.general(-1);
                var result = general(5);
            });
            assert.throws(function () {
                var general = Plottable.Formatters.general(100);
                var result = general(5);
            });
        });
    });

    describe("identity", function () {
        it("stringifies inputs", function () {
            var identity = Plottable.Formatters.identity();
            var result = identity(1);
            assert.strictEqual(result, "1", "numbers are stringified");
            result = identity(0.999999);
            assert.strictEqual(result, "0.999999", "long numbers are stringified");
            result = identity(null);
            assert.strictEqual(result, "null", "formats null");
            result = identity(undefined);
            assert.strictEqual(result, "undefined", "formats undefined");
        });
    });

    describe("currency", function () {
        it("uses reasonable defaults", function () {
            var currencyFormatter = Plottable.Formatters.currency();
            var result = currencyFormatter(1);
            assert.strictEqual(result.charAt(0), "$", "defaults to $ for currency symbol");
            var decimals = result.substring(result.indexOf(".") + 1, result.length);
            assert.strictEqual(decimals.length, 2, "defaults to 2 decimal places");

            result = currencyFormatter(-1);
            assert.strictEqual(result.charAt(0), "-", "prefixes negative values with \"-\"");
            assert.strictEqual(result.charAt(1), "$", "places the currency symbol after the negative sign");
        });

        it("can change the type and position of the currency symbol", function () {
            var centsFormatter = Plottable.Formatters.currency(0, "c", false);
            var result = centsFormatter(1);
            assert.strictEqual(result.charAt(result.length - 1), "c", "The specified currency symbol was appended");
        });
    });

    describe("time", function () {
        it("uses reasonable defaults", function () {
            var timeFormatter = Plottable.Formatters.time();

            // year, month, day, hours, minutes, seconds, milliseconds
            var result = timeFormatter(new Date(2000, 0, 1, 0, 0, 0, 0));
            assert.strictEqual(result, "2000", "only the year was displayed");
            result = timeFormatter(new Date(2000, 2, 1, 0, 0, 0, 0));
            assert.strictEqual(result, "Mar", "only the month was displayed");
            result = timeFormatter(new Date(2000, 2, 2, 0, 0, 0, 0));
            assert.strictEqual(result, "Thu 02", "month and date displayed");
            result = timeFormatter(new Date(2000, 2, 1, 20, 0, 0, 0));
            assert.strictEqual(result, "08 PM", "only hour was displayed");
            result = timeFormatter(new Date(2000, 2, 1, 20, 34, 0, 0));
            assert.strictEqual(result, "08:34", "hour and minute was displayed");
            result = timeFormatter(new Date(2000, 2, 1, 20, 34, 53, 0));
            assert.strictEqual(result, ":53", "seconds was displayed");
            result = timeFormatter(new Date(2000, 0, 1, 0, 0, 0, 950));
            assert.strictEqual(result, ".950", "milliseconds was displayed");
        });
    });

    describe("percentage", function () {
        it("uses reasonable defaults", function () {
            var percentFormatter = Plottable.Formatters.percentage();
            var result = percentFormatter(1);
            assert.strictEqual(result, "100%", "the value was multiplied by 100, a percent sign was appended, and no decimal places are shown by default");
        });
        it("can handle float imprecision", function () {
            var percentFormatter = Plottable.Formatters.percentage();
            var result = percentFormatter(0.07);
            assert.strictEqual(result, "7%", "does not have trailing zeros and is not empty string");
            percentFormatter = Plottable.Formatters.percentage(2);
            var result2 = percentFormatter(0.0035);
            assert.strictEqual(result2, "0.35%", "works even if multiplying by 100 does not make it an integer");
        });
    });

    describe("time", function () {
        it("uses reasonable defaults", function () {
            var timeFormatter = Plottable.Formatters.time();

            // year, month, day, hours, minutes, seconds, milliseconds
            var result = timeFormatter(new Date(2000, 0, 1, 0, 0, 0, 0));
            assert.strictEqual(result, "2000", "only the year was displayed");
            result = timeFormatter(new Date(2000, 2, 1, 0, 0, 0, 0));
            assert.strictEqual(result, "Mar", "only the month was displayed");
            result = timeFormatter(new Date(2000, 2, 2, 0, 0, 0, 0));
            assert.strictEqual(result, "Thu 02", "month and date displayed");
            result = timeFormatter(new Date(2000, 2, 1, 20, 0, 0, 0));
            assert.strictEqual(result, "08 PM", "only hour was displayed");
            result = timeFormatter(new Date(2000, 2, 1, 20, 34, 0, 0));
            assert.strictEqual(result, "08:34", "hour and minute was displayed");
            result = timeFormatter(new Date(2000, 2, 1, 20, 34, 53, 0));
            assert.strictEqual(result, ":53", "seconds was displayed");
            result = timeFormatter(new Date(2000, 0, 1, 0, 0, 0, 950));
            assert.strictEqual(result, ".950", "milliseconds was displayed");
        });
    });

    describe("SISuffix", function () {
        it("shortens long numbers", function () {
            var lnFormatter = Plottable.Formatters.siSuffix();
            var result = lnFormatter(1);
            assert.strictEqual(result, "1.00", "shows 3 signifigicant figures by default");
            result = lnFormatter(Math.pow(10, 12));
            assert.operator(result.length, "<=", 5, "large number was formatted to a short string");
            result = lnFormatter(Math.pow(10, -12));
            assert.operator(result.length, "<=", 5, "small number was formatted to a short string");
        });
    });
    describe("relativeDate", function () {
        it("uses reasonable defaults", function () {
            var relativeDateFormatter = Plottable.Formatters.relativeDate();
            var result = relativeDateFormatter(7 * Plottable.MILLISECONDS_IN_ONE_DAY);
            assert.strictEqual(result, "7", "7 day difference from epoch, incremented by days, no suffix");
        });
        it("resulting value is difference from base value", function () {
            var relativeDateFormatter = Plottable.Formatters.relativeDate(5 * Plottable.MILLISECONDS_IN_ONE_DAY);
            var result = relativeDateFormatter(9 * Plottable.MILLISECONDS_IN_ONE_DAY);
            assert.strictEqual(result, "4", "4 days greater from base value");
            var result = relativeDateFormatter(Plottable.MILLISECONDS_IN_ONE_DAY);
            assert.strictEqual(result, "-4", "4 days less from base value");
        });
        it("can increment by different time types (hours, minutes)", function () {
            var hoursRelativeDateFormatter = Plottable.Formatters.relativeDate(0, Plottable.MILLISECONDS_IN_ONE_DAY / 24);
            var result = hoursRelativeDateFormatter(3 * Plottable.MILLISECONDS_IN_ONE_DAY);
            assert.strictEqual(result, "72", "72 hour difference from epoch");
            var minutesRelativeDateFormatter = Plottable.Formatters.relativeDate(0, Plottable.MILLISECONDS_IN_ONE_DAY / (24 * 60));
            var result = minutesRelativeDateFormatter(3 * Plottable.MILLISECONDS_IN_ONE_DAY);
            assert.strictEqual(result, "4320", "4320 minute difference from epoch");
        });
        it("can append a suffix", function () {
            var relativeDateFormatter = Plottable.Formatters.relativeDate(0, Plottable.MILLISECONDS_IN_ONE_DAY, "days");
            var result = relativeDateFormatter(7 * Plottable.MILLISECONDS_IN_ONE_DAY);
            assert.strictEqual(result, "7days", "days appended to the end");
        });
    });
});

///<reference path="../testReference.ts" />
var assert = chai.assert;

describe("IDCounter", function () {
    it("IDCounter works as expected", function () {
        var i = new Plottable.Util.IDCounter();
        assert.equal(i.get("f"), 0);
        assert.equal(i.increment("f"), 1);
        assert.equal(i.increment("g"), 1);
        assert.equal(i.increment("f"), 2);
        assert.equal(i.decrement("f"), 1);
        assert.equal(i.get("f"), 1);
        assert.equal(i.get("f"), 1);
        assert.equal(i.decrement(2), -1);
    });
});

///<reference path="../testReference.ts" />
var assert = chai.assert;

describe("StrictEqualityAssociativeArray", function () {
    it("StrictEqualityAssociativeArray works as expected", function () {
        var s = new Plottable.Util.StrictEqualityAssociativeArray();
        var o1 = {};
        var o2 = {};
        assert.isFalse(s.has(o1));
        assert.isFalse(s.delete(o1));
        assert.isUndefined(s.get(o1));
        assert.isFalse(s.set(o1, "foo"));
        assert.equal(s.get(o1), "foo");
        assert.isTrue(s.set(o1, "bar"));
        assert.equal(s.get(o1), "bar");
        s.set(o2, "baz");
        s.set(3, "bam");
        s.set("3", "ball");
        assert.equal(s.get(o1), "bar");
        assert.equal(s.get(o2), "baz");
        assert.equal(s.get(3), "bam");
        assert.equal(s.get("3"), "ball");
        assert.isTrue(s.delete(3));
        assert.isUndefined(s.get(3));
        assert.equal(s.get(o2), "baz");
        assert.equal(s.get("3"), "ball");
    });

    it("Array-level operations (retrieve keys, vals, and map)", function () {
        var s = new Plottable.Util.StrictEqualityAssociativeArray();
        s.set(2, "foo");
        s.set(3, "bar");
        s.set(4, "baz");
        assert.deepEqual(s.values(), ["foo", "bar", "baz"]);
        assert.deepEqual(s.keys(), [2, 3, 4]);
        assert.deepEqual(s.map(function (k, v, i) {
            return [k, v, i];
        }), [[2, "foo", 0], [3, "bar", 1], [4, "baz", 2]]);
    });
});

///<reference path="../testReference.ts" />
var assert = chai.assert;

describe("CachingCharacterMeasurer", function () {
    var g;
    var measurer;
    var svg;

    beforeEach(function () {
        svg = generateSVG(100, 100);
        g = svg.append("g");
        measurer = new Plottable.Util.Text.CachingCharacterMeasurer(g.append("text"));
    });

    afterEach(function () {
        svg.remove();
    });

    it("empty string has non-zero size", function () {
        var a = measurer.measure("x x").width;
        var b = measurer.measure("xx").width;
        assert.operator(a, ">", b, "'x x' is longer than 'xx'");
    });

    it("should repopulate cache if it changes size and clear() is called", function () {
        var a = measurer.measure("x").width;
        g.style("font-size", "40px");
        var b = measurer.measure("x").width;
        assert.equal(a, b, "cached result doesn't reflect changes");
        measurer.clear();
        var c = measurer.measure("x").width;
        assert.operator(a, "<", c, "cache reset after font size changed");
    });

    it("multiple spaces take up same area as one space", function () {
        var a = measurer.measure("x x").width;
        var b = measurer.measure("x  \t \n x").width;
        assert.equal(a, b);
    });
});

///<reference path="../testReference.ts" />
var assert = chai.assert;

describe("Cache", function () {
    var callbackCalled = false;
    var f = function (s) {
        callbackCalled = true;
        return s + s;
    };
    var cache;

    beforeEach(function () {
        callbackCalled = false;
        cache = new Plottable.Util.Cache(f);
    });

    it("Doesn't call its function if it already called", function () {
        assert.equal(cache.get("hello"), "hellohello");
        assert.isTrue(callbackCalled);
        callbackCalled = false;
        assert.equal(cache.get("hello"), "hellohello");
        assert.isFalse(callbackCalled);
    });

    it("Clears its cache when .clear() is called", function () {
        var prefix = "hello";
        cache = new Plottable.Util.Cache(function (s) {
            callbackCalled = true;
            return prefix + s;
        });
        assert.equal(cache.get("world"), "helloworld");
        assert.isTrue(callbackCalled);
        callbackCalled = false;
        assert.equal(cache.get("world"), "helloworld");
        assert.isFalse(callbackCalled);
        prefix = "hola";
        cache.clear();
        assert.equal(cache.get("world"), "holaworld");
        assert.isTrue(callbackCalled);
    });

    it("Doesn't clear the cache when canonicalKey doesn't change", function () {
        cache = new Plottable.Util.Cache(f, "x");
        assert.equal(cache.get("hello"), "hellohello");
        assert.isTrue(callbackCalled);
        cache.clear();
        callbackCalled = false;
        assert.equal(cache.get("hello"), "hellohello");
        assert.isFalse(callbackCalled);
    });

    it("Clears the cache when canonicalKey changes", function () {
        var prefix = "hello";
        cache = new Plottable.Util.Cache(function (s) {
            callbackCalled = true;
            return prefix + s;
        });
        cache.get("world");
        assert.isTrue(callbackCalled);
        prefix = "hola";
        cache.clear();
        callbackCalled = false;
        cache.get("world");
        assert.isTrue(callbackCalled);
    });

    it("uses valueEq to check if it should clear", function () {
        var decider = true;
        cache = new Plottable.Util.Cache(f, "x", function (a, b) {
            return decider;
        });
        cache.get("hello");
        assert.isTrue(callbackCalled);
        cache.clear();
        callbackCalled = false;
        cache.get("hello");
        assert.isFalse(callbackCalled);
        decider = false;
        cache.clear();
        cache.get("hello");
        assert.isTrue(callbackCalled);
    });
});

///<reference path="../testReference.ts" />
var assert = chai.assert;
describe("Util.Text", function () {
    it("getTruncatedText works properly", function () {
        var svg = generateSVG();
        var textEl = svg.append("text").attr("x", 20).attr("y", 50);
        textEl.text("foobar");
        var measure = Plottable.Util.Text.getTextMeasurer(textEl);
        var fullText = Plottable.Util.Text.getTruncatedText("hellom world!", 200, measure);
        assert.equal(fullText, "hellom world!", "text untruncated");
        var partialText = Plottable.Util.Text.getTruncatedText("hellom world!", 70, measure);
        assert.equal(partialText, "hello...", "text truncated");
        var tinyText = Plottable.Util.Text.getTruncatedText("hellom world!", 5, measure);
        assert.equal(tinyText, "", "empty string for tiny text");
<<<<<<< HEAD

        assert.equal(textEl.text(), "foobar", "truncate had no side effect on textEl");
        svg.remove();
    });

    it("getTextHeight works properly", function () {
        var svg = generateSVG();
        var textEl = svg.append("text").attr("x", 20).attr("y", 50);
        textEl.style("font-size", "20pt");
        textEl.text("hello, world");
        var height1 = Plottable.Util.Text.getTextHeight(textEl);
        textEl.style("font-size", "30pt");
        var height2 = Plottable.Util.Text.getTextHeight(textEl);
        assert.operator(height1, "<", height2, "measured height is greater when font size is increased");
        assert.equal(textEl.text(), "hello, world", "getTextHeight did not modify the text in the element");
        textEl.text("");
        assert.equal(Plottable.Util.Text.getTextHeight(textEl), height2, "works properly if there is no text in the element");
        assert.equal(textEl.text(), "", "getTextHeight did not modify the text in the element");
        textEl.text(" ");
        assert.equal(Plottable.Util.Text.getTextHeight(textEl), height2, "works properly if there is just a space in the element");
        assert.equal(textEl.text(), " ", "getTextHeight did not modify the text in the element");
=======
>>>>>>> cf563716
        svg.remove();
    });

    describe("_addEllipsesToLine", function () {
        var svg;
        var measure;
        var e;
<<<<<<< HEAD

        before(function () {
            svg = generateSVG();
            measure = Plottable.Util.Text.getTextMeasure(svg);
            e = function (text, width) {
                return Plottable.Util.Text._addEllipsesToLine(text, width, measure);
            };
=======
        var textSelection;
        before(function () {
            svg = generateSVG();
            textSelection = svg.append("text");
            measure = Plottable.Util.Text.getTextMeasurer(textSelection);
            e = function (text, width) { return Plottable.Util.Text._addEllipsesToLine(text, width, measure); };
>>>>>>> cf563716
        });
        it("works on an empty string", function () {
            assert.equal(e("", 200), "...", "produced \"...\" with plenty of space");
        });

        it("works as expected when given no width", function () {
            assert.equal(e("this wont fit", 0), "", "returned empty string when width is 0");
        });

        it("works as expected when given only one periods worth of space", function () {
            var w = measure(".").width;
            assert.equal(e("this won't fit", w), ".", "returned a single period");
        });

        it("works as expected with plenty of space", function () {
            assert.equal(e("this will fit", 400), "this will fit...");
        });

        it("works as expected with insufficient space", function () {
            var w = measure("this won't fit").width;
            assert.equal(e("this won't fit", w), "this won't...");
        });

        it("handles spaces intelligently", function () {
            var spacey = "this            xx";
            var w = measure(spacey).width - 1;
            assert.equal(e(spacey, w), "this...");
        });

        after(function () {
            assert.lengthOf(svg.node().childNodes, 0, "this was all without side-effects");
            svg.remove();
        });
    });

    describe("writeText", function () {
        it("behaves appropriately when there is too little height and width to fit any text", function () {
            var svg = generateSVG();
            var width = 1;
            var height = 1;
            var textSelection = svg.append("text");
            var measure = Plottable.Util.Text.getTextMeasurer(textSelection);
            var results = Plottable.Util.Text.writeText("hello world", width, height, measure, true);
            assert.isFalse(results.textFits, "measurement mode: text doesn't fit");
            assert.equal(0, results.usedWidth, "measurement mode: no width used");
            assert.equal(0, results.usedHeight, "measurement mode: no height used");

            var writeOptions = { g: svg, xAlign: "center", yAlign: "center" };
            results = Plottable.Util.Text.writeText("hello world", width, height, measure, true, writeOptions);
            assert.isFalse(results.textFits, "write mode: text doesn't fit");
            assert.equal(0, results.usedWidth, "write mode: no width used");
            assert.equal(0, results.usedHeight, "write mode: no height used");
            textSelection.remove();
            assert.lengthOf(svg.selectAll("text")[0], 0, "no text was written");
            svg.remove();
        });

        it("behaves appropriately when there is plenty of width but too little height to fit text", function () {
            var svg = generateSVG();
            var width = 500;
            var height = 1;
            var textSelection = svg.append("text");
            var measure = Plottable.Util.Text.getTextMeasurer(textSelection);
            var results = Plottable.Util.Text.writeText("hello world", width, height, measure, true);
            assert.isFalse(results.textFits, "measurement mode: text doesn't fit");
            assert.equal(0, results.usedWidth, "measurement mode: no width used");
            assert.equal(0, results.usedHeight, "measurement mode: no height used");

            var writeOptions = { g: svg, xAlign: "center", yAlign: "center" };
            results = Plottable.Util.Text.writeText("hello world", width, height, measure, true, writeOptions);
            assert.isFalse(results.textFits, "write mode: text doesn't fit");
            assert.equal(0, results.usedWidth, "write mode: no width used");
            assert.equal(0, results.usedHeight, "write mode: no height used");
            textSelection.remove();
            assert.lengthOf(svg.selectAll("text")[0], 0, "no text was written");
            svg.remove();
        });
    });
<<<<<<< HEAD

    describe("getTextMeasure", function () {
=======
    describe("getTextMeasurer", function () {
>>>>>>> cf563716
        var svg;
        var measurer;
        var canonicalBB;
        var canonicalResult;

        before(function () {
            svg = generateSVG(200, 200);
            var t = svg.append("text");
            t.text("hi there");
            canonicalBB = Plottable.Util.DOM.getBBox(t);
            canonicalResult = { width: canonicalBB.width, height: canonicalBB.height };
            t.text("bla bla bla");
            measurer = Plottable.Util.Text.getTextMeasurer(t);
        });

        it("works on empty string", function () {
            var result = measurer("");
            assert.deepEqual(result, { width: 0, height: 0 }, "empty string has 0 width and height");
        });
        it("works on non-empty string and has no side effects", function () {
            var result2 = measurer("hi there");
            assert.deepEqual(result2, canonicalResult, "measurement is as expected");
<<<<<<< HEAD
            assert.equal(t.text(), "bla bla bla", "the text was unchanged");
        });

        it("works when operating on the top svg instead of text selection, and has no side effects", function () {
            var measure2 = Plottable.Util.Text.getTextMeasure(svg);
            var result3 = measure2("hi there");
            assert.deepEqual(result3, canonicalResult, "measurement is as expected for svg measure");
            assert.lengthOf(svg.node().childNodes, 1, "no nodes were added to the svg");
=======
>>>>>>> cf563716
        });
        after(function () {
            svg.remove();
        });
    });

    describe("writeLine", function () {
        var svg;
        var g;
        var text = "hello world ARE YOU THERE?";
        var hideResults = true;

        describe("writeLineHorizontally", function () {
            it("writes no text if there is insufficient space", function () {
                svg = generateSVG(20, 20);
                g = svg.append("g");
                var wh = Plottable.Util.Text.writeLineHorizontally(text, g, 20, 20);
                assert.equal(wh.width, 0, "no width used");
                assert.equal(wh.height, 0, "no height used");
                var textEl = g.select("text");
                assert.equal(g.text(), "", "no text written");
                svg.remove();
            });

            it("performs basic functionality and defaults to left, top", function () {
                svg = generateSVG(400, 400);
                g = svg.append("g");
                var wh = Plottable.Util.Text.writeLineHorizontally(text, g, 400, 400);
                var textEl = g.select("text");
                var bb = Plottable.Util.DOM.getBBox(textEl);
                var x = bb.x + Plottable.Util.DOM.translate(g.select("g"))[0];
                var y = bb.y + Plottable.Util.DOM.translate(g.select("g"))[1];
                if (hideResults) {
                    svg.remove();
                }
                ;
            });
            it("center, center alignment works", function () {
                svg = generateSVG(400, 400);
                g = svg.append("g");
                var wh = Plottable.Util.Text.writeLineHorizontally(text, g, 400, 400, "center", "center");
                svg.append("circle").attr({ cx: 200, cy: 200, r: 5 });
                var textEl = g.select("text");
                var bb = Plottable.Util.DOM.getBBox(textEl);
                var x = bb.x + Plottable.Util.DOM.translate(g.select("g"))[0] + bb.width / 2;
                var y = bb.y + Plottable.Util.DOM.translate(g.select("g"))[1] + bb.height / 2;

                if (hideResults) {
                    svg.remove();
                }
                ;
            });
            it("right, bottom alignment works", function () {
                svg = generateSVG(400, 400);
                g = svg.append("g");
                var wh = Plottable.Util.Text.writeLineHorizontally(text, g, 400, 400, "right", "bottom");
                var textEl = g.select("text");
                var bb = Plottable.Util.DOM.getBBox(textEl);
                var x = bb.x + Plottable.Util.DOM.translate(g.select("g"))[0] + bb.width;
                var y = bb.y + Plottable.Util.DOM.translate(g.select("g"))[1] + bb.height;

                if (hideResults) {
                    svg.remove();
                }
                ;
            });

            it("throws an error if there's too little space", function () {
                svg = generateSVG(20, 20);
                g = svg.append("g");
                if (hideResults) {
                    svg.remove();
                }
                ;
            });
        });

        describe("writeLineVertically", function () {
            it("performs basic functionality and defaults to right, left, top", function () {
                svg = generateSVG(60, 400);
                g = svg.append("g");
                var wh = Plottable.Util.Text.writeLineVertically(text, g, 60, 400);
                var bb = Plottable.Util.DOM.getBBox(g.select("g"));

                if (hideResults) {
                    svg.remove();
                }
                ;
            });
            it("right, center, center", function () {
                svg = generateSVG(60, 400);
                g = svg.append("g");
                var wh = Plottable.Util.Text.writeLineVertically("x", g, 60, 400, "center", "center", "right");
                var bb = Plottable.Util.DOM.getBBox(g.select("g"));
                if (hideResults) {
                    svg.remove();
                }
                ;
            });
            it("right, right, bottom", function () {
                svg = generateSVG(60, 400);
                g = svg.append("g");
                var wh = Plottable.Util.Text.writeLineVertically(text, g, 60, 400, "right", "bottom", "right");
                var bb = Plottable.Util.DOM.getBBox(g.select("g"));
                if (hideResults) {
                    svg.remove();
                }
                ;
            });
            it("left, left, top", function () {
                svg = generateSVG(60, 400);
                g = svg.append("g");
                var wh = Plottable.Util.Text.writeLineVertically(text, g, 60, 400, "left", "top", "left");
                var bb = Plottable.Util.DOM.getBBox(g.select("g"));
                if (hideResults) {
                    svg.remove();
                }
                ;
            });

            it("left, center, center", function () {
                svg = generateSVG(60, 400);
                g = svg.append("g");
                var wh = Plottable.Util.Text.writeLineVertically(text, g, 60, 400, "center", "center", "left");
                if (hideResults) {
                    svg.remove();
                }
                ;
            });

            it("left, right, bottom", function () {
                svg = generateSVG(60, 400);
                g = svg.append("g");
                var wh = Plottable.Util.Text.writeLineVertically(text, g, 60, 400, "right", "bottom", "left");
                if (hideResults) {
                    svg.remove();
                }
                ;
            });
        });
    });
});

///<reference path="../testReference.ts" />
var assert = chai.assert;

describe("Util.s", function () {
    it("inRange works correct", function () {
        assert.isTrue(Plottable.Util.Methods.inRange(0, -1, 1), "basic functionality works");
        assert.isTrue(Plottable.Util.Methods.inRange(0, 0, 1), "it is a closed interval");
        assert.isTrue(!Plottable.Util.Methods.inRange(0, 1, 2), "returns false when false");
    });

    it("sortedIndex works properly", function () {
        var a = [1, 2, 3, 4, 5];
        var si = Plottable.Util.OpenSource.sortedIndex;
        assert.equal(si(0, a), 0, "return 0 when val is <= arr[0]");
        assert.equal(si(6, a), a.length, "returns a.length when val >= arr[arr.length-1]");
        assert.equal(si(1.5, a), 1, "returns 1 when val is between the first and second elements");
    });

    it("accessorize works properly", function () {
        var datum = { "foo": 2, "bar": 3, "key": 4 };

        var f = function (d, i, m) {
            return d + i;
        };
        var a1 = Plottable.Util.Methods._accessorize(f);
        assert.equal(f, a1, "function passes through accessorize unchanged");

        var a2 = Plottable.Util.Methods._accessorize("key");
        assert.equal(a2(datum, 0, null), 4, "key accessor works appropriately");

        var a3 = Plottable.Util.Methods._accessorize("#aaaa");
        assert.equal(a3(datum, 0, null), "#aaaa", "strings beginning with # are returned as final value");

        var a4 = Plottable.Util.Methods._accessorize(33);
        assert.equal(a4(datum, 0, null), 33, "numbers are return as final value");

        var a5 = Plottable.Util.Methods._accessorize(datum);
        assert.equal(a5(datum, 0, null), datum, "objects are return as final value");
    });

    it("uniq works as expected", function () {
        var strings = ["foo", "bar", "foo", "foo", "baz", "bam"];
        assert.deepEqual(Plottable.Util.Methods.uniq(strings), ["foo", "bar", "baz", "bam"]);
    });

    it("objEq works as expected", function () {
        assert.isTrue(Plottable.Util.Methods.objEq({}, {}));
        assert.isTrue(Plottable.Util.Methods.objEq({ a: 5 }, { a: 5 }));
        assert.isFalse(Plottable.Util.Methods.objEq({ a: 5, b: 6 }, { a: 5 }));
        assert.isFalse(Plottable.Util.Methods.objEq({ a: 5 }, { a: 5, b: 6 }));
        assert.isTrue(Plottable.Util.Methods.objEq({ a: "hello" }, { a: "hello" }));
        assert.isFalse(Plottable.Util.Methods.objEq({ constructor: {}.constructor }, {}), "using \"constructor\" isn't hidden");
    });
});

///<reference path="../testReference.ts" />
var assert = chai.assert;

function makeFakeEvent(x, y) {
    return {
        dx: 0,
        dy: 0,
        clientX: x,
        clientY: y,
        translate: [x, y],
        scale: 1,
        sourceEvent: null,
        x: x,
        y: y,
        keyCode: 0,
        altKey: false
    };
}

function fakeDragSequence(anyedInteraction, startX, startY, endX, endY) {
    anyedInteraction._dragstart();
    d3.event = makeFakeEvent(startX, startY);
    anyedInteraction._drag();
    d3.event = makeFakeEvent(endX, endY);
    anyedInteraction._drag();
    anyedInteraction._dragend();
    d3.event = null;
}

describe("Interactions", function () {
    describe("PanZoomInteraction", function () {
        it("Pans properly", function () {
            // The only difference between pan and zoom is internal to d3
            // Simulating zoom events is painful, so panning will suffice here
            var xScale = new Plottable.Scale.Linear().domain([0, 11]);
            var yScale = new Plottable.Scale.Linear().domain([11, 0]);

            var svg = generateSVG();
            var dataset = makeLinearSeries(11);
            var renderer = new Plottable.Plot.Scatter(dataset, xScale, yScale);
            renderer.renderTo(svg);

            var xDomainBefore = xScale.domain();
            var yDomainBefore = yScale.domain();

            var interaction = new Plottable.Interaction.PanZoom(renderer, xScale, yScale);
            interaction.registerWithComponent();

            var hb = renderer.element.select(".hit-box").node();
            var dragDistancePixelX = 10;
            var dragDistancePixelY = 20;
            $(hb).simulate("drag", {
                dx: dragDistancePixelX,
                dy: dragDistancePixelY
            });

            var xDomainAfter = xScale.domain();
            var yDomainAfter = yScale.domain();

            assert.notDeepEqual(xDomainAfter, xDomainBefore, "x domain was changed by panning");
            assert.notDeepEqual(yDomainAfter, yDomainBefore, "y domain was changed by panning");

            function getSlope(scale) {
                var range = scale.range();
                var domain = scale.domain();
                return (domain[1] - domain[0]) / (range[1] - range[0]);
            }
            ;

            var expectedXDragChange = -dragDistancePixelX * getSlope(xScale);
            var expectedYDragChange = -dragDistancePixelY * getSlope(yScale);

            assert.closeTo(xDomainAfter[0] - xDomainBefore[0], expectedXDragChange, 1, "x domain changed by the correct amount");
            assert.closeTo(yDomainAfter[0] - yDomainBefore[0], expectedYDragChange, 1, "y domain changed by the correct amount");

            svg.remove();
        });
    });

    describe("XYDragBoxInteraction", function () {
        var svgWidth = 400;
        var svgHeight = 400;
        var svg;
        var dataset;
        var xScale;
        var yScale;
        var renderer;
        var interaction;

        var dragstartX = 20;
        var dragstartY = svgHeight - 100;
        var dragendX = 100;
        var dragendY = svgHeight - 20;

        before(function () {
            svg = generateSVG(svgWidth, svgHeight);
            dataset = new Plottable.DataSource(makeLinearSeries(10));
            xScale = new Plottable.Scale.Linear();
            yScale = new Plottable.Scale.Linear();
            renderer = new Plottable.Plot.Scatter(dataset, xScale, yScale);
            renderer.renderTo(svg);
            interaction = new Plottable.Interaction.XYDragBox(renderer);
            interaction.registerWithComponent();
        });

        afterEach(function () {
            interaction.dragstart(null);
            interaction.drag(null);
            interaction.dragend(null);
            interaction.clearBox();
        });

        it("All callbacks are notified with appropriate data on drag", function () {
            var timesCalled = 0;
            interaction.dragstart(function (a) {
                timesCalled++;
                var expectedStartLocation = { x: dragstartX, y: dragstartY };
                assert.deepEqual(a, expectedStartLocation, "areaCallback called with null arg on dragstart");
            });
            interaction.dragend(function (a, b) {
                timesCalled++;
                var expectedStart = {
                    x: dragstartX,
                    y: dragstartY
                };
                var expectedEnd = {
                    x: dragendX,
                    y: dragendY
                };
                assert.deepEqual(a, expectedStart, "areaCallback was passed the correct starting point");
                assert.deepEqual(b, expectedEnd, "areaCallback was passed the correct ending point");
            });

            // fake a drag event
            fakeDragSequence(interaction, dragstartX, dragstartY, dragendX, dragendY);

            assert.equal(timesCalled, 2, "drag callbacks are called twice");
        });

        it("Highlights and un-highlights areas appropriately", function () {
            fakeDragSequence(interaction, dragstartX, dragstartY, dragendX, dragendY);
            var dragBoxClass = "." + Plottable.Interaction.XYDragBox.CLASS_DRAG_BOX;
            var dragBox = renderer.backgroundContainer.select(dragBoxClass);
            assert.isNotNull(dragBox, "the dragbox was created");
            var actualStartPosition = { x: parseFloat(dragBox.attr("x")), y: parseFloat(dragBox.attr("y")) };
            var expectedStartPosition = { x: Math.min(dragstartX, dragendX), y: Math.min(dragstartY, dragendY) };
            assert.deepEqual(actualStartPosition, expectedStartPosition, "highlighted box is positioned correctly");
            assert.equal(parseFloat(dragBox.attr("width")), Math.abs(dragstartX - dragendX), "highlighted box has correct width");
            assert.equal(parseFloat(dragBox.attr("height")), Math.abs(dragstartY - dragendY), "highlighted box has correct height");

            interaction.clearBox();
            var boxGone = dragBox.attr("width") === "0" && dragBox.attr("height") === "0";
            assert.isTrue(boxGone, "highlighted box disappears when clearBox is called");
        });

        after(function () {
            svg.remove();
        });
    });

    describe("YDragBoxInteraction", function () {
        var svgWidth = 400;
        var svgHeight = 400;
        var svg;
        var dataset;
        var xScale;
        var yScale;
        var renderer;
        var interaction;

        var dragstartX = 20;
        var dragstartY = svgHeight - 100;
        var dragendX = 100;
        var dragendY = svgHeight - 20;

        before(function () {
            svg = generateSVG(svgWidth, svgHeight);
            dataset = new Plottable.DataSource(makeLinearSeries(10));
            xScale = new Plottable.Scale.Linear();
            yScale = new Plottable.Scale.Linear();
            renderer = new Plottable.Plot.Scatter(dataset, xScale, yScale);
            renderer.renderTo(svg);
            interaction = new Plottable.Interaction.YDragBox(renderer);
            interaction.registerWithComponent();
        });

        afterEach(function () {
            interaction.dragstart(null);
            interaction.drag(null);
            interaction.dragend(null);
            interaction.clearBox();
        });

        it("All callbacks are notified with appropriate data when a drag finishes", function () {
            var timesCalled = 0;
            interaction.dragstart(function (a) {
                timesCalled++;
                var expectedY = dragstartY;
                assert.deepEqual(a.y, expectedY, "areaCallback called with null arg on dragstart");
            });
            interaction.dragend(function (a, b) {
                timesCalled++;
                var expectedStartY = dragstartY;
                var expectedEndY = dragendY;
                assert.deepEqual(a.y, expectedStartY);
                assert.deepEqual(b.y, expectedEndY);
            });

            // fake a drag event
            fakeDragSequence(interaction, dragstartX, dragstartY, dragendX, dragendY);

            assert.equal(timesCalled, 2, "drag callbacks area called twice");
        });

        it("Highlights and un-highlights areas appropriately", function () {
            fakeDragSequence(interaction, dragstartX, dragstartY, dragendX, dragendY);
            var dragBoxClass = "." + Plottable.Interaction.XYDragBox.CLASS_DRAG_BOX;
            var dragBox = renderer.backgroundContainer.select(dragBoxClass);
            assert.isNotNull(dragBox, "the dragbox was created");
            var actualStartPosition = { x: parseFloat(dragBox.attr("x")), y: parseFloat(dragBox.attr("y")) };
            var expectedStartPosition = { x: 0, y: Math.min(dragstartY, dragendY) };
            assert.deepEqual(actualStartPosition, expectedStartPosition, "highlighted box is positioned correctly");
            assert.equal(parseFloat(dragBox.attr("width")), svgWidth, "highlighted box has correct width");
            assert.equal(parseFloat(dragBox.attr("height")), Math.abs(dragstartY - dragendY), "highlighted box has correct height");

            interaction.clearBox();
            var boxGone = dragBox.attr("width") === "0" && dragBox.attr("height") === "0";
            assert.isTrue(boxGone, "highlighted box disappears when clearBox is called");
        });

        after(function () {
            svg.remove();
        });
    });

    describe("KeyInteraction", function () {
        it("Triggers the callback only when the Component is moused over and appropriate key is pressed", function () {
            var svg = generateSVG(400, 400);

            // svg.attr("id", "key-interaction-test");
            var component = new Plottable.Abstract.Component();
            component.renderTo(svg);

            var code = 65;
            var ki = new Plottable.Interaction.Key(component, code);

            var callbackCalled = false;
            var callback = function () {
                callbackCalled = true;
            };

            ki.callback(callback);
            ki.registerWithComponent();

            var $hitbox = $(component.hitBox.node());

            $hitbox.simulate("keydown", { keyCode: code });
            assert.isFalse(callbackCalled, "callback is not called if component does not have mouse focus (before mouseover)");

            $hitbox.simulate("mouseover");

            $hitbox.simulate("keydown", { keyCode: code });
            assert.isTrue(callbackCalled, "callback gets called if the appropriate key is pressed while the component has mouse focus");

            callbackCalled = false;
            $hitbox.simulate("keydown", { keyCode: (code + 1) });
            assert.isFalse(callbackCalled, "callback is not called if the wrong key is pressed");

            $hitbox.simulate("mouseout");

            $hitbox.simulate("keydown", { keyCode: code });
            assert.isFalse(callbackCalled, "callback is not called if component does not have mouse focus (after mouseout)");

            svg.remove();
        });
    });
});

///<reference path="../testReference.ts" />
var assert = chai.assert;

describe("Dispatchers", function () {
    it("correctly registers for and deregisters from events", function () {
        var target = generateSVG();

        var dispatcher = new Plottable.Abstract.Dispatcher(target);
        var callbackWasCalled = false;
        dispatcher._event2Callback["click"] = function () {
            callbackWasCalled = true;
        };

        triggerFakeUIEvent("click", target);
        assert.isFalse(callbackWasCalled, "The callback is not called before the dispatcher connect()s");

        dispatcher.connect();
        triggerFakeUIEvent("click", target);
        assert.isTrue(callbackWasCalled, "The dispatcher called its callback");

        callbackWasCalled = false;
        dispatcher.disconnect();
        triggerFakeUIEvent("click", target);
        assert.isFalse(callbackWasCalled, "The callback is not called after the dispatcher disconnect()s");

        target.remove();
    });

    it("target can be changed", function () {
        var target1 = generateSVG();
        var target2 = generateSVG();

        var dispatcher = new Plottable.Abstract.Dispatcher(target1);
        var callbackWasCalled = false;
        dispatcher._event2Callback["click"] = function () {
            return callbackWasCalled = true;
        };

        dispatcher.connect();
        triggerFakeUIEvent("click", target1);
        assert.isTrue(callbackWasCalled, "The dispatcher received the event on the target");

        dispatcher.target(target2);
        callbackWasCalled = false;

        triggerFakeUIEvent("click", target1);
        assert.isFalse(callbackWasCalled, "The dispatcher did not receive the event on the old target");
        triggerFakeUIEvent("click", target2);
        assert.isTrue(callbackWasCalled, "The dispatcher received the event on the new target");

        target1.remove();
        target2.remove();
    });

    it("multiple dispatchers can be attached to the same target", function () {
        var target = generateSVG();

        var dispatcher1 = new Plottable.Abstract.Dispatcher(target);
        var called1 = false;
        dispatcher1._event2Callback["click"] = function () {
            return called1 = true;
        };
        dispatcher1.connect();

        var dispatcher2 = new Plottable.Abstract.Dispatcher(target);
        var called2 = false;
        dispatcher2._event2Callback["click"] = function () {
            return called2 = true;
        };
        dispatcher2.connect();

        triggerFakeUIEvent("click", target);
        assert.isTrue(called1, "The first dispatcher called its callback");
        assert.isTrue(called2, "The second dispatcher also called its callback");

        target.remove();
    });

    it("can't double-connect", function () {
        var target = generateSVG();

        var dispatcher = new Plottable.Abstract.Dispatcher(target);
        dispatcher.connect();
        assert.throws(function () {
            return dispatcher.connect();
        }, "connect");

        target.remove();
    });

    describe("Mouse Dispatcher", function () {
        it("passes event position to mouseover, mousemove, and mouseout callbacks", function () {
            var target = generateSVG();

            var targetX = 17;
            var targetY = 76;
            var expectedPoint = {
                x: targetX,
                y: targetY
            };

            function assertPointsClose(actual, expected, epsilon, message) {
                assert.closeTo(actual.x, expected.x, epsilon, message + " (x)");
                assert.closeTo(actual.y, expected.y, epsilon, message + " (y)");
            }
            ;

            var md = new Plottable.Dispatcher.Mouse(target);
            var mouseoverCalled = false;
            md.mouseover(function (p) {
                mouseoverCalled = true;
                assertPointsClose(p, expectedPoint, 0.5, "the mouse position was passed to the callback");
            });
            var mousemoveCalled = false;
            md.mousemove(function (p) {
                mousemoveCalled = true;
                assertPointsClose(p, expectedPoint, 0.5, "the mouse position was passed to the callback");
            });
            var mouseoutCalled = false;
            md.mouseout(function (p) {
                mouseoutCalled = true;
                assertPointsClose(p, expectedPoint, 0.5, "the mouse position was passed to the callback");
            });

            md.connect();
            triggerFakeMouseEvent("mouseover", target, targetX, targetY);
            assert.isTrue(mouseoverCalled, "mouseover callback was called");
            triggerFakeMouseEvent("mousemove", target, targetX, targetY);
            assert.isTrue(mousemoveCalled, "mousemove callback was called");
            triggerFakeMouseEvent("mouseout", target, targetX, targetY);
            assert.isTrue(mouseoutCalled, "mouseout callback was called");

            target.remove();
        });
    });
});<|MERGE_RESOLUTION|>--- conflicted
+++ resolved
@@ -1685,20 +1685,24 @@
 
 ///<reference path="../../testReference.ts" />
 var assert = chai.assert;
-
 describe("Plots", function () {
     describe("New Style Plots", function () {
         var p;
         var oldWarn = Plottable.Util.Methods.warn;
+
         beforeEach(function () {
             var xScale = new Plottable.Scale.Linear();
             var yScale = new Plottable.Scale.Linear();
             p = new Plottable.Abstract.NewStylePlot(xScale, yScale);
-            p._getDrawer = function (k) { return new Plottable._Drawer.Rect(k); };
-        });
+            p._getDrawer = function (k) {
+                return new Plottable._Drawer.Rect(k);
+            };
+        });
+
         afterEach(function () {
             Plottable.Util.Methods.warn = oldWarn;
         });
+
         it("Datasets can be added and removed as expected", function () {
             p.addDataset("foo", [1, 2, 3]);
             var d2 = new Plottable.DataSource([4, 5, 6]);
@@ -1706,20 +1710,26 @@
             p.addDataset([7, 8, 9]);
             var d4 = new Plottable.DataSource([10, 11, 12]);
             p.addDataset(d4);
+
             assert.deepEqual(p._datasetKeysInOrder, ["foo", "bar", "_0", "_1"], "dataset keys as expected");
             var datasets = p._getDatasetsInOrder();
             assert.deepEqual(datasets[0].data(), [1, 2, 3]);
             assert.equal(datasets[1], d2);
             assert.deepEqual(datasets[2].data(), [7, 8, 9]);
             assert.equal(datasets[3], d4);
+
             p.removeDataset("foo");
             p.removeDataset("_0");
+
             assert.deepEqual(p._datasetKeysInOrder, ["bar", "_1"]);
             assert.lengthOf(p._getDatasetsInOrder(), 2);
         });
+
         it("Datasets are listened to appropriately", function () {
             var callbackCounter = 0;
-            var callback = function () { return callbackCounter++; };
+            var callback = function () {
+                return callbackCounter++;
+            };
             p._onDataSourceUpdate = callback;
             var d = new Plottable.DataSource([1, 2, 3]);
             p.addDataset("foo", d);
@@ -1729,6 +1739,7 @@
             p.removeDataset("foo");
             assert.equal(callbackCounter, 3, "removing dataset triggers listener");
         });
+
         it("Datasets can be reordered", function () {
             p.addDataset("foo", [1]);
             p.addDataset("bar", [2]);
@@ -1737,27 +1748,38 @@
             p.datasetOrder(["bar", "baz", "foo"]);
             assert.deepEqual(p.datasetOrder(), ["bar", "baz", "foo"]);
             var warned = 0;
-            Plottable.Util.Methods.warn = function () { return warned++; };
+            Plottable.Util.Methods.warn = function () {
+                return warned++;
+            }; // suppress expected warnings
             p.datasetOrder(["blah", "blee", "bar", "baz", "foo"]);
             assert.equal(warned, 1);
             assert.deepEqual(p.datasetOrder(), ["bar", "baz", "foo"]);
         });
+
         it("Has proper warnings", function () {
             var warned = 0;
-            Plottable.Util.Methods.warn = function () { return warned++; };
+            Plottable.Util.Methods.warn = function () {
+                return warned++;
+            };
             p.addDataset("_foo", []);
             assert.equal(warned, 1);
             p.addDataset("2", []);
             p.addDataset("4", []);
+
+            // get warning for not a permutation
             p.datasetOrder(["_bar", "4", "2"]);
             assert.equal(warned, 2);
+
+            // do not get warning for a permutation
             p.datasetOrder(["2", "_foo", "4"]);
             assert.equal(warned, 2);
         });
     });
 });
 
+///<reference path="../../testReference.ts" />
 var assert = chai.assert;
+
 describe("Plots", function () {
     describe("LinePlot", function () {
         var svg;
@@ -2566,11 +2588,9 @@
     });
 });
 
-///<reference path="../testReference.ts" />
+///<reference path="../../testReference.ts" />
 var assert = chai.assert;
-<<<<<<< HEAD
-
-=======
+
 describe("Plots", function () {
     describe("Stacked Bar Plot", function () {
         var verifier = new MultiTestVerifier();
@@ -2584,11 +2604,16 @@
         var SVG_HEIGHT = 400;
         var axisHeight = 0;
         var bandWidth = 0;
-        var numAttr = function (s, a) { return parseFloat(s.attr(a)); };
+
+        var numAttr = function (s, a) {
+            return parseFloat(s.attr(a));
+        };
+
         before(function () {
             svg = generateSVG(SVG_WIDTH, SVG_HEIGHT);
             xScale = new Plottable.Scale.Ordinal();
             yScale = new Plottable.Scale.Linear().domain([0, 3]);
+
             var data1 = [
                 { x: "A", y: 1 },
                 { x: "B", y: 2 }
@@ -2599,6 +2624,7 @@
             ];
             dataset1 = new Plottable.DataSource(data1);
             dataset2 = new Plottable.DataSource(data2);
+
             renderer = new Plottable.Plot.StackedBar(xScale, yScale);
             renderer.addDataset(data1);
             renderer.addDataset(data2);
@@ -2608,18 +2634,22 @@
             axisHeight = xAxis.availableHeight;
             bandWidth = xScale.rangeBand();
         });
+
         beforeEach(function () {
             verifier.start();
         });
+
         afterEach(function () {
             verifier.end();
         });
+
         after(function () {
             if (verifier.passed) {
                 svg.remove();
             }
             ;
         });
+
         it("renders correctly", function () {
             var bars = renderer.renderArea.selectAll("rect");
             var bar0 = d3.select(bars[0][0]);
@@ -2630,18 +2660,26 @@
             var bar1X = bar1.data()[0].x;
             var bar2X = bar2.data()[0].x;
             var bar3X = bar3.data()[0].x;
+
+            // check widths
             assert.closeTo(numAttr(bar0, "width"), bandWidth, 2);
             assert.closeTo(numAttr(bar1, "width"), bandWidth, 2);
             assert.closeTo(numAttr(bar2, "width"), bandWidth, 2);
             assert.closeTo(numAttr(bar3, "width"), bandWidth, 2);
+
+            // check heights
             assert.closeTo(numAttr(bar0, "height"), (400 - axisHeight) / 3, 0.01, "height is correct for bar0");
             assert.closeTo(numAttr(bar1, "height"), (400 - axisHeight) / 3 * 2, 0.01, "height is correct for bar1");
             assert.closeTo(numAttr(bar2, "height"), (400 - axisHeight) / 3 * 2, 0.01, "height is correct for bar2");
             assert.closeTo(numAttr(bar3, "height"), (400 - axisHeight) / 3, 0.01, "height is correct for bar3");
+
+            // check that bar is aligned on the center of the scale
             assert.closeTo(numAttr(bar0, "x") + numAttr(bar0, "width") / 2, xScale.scale(bar0X) + bandWidth / 2, 0.01, "x pos correct for bar0");
             assert.closeTo(numAttr(bar1, "x") + numAttr(bar1, "width") / 2, xScale.scale(bar1X) + bandWidth / 2, 0.01, "x pos correct for bar1");
             assert.closeTo(numAttr(bar2, "x") + numAttr(bar2, "width") / 2, xScale.scale(bar2X) + bandWidth / 2, 0.01, "x pos correct for bar2");
             assert.closeTo(numAttr(bar3, "x") + numAttr(bar3, "width") / 2, xScale.scale(bar3X) + bandWidth / 2, 0.01, "x pos correct for bar3");
+
+            // now check y values to ensure they do indeed stack
             assert.closeTo(numAttr(bar0, "y"), (400 - axisHeight) / 3 * 2, 0.01, "y is correct for bar0");
             assert.closeTo(numAttr(bar1, "y"), (400 - axisHeight) / 3, 0.01, "y is correct for bar1");
             assert.closeTo(numAttr(bar2, "y"), 0, 0.01, "y is correct for bar2");
@@ -2650,7 +2688,9 @@
     });
 });
 
+///<reference path="../../testReference.ts" />
 var assert = chai.assert;
+
 describe("Plots", function () {
     describe("Clustered Bar Plot", function () {
         var verifier = new MultiTestVerifier();
@@ -2664,11 +2704,16 @@
         var SVG_HEIGHT = 400;
         var axisHeight = 0;
         var bandWidth = 0;
-        var numAttr = function (s, a) { return parseFloat(s.attr(a)); };
+
+        var numAttr = function (s, a) {
+            return parseFloat(s.attr(a));
+        };
+
         before(function () {
             svg = generateSVG(SVG_WIDTH, SVG_HEIGHT);
             xScale = new Plottable.Scale.Ordinal();
             yScale = new Plottable.Scale.Linear().domain([0, 2]);
+
             var data1 = [
                 { x: "A", y: 1 },
                 { x: "B", y: 2 }
@@ -2679,6 +2724,7 @@
             ];
             dataset1 = new Plottable.DataSource(data1);
             dataset2 = new Plottable.DataSource(data2);
+
             renderer = new Plottable.Plot.ClusteredBar(xScale, yScale);
             renderer.addDataset(data1);
             renderer.addDataset(data2);
@@ -2688,18 +2734,22 @@
             axisHeight = xAxis.availableHeight;
             bandWidth = xScale.rangeBand();
         });
+
         beforeEach(function () {
             verifier.start();
         });
+
         afterEach(function () {
             verifier.end();
         });
+
         after(function () {
             if (verifier.passed) {
                 svg.remove();
             }
             ;
         });
+
         it("renders correctly", function () {
             var bars = renderer.renderArea.selectAll("rect");
             var bar0 = d3.select(bars[0][0]);
@@ -2710,15 +2760,21 @@
             var bar1X = bar1.data()[0].x;
             var bar2X = bar2.data()[0].x;
             var bar3X = bar3.data()[0].x;
+
+            // check widths
             var width = bandWidth / 2 * .518;
             assert.closeTo(numAttr(bar0, "width"), width, 2);
             assert.closeTo(numAttr(bar1, "width"), width, 2);
             assert.closeTo(numAttr(bar2, "width"), width, 2);
             assert.closeTo(numAttr(bar3, "width"), width, 2);
+
+            // check heights
             assert.closeTo(numAttr(bar0, "height"), (400 - axisHeight) / 2, 0.01, "height is correct for bar0");
             assert.closeTo(numAttr(bar1, "height"), (400 - axisHeight), 0.01, "height is correct for bar1");
             assert.closeTo(numAttr(bar2, "height"), (400 - axisHeight), 0.01, "height is correct for bar2");
             assert.closeTo(numAttr(bar3, "height"), (400 - axisHeight) / 2, 0.01, "height is correct for bar3");
+
+            // check that clustering is correct
             var off = renderer.innerScale.scale("_0");
             assert.closeTo(numAttr(bar0, "x") + numAttr(bar0, "width") / 2, xScale.scale(bar0X) + bandWidth / 2 - off, 0.01, "x pos correct for bar0");
             assert.closeTo(numAttr(bar1, "x") + numAttr(bar1, "width") / 2, xScale.scale(bar1X) + bandWidth / 2 - off, 0.01, "x pos correct for bar1");
@@ -2728,8 +2784,9 @@
     });
 });
 
+///<reference path="../testReference.ts" />
 var assert = chai.assert;
->>>>>>> cf563716
+
 describe("Broadcasters", function () {
     var b;
     var called;
@@ -3952,15 +4009,11 @@
         var dayBefore = new Date(2000, 5, 4);
         var dayAfter = new Date(2000, 5, 6);
         var timeScale = new Plottable.Scale.Time();
-<<<<<<< HEAD
 
         // the result of computeDomain() will be number[], but when it
         // gets fed back into timeScale, it will be adjusted back to a Date.
         // That's why I'm using updateExtent() instead of domainer.computeDomain()
-        timeScale.updateExtent(1, "x", [d, d]);
-=======
         timeScale.updateExtent("1", "x", [d, d]);
->>>>>>> cf563716
         timeScale.domainer(new Plottable.Domainer().pad());
         assert.deepEqual(timeScale.domain(), [dayBefore, dayAfter]);
     });
@@ -4170,13 +4223,9 @@
         });
 
         it("scale autoDomain flag is not overwritten without explicitly setting the domain", function () {
-<<<<<<< HEAD
-            scale.updateExtent(1, "x", d3.extent(data, function (e) {
+            scale.updateExtent("1", "x", d3.extent(data, function (e) {
                 return e.foo;
             }));
-=======
-            scale.updateExtent("1", "x", d3.extent(data, function (e) { return e.foo; }));
->>>>>>> cf563716
             scale.domainer(new Plottable.Domainer().pad().nice());
             assert.isTrue(scale.autoDomainAutomatically, "the autoDomain flag is still set after autoranginging and padding and nice-ing");
             scale.domain([0, 5]);
@@ -4215,30 +4264,21 @@
 
         it("scale perspectives can be removed appropriately", function () {
             assert.isTrue(scale.autoDomainAutomatically, "autoDomain enabled1");
-<<<<<<< HEAD
-            scale.updateExtent(1, "x", d3.extent(data, function (e) {
+            scale.updateExtent("1", "x", d3.extent(data, function (e) {
                 return e.foo;
             }));
-            scale.updateExtent(2, "x", d3.extent(data, function (e) {
+            scale.updateExtent("2", "x", d3.extent(data, function (e) {
                 return e.bar;
             }));
-=======
-            scale.updateExtent("1", "x", d3.extent(data, function (e) { return e.foo; }));
-            scale.updateExtent("2", "x", d3.extent(data, function (e) { return e.bar; }));
->>>>>>> cf563716
             assert.isTrue(scale.autoDomainAutomatically, "autoDomain enabled2");
             assert.deepEqual(scale.domain(), [-20, 5], "scale domain includes both perspectives");
             assert.isTrue(scale.autoDomainAutomatically, "autoDomain enabled3");
             scale.removeExtent("1", "x");
             assert.isTrue(scale.autoDomainAutomatically, "autoDomain enabled4");
             assert.deepEqual(scale.domain(), [-20, 1], "only the bar accessor is active");
-<<<<<<< HEAD
-            scale.updateExtent(2, "x", d3.extent(data, function (e) {
+            scale.updateExtent("2", "x", d3.extent(data, function (e) {
                 return e.foo;
             }));
-=======
-            scale.updateExtent("2", "x", d3.extent(data, function (e) { return e.foo; }));
->>>>>>> cf563716
             assert.isTrue(scale.autoDomainAutomatically, "autoDomain enabled5");
             assert.deepEqual(scale.domain(), [0, 5], "the bar accessor was overwritten");
         });
@@ -4505,12 +4545,8 @@
             scale.updateExtent("1", "x", [0, base / 2]);
             var ticks = scale.ticks();
             assert.operator(ticks.length, ">", 0);
-<<<<<<< HEAD
-
-            scale.updateExtent(1, "x", [-base * 2, base * 2]);
-=======
+
             scale.updateExtent("1", "x", [-base * 2, base * 2]);
->>>>>>> cf563716
             ticks = scale.ticks();
             var beforePivot = ticks.filter(function (x) {
                 return x <= -base;
@@ -4559,6 +4595,7 @@
             assert.operator(afterPivot.length, ">", 0, "should be ticks after base");
             assert.operator(betweenPivots.length, ">", 0, "should be ticks between -base and base");
         });
+
         it("ticks() is always non-empty", function () {
             [[2, 9], [0, 1], [1, 2], [0.001, 0.01], [-0.1, 0.1], [-3, -2]].forEach(function (domain) {
                 scale.updateExtent("1", "x", domain);
@@ -4821,6 +4858,7 @@
             var result = percentFormatter(1);
             assert.strictEqual(result, "100%", "the value was multiplied by 100, a percent sign was appended, and no decimal places are shown by default");
         });
+
         it("can handle float imprecision", function () {
             var percentFormatter = Plottable.Formatters.percentage();
             var result = percentFormatter(0.07);
@@ -4864,12 +4902,14 @@
             assert.operator(result.length, "<=", 5, "small number was formatted to a short string");
         });
     });
+
     describe("relativeDate", function () {
         it("uses reasonable defaults", function () {
             var relativeDateFormatter = Plottable.Formatters.relativeDate();
             var result = relativeDateFormatter(7 * Plottable.MILLISECONDS_IN_ONE_DAY);
             assert.strictEqual(result, "7", "7 day difference from epoch, incremented by days, no suffix");
         });
+
         it("resulting value is difference from base value", function () {
             var relativeDateFormatter = Plottable.Formatters.relativeDate(5 * Plottable.MILLISECONDS_IN_ONE_DAY);
             var result = relativeDateFormatter(9 * Plottable.MILLISECONDS_IN_ONE_DAY);
@@ -4877,14 +4917,17 @@
             var result = relativeDateFormatter(Plottable.MILLISECONDS_IN_ONE_DAY);
             assert.strictEqual(result, "-4", "4 days less from base value");
         });
+
         it("can increment by different time types (hours, minutes)", function () {
             var hoursRelativeDateFormatter = Plottable.Formatters.relativeDate(0, Plottable.MILLISECONDS_IN_ONE_DAY / 24);
             var result = hoursRelativeDateFormatter(3 * Plottable.MILLISECONDS_IN_ONE_DAY);
             assert.strictEqual(result, "72", "72 hour difference from epoch");
+
             var minutesRelativeDateFormatter = Plottable.Formatters.relativeDate(0, Plottable.MILLISECONDS_IN_ONE_DAY / (24 * 60));
             var result = minutesRelativeDateFormatter(3 * Plottable.MILLISECONDS_IN_ONE_DAY);
             assert.strictEqual(result, "4320", "4320 minute difference from epoch");
         });
+
         it("can append a suffix", function () {
             var relativeDateFormatter = Plottable.Formatters.relativeDate(0, Plottable.MILLISECONDS_IN_ONE_DAY, "days");
             var result = relativeDateFormatter(7 * Plottable.MILLISECONDS_IN_ONE_DAY);
@@ -5090,30 +5133,7 @@
         assert.equal(partialText, "hello...", "text truncated");
         var tinyText = Plottable.Util.Text.getTruncatedText("hellom world!", 5, measure);
         assert.equal(tinyText, "", "empty string for tiny text");
-<<<<<<< HEAD
-
-        assert.equal(textEl.text(), "foobar", "truncate had no side effect on textEl");
-        svg.remove();
-    });
-
-    it("getTextHeight works properly", function () {
-        var svg = generateSVG();
-        var textEl = svg.append("text").attr("x", 20).attr("y", 50);
-        textEl.style("font-size", "20pt");
-        textEl.text("hello, world");
-        var height1 = Plottable.Util.Text.getTextHeight(textEl);
-        textEl.style("font-size", "30pt");
-        var height2 = Plottable.Util.Text.getTextHeight(textEl);
-        assert.operator(height1, "<", height2, "measured height is greater when font size is increased");
-        assert.equal(textEl.text(), "hello, world", "getTextHeight did not modify the text in the element");
-        textEl.text("");
-        assert.equal(Plottable.Util.Text.getTextHeight(textEl), height2, "works properly if there is no text in the element");
-        assert.equal(textEl.text(), "", "getTextHeight did not modify the text in the element");
-        textEl.text(" ");
-        assert.equal(Plottable.Util.Text.getTextHeight(textEl), height2, "works properly if there is just a space in the element");
-        assert.equal(textEl.text(), " ", "getTextHeight did not modify the text in the element");
-=======
->>>>>>> cf563716
+
         svg.remove();
     });
 
@@ -5121,22 +5141,15 @@
         var svg;
         var measure;
         var e;
-<<<<<<< HEAD
-
-        before(function () {
-            svg = generateSVG();
-            measure = Plottable.Util.Text.getTextMeasure(svg);
-            e = function (text, width) {
-                return Plottable.Util.Text._addEllipsesToLine(text, width, measure);
-            };
-=======
         var textSelection;
+
         before(function () {
             svg = generateSVG();
             textSelection = svg.append("text");
             measure = Plottable.Util.Text.getTextMeasurer(textSelection);
-            e = function (text, width) { return Plottable.Util.Text._addEllipsesToLine(text, width, measure); };
->>>>>>> cf563716
+            e = function (text, width) {
+                return Plottable.Util.Text._addEllipsesToLine(text, width, measure);
+            };
         });
         it("works on an empty string", function () {
             assert.equal(e("", 200), "...", "produced \"...\" with plenty of space");
@@ -5215,12 +5228,8 @@
             svg.remove();
         });
     });
-<<<<<<< HEAD
-
-    describe("getTextMeasure", function () {
-=======
+
     describe("getTextMeasurer", function () {
->>>>>>> cf563716
         var svg;
         var measurer;
         var canonicalBB;
@@ -5243,17 +5252,6 @@
         it("works on non-empty string and has no side effects", function () {
             var result2 = measurer("hi there");
             assert.deepEqual(result2, canonicalResult, "measurement is as expected");
-<<<<<<< HEAD
-            assert.equal(t.text(), "bla bla bla", "the text was unchanged");
-        });
-
-        it("works when operating on the top svg instead of text selection, and has no side effects", function () {
-            var measure2 = Plottable.Util.Text.getTextMeasure(svg);
-            var result3 = measure2("hi there");
-            assert.deepEqual(result3, canonicalResult, "measurement is as expected for svg measure");
-            assert.lengthOf(svg.node().childNodes, 1, "no nodes were added to the svg");
-=======
->>>>>>> cf563716
         });
         after(function () {
             svg.remove();
