--- conflicted
+++ resolved
@@ -2613,7 +2613,6 @@
             assert.strictEqual(data2[0]["_PLOTTABLE_PROTECTED_FIELD_STACK_OFFSET"], -2, "positive offset was used");
             assert.strictEqual(data4[0]["_PLOTTABLE_PROTECTED_FIELD_STACK_OFFSET"], -3, "positive offset was used");
         });
-<<<<<<< HEAD
         it("strings are coerced to numbers for stacking", function () {
             var data1 = [
                 { x: 1, y: "-2" }
@@ -2643,7 +2642,7 @@
             assert.strictEqual(data4[0]["_PLOTTABLE_PROTECTED_FIELD_STACK_OFFSET"], 3, "stacking on data2 numerical y value");
             assert.strictEqual(data5[0]["_PLOTTABLE_PROTECTED_FIELD_STACK_OFFSET"], 8, "stacking on data1 + data3 numerical y values");
             assert.strictEqual(data6[0]["_PLOTTABLE_PROTECTED_FIELD_STACK_OFFSET"], -3, "stacking on data2 + data4 numerical y values");
-=======
+        });
         it("stacks correctly on empty data", function () {
             var data1 = [
             ];
@@ -2660,7 +2659,6 @@
             ];
             stackedPlot.addDataset("a", data1);
             assert.doesNotThrow(function () { return stackedPlot.removeDataset("a"); }, Error);
->>>>>>> 0751bde9
         });
     });
 });
