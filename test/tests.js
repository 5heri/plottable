--- conflicted
+++ resolved
@@ -2560,13 +2560,8 @@
         beforeEach(function () {
             var xScale = new Plottable.Scale.Linear();
             var yScale = new Plottable.Scale.Linear();
-<<<<<<< HEAD
-            stackedPlot = new Plottable.Abstract.Stacked(xScale, yScale);
-            stackedPlot._getDrawer = function (key) { return new Plottable.Abstract._Drawer(key); };
-=======
             stackedPlot = new Plottable.Plot.AbstractStacked(xScale, yScale);
             stackedPlot._getDrawer = function (key) { return new Plottable._Drawer.AbstractDrawer(key); };
->>>>>>> dfec57a7
             stackedPlot._isVertical = true;
         });
         it("uses positive offset on stacking the 0 value", function () {
