///<reference path="testReference.ts" />
function generateSVG(width, height) {
    if (width === void 0) { width = 400; }
    if (height === void 0) { height = 400; }
    var parent = getSVGParent();
    return parent.append("svg").attr("width", width).attr("height", height).attr("class", "svg");
}
function getSVGParent() {
    var mocha = d3.select("#mocha-report");
    if (mocha.node() != null) {
        var suites = mocha.selectAll(".suite");
        var lastSuite = d3.select(suites[0][suites[0].length - 1]);
        return lastSuite.selectAll("ul");
    }
    else {
        return d3.select("body");
    }
}
function makeFakeEvent(x, y) {
    return {
        dx: 0,
        dy: 0,
        clientX: x,
        clientY: y,
        translate: [x, y],
        scale: 1,
        sourceEvent: null,
        x: x,
        y: y,
        keyCode: 0,
        altKey: false
    };
}
function fakeDragSequence(anyedInteraction, startX, startY, endX, endY) {
    var originalD3Mouse = d3.mouse;
    d3.mouse = function () {
        return [startX, startY];
    };
    anyedInteraction._dragstart();
    d3.mouse = originalD3Mouse;
    d3.event = makeFakeEvent(startX, startY);
    anyedInteraction._drag();
    d3.event = makeFakeEvent(endX, endY);
    anyedInteraction._drag();
    d3.mouse = function () {
        return [endX, endY];
    };
    anyedInteraction._dragend();
    d3.event = null;
    d3.mouse = originalD3Mouse;
}
function verifySpaceRequest(sr, w, h, ww, wh, id) {
    assert.equal(sr.width, w, "width requested is as expected #" + id);
    assert.equal(sr.height, h, "height requested is as expected #" + id);
    assert.equal(sr.wantsWidth, ww, "needs more width is as expected #" + id);
    assert.equal(sr.wantsHeight, wh, "needs more height is as expected #" + id);
}
function fixComponentSize(c, fixedWidth, fixedHeight) {
    c._requestedSpace = function (w, h) {
        return {
            width: fixedWidth == null ? 0 : fixedWidth,
            height: fixedHeight == null ? 0 : fixedHeight,
            wantsWidth: fixedWidth == null ? false : w < fixedWidth,
            wantsHeight: fixedHeight == null ? false : h < fixedHeight
        };
    };
    c._fixedWidthFlag = fixedWidth == null ? false : true;
    c._fixedHeightFlag = fixedHeight == null ? false : true;
    return c;
}
function makeFixedSizeComponent(fixedWidth, fixedHeight) {
    return fixComponentSize(new Plottable.Component.AbstractComponent(), fixedWidth, fixedHeight);
}
function getTranslate(element) {
    return d3.transform(element.attr("transform")).translate;
}
function assertBBoxEquivalence(bbox, widthAndHeightPair, message) {
    var width = widthAndHeightPair[0];
    var height = widthAndHeightPair[1];
    assert.equal(bbox.width, width, "width: " + message);
    assert.equal(bbox.height, height, "height: " + message);
}
function assertBBoxInclusion(outerEl, innerEl) {
    var outerBox = outerEl.node().getBoundingClientRect();
    var innerBox = innerEl.node().getBoundingClientRect();
    assert.operator(Math.floor(outerBox.left), "<=", Math.ceil(innerBox.left) + window.Pixel_CloseTo_Requirement, "bounding rect left included");
    assert.operator(Math.floor(outerBox.top), "<=", Math.ceil(innerBox.top) + window.Pixel_CloseTo_Requirement, "bounding rect top included");
    assert.operator(Math.ceil(outerBox.right) + window.Pixel_CloseTo_Requirement, ">=", Math.floor(innerBox.right), "bounding rect right included");
    assert.operator(Math.ceil(outerBox.bottom) + window.Pixel_CloseTo_Requirement, ">=", Math.floor(innerBox.bottom), "bounding rect bottom included");
}
function assertBBoxNonIntersection(firstEl, secondEl) {
    var firstBox = firstEl.node().getBoundingClientRect();
    var secondBox = secondEl.node().getBoundingClientRect();
    var intersectionBox = {
        left: Math.max(firstBox.left, secondBox.left),
        right: Math.min(firstBox.right, secondBox.right),
        bottom: Math.min(firstBox.bottom, secondBox.bottom),
        top: Math.max(firstBox.top, secondBox.top)
    };
    // +1 for inaccuracy in IE
    assert.isTrue(intersectionBox.left + 1 >= intersectionBox.right || intersectionBox.bottom + 1 >= intersectionBox.top, "bounding rects are not intersecting");
}
function assertXY(el, xExpected, yExpected, message) {
    var x = el.attr("x");
    var y = el.attr("y");
    assert.equal(x, xExpected, "x: " + message);
    assert.equal(y, yExpected, "y: " + message);
}
function assertWidthHeight(el, widthExpected, heightExpected, message) {
    var width = el.attr("width");
    var height = el.attr("height");
    assert.equal(width, widthExpected, "width: " + message);
    assert.equal(height, heightExpected, "height: " + message);
}
function makeLinearSeries(n) {
    function makePoint(x) {
        return { x: x, y: x };
    }
    return d3.range(n).map(makePoint);
}
function makeQuadraticSeries(n) {
    function makeQuadraticPoint(x) {
        return { x: x, y: x * x };
    }
    return d3.range(n).map(makeQuadraticPoint);
}
// for IE, whose paths look like "M 0 500 L" instead of "M0,500L"
function normalizePath(pathString) {
    return pathString.replace(/ *([A-Z]) */g, "$1").replace(/ /g, ",");
}
function numAttr(s, a) {
    return parseFloat(s.attr(a));
}
function triggerFakeUIEvent(type, target) {
    var e = document.createEvent("UIEvents");
    e.initUIEvent(type, true, true, window, 1);
    target.node().dispatchEvent(e);
}
function triggerFakeMouseEvent(type, target, relativeX, relativeY) {
    var clientRect = target.node().getBoundingClientRect();
    var xPos = clientRect.left + relativeX;
    var yPos = clientRect.top + relativeY;
    var e = document.createEvent("MouseEvents");
    e.initMouseEvent(type, true, true, window, 1, xPos, yPos, xPos, yPos, false, false, false, false, 1, null);
    target.node().dispatchEvent(e);
}
function assertAreaPathCloseTo(actualPath, expectedPath, precision, msg) {
    var actualAreaPathStrings = actualPath.split("Z");
    var expectedAreaPathStrings = expectedPath.split("Z");
    actualAreaPathStrings.pop();
    expectedAreaPathStrings.pop();
    var actualAreaPathPoints = actualAreaPathStrings.map(function (path) { return path.split(/[A-Z]/).map(function (point) { return point.split(","); }); });
    actualAreaPathPoints.forEach(function (areaPathPoint) { return areaPathPoint.shift(); });
    var expectedAreaPathPoints = expectedAreaPathStrings.map(function (path) { return path.split(/[A-Z]/).map(function (point) { return point.split(","); }); });
    expectedAreaPathPoints.forEach(function (areaPathPoint) { return areaPathPoint.shift(); });
    assert.lengthOf(actualAreaPathPoints, expectedAreaPathPoints.length, "number of broken area paths should be equal");
    actualAreaPathPoints.forEach(function (actualAreaPoints, i) {
        var expectedAreaPoints = expectedAreaPathPoints[i];
        assert.lengthOf(actualAreaPoints, expectedAreaPoints.length, "number of points in path should be equal");
        actualAreaPoints.forEach(function (actualAreaPoint, j) {
            var expectedAreaPoint = expectedAreaPoints[j];
            assert.closeTo(+actualAreaPoint[0], +expectedAreaPoint[0], 0.1, msg);
            assert.closeTo(+actualAreaPoint[1], +expectedAreaPoint[1], 0.1, msg);
        });
    });
}

///<reference path="testReference.ts" />
before(function () {
    // Set the render policy to immediate to make sure ETE tests can check DOM change immediately
    Plottable.Core.RenderController.setRenderPolicy("immediate");
    // Taken from https://stackoverflow.com/questions/9847580/how-to-detect-safari-chrome-ie-firefox-and-opera-browser
    var isFirefox = navigator.userAgent.indexOf("Firefox") !== -1;
    if (window.PHANTOMJS) {
        window.Pixel_CloseTo_Requirement = 2;
    }
    else if (isFirefox) {
        window.Pixel_CloseTo_Requirement = 1;
    }
    else {
        window.Pixel_CloseTo_Requirement = 0.5;
    }
});
after(function () {
    var parent = getSVGParent();
    var mocha = d3.select("#mocha-report");
    if (mocha.node() != null) {
        var suites = mocha.selectAll(".suite");
        for (var i = 0; i < suites[0].length; i++) {
            var curSuite = d3.select(suites[0][i]);
            assert(curSuite.selectAll("ul").selectAll("svg").node() === null, "all svgs have been removed");
        }
    }
    else {
        assert(d3.select("body").selectAll("svg").node() === null, "all svgs have been removed");
    }
});

///<reference path="../testReference.ts" />
var __extends = this.__extends || function (d, b) {
    for (var p in b) if (b.hasOwnProperty(p)) d[p] = b[p];
    function __() { this.constructor = d; }
    __.prototype = b.prototype;
    d.prototype = new __();
};
var MockAnimator = (function () {
    function MockAnimator(time, callback) {
        this.time = time;
        this.callback = callback;
    }
    MockAnimator.prototype.getTiming = function (selection) {
        return this.time;
    };
    MockAnimator.prototype.animate = function (selection, attrToProjector) {
        if (this.callback) {
            this.callback();
        }
        return selection;
    };
    return MockAnimator;
})();
var MockDrawer = (function (_super) {
    __extends(MockDrawer, _super);
    function MockDrawer() {
        _super.apply(this, arguments);
    }
    MockDrawer.prototype._drawStep = function (step) {
        step.animator.animate(this._renderArea, step.attrToProjector);
    };
    return MockDrawer;
})(Plottable._Drawer.AbstractDrawer);
describe("Drawers", function () {
    describe("Abstract Drawer", function () {
        var oldTimeout;
        var timings = [];
        var svg;
        var drawer;
        before(function () {
            oldTimeout = Plottable._Util.Methods.setTimeout;
            Plottable._Util.Methods.setTimeout = function (f, time) {
                var args = [];
                for (var _i = 2; _i < arguments.length; _i++) {
                    args[_i - 2] = arguments[_i];
                }
                timings.push(time);
                return oldTimeout(f, time, args);
            };
        });
        after(function () {
            Plottable._Util.Methods.setTimeout = oldTimeout;
        });
        beforeEach(function () {
            timings = [];
            svg = generateSVG();
            drawer = new MockDrawer("foo");
            drawer.setup(svg);
        });
        afterEach(function () {
            svg.remove(); // no point keeping it around since we don't draw anything in it anyway
        });
        it("drawer timing works as expected for null animators", function () {
            var a1 = new Plottable.Animator.Null();
            var a2 = new Plottable.Animator.Null();
            var ds1 = { attrToProjector: {}, animator: a1 };
            var ds2 = { attrToProjector: {}, animator: a2 };
            var steps = [ds1, ds2];
            drawer.draw([], steps, null, null);
            assert.deepEqual(timings, [0, 0], "setTimeout called twice with 0 time both times");
        });
        it("drawer timing works for non-null animators", function (done) {
            var callback1Called = false;
            var callback2Called = false;
            var callback1 = function () {
                callback1Called = true;
            };
            var callback2 = function () {
                assert.isTrue(callback1Called, "callback2 called after callback 1");
                callback2Called = true;
            };
            var callback3 = function () {
                assert.isTrue(callback2Called, "callback3 called after callback 2");
                done();
            };
            var a1 = new MockAnimator(20, callback1);
            var a2 = new MockAnimator(10, callback2);
            var a3 = new MockAnimator(0, callback3);
            var ds1 = { attrToProjector: {}, animator: a1 };
            var ds2 = { attrToProjector: {}, animator: a2 };
            var ds3 = { attrToProjector: {}, animator: a3 };
            var steps = [ds1, ds2, ds3];
            drawer.draw([], steps, null, null);
            assert.deepEqual(timings, [0, 20, 30], "setTimeout called with appropriate times");
        });
    });
});

///<reference path="../testReference.ts" />
var assert = chai.assert;
describe("BaseAxis", function () {
    it("orientation", function () {
        var scale = new Plottable.Scale.Linear();
        assert.throws(function () { return new Plottable.Axis.AbstractAxis(scale, "blargh"); }, "unsupported");
    });
    it("tickLabelPadding() rejects negative values", function () {
        var scale = new Plottable.Scale.Linear();
        var baseAxis = new Plottable.Axis.AbstractAxis(scale, "bottom");
        assert.throws(function () { return baseAxis.tickLabelPadding(-1); }, "must be positive");
    });
    it("gutter() rejects negative values", function () {
        var scale = new Plottable.Scale.Linear();
        var axis = new Plottable.Axis.AbstractAxis(scale, "right");
        assert.throws(function () { return axis.gutter(-1); }, "must be positive");
    });
    it("width() + gutter()", function () {
        var SVG_WIDTH = 100;
        var SVG_HEIGHT = 500;
        var svg = generateSVG(SVG_WIDTH, SVG_HEIGHT);
        var scale = new Plottable.Scale.Linear();
        var verticalAxis = new Plottable.Axis.AbstractAxis(scale, "right");
        verticalAxis.renderTo(svg);
        var expectedWidth = verticalAxis.tickLength() + verticalAxis.gutter(); // tick length and gutter by default
        assert.strictEqual(verticalAxis.width(), expectedWidth, "calling width() with no arguments returns currently used width");
        verticalAxis.gutter(20);
        expectedWidth = verticalAxis.tickLength() + verticalAxis.gutter();
        assert.strictEqual(verticalAxis.width(), expectedWidth, "changing the gutter size updates the width");
        svg.remove();
    });
    it("height() + gutter()", function () {
        var SVG_WIDTH = 500;
        var SVG_HEIGHT = 100;
        var svg = generateSVG(SVG_WIDTH, SVG_HEIGHT);
        var scale = new Plottable.Scale.Linear();
        var horizontalAxis = new Plottable.Axis.AbstractAxis(scale, "bottom");
        horizontalAxis.renderTo(svg);
        var expectedHeight = horizontalAxis.tickLength() + horizontalAxis.gutter(); // tick length and gutter by default
        assert.strictEqual(horizontalAxis.height(), expectedHeight, "calling height() with no arguments returns currently used height");
        horizontalAxis.gutter(20);
        expectedHeight = horizontalAxis.tickLength() + horizontalAxis.gutter();
        assert.strictEqual(horizontalAxis.height(), expectedHeight, "changing the gutter size updates the height");
        svg.remove();
    });
    it("draws ticks and baseline (horizontal)", function () {
        var SVG_WIDTH = 500;
        var SVG_HEIGHT = 100;
        var svg = generateSVG(SVG_WIDTH, SVG_HEIGHT);
        var scale = new Plottable.Scale.Linear();
        scale.domain([0, 10]);
        scale.range([0, SVG_WIDTH]);
        var baseAxis = new Plottable.Axis.AbstractAxis(scale, "bottom");
        var tickValues = [0, 1, 2, 3, 4, 5, 6, 7, 8, 9, 10];
        baseAxis._getTickValues = function () {
            return tickValues;
        };
        baseAxis.renderTo(svg);
        var tickMarks = svg.selectAll("." + Plottable.Axis.AbstractAxis.TICK_MARK_CLASS);
        assert.strictEqual(tickMarks[0].length, tickValues.length, "A tick mark was created for each value");
        var baseline = svg.select(".baseline");
        assert.isNotNull(baseline.node(), "baseline was drawn");
        assert.strictEqual(baseline.attr("x1"), "0");
        assert.strictEqual(baseline.attr("x2"), String(SVG_WIDTH));
        assert.strictEqual(baseline.attr("y1"), "0");
        assert.strictEqual(baseline.attr("y2"), "0");
        baseAxis.orient("top");
        assert.isNotNull(baseline.node(), "baseline was drawn");
        assert.strictEqual(baseline.attr("x1"), "0");
        assert.strictEqual(baseline.attr("x2"), String(SVG_WIDTH));
        assert.strictEqual(baseline.attr("y1"), String(baseAxis.height()));
        assert.strictEqual(baseline.attr("y2"), String(baseAxis.height()));
        svg.remove();
    });
    it("draws ticks and baseline (vertical)", function () {
        var SVG_WIDTH = 100;
        var SVG_HEIGHT = 500;
        var svg = generateSVG(SVG_WIDTH, SVG_HEIGHT);
        var scale = new Plottable.Scale.Linear();
        scale.domain([0, 10]);
        scale.range([0, SVG_HEIGHT]);
        var baseAxis = new Plottable.Axis.AbstractAxis(scale, "left");
        var tickValues = [0, 1, 2, 3, 4, 5, 6, 7, 8, 9, 10];
        baseAxis._getTickValues = function () {
            return tickValues;
        };
        baseAxis.renderTo(svg);
        var tickMarks = svg.selectAll("." + Plottable.Axis.AbstractAxis.TICK_MARK_CLASS);
        assert.strictEqual(tickMarks[0].length, tickValues.length, "A tick mark was created for each value");
        var baseline = svg.select(".baseline");
        assert.isNotNull(baseline.node(), "baseline was drawn");
        assert.strictEqual(baseline.attr("x1"), String(baseAxis.width()));
        assert.strictEqual(baseline.attr("x2"), String(baseAxis.width()));
        assert.strictEqual(baseline.attr("y1"), "0");
        assert.strictEqual(baseline.attr("y2"), String(SVG_HEIGHT));
        baseAxis.orient("right");
        assert.isNotNull(baseline.node(), "baseline was drawn");
        assert.strictEqual(baseline.attr("x1"), "0");
        assert.strictEqual(baseline.attr("x2"), "0");
        assert.strictEqual(baseline.attr("y1"), "0");
        assert.strictEqual(baseline.attr("y2"), String(SVG_HEIGHT));
        svg.remove();
    });
    it("tickLength()", function () {
        var SVG_WIDTH = 500;
        var SVG_HEIGHT = 100;
        var svg = generateSVG(SVG_WIDTH, SVG_HEIGHT);
        var scale = new Plottable.Scale.Linear();
        scale.domain([0, 10]);
        scale.range([0, SVG_WIDTH]);
        var baseAxis = new Plottable.Axis.AbstractAxis(scale, "bottom");
        var tickValues = [0, 1, 2, 3, 4, 5, 6, 7, 8, 9, 10];
        baseAxis._getTickValues = function () {
            return tickValues;
        };
        baseAxis.renderTo(svg);
        var secondTickMark = svg.selectAll("." + Plottable.Axis.AbstractAxis.TICK_MARK_CLASS + ":nth-child(2)");
        assert.strictEqual(secondTickMark.attr("x1"), "50");
        assert.strictEqual(secondTickMark.attr("x2"), "50");
        assert.strictEqual(secondTickMark.attr("y1"), "0");
        assert.strictEqual(secondTickMark.attr("y2"), String(baseAxis.tickLength()));
        baseAxis.tickLength(10);
        assert.strictEqual(secondTickMark.attr("y2"), String(baseAxis.tickLength()), "tick length was updated");
        assert.throws(function () { return baseAxis.tickLength(-1); }, "must be positive");
        svg.remove();
    });
    it("endTickLength()", function () {
        var SVG_WIDTH = 500;
        var SVG_HEIGHT = 100;
        var svg = generateSVG(SVG_WIDTH, SVG_HEIGHT);
        var scale = new Plottable.Scale.Linear();
        scale.domain([0, 10]);
        scale.range([0, SVG_WIDTH]);
        var baseAxis = new Plottable.Axis.AbstractAxis(scale, "bottom");
        var tickValues = [0, 1, 2, 3, 4, 5, 6, 7, 8, 9, 10];
        baseAxis._getTickValues = function () { return tickValues; };
        baseAxis.renderTo(svg);
        var firstTickMark = svg.selectAll("." + Plottable.Axis.AbstractAxis.END_TICK_MARK_CLASS);
        assert.strictEqual(firstTickMark.attr("x1"), "0");
        assert.strictEqual(firstTickMark.attr("x2"), "0");
        assert.strictEqual(firstTickMark.attr("y1"), "0");
        assert.strictEqual(firstTickMark.attr("y2"), String(baseAxis.endTickLength()));
        baseAxis.endTickLength(10);
        assert.strictEqual(firstTickMark.attr("y2"), String(baseAxis.endTickLength()), "end tick length was updated");
        assert.throws(function () { return baseAxis.endTickLength(-1); }, "must be positive");
        svg.remove();
    });
    it("height is adjusted to greater of tickLength or endTickLength", function () {
        var SVG_WIDTH = 500;
        var SVG_HEIGHT = 100;
        var svg = generateSVG(SVG_WIDTH, SVG_HEIGHT);
        var scale = new Plottable.Scale.Linear();
        var baseAxis = new Plottable.Axis.AbstractAxis(scale, "bottom");
        baseAxis.showEndTickLabels(true);
        baseAxis.renderTo(svg);
        var expectedHeight = Math.max(baseAxis.tickLength(), baseAxis.endTickLength()) + baseAxis.gutter();
        assert.strictEqual(baseAxis.height(), expectedHeight, "height should be equal to the maximum of the two");
        baseAxis.tickLength(20);
        assert.strictEqual(baseAxis.height(), 20 + baseAxis.gutter(), "height should increase to tick length");
        baseAxis.endTickLength(30);
        assert.strictEqual(baseAxis.height(), 30 + baseAxis.gutter(), "height should increase to end tick length");
        baseAxis.tickLength(10);
        assert.strictEqual(baseAxis.height(), 30 + baseAxis.gutter(), "height should not decrease");
        svg.remove();
    });
    it("default alignment based on orientation", function () {
        var scale = new Plottable.Scale.Linear();
        var baseAxis = new Plottable.Axis.AbstractAxis(scale, "bottom");
        assert.equal(baseAxis._yAlignProportion, 0, "yAlignProportion defaults to 0 for bottom axis");
        baseAxis = new Plottable.Axis.AbstractAxis(scale, "top");
        assert.equal(baseAxis._yAlignProportion, 1, "yAlignProportion defaults to 1 for top axis");
        baseAxis = new Plottable.Axis.AbstractAxis(scale, "left");
        assert.equal(baseAxis._xAlignProportion, 1, "xAlignProportion defaults to 1 for left axis");
        baseAxis = new Plottable.Axis.AbstractAxis(scale, "right");
        assert.equal(baseAxis._xAlignProportion, 0, "xAlignProportion defaults to 0 for right axis");
    });
});

///<reference path="../testReference.ts" />
var assert = chai.assert;
describe("TimeAxis", function () {
    var scale;
    var axis;
    beforeEach(function () {
        scale = new Plottable.Scale.Time();
        axis = new Plottable.Axis.Time(scale, "bottom");
    });
    it("can not initialize vertical time axis", function () {
        assert.throws(function () { return new Plottable.Axis.Time(scale, "left"); }, "horizontal");
        assert.throws(function () { return new Plottable.Axis.Time(scale, "right"); }, "horizontal");
    });
    it("cannot change time axis orientation to vertical", function () {
        assert.throws(function () { return axis.orient("left"); }, "horizontal");
        assert.throws(function () { return axis.orient("right"); }, "horizontal");
        assert.equal(axis.orient(), "bottom", "orientation unchanged");
    });
    it("Computing the default ticks doesn't error out for edge cases", function () {
        var svg = generateSVG(400, 100);
        scale.range([0, 400]);
        // very large time span
        assert.doesNotThrow(function () { return scale.domain([new Date(0, 0, 1, 0, 0, 0, 0), new Date(50000, 0, 1, 0, 0, 0, 0)]); });
        axis.renderTo(svg);
        // very small time span
        assert.doesNotThrow(function () { return scale.domain([new Date(0, 0, 1, 0, 0, 0, 0), new Date(0, 0, 1, 0, 0, 0, 100)]); });
        axis.renderTo(svg);
        svg.remove();
    });
    it("Tick labels don't overlap", function () {
        var svg = generateSVG(400, 100);
        scale.range([0, 400]);
        function checkDomain(domain) {
            scale.domain(domain);
            axis.renderTo(svg);
            function checkLabelsForContainer(container) {
                var visibleTickLabels = container.selectAll("." + Plottable.Axis.AbstractAxis.TICK_LABEL_CLASS).filter(function (d, i) {
                    return d3.select(this).style("visibility") === "visible";
                });
                var numLabels = visibleTickLabels[0].length;
                var box1;
                var box2;
                for (var i = 0; i < numLabels; i++) {
                    for (var j = i + 1; j < numLabels; j++) {
                        box1 = visibleTickLabels[0][i].getBoundingClientRect();
                        box2 = visibleTickLabels[0][j].getBoundingClientRect();
                        assert.isFalse(Plottable._Util.DOM.boxesOverlap(box1, box2), "tick labels don't overlap");
                    }
                }
            }
            axis.tierLabelContainers.forEach(checkLabelsForContainer);
        }
        // 100 year span
        checkDomain([new Date(2000, 0, 1, 0, 0, 0, 0), new Date(2100, 0, 1, 0, 0, 0, 0)]);
        // 1 year span
        checkDomain([new Date(2000, 0, 1, 0, 0, 0, 0), new Date(2000, 11, 31, 0, 0, 0, 0)]);
        // 1 month span
        checkDomain([new Date(2000, 0, 1, 0, 0, 0, 0), new Date(2000, 1, 1, 0, 0, 0, 0)]);
        // 1 day span
        checkDomain([new Date(2000, 0, 1, 0, 0, 0, 0), new Date(2000, 0, 1, 23, 0, 0, 0)]);
        // 1 hour span
        checkDomain([new Date(2000, 0, 1, 0, 0, 0, 0), new Date(2000, 0, 1, 1, 0, 0, 0)]);
        // 1 minute span
        checkDomain([new Date(2000, 0, 1, 0, 0, 0, 0), new Date(2000, 0, 1, 0, 1, 0, 0)]);
        // 1 second span
        checkDomain([new Date(2000, 0, 1, 0, 0, 0, 0), new Date(2000, 0, 1, 0, 0, 1, 0)]);
        svg.remove();
    });
    it("custom possible axis configurations", function () {
        var svg = generateSVG(800, 100);
        var scale = new Plottable.Scale.Time();
        var axis = new Plottable.Axis.Time(scale, "bottom");
        var configurations = axis.axisConfigurations();
        var newPossibleConfigurations = configurations.slice(0, 3);
        newPossibleConfigurations.forEach(function (axisConfig) { return axisConfig.tierConfigurations.forEach(function (tierConfig) {
            tierConfig.interval = d3.time.minute;
            tierConfig.step += 3;
        }); });
        axis.axisConfigurations(newPossibleConfigurations);
        var now = new Date();
        var twoMinutesBefore = new Date(now.getTime());
        twoMinutesBefore.setMinutes(now.getMinutes() - 2);
        scale.domain([twoMinutesBefore, now]);
        scale.range([0, 800]);
        axis.renderTo(svg);
        var configs = newPossibleConfigurations[axis.mostPreciseConfigIndex].tierConfigurations;
        assert.deepEqual(configs[0].interval, d3.time.minute, "axis used new time unit");
        assert.deepEqual(configs[0].step, 4, "axis used new step");
        svg.remove();
    });
});

///<reference path="../testReference.ts" />
var assert = chai.assert;
describe("NumericAxis", function () {
    function boxesOverlap(boxA, boxB) {
        if (boxA.right < boxB.left) {
            return false;
        }
        if (boxA.left > boxB.right) {
            return false;
        }
        if (boxA.bottom < boxB.top) {
            return false;
        }
        if (boxA.top > boxB.bottom) {
            return false;
        }
        return true;
    }
    function boxIsInside(inner, outer, epsilon) {
        if (epsilon === void 0) { epsilon = 0; }
        if (inner.left < outer.left - epsilon) {
            return false;
        }
        if (inner.right > outer.right + epsilon) {
            return false;
        }
        if (inner.top < outer.top - epsilon) {
            return false;
        }
        if (inner.bottom > outer.bottom + epsilon) {
            return false;
        }
        return true;
    }
    function assertBoxInside(inner, outer, epsilon, message) {
        if (epsilon === void 0) { epsilon = 0; }
        if (message === void 0) { message = ""; }
        assert.operator(inner.left, ">", outer.left - epsilon, message + " (box inside (left))");
        assert.operator(inner.right, "<", outer.right + epsilon, message + " (box inside (right))");
        assert.operator(inner.top, ">", outer.top - epsilon, message + " (box inside (top))");
        assert.operator(inner.bottom, "<", outer.bottom + epsilon, message + " (box inside (bottom))");
    }
    it("tickLabelPosition() input validation", function () {
        var scale = new Plottable.Scale.Linear();
        var horizontalAxis = new Plottable.Axis.Numeric(scale, "bottom");
        assert.throws(function () { return horizontalAxis.tickLabelPosition("top"); }, "horizontal");
        assert.throws(function () { return horizontalAxis.tickLabelPosition("bottom"); }, "horizontal");
        var verticalAxis = new Plottable.Axis.Numeric(scale, "left");
        assert.throws(function () { return verticalAxis.tickLabelPosition("left"); }, "vertical");
        assert.throws(function () { return verticalAxis.tickLabelPosition("right"); }, "vertical");
    });
    it("draws tick labels correctly (horizontal)", function () {
        var SVG_WIDTH = 500;
        var SVG_HEIGHT = 100;
        var svg = generateSVG(SVG_WIDTH, SVG_HEIGHT);
        var scale = new Plottable.Scale.Linear();
        scale.range([0, SVG_WIDTH]);
        var numericAxis = new Plottable.Axis.Numeric(scale, "bottom");
        numericAxis.renderTo(svg);
        var tickLabels = numericAxis._element.selectAll("." + Plottable.Axis.AbstractAxis.TICK_LABEL_CLASS);
        assert.operator(tickLabels[0].length, ">=", 2, "at least two tick labels were drawn");
        var tickMarks = numericAxis._element.selectAll("." + Plottable.Axis.AbstractAxis.TICK_MARK_CLASS);
        assert.strictEqual(tickLabels[0].length, tickMarks[0].length, "there is one label per mark");
        var i;
        var markBB;
        var labelBB;
        for (i = 0; i < tickLabels[0].length; i++) {
            markBB = tickMarks[0][i].getBoundingClientRect();
            var markCenter = (markBB.left + markBB.right) / 2;
            labelBB = tickLabels[0][i].getBoundingClientRect();
            var labelCenter = (labelBB.left + labelBB.right) / 2;
            assert.closeTo(labelCenter, markCenter, 1, "tick label is centered on mark");
        }
        // labels to left
        numericAxis.tickLabelPosition("left");
        tickLabels = numericAxis._element.selectAll("." + Plottable.Axis.AbstractAxis.TICK_LABEL_CLASS);
        tickMarks = numericAxis._element.selectAll("." + Plottable.Axis.AbstractAxis.TICK_MARK_CLASS);
        for (i = 0; i < tickLabels[0].length; i++) {
            markBB = tickMarks[0][i].getBoundingClientRect();
            labelBB = tickLabels[0][i].getBoundingClientRect();
            assert.operator(labelBB.left, "<=", markBB.right, "tick label is to left of mark");
        }
        // labels to right
        numericAxis.tickLabelPosition("right");
        tickLabels = numericAxis._element.selectAll("." + Plottable.Axis.AbstractAxis.TICK_LABEL_CLASS);
        tickMarks = numericAxis._element.selectAll("." + Plottable.Axis.AbstractAxis.TICK_MARK_CLASS);
        for (i = 0; i < tickLabels[0].length; i++) {
            markBB = tickMarks[0][i].getBoundingClientRect();
            labelBB = tickLabels[0][i].getBoundingClientRect();
            assert.operator(markBB.right, "<=", labelBB.left, "tick label is to right of mark");
        }
        svg.remove();
    });
    it("draws ticks correctly (vertical)", function () {
        var SVG_WIDTH = 100;
        var SVG_HEIGHT = 500;
        var svg = generateSVG(SVG_WIDTH, SVG_HEIGHT);
        var scale = new Plottable.Scale.Linear();
        scale.range([0, SVG_HEIGHT]);
        var numericAxis = new Plottable.Axis.Numeric(scale, "left");
        numericAxis.renderTo(svg);
        var tickLabels = numericAxis._element.selectAll("." + Plottable.Axis.AbstractAxis.TICK_LABEL_CLASS);
        assert.operator(tickLabels[0].length, ">=", 2, "at least two tick labels were drawn");
        var tickMarks = numericAxis._element.selectAll("." + Plottable.Axis.AbstractAxis.TICK_MARK_CLASS);
        assert.strictEqual(tickLabels[0].length, tickMarks[0].length, "there is one label per mark");
        var i;
        var markBB;
        var labelBB;
        for (i = 0; i < tickLabels[0].length; i++) {
            markBB = tickMarks[0][i].getBoundingClientRect();
            var markCenter = (markBB.top + markBB.bottom) / 2;
            labelBB = tickLabels[0][i].getBoundingClientRect();
            var labelCenter = (labelBB.top + labelBB.bottom) / 2;
            assert.closeTo(labelCenter, markCenter, 1, "tick label is centered on mark");
        }
        // labels to top
        numericAxis.tickLabelPosition("top");
        tickLabels = numericAxis._element.selectAll("." + Plottable.Axis.AbstractAxis.TICK_LABEL_CLASS);
        tickMarks = numericAxis._element.selectAll("." + Plottable.Axis.AbstractAxis.TICK_MARK_CLASS);
        for (i = 0; i < tickLabels[0].length; i++) {
            markBB = tickMarks[0][i].getBoundingClientRect();
            labelBB = tickLabels[0][i].getBoundingClientRect();
            assert.operator(labelBB.bottom, "<=", markBB.top, "tick label is above mark");
        }
        // labels to bottom
        numericAxis.tickLabelPosition("bottom");
        tickLabels = numericAxis._element.selectAll("." + Plottable.Axis.AbstractAxis.TICK_LABEL_CLASS);
        tickMarks = numericAxis._element.selectAll("." + Plottable.Axis.AbstractAxis.TICK_MARK_CLASS);
        for (i = 0; i < tickLabels[0].length; i++) {
            markBB = tickMarks[0][i].getBoundingClientRect();
            labelBB = tickLabels[0][i].getBoundingClientRect();
            assert.operator(markBB.bottom, "<=", labelBB.top, "tick label is below mark");
        }
        svg.remove();
    });
    it("uses the supplied Formatter", function () {
        var SVG_WIDTH = 100;
        var SVG_HEIGHT = 500;
        var svg = generateSVG(SVG_WIDTH, SVG_HEIGHT);
        var scale = new Plottable.Scale.Linear();
        scale.range([0, SVG_HEIGHT]);
        var formatter = Plottable.Formatters.fixed(2);
        var numericAxis = new Plottable.Axis.Numeric(scale, "left", formatter);
        numericAxis.renderTo(svg);
        var tickLabels = numericAxis._element.selectAll("." + Plottable.Axis.AbstractAxis.TICK_LABEL_CLASS);
        tickLabels.each(function (d, i) {
            var labelText = d3.select(this).text();
            var formattedValue = formatter(d);
            assert.strictEqual(labelText, formattedValue, "The supplied Formatter was used to format the tick label");
        });
        svg.remove();
    });
    it("can hide tick labels that don't fit", function () {
        var SVG_WIDTH = 500;
        var SVG_HEIGHT = 100;
        var svg = generateSVG(SVG_WIDTH, SVG_HEIGHT);
        var scale = new Plottable.Scale.Linear();
        scale.range([0, SVG_WIDTH]);
        var numericAxis = new Plottable.Axis.Numeric(scale, "bottom");
        numericAxis.showEndTickLabel("left", false);
        assert.isFalse(numericAxis.showEndTickLabel("left"), "retrieve showEndTickLabel setting");
        numericAxis.showEndTickLabel("right", true);
        assert.isTrue(numericAxis.showEndTickLabel("right"), "retrieve showEndTickLabel setting");
        assert.throws(function () { return numericAxis.showEndTickLabel("top", true); }, Error);
        assert.throws(function () { return numericAxis.showEndTickLabel("bottom", true); }, Error);
        numericAxis.renderTo(svg);
        var tickLabels = numericAxis._element.selectAll("." + Plottable.Axis.AbstractAxis.TICK_LABEL_CLASS);
        var firstLabel = d3.select(tickLabels[0][0]);
        assert.strictEqual(firstLabel.style("visibility"), "hidden", "first label is hidden");
        var lastLabel = d3.select(tickLabels[0][tickLabels[0].length - 1]);
        assert.strictEqual(lastLabel.style("visibility"), "hidden", "last label is hidden");
        svg.remove();
    });
    it("tick labels don't overlap in a constrained space", function () {
        var SVG_WIDTH = 100;
        var SVG_HEIGHT = 100;
        var svg = generateSVG(SVG_WIDTH, SVG_HEIGHT);
        var scale = new Plottable.Scale.Linear();
        scale.range([0, SVG_WIDTH]);
        var numericAxis = new Plottable.Axis.Numeric(scale, "bottom");
        numericAxis.showEndTickLabel("left", false).showEndTickLabel("right", false);
        numericAxis.renderTo(svg);
        var visibleTickLabels = numericAxis._element.selectAll("." + Plottable.Axis.AbstractAxis.TICK_LABEL_CLASS).filter(function (d, i) {
            return d3.select(this).style("visibility") === "visible";
        });
        var numLabels = visibleTickLabels[0].length;
        var box1;
        var box2;
        for (var i = 0; i < numLabels; i++) {
            for (var j = i + 1; j < numLabels; j++) {
                box1 = visibleTickLabels[0][i].getBoundingClientRect();
                box2 = visibleTickLabels[0][j].getBoundingClientRect();
                assert.isFalse(Plottable._Util.DOM.boxesOverlap(box1, box2), "tick labels don't overlap");
            }
        }
        numericAxis.orient("bottom");
        visibleTickLabels = numericAxis._element.selectAll("." + Plottable.Axis.AbstractAxis.TICK_LABEL_CLASS).filter(function (d, i) {
            return d3.select(this).style("visibility") === "visible";
        });
        numLabels = visibleTickLabels[0].length;
        for (i = 0; i < numLabels; i++) {
            for (j = i + 1; j < numLabels; j++) {
                box1 = visibleTickLabels[0][i].getBoundingClientRect();
                box2 = visibleTickLabels[0][j].getBoundingClientRect();
                assert.isFalse(Plottable._Util.DOM.boxesOverlap(box1, box2), "tick labels don't overlap");
            }
        }
        svg.remove();
    });
    it("allocates enough width to show all tick labels when vertical", function () {
        var SVG_WIDTH = 150;
        var SVG_HEIGHT = 500;
        var svg = generateSVG(SVG_WIDTH, SVG_HEIGHT);
        var scale = new Plottable.Scale.Linear();
        scale.domain([5, -5]);
        scale.range([0, SVG_HEIGHT]);
        var formatter = function (d) {
            if (d === 0) {
                return "ZERO";
            }
            return String(d);
        };
        var numericAxis = new Plottable.Axis.Numeric(scale, "left", formatter);
        numericAxis.renderTo(svg);
        var visibleTickLabels = numericAxis._element.selectAll("." + Plottable.Axis.AbstractAxis.TICK_LABEL_CLASS).filter(function (d, i) {
            return d3.select(this).style("visibility") === "visible";
        });
        var boundingBox = numericAxis._element.select(".bounding-box").node().getBoundingClientRect();
        var labelBox;
        visibleTickLabels[0].forEach(function (label) {
            labelBox = label.getBoundingClientRect();
            assert.isTrue(boxIsInside(labelBox, boundingBox), "tick labels don't extend outside the bounding box");
        });
        scale.domain([50000000000, -50000000000]);
        visibleTickLabels = numericAxis._element.selectAll("." + Plottable.Axis.AbstractAxis.TICK_LABEL_CLASS).filter(function (d, i) {
            return d3.select(this).style("visibility") === "visible";
        });
        boundingBox = numericAxis._element.select(".bounding-box").node().getBoundingClientRect();
        visibleTickLabels[0].forEach(function (label) {
            labelBox = label.getBoundingClientRect();
            assertBoxInside(labelBox, boundingBox, 0, "long tick " + label.textContent + " is inside the bounding box");
        });
        svg.remove();
    });
    it("allocates enough height to show all tick labels when horizontal", function () {
        var SVG_WIDTH = 500;
        var SVG_HEIGHT = 100;
        var svg = generateSVG(SVG_WIDTH, SVG_HEIGHT);
        var scale = new Plottable.Scale.Linear();
        scale.domain([5, -5]);
        scale.range([0, SVG_WIDTH]);
        var formatter = Plottable.Formatters.fixed(2);
        var numericAxis = new Plottable.Axis.Numeric(scale, "bottom", formatter);
        numericAxis.renderTo(svg);
        var visibleTickLabels = numericAxis._element.selectAll("." + Plottable.Axis.AbstractAxis.TICK_LABEL_CLASS).filter(function (d, i) {
            return d3.select(this).style("visibility") === "visible";
        });
        var boundingBox = numericAxis._element.select(".bounding-box").node().getBoundingClientRect();
        var labelBox;
        visibleTickLabels[0].forEach(function (label) {
            labelBox = label.getBoundingClientRect();
            assert.isTrue(boxIsInside(labelBox, boundingBox, 0.5), "tick labels don't extend outside the bounding box");
        });
        svg.remove();
    });
});

///<reference path="../testReference.ts" />
var assert = chai.assert;
describe("Category Axes", function () {
    it("re-renders appropriately when data is changed", function () {
        var svg = generateSVG(400, 400);
        var xScale = new Plottable.Scale.Ordinal().domain(["foo", "bar", "baz"]).range([400, 0]);
        var ca = new Plottable.Axis.Category(xScale, "left");
        ca.renderTo(svg);
        assert.deepEqual(ca._tickLabelContainer.selectAll(".tick-label").data(), xScale.domain(), "tick labels render domain");
        assert.doesNotThrow(function () { return xScale.domain(["bar", "baz", "bam"]); });
        assert.deepEqual(ca._tickLabelContainer.selectAll(".tick-label").data(), xScale.domain(), "tick labels render domain");
        svg.remove();
    });
    it("requests appropriate space when the scale has no domain", function () {
        var svg = generateSVG(400, 400);
        var scale = new Plottable.Scale.Ordinal();
        var ca = new Plottable.Axis.Category(scale);
        ca._anchor(svg);
        var s = ca._requestedSpace(400, 400);
        assert.operator(s.width, ">=", 0, "it requested 0 or more width");
        assert.operator(s.height, ">=", 0, "it requested 0 or more height");
        assert.isFalse(s.wantsWidth, "it doesn't want width");
        assert.isFalse(s.wantsHeight, "it doesn't want height");
        svg.remove();
    });
    it("doesnt blow up for non-string data", function () {
        var svg = generateSVG(1000, 400);
        var domain = [null, undefined, true, 2, "foo"];
        var scale = new Plottable.Scale.Ordinal().domain(domain);
        var axis = new Plottable.Axis.Category(scale);
        var table = new Plottable.Component.Table([[axis]]);
        table.renderTo(svg);
        var texts = svg.selectAll("text")[0].map(function (s) { return d3.select(s).text(); });
        assert.deepEqual(texts, ["null", "undefined", "true", "2", "foo"]);
        svg.remove();
    });
    it("width accounts for gutter. ticklength, and padding on vertical axes", function () {
        var svg = generateSVG(400, 400);
        var xScale = new Plottable.Scale.Ordinal().domain(["foo", "bar", "baz"]).range([400, 0]);
        var ca = new Plottable.Axis.Category(xScale, "left");
        ca.renderTo(svg);
        var axisWidth = ca.width();
        ca.tickLabelPadding(ca.tickLabelPadding() + 5);
        assert.closeTo(ca.width(), axisWidth + 5, 2, "increasing tickLabelPadding increases width");
        axisWidth = ca.width();
        ca.gutter(ca.gutter() + 5);
        assert.closeTo(ca.width(), axisWidth + 5, 2, "increasing gutter increases width");
        axisWidth = ca.width();
        ca.tickLength(ca.tickLength() + 5);
        assert.closeTo(ca.width(), axisWidth + 5, 2, "increasing tickLength increases width");
        svg.remove();
    });
    it("height accounts for gutter. ticklength, and padding on horizontal axes", function () {
        var svg = generateSVG(400, 400);
        var xScale = new Plottable.Scale.Ordinal().domain(["foo", "bar", "baz"]).range([400, 0]);
        var ca = new Plottable.Axis.Category(xScale, "bottom");
        ca.renderTo(svg);
        var axisHeight = ca.height();
        ca.tickLabelPadding(ca.tickLabelPadding() + 5);
        assert.closeTo(ca.height(), axisHeight + 5, 2, "increasing tickLabelPadding increases height");
        axisHeight = ca.height();
        ca.gutter(ca.gutter() + 5);
        assert.closeTo(ca.height(), axisHeight + 5, 2, "increasing gutter increases height");
        axisHeight = ca.height();
        ca.tickLength(ca.tickLength() + 5);
        assert.closeTo(ca.height(), axisHeight + 5, 2, "increasing ticklength increases height");
        svg.remove();
    });
    it("proper range values for different range types", function () {
        var SVG_WIDTH = 400;
        var svg = generateSVG(SVG_WIDTH, 100);
        var scale = new Plottable.Scale.Ordinal().domain(["foo", "bar", "baz"]).range([0, 400]).rangeType("bands", 1, 0);
        var categoryAxis = new Plottable.Axis.Category(scale, "bottom");
        categoryAxis.renderTo(svg);
        // Outer padding is equal to step
        var step = SVG_WIDTH / 5;
        var tickMarks = categoryAxis._tickMarkContainer.selectAll(".tick-mark")[0];
        var ticksNormalizedPosition = tickMarks.map(function (s) { return +d3.select(s).attr("x1") / step; });
        assert.deepEqual(ticksNormalizedPosition, [1, 2, 3]);
        scale.rangeType("points", 1, 0);
        step = SVG_WIDTH / 4;
        ticksNormalizedPosition = tickMarks.map(function (s) { return +d3.select(s).attr("x1") / step; });
        assert.deepEqual(ticksNormalizedPosition, [1, 2, 3]);
        svg.remove();
    });
    it("vertically aligns short words properly", function () {
        var SVG_WIDTH = 400;
        var svg = generateSVG(SVG_WIDTH, 100);
        var years = ["2000", "2001", "2002", "2003"];
        var scale = new Plottable.Scale.Ordinal().domain(years).range([0, SVG_WIDTH]);
        var axis = new Plottable.Axis.Category(scale, "bottom");
        axis.renderTo(svg);
        var ticks = axis._content.selectAll("text");
        var text = ticks[0].map(function (d) { return d3.select(d).text(); });
        assert.deepEqual(text, years, "text displayed correctly when horizontal");
        axis.tickLabelAngle(90);
        text = ticks[0].map(function (d) { return d3.select(d).text(); });
        assert.deepEqual(text, years, "text displayed correctly when horizontal");
        assert.operator(axis._content.selectAll(".rotated-right")[0].length, ">=", 4, "the ticks were rotated right");
        axis.tickLabelAngle(0);
        text = ticks[0].map(function (d) { return d3.select(d).text(); });
        assert.deepEqual(text, years, "text displayed correctly when horizontal");
        assert.lengthOf(axis._content.selectAll(".rotated-left")[0], 0, "the ticks were not rotated left");
        assert.lengthOf(axis._content.selectAll(".rotated-right")[0], 0, "the ticks were not rotated right");
        axis.tickLabelAngle(-90);
        text = ticks[0].map(function (d) { return d3.select(d).text(); });
        assert.deepEqual(text, years, "text displayed correctly when horizontal");
        assert.operator(axis._content.selectAll(".rotated-left")[0].length, ">=", 4, "the ticks were rotated left");
        svg.remove();
    });
});

///<reference path="../testReference.ts" />
var assert = chai.assert;
describe("Gridlines", function () {
    it("Gridlines and axis tick marks align", function () {
        var svg = generateSVG(640, 480);
        var xScale = new Plottable.Scale.Linear();
        xScale.domain([0, 10]); // manually set domain since we won't have a renderer
        var xAxis = new Plottable.Axis.Numeric(xScale, "bottom");
        var yScale = new Plottable.Scale.Linear();
        yScale.domain([0, 10]);
        var yAxis = new Plottable.Axis.Numeric(yScale, "left");
        var gridlines = new Plottable.Component.Gridlines(xScale, yScale);
        var basicTable = new Plottable.Component.Table().addComponent(0, 0, yAxis).addComponent(0, 1, gridlines).addComponent(1, 1, xAxis);
        basicTable._anchor(svg);
        basicTable._computeLayout();
        xScale.range([0, xAxis.width()]); // manually set range since we don't have a renderer
        yScale.range([yAxis.height(), 0]);
        basicTable._render();
        var xAxisTickMarks = xAxis._element.selectAll("." + Plottable.Axis.AbstractAxis.TICK_MARK_CLASS)[0];
        var xGridlines = gridlines._element.select(".x-gridlines").selectAll("line")[0];
        assert.equal(xAxisTickMarks.length, xGridlines.length, "There is an x gridline for each x tick");
        for (var i = 0; i < xAxisTickMarks.length; i++) {
            var xTickMarkRect = xAxisTickMarks[i].getBoundingClientRect();
            var xGridlineRect = xGridlines[i].getBoundingClientRect();
            assert.closeTo(xTickMarkRect.left, xGridlineRect.left, 1, "x tick and gridline align");
        }
        var yAxisTickMarks = yAxis._element.selectAll("." + Plottable.Axis.AbstractAxis.TICK_MARK_CLASS)[0];
        var yGridlines = gridlines._element.select(".y-gridlines").selectAll("line")[0];
        assert.equal(yAxisTickMarks.length, yGridlines.length, "There is an x gridline for each x tick");
        for (var j = 0; j < yAxisTickMarks.length; j++) {
            var yTickMarkRect = yAxisTickMarks[j].getBoundingClientRect();
            var yGridlineRect = yGridlines[j].getBoundingClientRect();
            assert.closeTo(yTickMarkRect.top, yGridlineRect.top, 1, "y tick and gridline align");
        }
        svg.remove();
    });
    it("Unanchored Gridlines don't throw an error when scale updates", function () {
        var xScale = new Plottable.Scale.Linear();
        var gridlines = new Plottable.Component.Gridlines(xScale, null);
        xScale.domain([0, 1]);
        // test passes if error is not thrown.
    });
});

///<reference path="../testReference.ts" />
var assert = chai.assert;
describe("Labels", function () {
    it("Standard text title label generates properly", function () {
        var svg = generateSVG(400, 80);
        var label = new Plottable.Component.TitleLabel("A CHART TITLE");
        label.renderTo(svg);
        var content = label._content;
        assert.isTrue(label._element.classed("label"), "title element has label css class");
        assert.isTrue(label._element.classed("title-label"), "title element has title-label css class");
        var textChildren = content.selectAll("text");
        assert.lengthOf(textChildren, 1, "There is one text node in the parent element");
        var text = content.select("text");
        var bbox = Plottable._Util.DOM.getBBox(text);
        assert.closeTo(bbox.height, label.height(), 0.5, "text height === label.minimumHeight()");
        assert.equal(text.node().textContent, "A CHART TITLE", "node's text content is as expected");
        svg.remove();
    });
    it("Left-rotated text is handled properly", function () {
        var svg = generateSVG(100, 400);
        var label = new Plottable.Component.AxisLabel("LEFT-ROTATED LABEL", "left");
        label.renderTo(svg);
        var content = label._content;
        var text = content.select("text");
        var textBBox = Plottable._Util.DOM.getBBox(text);
        assertBBoxInclusion(label._element.select(".bounding-box"), text);
        assert.closeTo(textBBox.height, label.width(), window.Pixel_CloseTo_Requirement, "text height");
        svg.remove();
    });
    it("Right-rotated text is handled properly", function () {
        var svg = generateSVG(100, 400);
        var label = new Plottable.Component.AxisLabel("RIGHT-ROTATED LABEL", "right");
        label.renderTo(svg);
        var content = label._content;
        var text = content.select("text");
        var textBBox = Plottable._Util.DOM.getBBox(text);
        assertBBoxInclusion(label._element.select(".bounding-box"), text);
        assert.closeTo(textBBox.height, label.width(), window.Pixel_CloseTo_Requirement, "text height");
        svg.remove();
    });
    it("Label text can be changed after label is created", function () {
        var svg = generateSVG(400, 80);
        var label = new Plottable.Component.TitleLabel();
        label.renderTo(svg);
        assert.equal(label._content.select("text").text(), "", "the text defaulted to empty string");
        assert.equal(label.height(), 0, "rowMin is 0 for empty string");
        label.text("hello world");
        label.renderTo(svg);
        assert.equal(label._content.select("text").text(), "hello world", "the label text updated properly");
        assert.operator(label.height(), ">", 0, "rowMin is > 0 for non-empty string");
        svg.remove();
    });
    // skipping because Dan is rewriting labels and the height test fails
    it.skip("Superlong text is handled in a sane fashion", function () {
        var svgWidth = 400;
        var svg = generateSVG(svgWidth, 80);
        var label = new Plottable.Component.TitleLabel("THIS LABEL IS SO LONG WHOEVER WROTE IT WAS PROBABLY DERANGED");
        label.renderTo(svg);
        var content = label._content;
        var text = content.select("text");
        var bbox = Plottable._Util.DOM.getBBox(text);
        assert.equal(bbox.height, label.height(), "text height === label.minimumHeight()");
        assert.operator(bbox.width, "<=", svgWidth, "the text is not wider than the SVG width");
        svg.remove();
    });
    it("text in a tiny box is truncated to empty string", function () {
        var svg = generateSVG(10, 10);
        var label = new Plottable.Component.TitleLabel("Yeah, not gonna fit...");
        label.renderTo(svg);
        var text = label._content.select("text");
        assert.equal(text.text(), "", "text was truncated to empty string");
        svg.remove();
    });
    it("centered text in a table is positioned properly", function () {
        var svg = generateSVG(400, 400);
        var label = new Plottable.Component.TitleLabel("X");
        var t = new Plottable.Component.Table().addComponent(0, 0, label).addComponent(1, 0, new Plottable.Component.AbstractComponent());
        t.renderTo(svg);
        var textTranslate = d3.transform(label._content.select("g").attr("transform")).translate;
        var eleTranslate = d3.transform(label._element.attr("transform")).translate;
        var textWidth = Plottable._Util.DOM.getBBox(label._content.select("text")).width;
        assert.closeTo(eleTranslate[0] + textTranslate[0] + textWidth / 2, 200, 5, "label is centered");
        svg.remove();
    });
    it("if a label text is changed to empty string, width updates to 0", function () {
        var svg = generateSVG(400, 400);
        var label = new Plottable.Component.TitleLabel("foo");
        label.renderTo(svg);
        label.text("");
        assert.equal(label.width(), 0, "width updated to 0");
        svg.remove();
    });
    it("unsupported alignments and orientations are unsupported", function () {
        assert.throws(function () { return new Plottable.Component.Label("foo", "bar"); }, Error, "not a valid orientation");
    });
    it("Label orientation can be changed after label is created", function () {
        var svg = generateSVG(400, 400);
        var label = new Plottable.Component.AxisLabel("CHANGING ORIENTATION");
        label.renderTo(svg);
        var content = label._content;
        var text = content.select("text");
        var bbox = Plottable._Util.DOM.getBBox(text);
        assert.closeTo(bbox.height, label.height(), 1, "label is in horizontal position");
        label.orient("right");
        text = content.select("text");
        bbox = Plottable._Util.DOM.getBBox(text);
        assertBBoxInclusion(label._element.select(".bounding-box"), text);
        assert.closeTo(bbox.height, label.width(), window.Pixel_CloseTo_Requirement, "label is in vertical position");
        svg.remove();
    });
    it("padding reacts well under align", function () {
        var svg = generateSVG(400, 200);
        var testLabel = new Plottable.Component.Label("testing label").padding(30).xAlign("left");
        var longLabel = new Plottable.Component.Label("LONG LABELLLLLLLLLLLLLLLLL").xAlign("left");
        var topLabel = new Plottable.Component.Label("label").yAlign("bottom");
        new Plottable.Component.Table([[topLabel], [testLabel], [longLabel]]).renderTo(svg);
        var testTextRect = testLabel._element.select("text").node().getBoundingClientRect();
        var longTextRect = longLabel._element.select("text").node().getBoundingClientRect();
        assert.closeTo(testTextRect.left, longTextRect.left + 30, 2, "left difference by padding amount");
        testLabel.xAlign("right");
        testTextRect = testLabel._element.select("text").node().getBoundingClientRect();
        longTextRect = longLabel._element.select("text").node().getBoundingClientRect();
        assert.closeTo(testTextRect.right, longTextRect.right - 30, 2, "right difference by padding amount");
        testLabel.yAlign("bottom");
        testTextRect = testLabel._element.select("text").node().getBoundingClientRect();
        longTextRect = longLabel._element.select("text").node().getBoundingClientRect();
        assert.closeTo(testTextRect.bottom, longTextRect.top - 30, 2, "vertical difference by padding amount");
        testLabel.yAlign("top");
        testTextRect = testLabel._element.select("text").node().getBoundingClientRect();
        var topTextRect = topLabel._element.select("text").node().getBoundingClientRect();
        assert.closeTo(testTextRect.top, topTextRect.bottom + 30, 2, "vertical difference by padding amount");
        svg.remove();
    });
    it("padding puts space around the label", function () {
        var svg = generateSVG(400, 200);
        var testLabel = new Plottable.Component.Label("testing label").padding(30);
        testLabel.renderTo(svg);
        var measure = Plottable._Util.Text.getTextMeasurer(svg.append("text"))("testing label");
        assert.operator(testLabel.width(), ">", measure.width, "padding increases size of the component");
        assert.operator(testLabel.width(), "<=", measure.width + 2 * testLabel.padding(), "width at most incorporates full padding amount");
        assert.operator(testLabel.height(), ">", measure.height, "padding increases size of the component");
        assert.operator(testLabel.height(), ">=", measure.height + 2 * testLabel.padding(), "height at most incorporates full padding amount");
        svg.remove();
    });
    it("negative padding throws an error", function () {
        var testLabel = new Plottable.Component.Label("testing label");
        assert.throws(function () { return testLabel.padding(-10); }, Error, "Cannot be less than 0");
    });
});

///<reference path="../testReference.ts" />
var assert = chai.assert;
describe("Legends", function () {
    var svg;
    var color;
    var legend;
    beforeEach(function () {
        svg = generateSVG(400, 400);
        color = new Plottable.Scale.Color("Category10");
        legend = new Plottable.Component.Legend(color);
    });
    it("a basic legend renders", function () {
        color.domain(["foo", "bar", "baz"]);
        legend.renderTo(svg);
        var rows = legend._content.selectAll(".legend-row");
        assert.lengthOf(rows[0], 3, "there are 3 legend entries");
        rows.each(function (d, i) {
            assert.equal(d, color.domain()[i], "the data is set properly");
            var d3this = d3.select(this);
            var text = d3this.select("text").text();
            assert.equal(text, d, "the text node has correct text");
            var circle = d3this.select("circle");
            assert.equal(circle.attr("fill"), color.scale(d), "the circle's fill is set properly");
        });
        svg.remove();
    });
    it("legend domain can be updated after initialization, and height updates as well", function () {
        legend.renderTo(svg);
        legend.scale(color);
        assert.equal(legend._requestedSpace(200, 200).height, 0, "there is no requested height when domain is empty");
        color.domain(["foo", "bar"]);
        var height1 = legend._requestedSpace(400, 400).height;
        var actualHeight1 = legend.height();
        assert.operator(height1, ">", 0, "changing the domain gives a positive height");
        color.domain(["foo", "bar", "baz"]);
        assert.operator(legend._requestedSpace(400, 400).height, ">", height1, "adding to the domain increases the height requested");
        var actualHeight2 = legend.height();
        assert.operator(actualHeight1, "<", actualHeight2, "Changing the domain caused the legend to re-layout with more height");
        var numRows = legend._content.selectAll(".legend-row")[0].length;
        assert.equal(numRows, 3, "there are 3 rows");
        svg.remove();
    });
    it("a legend with many labels does not overflow vertically", function () {
        color.domain(["alpha", "beta", "gamma", "delta", "omega", "omicron", "persei", "eight"]);
        legend.renderTo(svg);
        var contentBBox = Plottable._Util.DOM.getBBox(legend._content);
        var contentBottomEdge = contentBBox.y + contentBBox.height;
        var bboxBBox = Plottable._Util.DOM.getBBox(legend._element.select(".bounding-box"));
        var bboxBottomEdge = bboxBBox.y + bboxBBox.height;
        assert.operator(contentBottomEdge, "<=", bboxBottomEdge, "content does not extend past bounding box");
        svg.remove();
    });
    // Test is flaky under SauceLabs for firefox version 30
    it.skip("a legend with a long label does not overflow horizontally", function () {
        color.domain(["foooboooloonoogoorooboopoo"]);
        svg.attr("width", 100);
        legend.renderTo(svg);
        var text = legend._content.select("text").text();
        assert.notEqual(text, "foooboooloonoogoorooboopoo", "the text was truncated");
        var rightEdge = legend._content.select("text").node().getBoundingClientRect().right;
        var bbox = legend._element.select(".bounding-box");
        var rightEdgeBBox = bbox.node().getBoundingClientRect().right;
        assert.operator(rightEdge, "<=", rightEdgeBBox, "the long text did not overflow the legend");
        svg.remove();
    });
    it("calling legend.render multiple times does not add more elements", function () {
        color.domain(["foo", "bar", "baz"]);
        legend.renderTo(svg);
        var numRows = legend._content.selectAll(".legend-row")[0].length;
        assert.equal(numRows, 3, "there are 3 legend rows initially");
        legend._render();
        numRows = legend._content.selectAll(".legend-row")[0].length;
        assert.equal(numRows, 3, "there are 3 legend rows after second render");
        svg.remove();
    });
    it("re-rendering the legend with a new domain will do the right thing", function () {
        color.domain(["foo", "bar", "baz"]);
        legend.renderTo(svg);
        var newDomain = ["mushu", "foo", "persei", "baz", "eight"];
        color.domain(newDomain);
        // due to how joins work, this is how the elements should be arranged by d3
        var newDomainActualOrder = ["foo", "baz", "mushu", "persei", "eight"];
        legend._content.selectAll(".legend-row").each(function (d, i) {
            assert.equal(d, newDomainActualOrder[i], "the data is set correctly");
            var text = d3.select(this).select("text").text();
            assert.equal(text, d, "the text was set properly");
            var fill = d3.select(this).select("circle").attr("fill");
            assert.equal(fill, color.scale(d), "the fill was set properly");
        });
        assert.lengthOf(legend._content.selectAll(".legend-row")[0], 5, "there are the right number of legend elements");
        svg.remove();
    });
    it("legend.scale() replaces domain", function () {
        color.domain(["foo", "bar", "baz"]);
        legend.renderTo(svg);
        var newDomain = ["a", "b", "c"];
        var newColorScale = new Plottable.Scale.Color("20");
        newColorScale.domain(newDomain);
        legend.scale(newColorScale);
        legend._content.selectAll(".legend-row").each(function (d, i) {
            assert.equal(d, newDomain[i], "the data is set correctly");
            var text = d3.select(this).select("text").text();
            assert.equal(text, d, "the text was set properly");
            var fill = d3.select(this).select("circle").attr("fill");
            assert.equal(fill, newColorScale.scale(d), "the fill was set properly");
        });
        svg.remove();
    });
    it("legend.scale() correctly reregisters listeners", function () {
        color.domain(["foo", "bar", "baz"]);
        legend.renderTo(svg);
        var tempDomain = ["a", "b", "c"];
        var newColorScale = new Plottable.Scale.Color("20");
        newColorScale.domain(tempDomain);
        legend.scale(newColorScale);
        var newDomain = ["a", "foo", "d"];
        newColorScale.domain(newDomain);
        legend._content.selectAll(".legend-row").each(function (d, i) {
            assert.equal(d, newDomain[i], "the data is set correctly");
            var text = d3.select(this).select("text").text();
            assert.equal(text, d, "the text was set properly");
            var fill = d3.select(this).select("circle").attr("fill");
            assert.equal(fill, newColorScale.scale(d), "the fill was set properly");
        });
        svg.remove();
    });
    it("iconHeight / 2 < circleHeight < iconHeight", function () {
        color.domain(["foo"]);
        legend.renderTo(svg);
        var style = legend._element.append("style");
        style.attr("type", "text/css");
        function verifyCircleHeight() {
            var text = legend._content.select("text");
            var circle = legend._content.select("circle");
            var textHeight = Plottable._Util.DOM.getBBox(text).height;
            var circleHeight = Plottable._Util.DOM.getBBox(circle).height;
            assert.operator(circleHeight, "<", textHeight, "icons too small: iconHeight < circleHeight");
            assert.operator(circleHeight, ">", textHeight / 2, "icons too big: iconHeight / 2 > circleHeight");
        }
        verifyCircleHeight();
        style.text(".plottable .legend text { font-size: 60px; }");
        legend._computeLayout();
        legend._render();
        verifyCircleHeight();
        style.text(".plottable .legend text { font-size: 10px; }");
        legend._computeLayout();
        legend._render();
        verifyCircleHeight();
        svg.remove();
    });
    describe("Legend toggle tests", function () {
        var toggleLegend;
        beforeEach(function () {
            toggleLegend = new Plottable.Component.Legend(color);
            toggleLegend.toggleCallback(function (d, b) {
            });
        });
        function verifyState(selection, b, msg) {
            assert.equal(selection.classed("toggled-on"), b, msg);
            assert.equal(selection.classed("toggled-off"), !b, msg);
        }
        function getSelection(datum) {
            var selection = toggleLegend._content.selectAll(".legend-row").filter(function (d, i) { return d === datum; });
            return selection;
        }
        function verifyEntry(datum, b, msg) {
            verifyState(getSelection(datum), b, msg);
        }
        function toggleEntry(datum, index) {
            getSelection(datum).on("click")(datum, index);
        }
        it("basic initialization test", function () {
            color.domain(["a", "b", "c", "d", "e"]);
            toggleLegend.renderTo(svg);
            toggleLegend._content.selectAll(".legend-row").each(function (d, i) {
                var selection = d3.select(this);
                verifyState(selection, true);
            });
            svg.remove();
        });
        it("basic toggling test", function () {
            color.domain(["a"]);
            toggleLegend.renderTo(svg);
            toggleLegend._content.selectAll(".legend-row").each(function (d, i) {
                var selection = d3.select(this);
                selection.on("click")(d, i);
                verifyState(selection, false);
                selection.on("click")(d, i);
                verifyState(selection, true);
            });
            svg.remove();
        });
        it("scale() works as intended with toggling", function () {
            var domain = ["a", "b", "c", "d", "e"];
            color.domain(domain);
            toggleLegend.renderTo(svg);
            toggleEntry("a", 0);
            toggleEntry("d", 3);
            toggleEntry("c", 2);
            var newDomain = ["r", "a", "d", "g"];
            var newColorScale = new Plottable.Scale.Color("Category10");
            newColorScale.domain(newDomain);
            toggleLegend.scale(newColorScale);
            verifyEntry("r", true);
            verifyEntry("a", false);
            verifyEntry("g", true);
            verifyEntry("d", false);
            svg.remove();
        });
        it("listeners on scale will correctly update states", function () {
            color.domain(["a", "b", "c", "d", "e"]);
            toggleLegend.renderTo(svg);
            toggleEntry("a", 0);
            toggleEntry("d", 3);
            toggleEntry("c", 2);
            color.domain(["e", "d", "b", "a", "c"]);
            verifyEntry("a", false);
            verifyEntry("b", true);
            verifyEntry("c", false);
            verifyEntry("d", false);
            verifyEntry("e", true);
            svg.remove();
        });
        it("Testing callback works correctly", function () {
            var domain = ["a", "b", "c", "d", "e"];
            color.domain(domain);
            var state = [true, true, true, true, true];
            toggleLegend.toggleCallback(function (d, b) {
                state[domain.indexOf(d)] = b;
            });
            toggleLegend.renderTo(svg);
            toggleEntry("a", 0);
            verifyEntry("a", false);
            assert.equal(state[0], false, "callback was successful");
            toggleEntry("d", 3);
            verifyEntry("d", false);
            assert.equal(state[3], false, "callback was successful");
            toggleEntry("a", 0);
            verifyEntry("a", true);
            assert.equal(state[0], true, "callback was successful");
            toggleEntry("c", 2);
            verifyEntry("c", false);
            assert.equal(state[2], false, "callback was successful");
            svg.remove();
        });
        it("Overwriting callback is successfull", function () {
            var domain = ["a"];
            color.domain(domain);
            var state = true;
            toggleLegend.renderTo(svg);
            toggleLegend.toggleCallback(function (d, b) {
                state = b;
            });
            toggleEntry("a", 0);
            assert.equal(state, false, "callback was successful");
            var count = 0;
            toggleLegend.toggleCallback(function (d, b) {
                count++;
            });
            toggleEntry("a", 0);
            assert.equal(state, false, "callback was overwritten");
            assert.equal(count, 1, "new callback was successfully called");
            svg.remove();
        });
        it("Removing callback is successful", function () {
            var domain = ["a"];
            color.domain(domain);
            var state = true;
            toggleLegend.renderTo(svg);
            toggleLegend.toggleCallback(function (d, b) {
                state = b;
            });
            toggleEntry("a", 0);
            assert.equal(state, false, "callback was successful");
            toggleLegend.toggleCallback(); // this should not remove the callback
            toggleEntry("a", 0);
            assert.equal(state, true, "callback was successful");
            toggleLegend.toggleCallback(null); // this should remove the callback
            assert.throws(function () {
                toggleEntry("a", 0);
            });
            var selection = getSelection("a");
            // should have no classes
            assert.equal(selection.classed("toggled-on"), false, "is not toggled-on");
            assert.equal(selection.classed("toggled-off"), false, "is not toggled-off");
            svg.remove();
        });
    });
    describe("Legend hover tests", function () {
        var hoverLegend;
        beforeEach(function () {
            hoverLegend = new Plottable.Component.Legend(color);
            hoverLegend.hoverCallback(function (d) {
            });
        });
        function _verifyFocus(selection, b, msg) {
            assert.equal(selection.classed("hover"), true, msg);
            assert.equal(selection.classed("focus"), b, msg);
        }
        function _verifyEmpty(selection, msg) {
            assert.equal(selection.classed("hover"), false, msg);
            assert.equal(selection.classed("focus"), false, msg);
        }
        function getSelection(datum) {
            var selection = hoverLegend._content.selectAll(".legend-row").filter(function (d, i) { return d === datum; });
            return selection;
        }
        function verifyFocus(datum, b, msg) {
            _verifyFocus(getSelection(datum), b, msg);
        }
        function verifyEmpty(datum, msg) {
            _verifyEmpty(getSelection(datum), msg);
        }
        function hoverEntry(datum, index) {
            getSelection(datum).on("mouseover")(datum, index);
        }
        function leaveEntry(datum, index) {
            getSelection(datum).on("mouseout")(datum, index);
        }
        it("basic initialization test", function () {
            color.domain(["a", "b", "c", "d", "e"]);
            hoverLegend.renderTo(svg);
            hoverLegend._content.selectAll(".legend-row").each(function (d, i) {
                verifyEmpty(d);
            });
            svg.remove();
        });
        it("basic hover test", function () {
            color.domain(["a"]);
            hoverLegend.renderTo(svg);
            hoverEntry("a", 0);
            verifyFocus("a", true);
            leaveEntry("a", 0);
            verifyEmpty("a");
            svg.remove();
        });
        it("scale() works as intended with hovering", function () {
            var domain = ["a", "b", "c", "d", "e"];
            color.domain(domain);
            hoverLegend.renderTo(svg);
            hoverEntry("a", 0);
            var newDomain = ["r", "a", "d", "g"];
            var newColorScale = new Plottable.Scale.Color("Category10");
            newColorScale.domain(newDomain);
            hoverLegend.scale(newColorScale);
            verifyFocus("r", false, "r");
            verifyFocus("a", true, "a");
            verifyFocus("g", false, "g");
            verifyFocus("d", false, "d");
            leaveEntry("a", 0);
            verifyEmpty("r");
            verifyEmpty("a");
            verifyEmpty("g");
            verifyEmpty("d");
            svg.remove();
        });
        it("listeners on scale will correctly update states", function () {
            color.domain(["a", "b", "c", "d", "e"]);
            hoverLegend.renderTo(svg);
            hoverEntry("c", 2);
            color.domain(["e", "d", "b", "a", "c"]);
            verifyFocus("a", false);
            verifyFocus("b", false);
            verifyFocus("c", true);
            verifyFocus("d", false);
            verifyFocus("e", false);
            svg.remove();
        });
        it("Testing callback works correctly", function () {
            var domain = ["a", "b", "c", "d", "e"];
            color.domain(domain);
            var focused = undefined;
            hoverLegend.hoverCallback(function (d) {
                focused = d;
            });
            hoverLegend.renderTo(svg);
            hoverEntry("a", 0);
            verifyFocus("a", true);
            assert.equal(focused, "a", "callback was successful");
            leaveEntry("a", 0);
            assert.equal(focused, undefined, "callback was successful");
            hoverEntry("d", 3);
            verifyFocus("d", true);
            assert.equal(focused, "d", "callback was successful");
            svg.remove();
        });
        it("Overwriting callback is successfull", function () {
            var domain = ["a"];
            color.domain(domain);
            var focused = undefined;
            hoverLegend.renderTo(svg);
            hoverLegend.hoverCallback(function (d) {
                focused = d;
            });
            hoverEntry("a", 0);
            assert.equal(focused, "a", "callback was successful");
            leaveEntry("a", 0);
            var count = 0;
            hoverLegend.hoverCallback(function (d) {
                count++;
            });
            hoverEntry("a", 0);
            assert.equal(focused, undefined, "old callback was not called");
            assert.equal(count, 1, "new callbcak was called");
            leaveEntry("a", 0);
            assert.equal(count, 2, "new callback was called");
            svg.remove();
        });
        it("Removing callback is successful", function () {
            var domain = ["a"];
            color.domain(domain);
            var focused = undefined;
            hoverLegend.renderTo(svg);
            hoverLegend.hoverCallback(function (d) {
                focused = d;
            });
            hoverEntry("a", 0);
            assert.equal(focused, "a", "callback was successful");
            hoverLegend.hoverCallback(); // this should not remove the callback
            leaveEntry("a", 0);
            assert.equal(focused, undefined, "callback was successful");
            hoverLegend.hoverCallback(null); // this should remove the callback
            assert.throws(function () {
                hoverEntry("a", 0);
            });
            verifyEmpty("a");
            svg.remove();
        });
    });
});
describe("HorizontalLegend", function () {
    var colorScale;
    var horizLegend;
    var entrySelector = "." + Plottable.Component.HorizontalLegend.LEGEND_ENTRY_CLASS;
    var rowSelector = "." + Plottable.Component.HorizontalLegend.LEGEND_ROW_CLASS;
    beforeEach(function () {
        colorScale = new Plottable.Scale.Color();
        colorScale.domain([
            "Washington",
            "Adams",
            "Jefferson",
        ]);
        horizLegend = new Plottable.Component.HorizontalLegend(colorScale);
    });
    it("renders an entry for each item in the domain", function () {
        var svg = generateSVG(400, 100);
        horizLegend.renderTo(svg);
        var entries = horizLegend._element.selectAll(entrySelector);
        assert.equal(entries[0].length, colorScale.domain().length, "one entry is created for each item in the domain");
        var elementTexts = entries.select("text")[0].map(function (node) { return d3.select(node).text(); });
        assert.deepEqual(elementTexts, colorScale.domain(), "entry texts match scale domain");
        var newDomain = colorScale.domain();
        newDomain.push("Madison");
        colorScale.domain(newDomain);
        entries = horizLegend._element.selectAll(entrySelector);
        assert.equal(entries[0].length, colorScale.domain().length, "Legend updated to include item added to the domain");
        svg.remove();
    });
    it("wraps entries onto extra rows if necessary", function () {
        var svg = generateSVG(200, 100);
        horizLegend.renderTo(svg);
        var rows = horizLegend._element.selectAll(rowSelector);
        assert.lengthOf(rows[0], 2, "Wrapped text on to two rows when space is constrained");
        horizLegend.detach();
        svg.remove();
        svg = generateSVG(100, 100);
        horizLegend.renderTo(svg);
        rows = horizLegend._element.selectAll(rowSelector);
        assert.lengthOf(rows[0], 3, "Wrapped text on to three rows when further constrained");
        svg.remove();
    });
    it("truncates and hides entries if space is constrained", function () {
        var svg = generateSVG(70, 400);
        horizLegend.renderTo(svg);
        var textEls = horizLegend._element.selectAll("text");
        textEls.each(function (d) {
            var textEl = d3.select(this);
            assertBBoxInclusion(horizLegend._element, textEl);
        });
        horizLegend.detach();
        svg.remove();
        svg = generateSVG(100, 50);
        horizLegend.renderTo(svg);
        textEls = horizLegend._element.selectAll("text");
        textEls.each(function (d) {
            var textEl = d3.select(this);
            assertBBoxInclusion(horizLegend._element, textEl);
        });
        svg.remove();
    });
    it("scales icon size with entry font size", function () {
        colorScale.domain(["A"]);
        var svg = generateSVG(400, 100);
        horizLegend.renderTo(svg);
        var style = horizLegend._element.append("style");
        style.attr("type", "text/css");
        function verifyCircleHeight() {
            var text = horizLegend._content.select("text");
            var circle = horizLegend._content.select("circle");
            var textHeight = Plottable._Util.DOM.getBBox(text).height;
            var circleHeight = Plottable._Util.DOM.getBBox(circle).height;
            assert.operator(circleHeight, "<", textHeight, "Icon is smaller than entry text");
            return circleHeight;
        }
        var origCircleHeight = verifyCircleHeight();
        style.text(".plottable .legend text { font-size: 30px; }");
        horizLegend._invalidateLayout();
        var bigCircleHeight = verifyCircleHeight();
        assert.operator(bigCircleHeight, ">", origCircleHeight, "icon size increased with font size");
        style.text(".plottable .legend text { font-size: 6px; }");
        horizLegend._invalidateLayout();
        var smallCircleHeight = verifyCircleHeight();
        assert.operator(smallCircleHeight, "<", origCircleHeight, "icon size decreased with font size");
        svg.remove();
    });
});

///<reference path="../../testReference.ts" />
var __extends = this.__extends || function (d, b) {
    for (var p in b) if (b.hasOwnProperty(p)) d[p] = b[p];
    function __() { this.constructor = d; }
    __.prototype = b.prototype;
    d.prototype = new __();
};
var assert = chai.assert;
var CountingPlot = (function (_super) {
    __extends(CountingPlot, _super);
    function CountingPlot() {
        _super.apply(this, arguments);
        this.renders = 0;
    }
    CountingPlot.prototype._render = function () {
        ++this.renders;
        return _super.prototype._render.call(this);
    };
    return CountingPlot;
})(Plottable.Plot.AbstractPlot);
describe("Plots", function () {
    describe("Abstract Plot", function () {
        it("Plots default correctly", function () {
            var r = new Plottable.Plot.AbstractPlot();
            assert.isTrue(r.clipPathEnabled, "clipPathEnabled defaults to true");
        });
        it("Base Plot functionality works", function () {
            var svg = generateSVG(400, 300);
            var r = new Plottable.Plot.AbstractPlot();
            r._anchor(svg);
            r._computeLayout();
            var renderArea = r._content.select(".render-area");
            assert.isNotNull(renderArea.node(), "there is a render-area");
            svg.remove();
        });
        it("Changes Dataset listeners when the Dataset is changed", function () {
            var dFoo = new Plottable.Dataset(["foo"], { cssClass: "bar" });
            var dBar = new Plottable.Dataset(["bar"], { cssClass: "boo" });
            var r = new CountingPlot();
            r.addDataset("foo", dFoo);
            assert.equal(1, r.renders, "initial render due to addDataset");
            dFoo.broadcaster.broadcast();
            assert.equal(2, r.renders, "we re-render when our dataset changes");
            r.addDataset("bar", dBar);
            assert.equal(3, r.renders, "we should redraw when we add a dataset");
            dFoo.broadcaster.broadcast();
            assert.equal(4, r.renders, "we should still listen to the first dataset");
            dBar.broadcaster.broadcast();
            assert.equal(5, r.renders, "we should listen to the new dataset");
            r.removeDataset("foo");
            assert.equal(6, r.renders, "we re-render on dataset removal");
            dFoo.broadcaster.broadcast();
            assert.equal(6, r.renders, "we don't listen to removed datasets");
        });
        it("Updates its projectors when the Dataset is changed", function () {
            var d1 = new Plottable.Dataset([{ x: 5, y: 6 }], { cssClass: "bar" });
            var r = new Plottable.Plot.AbstractPlot();
            r.addDataset("d1", d1);
            var xScaleCalls = 0;
            var yScaleCalls = 0;
            var xScale = new Plottable.Scale.Linear();
            var yScale = new Plottable.Scale.Linear();
            var metadataProjector = function (d, i, m) { return m.cssClass; };
            r.project("x", "x", xScale);
            r.project("y", "y", yScale);
            r.project("meta", metadataProjector);
            xScale.broadcaster.registerListener(null, function (listenable) {
                assert.equal(listenable, xScale, "Callback received the calling scale as the first argument");
                ++xScaleCalls;
            });
            yScale.broadcaster.registerListener(null, function (listenable) {
                assert.equal(listenable, yScale, "Callback received the calling scale as the first argument");
                ++yScaleCalls;
            });
            assert.equal(0, xScaleCalls, "initially hasn't made any X callbacks");
            assert.equal(0, yScaleCalls, "initially hasn't made any Y callbacks");
            d1.broadcaster.broadcast();
            assert.equal(1, xScaleCalls, "X scale was wired up to datasource correctly");
            assert.equal(1, yScaleCalls, "Y scale was wired up to datasource correctly");
            var d2 = new Plottable.Dataset([{ x: 7, y: 8 }], { cssClass: "boo" });
            r.removeDataset("d1");
            r.addDataset(d2);
            assert.equal(3, xScaleCalls, "Changing datasource fires X scale listeners (but doesn't coalesce callbacks)");
            assert.equal(3, yScaleCalls, "Changing datasource fires Y scale listeners (but doesn't coalesce callbacks)");
            d1.broadcaster.broadcast();
            assert.equal(3, xScaleCalls, "X scale was unhooked from old datasource");
            assert.equal(3, yScaleCalls, "Y scale was unhooked from old datasource");
            d2.broadcaster.broadcast();
            assert.equal(4, xScaleCalls, "X scale was hooked into new datasource");
            assert.equal(4, yScaleCalls, "Y scale was hooked into new datasource");
        });
        it("Plot automatically generates a Dataset if only data is provided", function () {
            var data = ["foo", "bar"];
            var r = new Plottable.Plot.AbstractPlot().addDataset("foo", data);
            var dataset = r.datasets()[0];
            assert.isNotNull(dataset, "A Dataset was automatically generated");
            assert.deepEqual(dataset.data(), data, "The generated Dataset has the correct data");
        });
        it("Plot.project works as intended", function () {
            var r = new Plottable.Plot.AbstractPlot();
            var s = new Plottable.Scale.Linear().domain([0, 1]).range([0, 10]);
            r.project("attr", "a", s);
            var attrToProjector = r._generateAttrToProjector();
            var projector = attrToProjector["attr"];
            assert.equal(projector({ "a": 0.5 }, 0, null, null), 5, "projector works as intended");
        });
        it("Changing Plot.dataset().data to [] causes scale to contract", function () {
            var ds1 = new Plottable.Dataset([0, 1, 2]);
            var ds2 = new Plottable.Dataset([1, 2, 3]);
            var s = new Plottable.Scale.Linear();
            var svg1 = generateSVG(100, 100);
            var svg2 = generateSVG(100, 100);
            var r1 = new Plottable.Plot.AbstractPlot().addDataset(ds1).project("x", function (x) { return x; }, s).renderTo(svg1);
            var r2 = new Plottable.Plot.AbstractPlot().addDataset(ds2).project("x", function (x) { return x; }, s).renderTo(svg2);
            assert.deepEqual(s.domain(), [0, 3], "Simple domain combining");
            ds1.data([]);
            assert.deepEqual(s.domain(), [1, 3], "Contracting domain due to projection becoming empty");
            svg1.remove();
            svg2.remove();
        });
        describe("Dataset removal", function () {
            var plot;
            var d1;
            var d2;
            beforeEach(function () {
                plot = new Plottable.Plot.AbstractPlot();
                d1 = new Plottable.Dataset();
                d2 = new Plottable.Dataset();
                plot.addDataset("foo", d1);
                plot.addDataset("bar", d2);
                assert.deepEqual(plot.datasets(), [d1, d2], "datasets as expected");
            });
            it("removeDataset can work on keys", function () {
                plot.removeDataset("bar");
                assert.deepEqual(plot.datasets(), [d1], "second dataset removed");
                plot.removeDataset("foo");
                assert.deepEqual(plot.datasets(), [], "all datasets removed");
            });
            it("removeDataset can work on datasets", function () {
                plot.removeDataset(d2);
                assert.deepEqual(plot.datasets(), [d1], "second dataset removed");
                plot.removeDataset(d1);
                assert.deepEqual(plot.datasets(), [], "all datasets removed");
            });
            it("removeDataset ignores inputs that do not correspond to a dataset", function () {
                var d3 = new Plottable.Dataset();
                plot.removeDataset(d3);
                plot.removeDataset("bad key");
                assert.deepEqual(plot.datasets(), [d1, d2], "datasets as expected");
            });
            it("removeDataset functions on inputs that are data arrays, not datasets", function () {
                var a1 = ["foo", "bar"];
                var a2 = [1, 2, 3];
                plot.addDataset(a1);
                plot.addDataset(a2);
                assert.lengthOf(plot.datasets(), 4, "there are four datasets");
                assert.equal(plot.datasets()[3].data(), a2, "second array dataset correct");
                assert.equal(plot.datasets()[2].data(), a1, "first array dataset correct");
                plot.removeDataset(a2);
                plot.removeDataset(a1);
                assert.deepEqual(plot.datasets(), [d1, d2], "datasets as expected");
            });
            it("removeDataset behaves appropriately when the key 'undefined' is used", function () {
                var a = [1, 2, 3];
                plot.addDataset("undefined", a);
                assert.lengthOf(plot.datasets(), 3, "there are three datasets initially");
                plot.removeDataset("foofoofoofoofoofoofoofoo");
                assert.lengthOf(plot.datasets(), 3, "there are three datasets after bad key removal");
                plot.removeDataset(undefined);
                assert.lengthOf(plot.datasets(), 3, "there are three datasets after removing `undefined`");
                plot.removeDataset([94, 93, 92]);
                assert.lengthOf(plot.datasets(), 3, "there are three datasets after removing random dataset");
                plot.removeDataset("undefined");
                assert.lengthOf(plot.datasets(), 2, "the dataset called 'undefined' could be removed");
            });
        });
        it("remove() disconnects plots from its scales", function () {
            var r = new Plottable.Plot.AbstractPlot();
            var s = new Plottable.Scale.Linear();
            r.project("attr", "a", s);
            r.remove();
            var key2callback = s.broadcaster.key2callback;
            assert.isUndefined(key2callback.get(r), "the plot is no longer attached to the scale");
        });
        it("extent registration works as intended", function () {
            var scale1 = new Plottable.Scale.Linear();
            var scale2 = new Plottable.Scale.Linear();
            var d1 = new Plottable.Dataset([1, 2, 3]);
            var d2 = new Plottable.Dataset([4, 99, 999]);
            var d3 = new Plottable.Dataset([-1, -2, -3]);
            var id = function (d) { return d; };
            var plot1 = new Plottable.Plot.AbstractPlot();
            var plot2 = new Plottable.Plot.AbstractPlot();
            var svg = generateSVG(400, 400);
            plot1.attr("null", id, scale1);
            plot2.attr("null", id, scale1);
            plot1.renderTo(svg);
            plot2.renderTo(svg);
            function assertDomainIsClose(actualDomain, expectedDomain, msg) {
                // to avoid floating point issues :/
                assert.closeTo(actualDomain[0], expectedDomain[0], 0.01, msg);
                assert.closeTo(actualDomain[1], expectedDomain[1], 0.01, msg);
            }
            plot1.addDataset(d1);
            assertDomainIsClose(scale1.domain(), [1, 3], "scale includes plot1 projected data");
            plot2.addDataset(d2);
            assertDomainIsClose(scale1.domain(), [1, 999], "scale extent includes plot1 and plot2");
            plot2.addDataset(d3);
            assertDomainIsClose(scale1.domain(), [-3, 999], "extent widens further if we add more data to plot2");
            plot2.removeDataset(d3);
            assertDomainIsClose(scale1.domain(), [1, 999], "extent shrinks if we remove dataset");
            plot2.attr("null", id, scale2);
            assertDomainIsClose(scale1.domain(), [1, 3], "extent shrinks further if we project plot2 away");
            svg.remove();
        });
        it("additionalPaint timing works properly", function () {
            var animator = new Plottable.Animator.Base().delay(10).duration(10).maxIterativeDelay(0);
            var x = new Plottable.Scale.Linear();
            var y = new Plottable.Scale.Linear();
            var plot = new Plottable.Plot.VerticalBar(x, y).addDataset([]).animate(true);
            var recordedTime = -1;
            var additionalPaint = function (x) {
                recordedTime = Math.max(x, recordedTime);
            };
            plot._additionalPaint = additionalPaint;
            plot.animator("bars", animator);
            var svg = generateSVG();
            plot.project("x", "x", x);
            plot.project("y", "y", y);
            plot.renderTo(svg);
            svg.remove();
            assert.equal(recordedTime, 20, "additionalPaint passed appropriate time argument");
        });
    });
    describe("Abstract XY Plot", function () {
        var svg;
        var xScale;
        var yScale;
        var xAccessor;
        var yAccessor;
        var simpleDataset;
        var plot;
        before(function () {
            xAccessor = function (d, i, u) { return d.a + u.foo; };
            yAccessor = function (d, i, u) { return d.b + u.foo; };
        });
        beforeEach(function () {
            svg = generateSVG(500, 500);
            simpleDataset = new Plottable.Dataset([{ a: -5, b: 6 }, { a: -2, b: 2 }, { a: 2, b: -2 }, { a: 5, b: -6 }], { foo: 0 });
            xScale = new Plottable.Scale.Linear();
            yScale = new Plottable.Scale.Linear();
            plot = new Plottable.Plot.AbstractXYPlot(xScale, yScale);
            plot.addDataset(simpleDataset).project("x", xAccessor, xScale).project("y", yAccessor, yScale).renderTo(svg);
        });
        it("plot auto domain scale to visible points", function () {
            xScale.domain([-3, 3]);
            assert.deepEqual(yScale.domain(), [-7, 7], "domain has not been adjusted to visible points");
            plot.automaticallyAdjustYScaleOverVisiblePoints(true);
            assert.deepEqual(yScale.domain(), [-2.5, 2.5], "domain has been adjusted to visible points");
            plot.automaticallyAdjustYScaleOverVisiblePoints(false);
            plot.automaticallyAdjustXScaleOverVisiblePoints(true);
            yScale.domain([-6, 6]);
            assert.deepEqual(xScale.domain(), [-6, 6], "domain has been adjusted to visible points");
            svg.remove();
        });
        it("no visible points", function () {
            plot.automaticallyAdjustYScaleOverVisiblePoints(true);
            xScale.domain([-0.5, 0.5]);
            assert.deepEqual(yScale.domain(), [-7, 7], "domain has been not been adjusted");
            svg.remove();
        });
        it("automaticallyAdjustYScaleOverVisiblePoints disables autoDomain", function () {
            xScale.domain([-2, 2]);
            plot.automaticallyAdjustYScaleOverVisiblePoints(true);
            plot.renderTo(svg);
            assert.deepEqual(yScale.domain(), [-2.5, 2.5], "domain has been been adjusted");
            svg.remove();
        });
        it("show all data", function () {
            plot.automaticallyAdjustYScaleOverVisiblePoints(true);
            xScale.domain([-0.5, 0.5]);
            plot.showAllData();
            assert.deepEqual(yScale.domain(), [-7, 7], "domain has been adjusted to show all data");
            assert.deepEqual(xScale.domain(), [-6, 6], "domain has been adjusted to show all data");
            svg.remove();
        });
        it("show all data without auto adjust domain", function () {
            plot.automaticallyAdjustYScaleOverVisiblePoints(true);
            xScale.domain([-0.5, 0.5]);
            plot.automaticallyAdjustYScaleOverVisiblePoints(false);
            plot.showAllData();
            assert.deepEqual(yScale.domain(), [-7, 7], "domain has been adjusted to show all data");
            assert.deepEqual(xScale.domain(), [-6, 6], "domain has been adjusted to show all data");
            svg.remove();
        });
        it("no cycle in auto domain on plot", function () {
            var zScale = new Plottable.Scale.Linear().domain([-10, 10]);
            plot.automaticallyAdjustYScaleOverVisiblePoints(true);
            var plot2 = new Plottable.Plot.AbstractXYPlot(zScale, yScale).automaticallyAdjustXScaleOverVisiblePoints(true).project("x", xAccessor, zScale).project("y", yAccessor, yScale).addDataset(simpleDataset);
            var plot3 = new Plottable.Plot.AbstractXYPlot(zScale, xScale).automaticallyAdjustYScaleOverVisiblePoints(true).project("x", xAccessor, zScale).project("y", yAccessor, xScale).addDataset(simpleDataset);
            plot2.renderTo(svg);
            plot3.renderTo(svg);
            xScale.domain([-2, 2]);
            assert.deepEqual(yScale.domain(), [-2.5, 2.5], "y domain is adjusted by x domain using custom algorithm and domainer");
            assert.deepEqual(zScale.domain(), [-2.5, 2.5], "z domain is adjusted by y domain using custom algorithm and domainer");
            assert.deepEqual(xScale.domain(), [-2, 2], "x domain is not adjusted using custom algorithm and domainer");
            svg.remove();
        });
        it("listeners are deregistered after removal", function () {
            plot.automaticallyAdjustYScaleOverVisiblePoints(true);
            plot.remove();
            var key2callback = xScale.broadcaster.key2callback;
            assert.isUndefined(key2callback.get("yDomainAdjustment" + plot._plottableID), "the plot is no longer attached to the xScale");
            key2callback = yScale.broadcaster.key2callback;
            assert.isUndefined(key2callback.get("xDomainAdjustment" + plot._plottableID), "the plot is no longer attached to the yScale");
            svg.remove();
        });
        it("listeners are deregistered for changed scale", function () {
            plot.automaticallyAdjustYScaleOverVisiblePoints(true);
            var newScale = new Plottable.Scale.Linear().domain([-10, 10]);
            plot.project("x", xAccessor, newScale);
            xScale.domain([-2, 2]);
            assert.deepEqual(yScale.domain(), [-7, 7], "replaced xScale didn't adjust yScale");
            svg.remove();
        });
    });
});

///<reference path="../../testReference.ts" />
var assert = chai.assert;
describe("Plots", function () {
    describe("PiePlot", function () {
        var svg;
        var simpleDataset;
        var piePlot;
        var renderArea;
        beforeEach(function () {
            svg = generateSVG(500, 500);
            simpleDataset = new Plottable.Dataset([{ value: 5, value2: 10, type: "A" }, { value: 15, value2: 10, type: "B" }]);
            piePlot = new Plottable.Plot.Pie();
            piePlot.addDataset(simpleDataset);
            piePlot.project("value", "value");
            piePlot.renderTo(svg);
            renderArea = piePlot._renderArea;
        });
        it("sectors divided evenly", function () {
            var arcPaths = renderArea.selectAll(".arc");
            assert.lengthOf(arcPaths[0], 2, "only has two sectors");
            var arcPath0 = d3.select(arcPaths[0][0]);
            var pathPoints0 = normalizePath(arcPath0.attr("d")).split(/[A-Z]/).slice(1, 4);
            var firstPathPoints0 = pathPoints0[0].split(",");
            assert.closeTo(parseFloat(firstPathPoints0[0]), 0, 1, "draws line vertically at beginning");
            assert.operator(parseFloat(firstPathPoints0[1]), "<", 0, "draws line upwards");
            var arcDestPoint0 = pathPoints0[1].split(",").slice(5);
            assert.operator(parseFloat(arcDestPoint0[0]), ">", 0, "arcs line to the right");
            assert.closeTo(parseFloat(arcDestPoint0[1]), 0, 1, "ends on same level of svg");
            var secondPathPoints0 = pathPoints0[2].split(",");
            assert.closeTo(parseFloat(secondPathPoints0[0]), 0, 1, "draws line to origin");
            assert.closeTo(parseFloat(secondPathPoints0[1]), 0, 1, "draws line to origin");
            var arcPath1 = d3.select(arcPaths[0][1]);
            var pathPoints1 = normalizePath(arcPath1.attr("d")).split(/[A-Z]/).slice(1, 4);
            var firstPathPoints1 = pathPoints1[0].split(",");
            assert.operator(parseFloat(firstPathPoints1[0]), ">", 0, "draws line to the right");
            assert.closeTo(parseFloat(firstPathPoints1[1]), 0, 1, "draws line horizontally");
            var arcDestPoint1 = pathPoints1[1].split(",").slice(5);
            assert.closeTo(parseFloat(arcDestPoint1[0]), 0, 1, "ends at x origin");
            assert.operator(parseFloat(arcDestPoint1[1]), "<", 0, "ends above 0");
            var secondPathPoints1 = pathPoints1[2].split(",");
            assert.closeTo(parseFloat(secondPathPoints1[0]), 0, 1, "draws line to origin");
            assert.closeTo(parseFloat(secondPathPoints1[1]), 0, 1, "draws line to origin");
            svg.remove();
        });
        it("project value onto different attribute", function () {
            piePlot.project("value", "value2");
            var arcPaths = renderArea.selectAll(".arc");
            assert.lengthOf(arcPaths[0], 2, "only has two sectors");
            var arcPath0 = d3.select(arcPaths[0][0]);
            var pathPoints0 = normalizePath(arcPath0.attr("d")).split(/[A-Z]/).slice(1, 4);
            var firstPathPoints0 = pathPoints0[0].split(",");
            assert.closeTo(parseFloat(firstPathPoints0[0]), 0, 1, "draws line vertically at beginning");
            assert.operator(parseFloat(firstPathPoints0[1]), "<", 0, "draws line upwards");
            var arcDestPoint0 = pathPoints0[1].split(",").slice(5);
            assert.closeTo(parseFloat(arcDestPoint0[0]), 0, 1, "ends on a line vertically from beginning");
            assert.operator(parseFloat(arcDestPoint0[1]), ">", 0, "ends below the center");
            var arcPath1 = d3.select(arcPaths[0][1]);
            var pathPoints1 = normalizePath(arcPath1.attr("d")).split(/[A-Z]/).slice(1, 4);
            var firstPathPoints1 = pathPoints1[0].split(",");
            assert.closeTo(parseFloat(firstPathPoints1[0]), 0, 1, "draws line vertically at beginning");
            assert.operator(parseFloat(firstPathPoints1[1]), ">", 0, "draws line downwards");
            var arcDestPoint1 = pathPoints1[1].split(",").slice(5);
            assert.closeTo(parseFloat(arcDestPoint1[0]), 0, 1, "ends on a line vertically from beginning");
            assert.operator(parseFloat(arcDestPoint1[1]), "<", 0, "ends above the center");
            piePlot.project("value", "value");
            svg.remove();
        });
        it("innerRadius project", function () {
            piePlot.project("inner-radius", function () { return 5; });
            var arcPaths = renderArea.selectAll(".arc");
            assert.lengthOf(arcPaths[0], 2, "only has two sectors");
            var pathPoints0 = normalizePath(d3.select(arcPaths[0][0]).attr("d")).split(/[A-Z]/).slice(1, 5);
            var radiusPath0 = pathPoints0[2].split(",").map(function (coordinate) { return parseFloat(coordinate); });
            assert.closeTo(radiusPath0[0], 5, 1, "stops line at innerRadius point");
            assert.closeTo(radiusPath0[1], 0, 1, "stops line at innerRadius point");
            var innerArcPath0 = pathPoints0[3].split(",").map(function (coordinate) { return parseFloat(coordinate); });
            assert.closeTo(innerArcPath0[0], 5, 1, "makes inner arc of radius 5");
            assert.closeTo(innerArcPath0[1], 5, 1, "makes inner arc of radius 5");
            assert.closeTo(innerArcPath0[5], 0, 1, "make inner arc to center");
            assert.closeTo(innerArcPath0[6], -5, 1, "makes inner arc to top of inner circle");
            piePlot.project("inner-radius", function () { return 0; });
            svg.remove();
        });
        it("outerRadius project", function () {
            piePlot.project("outer-radius", function () { return 150; });
            var arcPaths = renderArea.selectAll(".arc");
            assert.lengthOf(arcPaths[0], 2, "only has two sectors");
            var pathPoints0 = normalizePath(d3.select(arcPaths[0][0]).attr("d")).split(/[A-Z]/).slice(1, 5);
            var radiusPath0 = pathPoints0[0].split(",").map(function (coordinate) { return parseFloat(coordinate); });
            assert.closeTo(radiusPath0[0], 0, 1, "starts at outerRadius point");
            assert.closeTo(radiusPath0[1], -150, 1, "starts at outerRadius point");
            var outerArcPath0 = pathPoints0[1].split(",").map(function (coordinate) { return parseFloat(coordinate); });
            assert.closeTo(outerArcPath0[0], 150, 1, "makes outer arc of radius 150");
            assert.closeTo(outerArcPath0[1], 150, 1, "makes outer arc of radius 150");
            assert.closeTo(outerArcPath0[5], 150, 1, "makes outer arc to right edge");
            assert.closeTo(outerArcPath0[6], 0, 1, "makes outer arc to right edge");
            piePlot.project("outer-radius", function () { return 250; });
            svg.remove();
        });
        describe("Fill", function () {
            it("sectors are filled in according to defaults", function () {
                var arcPaths = renderArea.selectAll(".arc");
                var arcPath0 = d3.select(arcPaths[0][0]);
                assert.strictEqual(arcPath0.attr("fill"), "#5279c7", "first sector filled appropriately");
                var arcPath1 = d3.select(arcPaths[0][1]);
                assert.strictEqual(arcPath1.attr("fill"), "#fd373e", "second sector filled appropriately");
                svg.remove();
            });
            it("project fill", function () {
                piePlot.project("fill", function (d, i) { return String(i); }, new Plottable.Scale.Color("10"));
                var arcPaths = renderArea.selectAll(".arc");
                var arcPath0 = d3.select(arcPaths[0][0]);
                assert.strictEqual(arcPath0.attr("fill"), "#1f77b4", "first sector filled appropriately");
                var arcPath1 = d3.select(arcPaths[0][1]);
                assert.strictEqual(arcPath1.attr("fill"), "#ff7f0e", "second sector filled appropriately");
                piePlot.project("fill", "type", new Plottable.Scale.Color("20"));
                arcPaths = renderArea.selectAll(".arc");
                arcPath0 = d3.select(arcPaths[0][0]);
                assert.strictEqual(arcPath0.attr("fill"), "#1f77b4", "first sector filled appropriately");
                arcPath1 = d3.select(arcPaths[0][1]);
                assert.strictEqual(arcPath1.attr("fill"), "#aec7e8", "second sector filled appropriately");
                svg.remove();
            });
        });
    });
});

///<reference path="../../testReference.ts" />
var assert = chai.assert;
describe("Plots", function () {
    describe("New Style Plots", function () {
        var p;
        var oldWarn = Plottable._Util.Methods.warn;
        beforeEach(function () {
            p = new Plottable.Plot.AbstractPlot();
            p._getDrawer = function (k) { return new Plottable._Drawer.Element(k).svgElement("rect"); };
        });
        afterEach(function () {
            Plottable._Util.Methods.warn = oldWarn;
        });
        it("Datasets can be added and removed as expected", function () {
            p.addDataset("foo", [1, 2, 3]);
            var d2 = new Plottable.Dataset([4, 5, 6]);
            p.addDataset("bar", d2);
            p.addDataset([7, 8, 9]);
            var d4 = new Plottable.Dataset([10, 11, 12]);
            p.addDataset(d4);
            assert.deepEqual(p._datasetKeysInOrder, ["foo", "bar", "_0", "_1"], "dataset keys as expected");
            var datasets = p.datasets();
            assert.deepEqual(datasets[0].data(), [1, 2, 3]);
            assert.equal(datasets[1], d2);
            assert.deepEqual(datasets[2].data(), [7, 8, 9]);
            assert.equal(datasets[3], d4);
            p.removeDataset("foo");
            p.removeDataset("_0");
            assert.deepEqual(p._datasetKeysInOrder, ["bar", "_1"]);
            assert.lengthOf(p.datasets(), 2);
        });
        it("Datasets are listened to appropriately", function () {
            var callbackCounter = 0;
            var callback = function () { return callbackCounter++; };
            p._onDatasetUpdate = callback;
            var d = new Plottable.Dataset([1, 2, 3]);
            p.addDataset("foo", d);
            assert.equal(callbackCounter, 1, "adding dataset triggers listener");
            d.data([1, 2, 3, 4]);
            assert.equal(callbackCounter, 2, "modifying data triggers listener");
            p.removeDataset("foo");
            assert.equal(callbackCounter, 3, "removing dataset triggers listener");
        });
        it("Datasets can be reordered", function () {
            p.addDataset("foo", [1]);
            p.addDataset("bar", [2]);
            p.addDataset("baz", [3]);
            assert.deepEqual(p.datasetOrder(), ["foo", "bar", "baz"]);
            p.datasetOrder(["bar", "baz", "foo"]);
            assert.deepEqual(p.datasetOrder(), ["bar", "baz", "foo"]);
            var warned = 0;
            Plottable._Util.Methods.warn = function () { return warned++; }; // suppress expected warnings
            p.datasetOrder(["blah", "blee", "bar", "baz", "foo"]);
            assert.equal(warned, 1);
            assert.deepEqual(p.datasetOrder(), ["bar", "baz", "foo"]);
        });
        it("Has proper warnings", function () {
            var warned = 0;
            Plottable._Util.Methods.warn = function () { return warned++; };
            p.addDataset("_foo", []);
            assert.equal(warned, 1);
            p.addDataset("2", []);
            p.addDataset("4", []);
            // get warning for not a permutation
            p.datasetOrder(["_bar", "4", "2"]);
            assert.equal(warned, 2);
            // do not get warning for a permutation
            p.datasetOrder(["2", "_foo", "4"]);
            assert.equal(warned, 2);
        });
    });
});

///<reference path="../../testReference.ts" />
var assert = chai.assert;
describe("Plots", function () {
    describe("LinePlot", function () {
        var svg;
        var xScale;
        var yScale;
        var xAccessor;
        var yAccessor;
        var colorAccessor;
        var twoPointData = [{ foo: 0, bar: 0 }, { foo: 1, bar: 1 }];
        var simpleDataset;
        var linePlot;
        var renderArea;
        before(function () {
            xScale = new Plottable.Scale.Linear().domain([0, 1]);
            yScale = new Plottable.Scale.Linear().domain([0, 1]);
            xAccessor = function (d) { return d.foo; };
            yAccessor = function (d) { return d.bar; };
            colorAccessor = function (d, i, m) { return d3.rgb(d.foo, d.bar, i).toString(); };
        });
        beforeEach(function () {
            svg = generateSVG(500, 500);
            simpleDataset = new Plottable.Dataset(twoPointData);
            linePlot = new Plottable.Plot.Line(xScale, yScale);
            linePlot.addDataset(simpleDataset).project("x", xAccessor, xScale).project("y", yAccessor, yScale).project("stroke", colorAccessor).addDataset(simpleDataset).renderTo(svg);
            renderArea = linePlot._renderArea;
        });
        it("draws a line correctly", function () {
            var linePath = renderArea.select(".line");
            assert.strictEqual(normalizePath(linePath.attr("d")), "M0,500L500,0", "line d was set correctly");
            var lineComputedStyle = window.getComputedStyle(linePath.node());
            assert.strictEqual(lineComputedStyle.fill, "none", "line fill renders as \"none\"");
            svg.remove();
        });
        it("attributes set appropriately from accessor", function () {
            var areaPath = renderArea.select(".line");
            assert.equal(areaPath.attr("stroke"), "#000000", "stroke set correctly");
            svg.remove();
        });
        it("attributes can be changed by projecting new accessor and re-render appropriately", function () {
            var newColorAccessor = function () { return "pink"; };
            linePlot.project("stroke", newColorAccessor);
            linePlot.renderTo(svg);
            var linePath = renderArea.select(".line");
            assert.equal(linePath.attr("stroke"), "pink", "stroke changed correctly");
            svg.remove();
        });
        it("attributes can be changed by projecting attribute accessor (sets to first datum attribute)", function () {
            var data = JSON.parse(JSON.stringify(twoPointData)); // deep copy to not affect other tests
            data.forEach(function (d) {
                d.stroke = "pink";
            });
            simpleDataset.data(data);
            linePlot.project("stroke", "stroke");
            var areaPath = renderArea.select(".line");
            assert.equal(areaPath.attr("stroke"), "pink", "stroke set to uniform stroke color");
            data[0].stroke = "green";
            simpleDataset.data(data);
            assert.equal(areaPath.attr("stroke"), "green", "stroke set to first datum stroke color");
            svg.remove();
        });
        it("correctly handles NaN and undefined x and y values", function () {
            var lineData = [
                { foo: 0.0, bar: 0.0 },
                { foo: 0.2, bar: 0.2 },
                { foo: 0.4, bar: 0.4 },
                { foo: 0.6, bar: 0.6 },
                { foo: 0.8, bar: 0.8 }
            ];
            simpleDataset.data(lineData);
            var linePath = renderArea.select(".line");
            var d_original = normalizePath(linePath.attr("d"));
            function assertCorrectPathSplitting(msgPrefix) {
                var d = normalizePath(linePath.attr("d"));
                var pathSegements = d.split("M").filter(function (segment) { return segment !== ""; });
                assert.lengthOf(pathSegements, 2, msgPrefix + " split path into two segments");
                var firstSegmentContained = d_original.indexOf(pathSegements[0]) >= 0;
                assert.isTrue(firstSegmentContained, "first path segment is a subpath of the original path");
                var secondSegmentContained = d_original.indexOf(pathSegements[1]) >= 0;
                assert.isTrue(firstSegmentContained, "second path segment is a subpath of the original path");
            }
            var dataWithNaN = lineData.slice();
            dataWithNaN[2] = { foo: 0.4, bar: NaN };
            simpleDataset.data(dataWithNaN);
            assertCorrectPathSplitting("y=NaN");
            dataWithNaN[2] = { foo: NaN, bar: 0.4 };
            simpleDataset.data(dataWithNaN);
            assertCorrectPathSplitting("x=NaN");
            var dataWithUndefined = lineData.slice();
            dataWithUndefined[2] = { foo: 0.4, bar: undefined };
            simpleDataset.data(dataWithUndefined);
            assertCorrectPathSplitting("y=undefined");
            dataWithUndefined[2] = { foo: undefined, bar: 0.4 };
            simpleDataset.data(dataWithUndefined);
            assertCorrectPathSplitting("x=undefined");
            svg.remove();
        });
        it("_getClosestWithinRange", function () {
            var dataset2 = [
                { foo: 0, bar: 1 },
                { foo: 1, bar: 0.95 }
            ];
            linePlot.addDataset(dataset2);
            var closestData = linePlot._getClosestWithinRange({ x: 500, y: 0 }, 5);
            assert.strictEqual(closestData.closestValue, twoPointData[1], "got closest point from first dataset");
            closestData = linePlot._getClosestWithinRange({ x: 500, y: 25 }, 5);
            assert.strictEqual(closestData.closestValue, dataset2[1], "got closest point from second dataset");
            closestData = linePlot._getClosestWithinRange({ x: 500, y: 10 }, 5);
            assert.isUndefined(closestData.closestValue, "returns nothing if no points are within range");
            closestData = linePlot._getClosestWithinRange({ x: 500, y: 10 }, 25);
            assert.strictEqual(closestData.closestValue, twoPointData[1], "returns the closest point within range");
            closestData = linePlot._getClosestWithinRange({ x: 500, y: 20 }, 25);
            assert.strictEqual(closestData.closestValue, dataset2[1], "returns the closest point within range");
            svg.remove();
        });
        it("_doHover()", function () {
            var dataset2 = [
                { foo: 0, bar: 1 },
                { foo: 1, bar: 0.95 }
            ];
            linePlot.addDataset(dataset2);
            var hoverData = linePlot._doHover({ x: 495, y: 0 });
            var expectedDatum = twoPointData[1];
            assert.strictEqual(hoverData.data[0], expectedDatum, "returned the closest point within range");
            var hoverTarget = hoverData.selection;
            assert.strictEqual(parseFloat(hoverTarget.attr("cx")), xScale.scale(expectedDatum.foo), "hover target was positioned correctly (x)");
            assert.strictEqual(parseFloat(hoverTarget.attr("cy")), yScale.scale(expectedDatum.bar), "hover target was positioned correctly (y)");
            hoverData = linePlot._doHover({ x: 0, y: 0 });
            expectedDatum = dataset2[0];
            assert.strictEqual(hoverData.data[0], expectedDatum, "returned the closest point within range");
            hoverTarget = hoverData.selection;
            assert.strictEqual(parseFloat(hoverTarget.attr("cx")), xScale.scale(expectedDatum.foo), "hover target was positioned correctly (x)");
            assert.strictEqual(parseFloat(hoverTarget.attr("cy")), yScale.scale(expectedDatum.bar), "hover target was positioned correctly (y)");
            svg.remove();
        });
    });
});

///<reference path="../../testReference.ts" />
var assert = chai.assert;
describe("Plots", function () {
    describe("AreaPlot", function () {
        var svg;
        var xScale;
        var yScale;
        var xAccessor;
        var yAccessor;
        var y0Accessor;
        var colorAccessor;
        var fillAccessor;
        var twoPointData = [{ foo: 0, bar: 0 }, { foo: 1, bar: 1 }];
        var simpleDataset;
        var areaPlot;
        var renderArea;
        before(function () {
            xScale = new Plottable.Scale.Linear().domain([0, 1]);
            yScale = new Plottable.Scale.Linear().domain([0, 1]);
            xAccessor = function (d) { return d.foo; };
            yAccessor = function (d) { return d.bar; };
            y0Accessor = function () { return 0; };
            colorAccessor = function (d, i, m) { return d3.rgb(d.foo, d.bar, i).toString(); };
            fillAccessor = function () { return "steelblue"; };
        });
        beforeEach(function () {
            svg = generateSVG(500, 500);
            simpleDataset = new Plottable.Dataset(twoPointData);
            areaPlot = new Plottable.Plot.Area(xScale, yScale);
            areaPlot.addDataset(simpleDataset).project("x", xAccessor, xScale).project("y", yAccessor, yScale).project("y0", y0Accessor, yScale).project("fill", fillAccessor).project("stroke", colorAccessor).renderTo(svg);
            renderArea = areaPlot._renderArea;
        });
        it("draws area and line correctly", function () {
            var areaPath = renderArea.select(".area");
            assert.strictEqual(normalizePath(areaPath.attr("d")), "M0,500L500,0L500,500L0,500Z", "area d was set correctly");
            assert.strictEqual(areaPath.attr("fill"), "steelblue", "area fill was set correctly");
            var areaComputedStyle = window.getComputedStyle(areaPath.node());
            assert.strictEqual(areaComputedStyle.stroke, "none", "area stroke renders as \"none\"");
            var linePath = renderArea.select(".line");
            assert.strictEqual(normalizePath(linePath.attr("d")), "M0,500L500,0", "line d was set correctly");
            assert.strictEqual(linePath.attr("stroke"), "#000000", "line stroke was set correctly");
            var lineComputedStyle = window.getComputedStyle(linePath.node());
            assert.strictEqual(lineComputedStyle.fill, "none", "line fill renders as \"none\"");
            svg.remove();
        });
        it("area fill works for non-zero floor values appropriately, e.g. half the height of the line", function () {
            areaPlot.project("y0", function (d) { return d.bar / 2; }, yScale);
            areaPlot.renderTo(svg);
            renderArea = areaPlot._renderArea;
            var areaPath = renderArea.select(".area");
            assert.equal(normalizePath(areaPath.attr("d")), "M0,500L500,0L500,250L0,500Z");
            svg.remove();
        });
        it("area is appended before line", function () {
            var paths = renderArea.selectAll("path")[0];
            var areaSelection = renderArea.select(".area")[0][0];
            var lineSelection = renderArea.select(".line")[0][0];
            assert.operator(paths.indexOf(areaSelection), "<", paths.indexOf(lineSelection), "area appended before line");
            svg.remove();
        });
        it("correctly handles NaN and undefined x and y values", function () {
            var areaData = [
                { foo: 0.0, bar: 0.0 },
                { foo: 0.2, bar: 0.2 },
                { foo: 0.4, bar: 0.4 },
                { foo: 0.6, bar: 0.6 },
                { foo: 0.8, bar: 0.8 }
            ];
            var expectedPath = "M0,500L100,400L100,500L0,500ZM300,200L400,100L400,500L300,500Z";
            var areaPath = renderArea.select(".area");
            var dataWithNaN = areaData.slice();
            dataWithNaN[2] = { foo: 0.4, bar: NaN };
            simpleDataset.data(dataWithNaN);
            var areaPathString = normalizePath(areaPath.attr("d"));
            assertAreaPathCloseTo(areaPathString, expectedPath, 0.1, "area d was set correctly (y=NaN case)");
            dataWithNaN[2] = { foo: NaN, bar: 0.4 };
            simpleDataset.data(dataWithNaN);
            areaPathString = normalizePath(areaPath.attr("d"));
            assertAreaPathCloseTo(areaPathString, expectedPath, 0.1, "area d was set correctly (x=NaN case)");
            var dataWithUndefined = areaData.slice();
            dataWithUndefined[2] = { foo: 0.4, bar: undefined };
            simpleDataset.data(dataWithUndefined);
            areaPathString = normalizePath(areaPath.attr("d"));
            assertAreaPathCloseTo(areaPathString, expectedPath, 0.1, "area d was set correctly (y=undefined case)");
            dataWithUndefined[2] = { foo: undefined, bar: 0.4 };
            simpleDataset.data(dataWithUndefined);
            areaPathString = normalizePath(areaPath.attr("d"));
            assertAreaPathCloseTo(areaPathString, expectedPath, 0.1, "area d was set correctly (x=undefined case)");
            svg.remove();
        });
    });
});

///<reference path="../../testReference.ts" />
var assert = chai.assert;
describe("Plots", function () {
    describe("Bar Plot", function () {
        describe("Vertical Bar Plot in points mode", function () {
            var svg;
            var dataset;
            var xScale;
            var yScale;
            var barPlot;
            var SVG_WIDTH = 600;
            var SVG_HEIGHT = 400;
            beforeEach(function () {
                svg = generateSVG(SVG_WIDTH, SVG_HEIGHT);
                xScale = new Plottable.Scale.Ordinal().domain(["A", "B"]).rangeType("points");
                yScale = new Plottable.Scale.Linear();
                var data = [
                    { x: "A", y: 1 },
                    { x: "B", y: -1.5 },
                    { x: "B", y: 1 }
                ];
                dataset = new Plottable.Dataset(data);
                barPlot = new Plottable.Plot.VerticalBar(xScale, yScale);
                barPlot.addDataset(dataset);
                barPlot.animate(false);
                barPlot.baseline(0);
                yScale.domain([-2, 2]);
                barPlot.project("x", "x", xScale);
                barPlot.project("y", "y", yScale);
                barPlot.renderTo(svg);
            });
            it("renders correctly", function () {
                var renderArea = barPlot._renderArea;
                var bars = renderArea.selectAll("rect");
                assert.lengthOf(bars[0], 3, "One bar was created per data point");
                var bar0 = d3.select(bars[0][0]);
                var bar1 = d3.select(bars[0][1]);
                assert.equal(numAttr(bar0, "width"), 150, "bar0 width is correct");
                assert.equal(numAttr(bar1, "width"), 150, "bar1 width is correct");
                assert.equal(bar0.attr("height"), "100", "bar0 height is correct");
                assert.equal(bar1.attr("height"), "150", "bar1 height is correct");
                assert.equal(bar0.attr("x"), "75", "bar0 x is correct");
                assert.equal(bar1.attr("x"), "375", "bar1 x is correct");
                assert.equal(bar0.attr("y"), "100", "bar0 y is correct");
                assert.equal(bar1.attr("y"), "200", "bar1 y is correct");
                var baseline = renderArea.select(".baseline");
                assert.equal(baseline.attr("y1"), "200", "the baseline is in the correct vertical position");
                assert.equal(baseline.attr("y2"), "200", "the baseline is in the correct vertical position");
                assert.equal(baseline.attr("x1"), "0", "the baseline starts at the edge of the chart");
                assert.equal(baseline.attr("x2"), SVG_WIDTH, "the baseline ends at the edge of the chart");
                svg.remove();
            });
            it("baseline value can be changed; barPlot updates appropriately", function () {
                barPlot.baseline(-1);
                var renderArea = barPlot._renderArea;
                var bars = renderArea.selectAll("rect");
                var bar0 = d3.select(bars[0][0]);
                var bar1 = d3.select(bars[0][1]);
                assert.equal(bar0.attr("height"), "200", "bar0 height is correct");
                assert.equal(bar1.attr("height"), "50", "bar1 height is correct");
                assert.equal(bar0.attr("y"), "100", "bar0 y is correct");
                assert.equal(bar1.attr("y"), "300", "bar1 y is correct");
                var baseline = renderArea.select(".baseline");
                assert.equal(baseline.attr("y1"), "300", "the baseline is in the correct vertical position");
                assert.equal(baseline.attr("y2"), "300", "the baseline is in the correct vertical position");
                assert.equal(baseline.attr("x1"), "0", "the baseline starts at the edge of the chart");
                assert.equal(baseline.attr("x2"), SVG_WIDTH, "the baseline ends at the edge of the chart");
                svg.remove();
            });
            it("bar alignment can be changed; barPlot updates appropriately", function () {
                barPlot.barAlignment("center");
                var renderArea = barPlot._renderArea;
                var bars = renderArea.selectAll("rect");
                var bar0 = d3.select(bars[0][0]);
                var bar1 = d3.select(bars[0][1]);
                assert.equal(numAttr(bar0, "width"), 150, "bar0 width is correct");
                assert.equal(numAttr(bar1, "width"), 150, "bar1 width is correct");
                assert.equal(numAttr(bar0, "x"), 75, "bar0 x is correct");
                assert.equal(numAttr(bar1, "x"), 375, "bar1 x is correct");
                barPlot.barAlignment("right");
                renderArea = barPlot._renderArea;
                bars = renderArea.selectAll("rect");
                bar0 = d3.select(bars[0][0]);
                bar1 = d3.select(bars[0][1]);
                assert.equal(numAttr(bar0, "width"), 150, "bar0 width is correct");
                assert.equal(numAttr(bar1, "width"), 150, "bar1 width is correct");
                assert.equal(numAttr(bar0, "x"), 0, "bar0 x is correct");
                assert.equal(numAttr(bar1, "x"), 300, "bar1 x is correct");
                assert.throws(function () { return barPlot.barAlignment("blargh"); }, Error);
                assert.equal(barPlot._barAlignmentFactor, 1, "the bad barAlignment didnt break internal state");
                svg.remove();
            });
            it("getBar()", function () {
                var bar = barPlot.getBars(155, 150); // in the middle of bar 0
                assert.lengthOf(bar[0], 1, "getBar returns a bar");
                assert.equal(bar.data()[0], dataset.data()[0], "the data in the bar matches the datasource");
                bar = barPlot.getBars(-1, -1); // no bars here
                assert.isTrue(bar.empty(), "returns empty selection if no bar was selected");
                bar = barPlot.getBars(200, 50); // between the two bars
                assert.isTrue(bar.empty(), "returns empty selection if no bar was selected");
                bar = barPlot.getBars(155, 10); // above bar 0
                assert.isTrue(bar.empty(), "returns empty selection if no bar was selected");
                // the bars are now (140,100),(150,300) and (440,300),(450,350) - the
                // origin is at the top left!
                bar = barPlot.getBars({ min: 155, max: 455 }, { min: 150, max: 150 });
                assert.lengthOf(bar.data(), 2, "selected 2 bars (not the negative one)");
                assert.equal(bar.data()[0], dataset.data()[0], "the data in bar 0 matches the datasource");
                assert.equal(bar.data()[1], dataset.data()[2], "the data in bar 1 matches the datasource");
                bar = barPlot.getBars({ min: 155, max: 455 }, { min: 150, max: 350 });
                assert.lengthOf(bar.data(), 3, "selected all the bars");
                assert.equal(bar.data()[0], dataset.data()[0], "the data in bar 0 matches the datasource");
                assert.equal(bar.data()[1], dataset.data()[1], "the data in bar 1 matches the datasource");
                assert.equal(bar.data()[2], dataset.data()[2], "the data in bar 2 matches the datasource");
                svg.remove();
            });
            it("shouldn't blow up if members called before the first render", function () {
                var brandNew = new Plottable.Plot.VerticalBar(xScale, yScale);
                brandNew.addDataset(dataset);
                assert.isNotNull(brandNew.deselectAll(), "deselects return self");
                assert.isTrue(brandNew.getBars(0, 0).empty(), "getBars returns empty selection");
                brandNew._anchor(d3.select(document.createElement("svg"))); // calls `_setup()`
                assert.isNotNull(brandNew.deselectAll(), "deselects return self after setup");
                assert.isTrue(brandNew.getBars(0, 0).empty(), "getBars returns empty selection after setup");
                svg.remove();
            });
            it("don't show points from outside of domain", function () {
                xScale.domain(["C"]);
                var bars = barPlot._renderArea.selectAll("rect");
                assert.lengthOf(bars[0], 0, "no bars have been rendered");
                svg.remove();
            });
        });
        describe("Vertical Bar Plot modified log scale", function () {
            var svg;
            var dataset;
            var xScale;
            var yScale;
            var barPlot;
            var SVG_WIDTH = 600;
            var SVG_HEIGHT = 400;
            beforeEach(function () {
                svg = generateSVG(SVG_WIDTH, SVG_HEIGHT);
                xScale = new Plottable.Scale.ModifiedLog();
                yScale = new Plottable.Scale.Linear();
                var data = [
                    { x: 2, y: 1 },
                    { x: 10, y: -1.5 },
                    { x: 100, y: 1 }
                ];
                dataset = new Plottable.Dataset(data);
                barPlot = new Plottable.Plot.VerticalBar(xScale, yScale);
                barPlot.addDataset(dataset);
                barPlot.animate(false);
                barPlot.baseline(0);
                yScale.domain([-2, 2]);
                barPlot.project("x", "x", xScale);
                barPlot.project("y", "y", yScale);
                barPlot.renderTo(svg);
            });
            it("barPixelWidth calculated appropriately", function () {
                assert.strictEqual(barPlot._getBarPixelWidth(), (xScale.scale(10) - xScale.scale(2)) * 0.95);
                svg.remove();
            });
            it("bar widths are equal to barPixelWidth", function () {
                var renderArea = barPlot._renderArea;
                var bars = renderArea.selectAll("rect");
                assert.lengthOf(bars[0], 3, "One bar was created per data point");
                var barPixelWidth = barPlot._getBarPixelWidth();
                var bar0 = d3.select(bars[0][0]);
                var bar1 = d3.select(bars[0][1]);
                var bar2 = d3.select(bars[0][2]);
                assert.closeTo(numAttr(bar0, "width"), barPixelWidth, 0.1, "bar0 width is correct");
                assert.closeTo(numAttr(bar1, "width"), barPixelWidth, 0.1, "bar1 width is correct");
                assert.closeTo(numAttr(bar2, "width"), barPixelWidth, 0.1, "bar2 width is correct");
                svg.remove();
            });
        });
        describe("Vertical Bar Plot linear scale", function () {
            var svg;
            var dataset;
            var xScale;
            var yScale;
            var barPlot;
            var SVG_WIDTH = 600;
            var SVG_HEIGHT = 400;
            beforeEach(function () {
                svg = generateSVG(SVG_WIDTH, SVG_HEIGHT);
                xScale = new Plottable.Scale.Linear();
                yScale = new Plottable.Scale.Linear();
                var data = [
                    { x: 2, y: 1 },
                    { x: 10, y: -1.5 },
                    { x: 100, y: 1 }
                ];
                dataset = new Plottable.Dataset(data);
                barPlot = new Plottable.Plot.VerticalBar(xScale, yScale);
                barPlot.addDataset(dataset);
                barPlot.baseline(0);
                barPlot.project("x", "x", xScale);
                barPlot.project("y", "y", yScale);
                barPlot.renderTo(svg);
            });
            it("bar width takes an appropriate value", function () {
                assert.strictEqual(barPlot._getBarPixelWidth(), (xScale.scale(10) - xScale.scale(2)) * 0.95);
                svg.remove();
            });
            it("bar widths are equal to barPixelWidth", function () {
                var renderArea = barPlot._renderArea;
                var bars = renderArea.selectAll("rect");
                assert.lengthOf(bars[0], 3, "One bar was created per data point");
                var barPixelWidth = barPlot._getBarPixelWidth();
                var bar0 = d3.select(bars[0][0]);
                var bar1 = d3.select(bars[0][1]);
                var bar2 = d3.select(bars[0][2]);
                assert.closeTo(numAttr(bar0, "width"), barPixelWidth, 0.1, "bar0 width is correct");
                assert.closeTo(numAttr(bar1, "width"), barPixelWidth, 0.1, "bar1 width is correct");
                assert.closeTo(numAttr(bar2, "width"), barPixelWidth, 0.1, "bar2 width is correct");
                svg.remove();
            });
            it("sensible bar width one datum", function () {
                barPlot.removeDataset(dataset);
                barPlot.addDataset([{ x: 10, y: 2 }]);
                assert.closeTo(barPlot._getBarPixelWidth(), 228, 0.1, "sensible bar width for only one datum");
                svg.remove();
            });
            it("sensible bar width same datum", function () {
                barPlot.removeDataset(dataset);
                barPlot.addDataset([{ x: 10, y: 2 }, { x: 10, y: 2 }]);
                assert.closeTo(barPlot._getBarPixelWidth(), 228, 0.1, "uses the width sensible for one datum");
                svg.remove();
            });
            it("sensible bar width unsorted data", function () {
                barPlot.removeDataset(dataset);
                barPlot.addDataset([{ x: 2, y: 2 }, { x: 20, y: 2 }, { x: 5, y: 2 }]);
                var expectedBarPixelWidth = (xScale.scale(5) - xScale.scale(2)) * 0.95;
                assert.closeTo(barPlot._getBarPixelWidth(), expectedBarPixelWidth, 0.1, "bar width uses closest sorted x values");
                svg.remove();
            });
        });
        describe("Vertical Bar Plot time scale", function () {
            var svg;
            var barPlot;
            var xScale;
            beforeEach(function () {
                svg = generateSVG(600, 400);
                var data = [{ x: "12/01/92", y: 0, type: "a" }, { x: "12/01/93", y: 1, type: "a" }, { x: "12/01/94", y: 1, type: "a" }, { x: "12/01/95", y: 2, type: "a" }, { x: "12/01/96", y: 2, type: "a" }, { x: "12/01/97", y: 2, type: "a" }];
                xScale = new Plottable.Scale.Time();
                var yScale = new Plottable.Scale.Linear();
                barPlot = new Plottable.Plot.VerticalBar(xScale, yScale);
                barPlot.addDataset(data).project("x", function (d) { return d3.time.format("%m/%d/%y").parse(d.x); }, xScale).project("y", "y", yScale).renderTo(svg);
            });
            it("bar width takes an appropriate value", function () {
                var timeFormatter = d3.time.format("%m/%d/%y");
                var expectedBarWidth = (xScale.scale(timeFormatter.parse("12/01/94")) - xScale.scale(timeFormatter.parse("12/01/93"))) * 0.95;
                assert.closeTo(barPlot._getBarPixelWidth(), expectedBarWidth, 0.1, "width is difference between two dates");
                svg.remove();
            });
        });
        describe("Horizontal Bar Plot in Points Mode", function () {
            var svg;
            var dataset;
            var yScale;
            var xScale;
            var barPlot;
            var SVG_WIDTH = 600;
            var SVG_HEIGHT = 400;
            beforeEach(function () {
                svg = generateSVG(SVG_WIDTH, SVG_HEIGHT);
                yScale = new Plottable.Scale.Ordinal().domain(["A", "B"]).rangeType("points");
                xScale = new Plottable.Scale.Linear();
                xScale.domain([-3, 3]);
                var data = [
                    { y: "A", x: 1 },
                    { y: "B", x: -1.5 },
                    { y: "B", x: 1 }
                ];
                dataset = new Plottable.Dataset(data);
                barPlot = new Plottable.Plot.HorizontalBar(xScale, yScale);
                barPlot.addDataset(dataset);
                barPlot.animate(false);
                barPlot.baseline(0);
                barPlot.project("x", "x", xScale);
                barPlot.project("y", "y", yScale);
                barPlot.renderTo(svg);
            });
            it("renders correctly", function () {
                var renderArea = barPlot._renderArea;
                var bars = renderArea.selectAll("rect");
                assert.lengthOf(bars[0], 3, "One bar was created per data point");
                var bar0 = d3.select(bars[0][0]);
                var bar1 = d3.select(bars[0][1]);
                assert.equal(numAttr(bar0, "height"), 100, "bar0 height is correct");
                assert.equal(numAttr(bar1, "height"), 100, "bar1 height is correct");
                assert.equal(bar0.attr("width"), "100", "bar0 width is correct");
                assert.equal(bar1.attr("width"), "150", "bar1 width is correct");
                assert.equal(bar0.attr("y"), "50", "bar0 y is correct");
                assert.equal(bar1.attr("y"), "250", "bar1 y is correct");
                assert.equal(bar0.attr("x"), "300", "bar0 x is correct");
                assert.equal(bar1.attr("x"), "150", "bar1 x is correct");
                var baseline = renderArea.select(".baseline");
                assert.equal(baseline.attr("x1"), "300", "the baseline is in the correct horizontal position");
                assert.equal(baseline.attr("x2"), "300", "the baseline is in the correct horizontal position");
                assert.equal(baseline.attr("y1"), "0", "the baseline starts at the top of the chart");
                assert.equal(baseline.attr("y2"), SVG_HEIGHT, "the baseline ends at the bottom of the chart");
                svg.remove();
            });
            it("baseline value can be changed; barPlot updates appropriately", function () {
                barPlot.baseline(-1);
                var renderArea = barPlot._renderArea;
                var bars = renderArea.selectAll("rect");
                var bar0 = d3.select(bars[0][0]);
                var bar1 = d3.select(bars[0][1]);
                assert.equal(bar0.attr("width"), "200", "bar0 width is correct");
                assert.equal(bar1.attr("width"), "50", "bar1 width is correct");
                assert.equal(bar0.attr("x"), "200", "bar0 x is correct");
                assert.equal(bar1.attr("x"), "150", "bar1 x is correct");
                var baseline = renderArea.select(".baseline");
                assert.equal(baseline.attr("x1"), "200", "the baseline is in the correct horizontal position");
                assert.equal(baseline.attr("x2"), "200", "the baseline is in the correct horizontal position");
                assert.equal(baseline.attr("y1"), "0", "the baseline starts at the top of the chart");
                assert.equal(baseline.attr("y2"), SVG_HEIGHT, "the baseline ends at the bottom of the chart");
                svg.remove();
            });
            it("bar alignment can be changed; barPlot updates appropriately", function () {
                barPlot.barAlignment("center");
                var renderArea = barPlot._renderArea;
                var bars = renderArea.selectAll("rect");
                var bar0 = d3.select(bars[0][0]);
                var bar1 = d3.select(bars[0][1]);
                assert.equal(numAttr(bar0, "height"), 100, "bar0 height is correct");
                assert.equal(numAttr(bar1, "height"), 100, "bar1 height is correct");
                assert.equal(numAttr(bar0, "y"), 50, "bar0 y is correct");
                assert.equal(numAttr(bar1, "y"), 250, "bar1 y is correct");
                barPlot.barAlignment("bottom");
                renderArea = barPlot._renderArea;
                bars = renderArea.selectAll("rect");
                bar0 = d3.select(bars[0][0]);
                bar1 = d3.select(bars[0][1]);
                assert.equal(numAttr(bar0, "height"), 100, "bar0 height is correct");
                assert.equal(numAttr(bar1, "height"), 100, "bar1 height is correct");
                assert.equal(numAttr(bar0, "y"), 0, "bar0 y is correct");
                assert.equal(numAttr(bar1, "y"), 200, "bar1 y is correct");
                assert.throws(function () { return barPlot.barAlignment("blargh"); }, Error);
                svg.remove();
            });
        });
        describe("Horizontal Bar Plot in Bands mode", function () {
            var svg;
            var dataset;
            var yScale;
            var xScale;
            var barPlot;
            var SVG_WIDTH = 600;
            var SVG_HEIGHT = 400;
            var axisWidth = 0;
            var bandWidth = 0;
            beforeEach(function () {
                svg = generateSVG(SVG_WIDTH, SVG_HEIGHT);
                yScale = new Plottable.Scale.Ordinal().domain(["A", "B"]);
                xScale = new Plottable.Scale.Linear();
                var data = [
                    { y: "A", x: 1 },
                    { y: "B", x: 2 },
                ];
                dataset = new Plottable.Dataset(data);
                barPlot = new Plottable.Plot.HorizontalBar(xScale, yScale);
                barPlot.addDataset(dataset);
                barPlot.baseline(0);
                barPlot.animate(false);
                var yAxis = new Plottable.Axis.Category(yScale, "left");
                barPlot.project("x", "x", xScale);
                barPlot.project("y", "y", yScale);
                new Plottable.Component.Table([[yAxis, barPlot]]).renderTo(svg);
                axisWidth = yAxis.width();
                bandWidth = yScale.rangeBand();
                xScale.domainer(xScale.domainer().pad(0));
            });
            it("renders correctly", function () {
                var bars = barPlot._renderArea.selectAll("rect");
                var bar0 = d3.select(bars[0][0]);
                var bar1 = d3.select(bars[0][1]);
                var bar0y = bar0.data()[0].y;
                var bar1y = bar1.data()[0].y;
                assert.closeTo(numAttr(bar0, "height"), 104, 2);
                assert.closeTo(numAttr(bar1, "height"), 104, 2);
                assert.closeTo(numAttr(bar0, "width"), (600 - axisWidth) / 2, 0.01, "width is correct for bar0");
                assert.closeTo(numAttr(bar1, "width"), 600 - axisWidth, 0.01, "width is correct for bar1");
                // check that bar is aligned on the center of the scale
                assert.closeTo(numAttr(bar0, "y") + numAttr(bar0, "height") / 2, yScale.scale(bar0y) + bandWidth / 2, 0.01, "y pos correct for bar0");
                assert.closeTo(numAttr(bar1, "y") + numAttr(bar1, "height") / 2, yScale.scale(bar1y) + bandWidth / 2, 0.01, "y pos correct for bar1");
                svg.remove();
            });
            it("width projector may be overwritten, and calling project queues rerender", function () {
                var bars = barPlot._renderArea.selectAll("rect");
                var bar0 = d3.select(bars[0][0]);
                var bar1 = d3.select(bars[0][1]);
                var bar0y = bar0.data()[0].y;
                var bar1y = bar1.data()[0].y;
                barPlot.project("width", 10);
                assert.closeTo(numAttr(bar0, "height"), 10, 0.01, "bar0 height");
                assert.closeTo(numAttr(bar1, "height"), 10, 0.01, "bar1 height");
                assert.closeTo(numAttr(bar0, "width"), (600 - axisWidth) / 2, 0.01, "bar0 width");
                assert.closeTo(numAttr(bar1, "width"), 600 - axisWidth, 0.01, "bar1 width");
                assert.closeTo(numAttr(bar0, "y") + numAttr(bar0, "height") / 2, yScale.scale(bar0y) + bandWidth / 2, 0.01, "bar0 ypos");
                assert.closeTo(numAttr(bar1, "y") + numAttr(bar1, "height") / 2, yScale.scale(bar1y) + bandWidth / 2, 0.01, "bar1 ypos");
                svg.remove();
            });
        });
        describe("Vertical Bar Plot With Bar Labels", function () {
            var plot;
            var data;
            var dataset;
            var xScale;
            var yScale;
            var svg;
            beforeEach(function () {
                svg = generateSVG();
                data = [{ x: "foo", y: 5 }, { x: "bar", y: 640 }, { x: "zoo", y: 12345 }];
                dataset = new Plottable.Dataset(data);
                xScale = new Plottable.Scale.Ordinal();
                yScale = new Plottable.Scale.Linear();
                plot = new Plottable.Plot.VerticalBar(xScale, yScale);
                plot.addDataset(dataset);
                plot.project("x", "x", xScale);
                plot.project("y", "y", yScale);
            });
            it("bar labels disabled by default", function () {
                plot.renderTo(svg);
                var texts = svg.selectAll("text")[0].map(function (n) { return d3.select(n).text(); });
                assert.lengthOf(texts, 0, "by default, no texts are drawn");
                svg.remove();
            });
            it("bar labels render properly", function () {
                plot.renderTo(svg);
                plot.barLabelsEnabled(true);
                var texts = svg.selectAll("text")[0].map(function (n) { return d3.select(n).text(); });
                assert.lengthOf(texts, 2, "both texts drawn");
                assert.equal(texts[0], "640", "first label is 640");
                assert.equal(texts[1], "12345", "first label is 12345");
                svg.remove();
            });
            it("bar labels hide if bars too skinny", function () {
                plot.barLabelsEnabled(true);
                plot.renderTo(svg);
                plot.barLabelFormatter(function (n) { return n.toString() + (n === 12345 ? "looong" : ""); });
                var texts = svg.selectAll("text")[0].map(function (n) { return d3.select(n).text(); });
                assert.lengthOf(texts, 0, "no text drawn");
                svg.remove();
            });
            it("formatters are used properly", function () {
                plot.barLabelsEnabled(true);
                plot.barLabelFormatter(function (n) { return n.toString() + "%"; });
                plot.renderTo(svg);
                var texts = svg.selectAll("text")[0].map(function (n) { return d3.select(n).text(); });
                assert.lengthOf(texts, 2, "both texts drawn");
                assert.equal(texts[0], "640%", "first label is 640%");
                assert.equal(texts[1], "12345%", "first label is 12345%");
                svg.remove();
            });
            it("bar labels are removed instantly on dataset change, even if animation is enabled", function (done) {
                plot.barLabelsEnabled(true);
                plot.animate(true);
                plot.renderTo(svg);
                var texts = svg.selectAll("text")[0].map(function (n) { return d3.select(n).text(); });
                assert.lengthOf(texts, 2, "both texts drawn");
                var originalDrawLabels = plot._drawLabels;
                var called = false;
                plot._drawLabels = function () {
                    if (!called) {
                        originalDrawLabels.apply(plot);
                        texts = svg.selectAll("text")[0].map(function (n) { return d3.select(n).text(); });
                        assert.lengthOf(texts, 2, "texts were repopulated by drawLabels after the update");
                        svg.remove();
                        called = true; // for some reason, in phantomJS, `done` was being called multiple times and this caused the test to fail.
                        done();
                    }
                };
                dataset.data(data);
                texts = svg.selectAll("text")[0].map(function (n) { return d3.select(n).text(); });
                assert.lengthOf(texts, 0, "texts were immediately removed");
            });
        });
        describe("getAllBars()", function () {
            var verticalBarPlot;
            var dataset;
            var svg;
            beforeEach(function () {
                svg = generateSVG();
                dataset = new Plottable.Dataset();
                var xScale = new Plottable.Scale.Ordinal();
                var yScale = new Plottable.Scale.Linear();
                verticalBarPlot = new Plottable.Plot.VerticalBar(xScale, yScale);
                verticalBarPlot.project("x", "x", xScale);
                verticalBarPlot.project("y", "y", yScale);
            });
            it("getAllBars works in the normal case", function () {
                dataset.data([{ x: "foo", y: 5 }, { x: "bar", y: 640 }, { x: "zoo", y: 12345 }]);
                verticalBarPlot.addDataset(dataset);
                verticalBarPlot.renderTo(svg);
                var bars = verticalBarPlot.getAllBars();
                assert.lengthOf(bars[0], 3, "three bars in the bar plot");
                svg.remove();
            });
            it("getAllBars returns 0 bars if there are no bars", function () {
                verticalBarPlot.addDataset(dataset);
                verticalBarPlot.renderTo(svg);
                var bars = verticalBarPlot.getAllBars();
                assert.lengthOf(bars[0], 0, "zero bars in the bar plot");
                svg.remove();
            });
        });
    });
});

///<reference path="../../testReference.ts" />
var assert = chai.assert;
describe("Plots", function () {
    describe("GridPlot", function () {
        var SVG_WIDTH = 400;
        var SVG_HEIGHT = 200;
        var DATA = [
            { x: "A", y: "U", magnitude: 0 },
            { x: "B", y: "U", magnitude: 2 },
            { x: "A", y: "V", magnitude: 16 },
            { x: "B", y: "V", magnitude: 8 },
        ];
        var VERIFY_CELLS = function (cells) {
            assert.equal(cells.length, 4);
            var cellAU = d3.select(cells[0]);
            var cellBU = d3.select(cells[1]);
            var cellAV = d3.select(cells[2]);
            var cellBV = d3.select(cells[3]);
            assert.equal(cellAU.attr("height"), "100", "cell 'AU' height is correct");
            assert.equal(cellAU.attr("width"), "200", "cell 'AU' width is correct");
            assert.equal(cellAU.attr("x"), "0", "cell 'AU' x coord is correct");
            assert.equal(cellAU.attr("y"), "0", "cell 'AU' y coord is correct");
            assert.equal(cellAU.attr("fill"), "#000000", "cell 'AU' color is correct");
            assert.equal(cellBU.attr("height"), "100", "cell 'BU' height is correct");
            assert.equal(cellBU.attr("width"), "200", "cell 'BU' width is correct");
            assert.equal(cellBU.attr("x"), "200", "cell 'BU' x coord is correct");
            assert.equal(cellBU.attr("y"), "0", "cell 'BU' y coord is correct");
            assert.equal(cellBU.attr("fill"), "#212121", "cell 'BU' color is correct");
            assert.equal(cellAV.attr("height"), "100", "cell 'AV' height is correct");
            assert.equal(cellAV.attr("width"), "200", "cell 'AV' width is correct");
            assert.equal(cellAV.attr("x"), "0", "cell 'AV' x coord is correct");
            assert.equal(cellAV.attr("y"), "100", "cell 'AV' y coord is correct");
            assert.equal(cellAV.attr("fill"), "#ffffff", "cell 'AV' color is correct");
            assert.equal(cellBV.attr("height"), "100", "cell 'BV' height is correct");
            assert.equal(cellBV.attr("width"), "200", "cell 'BV' width is correct");
            assert.equal(cellBV.attr("x"), "200", "cell 'BV' x coord is correct");
            assert.equal(cellBV.attr("y"), "100", "cell 'BV' y coord is correct");
            assert.equal(cellBV.attr("fill"), "#777777", "cell 'BV' color is correct");
        };
        it("renders correctly", function () {
            var xScale = new Plottable.Scale.Ordinal();
            var yScale = new Plottable.Scale.Ordinal();
            var colorScale = new Plottable.Scale.InterpolatedColor(["black", "white"]);
            var svg = generateSVG(SVG_WIDTH, SVG_HEIGHT);
            var gridPlot = new Plottable.Plot.Grid(xScale, yScale, colorScale);
            gridPlot.addDataset(DATA).project("fill", "magnitude", colorScale).project("x", "x", xScale).project("y", "y", yScale);
            gridPlot.renderTo(svg);
            VERIFY_CELLS(gridPlot._renderArea.selectAll("rect")[0]);
            svg.remove();
        });
        it("renders correctly when data is set after construction", function () {
            var xScale = new Plottable.Scale.Ordinal();
            var yScale = new Plottable.Scale.Ordinal();
            var colorScale = new Plottable.Scale.InterpolatedColor(["black", "white"]);
            var svg = generateSVG(SVG_WIDTH, SVG_HEIGHT);
            var dataset = new Plottable.Dataset();
            var gridPlot = new Plottable.Plot.Grid(xScale, yScale, colorScale);
            gridPlot.addDataset(dataset).project("fill", "magnitude", colorScale).project("x", "x", xScale).project("y", "y", yScale).renderTo(svg);
            dataset.data(DATA);
            VERIFY_CELLS(gridPlot._renderArea.selectAll("rect")[0]);
            svg.remove();
        });
        it("can invert y axis correctly", function () {
            var xScale = new Plottable.Scale.Ordinal();
            var yScale = new Plottable.Scale.Ordinal();
            var colorScale = new Plottable.Scale.InterpolatedColor(["black", "white"]);
            var svg = generateSVG(SVG_WIDTH, SVG_HEIGHT);
            var gridPlot = new Plottable.Plot.Grid(xScale, yScale, colorScale);
            gridPlot.addDataset(DATA).project("fill", "magnitude").project("x", "x", xScale).project("y", "y", yScale).renderTo(svg);
            yScale.domain(["U", "V"]);
            var cells = gridPlot._renderArea.selectAll("rect")[0];
            var cellAU = d3.select(cells[0]);
            var cellAV = d3.select(cells[2]);
            cellAU.attr("fill", "#000000");
            cellAU.attr("x", "0");
            cellAU.attr("y", "100");
            cellAV.attr("fill", "#ffffff");
            cellAV.attr("x", "0");
            cellAV.attr("y", "0");
            yScale.domain(["V", "U"]);
            cells = gridPlot._renderArea.selectAll("rect")[0];
            cellAU = d3.select(cells[0]);
            cellAV = d3.select(cells[2]);
            cellAU.attr("fill", "#000000");
            cellAU.attr("x", "0");
            cellAU.attr("y", "0");
            cellAV.attr("fill", "#ffffff");
            cellAV.attr("x", "0");
            cellAV.attr("y", "100");
            svg.remove();
        });
    });
});

///<reference path="../../testReference.ts" />
var assert = chai.assert;
describe("Plots", function () {
    describe("ScatterPlot", function () {
        it("the accessors properly access data, index, and metadata", function () {
            var svg = generateSVG(400, 400);
            var xScale = new Plottable.Scale.Linear();
            var yScale = new Plottable.Scale.Linear();
            xScale.domain([0, 400]);
            yScale.domain([400, 0]);
            var data = [{ x: 0, y: 0 }, { x: 1, y: 1 }];
            var metadata = { foo: 10, bar: 20 };
            var xAccessor = function (d, i, m) { return d.x + i * m.foo; };
            var yAccessor = function (d, i, m) { return m.bar; };
            var dataset = new Plottable.Dataset(data, metadata);
            var plot = new Plottable.Plot.Scatter(xScale, yScale).project("x", xAccessor).project("y", yAccessor);
            plot.addDataset(dataset);
            plot.renderTo(svg);
            var circles = plot._renderArea.selectAll("circle");
            var c1 = d3.select(circles[0][0]);
            var c2 = d3.select(circles[0][1]);
            assert.closeTo(parseFloat(c1.attr("cx")), 0, 0.01, "first circle cx is correct");
            assert.closeTo(parseFloat(c1.attr("cy")), 20, 0.01, "first circle cy is correct");
            assert.closeTo(parseFloat(c2.attr("cx")), 11, 0.01, "second circle cx is correct");
            assert.closeTo(parseFloat(c2.attr("cy")), 20, 0.01, "second circle cy is correct");
            data = [{ x: 2, y: 2 }, { x: 4, y: 4 }];
            dataset.data(data);
            assert.closeTo(parseFloat(c1.attr("cx")), 2, 0.01, "first circle cx is correct after data change");
            assert.closeTo(parseFloat(c1.attr("cy")), 20, 0.01, "first circle cy is correct after data change");
            assert.closeTo(parseFloat(c2.attr("cx")), 14, 0.01, "second circle cx is correct after data change");
            assert.closeTo(parseFloat(c2.attr("cy")), 20, 0.01, "second circle cy is correct after data change");
            metadata = { foo: 0, bar: 0 };
            dataset.metadata(metadata);
            assert.closeTo(parseFloat(c1.attr("cx")), 2, 0.01, "first circle cx is correct after metadata change");
            assert.closeTo(parseFloat(c1.attr("cy")), 0, 0.01, "first circle cy is correct after metadata change");
            assert.closeTo(parseFloat(c2.attr("cx")), 4, 0.01, "second circle cx is correct after metadata change");
            assert.closeTo(parseFloat(c2.attr("cy")), 0, 0.01, "second circle cy is correct after metadata change");
            svg.remove();
        });
        it("_getClosestStruckPoint()", function () {
            var svg = generateSVG(400, 400);
            var xScale = new Plottable.Scale.Linear();
            var yScale = new Plottable.Scale.Linear();
            xScale.domain([0, 400]);
            yScale.domain([400, 0]);
            var data1 = [
                { x: 80, y: 200, r: 20 },
                { x: 100, y: 200, r: 20 },
                { x: 125, y: 200, r: 5 },
                { x: 138, y: 200, r: 5 }
            ];
            var plot = new Plottable.Plot.Scatter(xScale, yScale);
            plot.addDataset(data1);
            plot.project("x", "x").project("y", "y").project("r", "r");
            plot.renderTo(svg);
            var twoOverlappingCirclesResult = plot._getClosestStruckPoint({ x: 85, y: 200 }, 10);
            assert.strictEqual(twoOverlappingCirclesResult.data[0], data1[0], "returns closest circle among circles that the test point touches");
            var overlapAndCloseToPointResult = plot._getClosestStruckPoint({ x: 118, y: 200 }, 10);
            assert.strictEqual(overlapAndCloseToPointResult.data[0], data1[1], "returns closest circle that test point touches, even if non-touched circles are closer");
            var twoPointsInRangeResult = plot._getClosestStruckPoint({ x: 130, y: 200 }, 10);
            assert.strictEqual(twoPointsInRangeResult.data[0], data1[2], "returns closest circle within range if test point does not touch any circles");
            var farFromAnyPointsResult = plot._getClosestStruckPoint({ x: 400, y: 400 }, 10);
            assert.isNull(farFromAnyPointsResult.data, "returns no data if no circle were within range and test point does not touch any circles");
            svg.remove();
        });
        describe("Example ScatterPlot with quadratic series", function () {
            var svg;
            var xScale;
            var yScale;
            var circlePlot;
            var SVG_WIDTH = 600;
            var SVG_HEIGHT = 300;
            var pixelAreaFull = { xMin: 0, xMax: SVG_WIDTH, yMin: 0, yMax: SVG_HEIGHT };
            var pixelAreaPart = { xMin: 200, xMax: 600, yMin: 100, yMax: 200 };
            var dataAreaFull = { xMin: 0, xMax: 9, yMin: 81, yMax: 0 };
            var dataAreaPart = { xMin: 3, xMax: 9, yMin: 54, yMax: 27 };
            var colorAccessor = function (d, i, m) { return d3.rgb(d.x, d.y, i).toString(); };
            var circlesInArea;
            var quadraticDataset = makeQuadraticSeries(10);
            function getCirclePlotVerifier() {
                // creates a function that verifies that circles are drawn properly after accounting for svg transform
                // and then modifies circlesInArea to contain the number of circles that were discovered in the plot area
                circlesInArea = 0;
                var renderArea = circlePlot._renderArea;
                var renderAreaTransform = d3.transform(renderArea.attr("transform"));
                var translate = renderAreaTransform.translate;
                var scale = renderAreaTransform.scale;
                return function (datum, index) {
                    // This function takes special care to compute the position of circles after taking svg transformation
                    // into account.
                    var selection = d3.select(this);
                    var elementTransform = d3.transform(selection.attr("transform"));
                    var elementTranslate = elementTransform.translate;
                    var x = +selection.attr("cx") * scale[0] + translate[0] + elementTranslate[0];
                    var y = +selection.attr("cy") * scale[1] + translate[1] + elementTranslate[1];
                    if (0 <= x && x <= SVG_WIDTH && 0 <= y && y <= SVG_HEIGHT) {
                        circlesInArea++;
                        assert.closeTo(x, xScale.scale(datum.x), 0.01, "the scaled/translated x is correct");
                        assert.closeTo(y, yScale.scale(datum.y), 0.01, "the scaled/translated y is correct");
                        assert.equal(selection.attr("fill"), colorAccessor(datum, index, null), "fill is correct");
                    }
                    ;
                };
            }
            ;
            beforeEach(function () {
                svg = generateSVG(SVG_WIDTH, SVG_HEIGHT);
                xScale = new Plottable.Scale.Linear().domain([0, 9]);
                yScale = new Plottable.Scale.Linear().domain([0, 81]);
                circlePlot = new Plottable.Plot.Scatter(xScale, yScale);
                circlePlot.addDataset(quadraticDataset);
                circlePlot.project("fill", colorAccessor);
                circlePlot.project("x", "x", xScale);
                circlePlot.project("y", "y", yScale);
                circlePlot.renderTo(svg);
            });
            it("setup is handled properly", function () {
                assert.deepEqual(xScale.range(), [0, SVG_WIDTH], "xScale range was set by the renderer");
                assert.deepEqual(yScale.range(), [SVG_HEIGHT, 0], "yScale range was set by the renderer");
                circlePlot._renderArea.selectAll("circle").each(getCirclePlotVerifier());
                assert.equal(circlesInArea, 10, "10 circles were drawn");
                svg.remove();
            });
            it("rendering is idempotent", function () {
                circlePlot._render();
                circlePlot._render();
                circlePlot._renderArea.selectAll("circle").each(getCirclePlotVerifier());
                assert.equal(circlesInArea, 10, "10 circles were drawn");
                svg.remove();
            });
            describe("after the scale has changed", function () {
                beforeEach(function () {
                    xScale.domain([0, 3]);
                    yScale.domain([0, 9]);
                    dataAreaFull = { xMin: 0, xMax: 3, yMin: 9, yMax: 0 };
                    dataAreaPart = { xMin: 1, xMax: 3, yMin: 6, yMax: 3 };
                });
                it("the circles re-rendered properly", function () {
                    var renderArea = circlePlot._renderArea;
                    var circles = renderArea.selectAll("circle");
                    circles.each(getCirclePlotVerifier());
                    assert.equal(circlesInArea, 4, "four circles were found in the render area");
                    svg.remove();
                });
            });
        });
    });
});

///<reference path="../../testReference.ts" />
var assert = chai.assert;
describe("Plots", function () {
    describe("Stacked Plot Stacking", function () {
        var stackedPlot;
        var SVG_WIDTH = 600;
        var SVG_HEIGHT = 400;
        beforeEach(function () {
            var xScale = new Plottable.Scale.Linear();
            var yScale = new Plottable.Scale.Linear();
            stackedPlot = new Plottable.Plot.AbstractStacked(xScale, yScale);
            stackedPlot.project("x", "x", xScale);
            stackedPlot.project("y", "y", yScale);
            stackedPlot._getDrawer = function (key) { return new Plottable._Drawer.AbstractDrawer(key); };
            stackedPlot._isVertical = true;
        });
        it("uses positive offset on stacking the 0 value", function () {
            var data1 = [
                { x: 1, y: 1 },
                { x: 3, y: 1 }
            ];
            var data2 = [
                { x: 1, y: 0 },
                { x: 3, y: 1 }
            ];
            var data3 = [
                { x: 1, y: -1 },
                { x: 3, y: 1 }
            ];
            var data4 = [
                { x: 1, y: 1 },
                { x: 3, y: 1 }
            ];
            var data5 = [
                { x: 1, y: 0 },
                { x: 3, y: 1 }
            ];
            stackedPlot.addDataset("d1", data1);
            stackedPlot.addDataset("d2", data2);
            stackedPlot.addDataset("d3", data3);
            stackedPlot.addDataset("d4", data4);
            stackedPlot.addDataset("d5", data5);
            var ds2PlotMetadata = stackedPlot._key2PlotDatasetKey.get("d2").plotMetadata;
            var ds5PlotMetadata = stackedPlot._key2PlotDatasetKey.get("d5").plotMetadata;
            assert.strictEqual(ds2PlotMetadata.offsets.get("1"), 1, "positive offset was used");
            assert.strictEqual(ds5PlotMetadata.offsets.get("1"), 2, "positive offset was used");
        });
        it("uses negative offset on stacking the 0 value on all negative/0 valued data", function () {
            var data1 = [
                { x: 1, y: -2 }
            ];
            var data2 = [
                { x: 1, y: 0 }
            ];
            var data3 = [
                { x: 1, y: -1 }
            ];
            var data4 = [
                { x: 1, y: 0 }
            ];
            stackedPlot.addDataset("d1", data1);
            stackedPlot.addDataset("d2", data2);
            stackedPlot.addDataset("d3", data3);
            stackedPlot.addDataset("d4", data4);
            var ds2PlotMetadata = stackedPlot._key2PlotDatasetKey.get("d2").plotMetadata;
            var ds4PlotMetadata = stackedPlot._key2PlotDatasetKey.get("d4").plotMetadata;
            assert.strictEqual(ds2PlotMetadata.offsets.get("1"), -2, "positive offset was used");
            assert.strictEqual(ds4PlotMetadata.offsets.get("1"), -3, "positive offset was used");
        });
        it("project can be called after addDataset", function () {
            var data1 = [
                { a: 1, b: 2 }
            ];
            var data2 = [
                { a: 1, b: 4 }
            ];
            stackedPlot.addDataset("d1", data1);
            stackedPlot.addDataset("d2", data2);
            var ds1PlotMetadata = stackedPlot._key2PlotDatasetKey.get("d1").plotMetadata;
            var ds2PlotMetadata = stackedPlot._key2PlotDatasetKey.get("d2").plotMetadata;
            assert.isTrue(isNaN(ds1PlotMetadata.offsets.get("1")), "stacking is initially incorrect");
            stackedPlot.project("x", "a");
            stackedPlot.project("y", "b");
            assert.strictEqual(ds2PlotMetadata.offsets.get("1"), 2, "stacking was done correctly");
        });
        it("strings are coerced to numbers for stacking", function () {
            var data1 = [
                { x: 1, y: "-2" }
            ];
            var data2 = [
                { x: 1, y: "3" }
            ];
            var data3 = [
                { x: 1, y: "-1" }
            ];
            var data4 = [
                { x: 1, y: "5" }
            ];
            var data5 = [
                { x: 1, y: "1" }
            ];
            var data6 = [
                { x: 1, y: "-1" }
            ];
<<<<<<< HEAD
            stackedPlot.addDataset("d1", data1);
            stackedPlot.addDataset("d2", data2);
            stackedPlot.addDataset("d3", data3);
            stackedPlot.addDataset("d4", data4);
            stackedPlot.addDataset("d5", data5);
            stackedPlot.addDataset("d6", data6);
            var ds3PlotMetadata = stackedPlot._key2PlotDatasetKey.get("d3").plotMetadata;
            var ds4PlotMetadata = stackedPlot._key2PlotDatasetKey.get("d4").plotMetadata;
            var ds5PlotMetadata = stackedPlot._key2PlotDatasetKey.get("d5").plotMetadata;
            var ds6PlotMetadata = stackedPlot._key2PlotDatasetKey.get("d6").plotMetadata;
            assert.strictEqual(ds3PlotMetadata.offsets.get("1"), -2, "stacking on data1 numerical y value");
            assert.strictEqual(ds4PlotMetadata.offsets.get("1"), 3, "stacking on data2 numerical y value");
            assert.strictEqual(ds5PlotMetadata.offsets.get("1"), 8, "stacking on data1 + data3 numerical y values");
            assert.strictEqual(ds6PlotMetadata.offsets.get("1"), -3, "stacking on data2 + data4 numerical y values");
            assert.deepEqual(stackedPlot.stackedExtent, [-4, 9], "stacked extent is as normal");
=======
            stackedPlot.addDataset(data1);
            stackedPlot.addDataset(data2);
            stackedPlot.addDataset(data3);
            stackedPlot.addDataset(data4);
            stackedPlot.addDataset(data5);
            stackedPlot.addDataset(data6);
            assert.strictEqual(data3[0]["_PLOTTABLE_PROTECTED_FIELD_STACK_OFFSET"], -2, "stacking on data1 numerical y value");
            assert.strictEqual(data4[0]["_PLOTTABLE_PROTECTED_FIELD_STACK_OFFSET"], 3, "stacking on data2 numerical y value");
            assert.strictEqual(data5[0]["_PLOTTABLE_PROTECTED_FIELD_STACK_OFFSET"], 8, "stacking on data1 + data3 numerical y values");
            assert.strictEqual(data6[0]["_PLOTTABLE_PROTECTED_FIELD_STACK_OFFSET"], -3, "stacking on data2 + data4 numerical y values");
            assert.deepEqual(stackedPlot._stackedExtent, [-4, 9], "stacked extent is as normal");
>>>>>>> 3adc8ea0
        });
        it("stacks correctly on empty data", function () {
            var data1 = [
            ];
            var data2 = [
            ];
            stackedPlot.addDataset(data1);
            stackedPlot.addDataset(data2);
            assert.deepEqual(data1, [], "empty data causes no stacking to happen");
            assert.deepEqual(data2, [], "empty data causes no stacking to happen");
        });
        it("does not crash on stacking no datasets", function () {
            var data1 = [
                { x: 1, y: -2 }
            ];
            stackedPlot.addDataset("a", data1);
            assert.doesNotThrow(function () { return stackedPlot.removeDataset("a"); }, Error);
        });
    });
    describe("auto scale domain", function () {
        var svg;
        var SVG_WIDTH = 600;
        var SVG_HEIGHT = 400;
        var yScale;
        var xScale;
        var data1;
        var data2;
        beforeEach(function () {
            svg = generateSVG(SVG_WIDTH, SVG_HEIGHT);
            xScale = new Plottable.Scale.Linear().domain([1, 2]);
            ;
            yScale = new Plottable.Scale.Linear();
            data1 = [
                { x: 1, y: 1 },
                { x: 2, y: 2 },
                { x: 3, y: 1 }
            ];
            data2 = [
                { x: 1, y: 2 },
                { x: 2, y: 3 },
                { x: 3, y: 3 }
            ];
        });
        it("auto scales correctly on stacked area", function () {
            var plot = new Plottable.Plot.StackedArea(xScale, yScale).automaticallyAdjustYScaleOverVisiblePoints(true).addDataset(data1).addDataset(data2).project("x", "x", xScale).project("y", "y", yScale);
            plot.renderTo(svg);
            assert.deepEqual(yScale.domain(), [0, 5.5], "auto scales takes stacking into account");
            svg.remove();
        });
        it("auto scales correctly on stacked bar", function () {
            var plot = new Plottable.Plot.StackedBar(yScale, xScale, false).automaticallyAdjustXScaleOverVisiblePoints(true).addDataset(data1).addDataset(data2).project("x", "y", yScale).project("y", "x", xScale);
            plot.renderTo(svg);
            assert.deepEqual(yScale.domain(), [0, 5.125], "auto scales takes stacking into account");
            svg.remove();
        });
    });
});

///<reference path="../../testReference.ts" />
var assert = chai.assert;
describe("Plots", function () {
    describe("Stacked Area Plot", function () {
        var svg;
        var dataset1;
        var dataset2;
        var xScale;
        var yScale;
        var renderer;
        var SVG_WIDTH = 600;
        var SVG_HEIGHT = 400;
        beforeEach(function () {
            svg = generateSVG(SVG_WIDTH, SVG_HEIGHT);
            xScale = new Plottable.Scale.Linear().domain([1, 3]);
            yScale = new Plottable.Scale.Linear().domain([0, 4]);
            var colorScale = new Plottable.Scale.Color("10").domain(["a", "b"]);
            var data1 = [
                { x: 1, y: 1, type: "a" },
                { x: 3, y: 2, type: "a" }
            ];
            var data2 = [
                { x: 1, y: 3, type: "b" },
                { x: 3, y: 1, type: "b" }
            ];
            dataset1 = new Plottable.Dataset(data1);
            dataset2 = new Plottable.Dataset(data2);
            renderer = new Plottable.Plot.StackedArea(xScale, yScale);
            renderer.addDataset(data1);
            renderer.addDataset(data2);
            renderer.project("x", "x", xScale);
            renderer.project("y", "y", yScale);
            renderer.project("fill", "type", colorScale);
            var xAxis = new Plottable.Axis.Numeric(xScale, "bottom");
            var table = new Plottable.Component.Table([[renderer], [xAxis]]).renderTo(svg);
        });
        it("renders correctly", function () {
            var areas = renderer._renderArea.selectAll(".area");
            var area0 = d3.select(areas[0][0]);
            var d0 = normalizePath(area0.attr("d")).split(/[a-zA-Z]/);
            var d0Ys = d0.slice(1, d0.length - 1).map(function (s) { return parseFloat(s.split(",")[1]); });
            assert.strictEqual(d0Ys.indexOf(0), -1, "bottom area never touches the top");
            var area1 = d3.select(areas[0][1]);
            var d1 = normalizePath(area1.attr("d")).split(/[a-zA-Z]/);
            var d1Ys = d1.slice(1, d1.length - 1).map(function (s) { return parseFloat(s.split(",")[1]); });
            assert.notEqual(d1Ys.indexOf(0), -1, "touches the top");
            var domain = yScale.domain();
            assert.strictEqual(0, domain[0], "domain starts at a min value at 0");
            assert.strictEqual(4, domain[1], "highest area stacking is at upper limit of yScale domain");
            svg.remove();
        });
    });
    describe("Stacked Area Plot no data", function () {
        var svg;
        var renderer;
        var SVG_WIDTH = 600;
        var SVG_HEIGHT = 400;
        beforeEach(function () {
            svg = generateSVG(SVG_WIDTH, SVG_HEIGHT);
            var xScale = new Plottable.Scale.Linear().domain([1, 3]);
            var yScale = new Plottable.Scale.Linear().domain([0, 4]);
            var colorScale = new Plottable.Scale.Color("10");
            var data1 = [
            ];
            var data2 = [
                { x: 1, y: 3, type: "b" },
                { x: 3, y: 1, type: "b" }
            ];
            renderer = new Plottable.Plot.StackedArea(xScale, yScale);
            renderer.addDataset(data1);
            renderer.addDataset(data2);
            renderer.project("fill", "type", colorScale);
            renderer.project("x", "x", xScale);
            renderer.project("y", "y", yScale);
            new Plottable.Component.Table([[renderer]]).renderTo(svg);
        });
        it("path elements rendered correctly", function () {
            var areas = renderer._renderArea.selectAll(".area");
            var area0 = d3.select(areas[0][0]);
            assert.strictEqual(area0.attr("d"), null, "no path string on an empty dataset");
            var area1 = d3.select(areas[0][1]);
            assert.notEqual(area1.attr("d"), "", "path string has been created");
            assert.strictEqual(area1.attr("fill"), "#1f77b4", "fill attribute is correct");
            svg.remove();
        });
    });
    describe("Stacked Area Plot Stacking", function () {
        var svg;
        var xScale;
        var yScale;
        var renderer;
        var SVG_WIDTH = 600;
        var SVG_HEIGHT = 400;
        beforeEach(function () {
            svg = generateSVG(SVG_WIDTH, SVG_HEIGHT);
            xScale = new Plottable.Scale.Linear().domain([1, 3]);
            yScale = new Plottable.Scale.Linear();
            var colorScale = new Plottable.Scale.Color("10").domain(["a", "b"]);
            var data1 = [
                { x: 1, y: 1, type: "a" },
                { x: 3, y: 2, type: "a" }
            ];
            var data2 = [
                { x: 1, y: 5, type: "b" },
                { x: 3, y: 1, type: "b" }
            ];
            renderer = new Plottable.Plot.StackedArea(xScale, yScale);
            renderer.addDataset(data1);
            renderer.addDataset(data2);
            renderer.project("fill", "type", colorScale);
            renderer.project("x", "x", xScale);
            renderer.project("y", "y", yScale);
            renderer.renderTo(svg);
        });
        it("stacks correctly on adding datasets", function () {
            assert.closeTo(0, yScale.domain()[0], 1, "0 is close to lower bound");
            assert.closeTo(6, yScale.domain()[1], 1, "6 is close to upper bound");
            var oldLowerBound = yScale.domain()[0];
            var oldUpperBound = yScale.domain()[1];
            renderer.detach();
            var data = [
                { x: 1, y: 0, type: "c" },
                { x: 3, y: 0, type: "c" }
            ];
            renderer.addDataset("a", new Plottable.Dataset(data));
            renderer.renderTo(svg);
            assert.strictEqual(oldLowerBound, yScale.domain()[0], "lower bound doesn't change with 0 added");
            assert.strictEqual(oldUpperBound, yScale.domain()[1], "upper bound doesn't change with 0 added");
            oldLowerBound = yScale.domain()[0];
            oldUpperBound = yScale.domain()[1];
            renderer.detach();
            data = [
                { x: 1, y: 10, type: "d" },
                { x: 3, y: 3, type: "d" }
            ];
            renderer.addDataset("b", new Plottable.Dataset(data));
            renderer.renderTo(svg);
            assert.closeTo(oldLowerBound, yScale.domain()[0], 2, "lower bound doesn't change on positive addition");
            assert.closeTo(oldUpperBound + 10, yScale.domain()[1], 2, "upper bound increases");
            oldUpperBound = yScale.domain()[1];
            renderer.detach();
            data = [
                { x: 1, y: 0, type: "e" },
                { x: 3, y: 1, type: "e" }
            ];
            renderer.addDataset("c", new Plottable.Dataset(data));
            renderer.renderTo(svg);
            assert.strictEqual(oldUpperBound, yScale.domain()[1], "upper bound doesn't increase since maximum doesn't increase");
            renderer.removeDataset("a");
            renderer.removeDataset("b");
            renderer.removeDataset("c");
            svg.remove();
        });
        it("stacks correctly on removing datasets", function () {
            renderer.detach();
            var data = [
                { x: 1, y: 0, type: "c" },
                { x: 3, y: 0, type: "c" }
            ];
            renderer.addDataset("a", new Plottable.Dataset(data));
            data = [
                { x: 1, y: 10, type: "d" },
                { x: 3, y: 3, type: "d" }
            ];
            renderer.addDataset("b", new Plottable.Dataset(data));
            data = [
                { x: 1, y: 0, type: "e" },
                { x: 3, y: 1, type: "e" }
            ];
            renderer.addDataset("c", new Plottable.Dataset(data));
            renderer.project("x", "x", xScale);
            renderer.project("y", "y", yScale);
            renderer.renderTo(svg);
            assert.closeTo(16, yScale.domain()[1], 2, "Initially starts with around 14 at highest extent");
            renderer.detach();
            renderer.removeDataset("a");
            renderer.renderTo(svg);
            assert.closeTo(16, yScale.domain()[1], 2, "Remains with around 14 at highest extent");
            var oldUpperBound = yScale.domain()[1];
            renderer.detach();
            renderer.removeDataset("b");
            renderer.renderTo(svg);
            assert.closeTo(oldUpperBound - 10, yScale.domain()[1], 2, "Highest extent decreases by around 10");
            oldUpperBound = yScale.domain()[1];
            renderer.detach();
            renderer.removeDataset("c");
            renderer.renderTo(svg);
            assert.strictEqual(oldUpperBound, yScale.domain()[1], "Extent doesn't change if maximum doesn't change");
            svg.remove();
        });
        it("stacks correctly on modifying a dataset", function () {
            assert.closeTo(0, yScale.domain()[0], 1, "0 is close to lower bound");
            assert.closeTo(6, yScale.domain()[1], 1, "6 is close to upper bound");
            var oldLowerBound = yScale.domain()[0];
            var oldUpperBound = yScale.domain()[1];
            renderer.detach();
            var data = [
                { x: 1, y: 0, type: "c" },
                { x: 3, y: 0, type: "c" }
            ];
            var dataset = new Plottable.Dataset(data);
            renderer.addDataset(dataset);
            renderer.project("x", "x", xScale);
            renderer.project("y", "y", yScale);
            renderer.renderTo(svg);
            assert.strictEqual(oldLowerBound, yScale.domain()[0], "lower bound doesn't change with 0 added");
            assert.strictEqual(oldUpperBound, yScale.domain()[1], "upper bound doesn't change with 0 added");
            oldLowerBound = yScale.domain()[0];
            oldUpperBound = yScale.domain()[1];
            renderer.detach();
            data = [
                { x: 1, y: 10, type: "c" },
                { x: 3, y: 3, type: "c" }
            ];
            dataset.data(data);
            renderer.renderTo(svg);
            assert.closeTo(oldLowerBound, yScale.domain()[0], 2, "lower bound doesn't change on positive addition");
            assert.closeTo(oldUpperBound + 10, yScale.domain()[1], 2, "upper bound increases");
            oldUpperBound = yScale.domain()[1];
            renderer.detach();
            data = [
                { x: 1, y: 8, type: "c" },
                { x: 3, y: 3, type: "c" }
            ];
            dataset.data(data);
            renderer.renderTo(svg);
            assert.closeTo(oldUpperBound - 2, yScale.domain()[1], 1, "upper bound decreases by 2");
            oldUpperBound = yScale.domain()[1];
            renderer.detach();
            data = [
                { x: 1, y: 8, type: "c" },
                { x: 3, y: 1, type: "c" }
            ];
            dataset.data(data);
            renderer.renderTo(svg);
            assert.strictEqual(oldUpperBound, yScale.domain()[1], "upper bound does not change");
            svg.remove();
        });
        it("warning is thrown when datasets are updated with different domains", function () {
            var flag = false;
            var oldWarn = Plottable._Util.Methods.warn;
            Plottable._Util.Methods.warn = function (msg) {
                if (msg.indexOf("domain") > -1) {
                    flag = true;
                }
            };
            var missingDomainData = [
                { x: 1, y: 0, type: "c" }
            ];
            var dataset = new Plottable.Dataset(missingDomainData);
            renderer.addDataset(dataset);
            Plottable._Util.Methods.warn = oldWarn;
            assert.isTrue(flag, "warning has been issued about differing domains");
            svg.remove();
        });
    });
    describe("Stacked Area Plot Project", function () {
        var svg;
        var xScale;
        var yScale;
        var renderer;
        var SVG_WIDTH = 600;
        var SVG_HEIGHT = 400;
        beforeEach(function () {
            svg = generateSVG(SVG_WIDTH, SVG_HEIGHT);
            xScale = new Plottable.Scale.Linear().domain([1, 3]);
            yScale = new Plottable.Scale.Linear().domain([0, 4]);
            var colorScale = new Plottable.Scale.Color("10").domain(["a", "b"]);
            var data1 = [
                { x: 1, yTest: 1, type: "a" },
                { x: 3, yTest: 2, type: "a" }
            ];
            var data2 = [
                { x: 1, yTest: 3, type: "b" },
                { x: 3, yTest: 1, type: "b" }
            ];
            renderer = new Plottable.Plot.StackedArea(xScale, yScale);
            renderer.project("y", "yTest", yScale);
            renderer.project("x", "x", xScale);
            renderer.addDataset(data1);
            renderer.addDataset(data2);
            renderer.project("fill", "type", colorScale);
            var xAxis = new Plottable.Axis.Numeric(xScale, "bottom");
            var table = new Plottable.Component.Table([[renderer], [xAxis]]).renderTo(svg);
        });
        it("renders correctly", function () {
            var areas = renderer._renderArea.selectAll(".area");
            var area0 = d3.select(areas[0][0]);
            var d0 = normalizePath(area0.attr("d")).split(/[a-zA-Z]/);
            var d0Ys = d0.slice(1, d0.length - 1).map(function (s) { return parseFloat(s.split(",")[1]); });
            assert.strictEqual(d0Ys.indexOf(0), -1, "bottom area never touches the top");
            var area1 = d3.select(areas[0][1]);
            var d1 = normalizePath(area1.attr("d")).split(/[a-zA-Z]/);
            var d1Ys = d1.slice(1, d1.length - 1).map(function (s) { return parseFloat(s.split(",")[1]); });
            assert.notEqual(d1Ys.indexOf(0), -1, "touches the top");
            var domain = yScale.domain();
            assert.strictEqual(0, domain[0], "domain starts at a min value at 0");
            assert.strictEqual(4, domain[1], "highest area stacking is at upper limit of yScale domain");
            svg.remove();
        });
        it("project works correctly", function () {
            renderer.project("check", "type");
            var areas = renderer._renderArea.selectAll(".area");
            var area0 = d3.select(areas[0][0]);
            assert.strictEqual(area0.attr("check"), "a", "projector has been applied to first area");
            var area1 = d3.select(areas[0][1]);
            assert.strictEqual(area1.attr("check"), "b", "projector has been applied to second area");
            svg.remove();
        });
    });
});

///<reference path="../../testReference.ts" />
var assert = chai.assert;
describe("Plots", function () {
    describe("Stacked Bar Plot", function () {
        var svg;
        var dataset1;
        var dataset2;
        var xScale;
        var yScale;
        var renderer;
        var SVG_WIDTH = 600;
        var SVG_HEIGHT = 400;
        var axisHeight = 0;
        var bandWidth = 0;
        beforeEach(function () {
            svg = generateSVG(SVG_WIDTH, SVG_HEIGHT);
            xScale = new Plottable.Scale.Ordinal();
            yScale = new Plottable.Scale.Linear().domain([0, 3]);
            var data1 = [
                { x: "A", y: 1 },
                { x: "B", y: 2 }
            ];
            var data2 = [
                { x: "A", y: 2 },
                { x: "B", y: 1 }
            ];
            dataset1 = new Plottable.Dataset(data1);
            dataset2 = new Plottable.Dataset(data2);
            renderer = new Plottable.Plot.StackedBar(xScale, yScale);
            renderer.addDataset(data1);
            renderer.addDataset(data2);
            renderer.project("x", "x", xScale);
            renderer.project("y", "y", yScale);
            renderer.baseline(0);
            var xAxis = new Plottable.Axis.Category(xScale, "bottom");
            var table = new Plottable.Component.Table([[renderer], [xAxis]]).renderTo(svg);
            axisHeight = xAxis.height();
            bandWidth = xScale.rangeBand();
        });
        it("renders correctly", function () {
            var bars = renderer._renderArea.selectAll("rect");
            var bar0 = d3.select(bars[0][0]);
            var bar1 = d3.select(bars[0][1]);
            var bar2 = d3.select(bars[0][2]);
            var bar3 = d3.select(bars[0][3]);
            var bar0X = bar0.data()[0].x;
            var bar1X = bar1.data()[0].x;
            var bar2X = bar2.data()[0].x;
            var bar3X = bar3.data()[0].x;
            // check widths
            assert.closeTo(numAttr(bar0, "width"), bandWidth, 2);
            assert.closeTo(numAttr(bar1, "width"), bandWidth, 2);
            assert.closeTo(numAttr(bar2, "width"), bandWidth, 2);
            assert.closeTo(numAttr(bar3, "width"), bandWidth, 2);
            // check heights
            assert.closeTo(numAttr(bar0, "height"), (400 - axisHeight) / 3, 0.01, "height is correct for bar0");
            assert.closeTo(numAttr(bar1, "height"), (400 - axisHeight) / 3 * 2, 0.01, "height is correct for bar1");
            assert.closeTo(numAttr(bar2, "height"), (400 - axisHeight) / 3 * 2, 0.01, "height is correct for bar2");
            assert.closeTo(numAttr(bar3, "height"), (400 - axisHeight) / 3, 0.01, "height is correct for bar3");
            // check that bar is aligned on the center of the scale
            assert.closeTo(numAttr(bar0, "x") + numAttr(bar0, "width") / 2, xScale.scale(bar0X) + bandWidth / 2, 0.01, "x pos correct for bar0");
            assert.closeTo(numAttr(bar1, "x") + numAttr(bar1, "width") / 2, xScale.scale(bar1X) + bandWidth / 2, 0.01, "x pos correct for bar1");
            assert.closeTo(numAttr(bar2, "x") + numAttr(bar2, "width") / 2, xScale.scale(bar2X) + bandWidth / 2, 0.01, "x pos correct for bar2");
            assert.closeTo(numAttr(bar3, "x") + numAttr(bar3, "width") / 2, xScale.scale(bar3X) + bandWidth / 2, 0.01, "x pos correct for bar3");
            // now check y values to ensure they do indeed stack
            assert.closeTo(numAttr(bar0, "y"), (400 - axisHeight) / 3 * 2, 0.01, "y is correct for bar0");
            assert.closeTo(numAttr(bar1, "y"), (400 - axisHeight) / 3, 0.01, "y is correct for bar1");
            assert.closeTo(numAttr(bar2, "y"), 0, 0.01, "y is correct for bar2");
            assert.closeTo(numAttr(bar3, "y"), 0, 0.01, "y is correct for bar3");
            svg.remove();
        });
    });
    describe("Stacked Bar Plot Negative Values", function () {
        var svg;
        var xScale;
        var yScale;
        var plot;
        var SVG_WIDTH = 600;
        var SVG_HEIGHT = 400;
        var axisHeight = 0;
        var bandWidth = 0;
        beforeEach(function () {
            svg = generateSVG(SVG_WIDTH, SVG_HEIGHT);
            xScale = new Plottable.Scale.Ordinal();
            yScale = new Plottable.Scale.Linear();
            var data1 = [
                { x: "A", y: -1 },
                { x: "B", y: -4 }
            ];
            var data2 = [
                { x: "A", y: -1 },
                { x: "B", y: 4 }
            ];
            var data3 = [
                { x: "A", y: -2 },
                { x: "B", y: -4 }
            ];
            var data4 = [
                { x: "A", y: -3 },
                { x: "B", y: 4 }
            ];
            plot = new Plottable.Plot.StackedBar(xScale, yScale);
            plot.addDataset(data1);
            plot.addDataset(data2);
            plot.addDataset(data3);
            plot.addDataset(data4);
            plot.project("x", "x", xScale);
            plot.project("y", "y", yScale);
            plot.baseline(0);
            var xAxis = new Plottable.Axis.Category(xScale, "bottom");
            var table = new Plottable.Component.Table([[plot], [xAxis]]).renderTo(svg);
            axisHeight = xAxis.height();
        });
        it("stacking done correctly for negative values", function () {
            var bars = plot._renderArea.selectAll("rect");
            var bar0 = d3.select(bars[0][0]);
            var bar1 = d3.select(bars[0][1]);
            var bar2 = d3.select(bars[0][2]);
            var bar3 = d3.select(bars[0][3]);
            var bar4 = d3.select(bars[0][4]);
            var bar5 = d3.select(bars[0][5]);
            var bar6 = d3.select(bars[0][6]);
            var bar7 = d3.select(bars[0][7]);
            // check stacking order
            assert.operator(numAttr(bar0, "y"), "<", numAttr(bar2, "y"), "'A' bars added below the baseline in dataset order");
            assert.operator(numAttr(bar2, "y"), "<", numAttr(bar4, "y"), "'A' bars added below the baseline in dataset order");
            assert.operator(numAttr(bar4, "y"), "<", numAttr(bar6, "y"), "'A' bars added below the baseline in dataset order");
            assert.operator(numAttr(bar1, "y"), "<", numAttr(bar5, "y"), "'B' bars added below the baseline in dataset order");
            assert.operator(numAttr(bar3, "y"), ">", numAttr(bar7, "y"), "'B' bars added above the baseline in dataset order");
            svg.remove();
        });
        it("stacked extent is set correctly", function () {
            assert.deepEqual(plot._stackedExtent, [-8, 8], "stacked extent is updated accordingly");
            svg.remove();
        });
    });
    describe("Horizontal Stacked Bar Plot", function () {
        var svg;
        var dataset1;
        var dataset2;
        var xScale;
        var yScale;
        var renderer;
        var SVG_WIDTH = 600;
        var SVG_HEIGHT = 400;
        var rendererWidth;
        var bandWidth = 0;
        beforeEach(function () {
            svg = generateSVG(SVG_WIDTH, SVG_HEIGHT);
            xScale = new Plottable.Scale.Linear().domain([0, 6]);
            yScale = new Plottable.Scale.Ordinal();
            var data1 = [
                { name: "jon", y: 0, type: "q1" },
                { name: "dan", y: 2, type: "q1" }
            ];
            var data2 = [
                { name: "jon", y: 2, type: "q2" },
                { name: "dan", y: 4, type: "q2" }
            ];
            dataset1 = new Plottable.Dataset(data1);
            dataset2 = new Plottable.Dataset(data2);
            renderer = new Plottable.Plot.StackedBar(xScale, yScale, false);
            renderer.project("y", "name", yScale);
            renderer.project("x", "y", xScale);
            renderer.addDataset(data1);
            renderer.addDataset(data2);
            renderer.baseline(0);
            var yAxis = new Plottable.Axis.Category(yScale, "left");
            var table = new Plottable.Component.Table([[yAxis, renderer]]).renderTo(svg);
            rendererWidth = renderer.width();
            bandWidth = yScale.rangeBand();
        });
        it("renders correctly", function () {
            var bars = renderer._renderArea.selectAll("rect");
            var bar0 = d3.select(bars[0][0]);
            var bar1 = d3.select(bars[0][1]);
            var bar2 = d3.select(bars[0][2]);
            var bar3 = d3.select(bars[0][3]);
            // check heights
            assert.closeTo(numAttr(bar0, "height"), bandWidth, 2);
            assert.closeTo(numAttr(bar1, "height"), bandWidth, 2);
            assert.closeTo(numAttr(bar2, "height"), bandWidth, 2);
            assert.closeTo(numAttr(bar3, "height"), bandWidth, 2);
            // check widths
            assert.closeTo(numAttr(bar0, "width"), 0, 0.01, "width is correct for bar0");
            assert.closeTo(numAttr(bar1, "width"), rendererWidth / 3, 0.01, "width is correct for bar1");
            assert.closeTo(numAttr(bar2, "width"), rendererWidth / 3, 0.01, "width is correct for bar2");
            assert.closeTo(numAttr(bar3, "width"), rendererWidth / 3 * 2, 0.01, "width is correct for bar3");
            var bar0Y = bar0.data()[0].name;
            var bar1Y = bar1.data()[0].name;
            var bar2Y = bar2.data()[0].name;
            var bar3Y = bar3.data()[0].name;
            // check that bar is aligned on the center of the scale
            assert.closeTo(numAttr(bar0, "y") + numAttr(bar0, "height") / 2, yScale.scale(bar0Y) + bandWidth / 2, 0.01, "y pos correct for bar0");
            assert.closeTo(numAttr(bar1, "y") + numAttr(bar1, "height") / 2, yScale.scale(bar1Y) + bandWidth / 2, 0.01, "y pos correct for bar1");
            assert.closeTo(numAttr(bar2, "y") + numAttr(bar2, "height") / 2, yScale.scale(bar2Y) + bandWidth / 2, 0.01, "y pos correct for bar2");
            assert.closeTo(numAttr(bar3, "y") + numAttr(bar3, "height") / 2, yScale.scale(bar3Y) + bandWidth / 2, 0.01, "y pos correct for bar3");
            // now check x values to ensure they do indeed stack
            assert.closeTo(numAttr(bar0, "x"), 0, 0.01, "x is correct for bar0");
            assert.closeTo(numAttr(bar1, "x"), 0, 0.01, "x is correct for bar1");
            assert.closeTo(numAttr(bar2, "x"), 0, 0.01, "x is correct for bar2");
            assert.closeTo(numAttr(bar3, "x"), rendererWidth / 3, 0.01, "x is correct for bar3");
            svg.remove();
        });
    });
    describe("Stacked Bar Plot Weird Values", function () {
        var svg;
        var plot;
        var SVG_WIDTH = 600;
        var SVG_HEIGHT = 400;
        var numAttr = function (s, a) { return parseFloat(s.attr(a)); };
        beforeEach(function () {
            svg = generateSVG(SVG_WIDTH, SVG_HEIGHT);
            var xScale = new Plottable.Scale.Ordinal();
            var yScale = new Plottable.Scale.Linear();
            var data1 = [
                { x: "A", y: 1, type: "a" },
                { x: "B", y: 2, type: "a" },
                { x: "C", y: 1, type: "a" }
            ];
            var data2 = [
                { x: "A", y: 2, type: "b" },
                { x: "B", y: 3, type: "b" }
            ];
            var data3 = [
                { x: "B", y: 1, type: "c" },
                { x: "C", y: 7, type: "c" }
            ];
            plot = new Plottable.Plot.StackedBar(xScale, yScale);
            plot.addDataset(data1);
            plot.addDataset(data2);
            plot.addDataset(data3);
            plot.project("x", "x", xScale);
            plot.project("y", "y", yScale);
            var xAxis = new Plottable.Axis.Category(xScale, "bottom");
            var table = new Plottable.Component.Table([[plot], [xAxis]]).renderTo(svg);
        });
        it("renders correctly", function () {
            var bars = plot._renderArea.selectAll("rect");
            assert.lengthOf(bars[0], 7, "draws a bar for each datum");
            var aBars = [d3.select(bars[0][0]), d3.select(bars[0][3])];
            var bBars = [d3.select(bars[0][1]), d3.select(bars[0][4]), d3.select(bars[0][5])];
            var cBars = [d3.select(bars[0][2]), d3.select(bars[0][6])];
            assert.closeTo(numAttr(aBars[0], "x"), numAttr(aBars[1], "x"), 0.01, "A bars at same x position");
            assert.operator(numAttr(aBars[0], "y"), ">", numAttr(aBars[1], "y"), "first dataset A bar under second");
            assert.closeTo(numAttr(bBars[0], "x"), numAttr(bBars[1], "x"), 0.01, "B bars at same x position");
            assert.closeTo(numAttr(bBars[1], "x"), numAttr(bBars[2], "x"), 0.01, "B bars at same x position");
            assert.operator(numAttr(bBars[0], "y"), ">", numAttr(bBars[1], "y"), "first dataset B bar under second");
            assert.operator(numAttr(bBars[1], "y"), ">", numAttr(bBars[2], "y"), "second dataset B bar under third");
            assert.closeTo(numAttr(cBars[0], "x"), numAttr(cBars[1], "x"), 0.01, "C bars at same x position");
            assert.operator(numAttr(cBars[0], "y"), ">", numAttr(cBars[1], "y"), "first dataset C bar under second");
            svg.remove();
        });
    });
});

///<reference path="../../testReference.ts" />
var assert = chai.assert;
describe("Plots", function () {
    describe("Clustered Bar Plot", function () {
        var svg;
        var dataset1;
        var dataset2;
        var xScale;
        var yScale;
        var renderer;
        var SVG_WIDTH = 600;
        var SVG_HEIGHT = 400;
        var axisHeight = 0;
        var bandWidth = 0;
        beforeEach(function () {
            svg = generateSVG(SVG_WIDTH, SVG_HEIGHT);
            xScale = new Plottable.Scale.Ordinal();
            yScale = new Plottable.Scale.Linear().domain([0, 2]);
            var data1 = [
                { x: "A", y: 1 },
                { x: "B", y: 2 }
            ];
            var data2 = [
                { x: "A", y: 2 },
                { x: "B", y: 1 }
            ];
            dataset1 = new Plottable.Dataset(data1);
            dataset2 = new Plottable.Dataset(data2);
            renderer = new Plottable.Plot.ClusteredBar(xScale, yScale);
            renderer.addDataset(data1);
            renderer.addDataset(data2);
            renderer.baseline(0);
            renderer.project("x", "x", xScale);
            renderer.project("y", "y", yScale);
            var xAxis = new Plottable.Axis.Category(xScale, "bottom");
            var table = new Plottable.Component.Table([[renderer], [xAxis]]).renderTo(svg);
            axisHeight = xAxis.height();
            bandWidth = xScale.rangeBand();
        });
        it("renders correctly", function () {
            var bars = renderer._renderArea.selectAll("rect");
            var bar0 = d3.select(bars[0][0]);
            var bar1 = d3.select(bars[0][1]);
            var bar2 = d3.select(bars[0][2]);
            var bar3 = d3.select(bars[0][3]);
            var bar0X = bar0.data()[0].x;
            var bar1X = bar1.data()[0].x;
            var bar2X = bar2.data()[0].x;
            var bar3X = bar3.data()[0].x;
            // check widths
            var width = bandWidth / 2 * .518;
            assert.closeTo(numAttr(bar0, "width"), width, 2);
            assert.closeTo(numAttr(bar1, "width"), width, 2);
            assert.closeTo(numAttr(bar2, "width"), width, 2);
            assert.closeTo(numAttr(bar3, "width"), width, 2);
            // check heights
            assert.closeTo(numAttr(bar0, "height"), (400 - axisHeight) / 2, 0.01, "height is correct for bar0");
            assert.closeTo(numAttr(bar1, "height"), (400 - axisHeight), 0.01, "height is correct for bar1");
            assert.closeTo(numAttr(bar2, "height"), (400 - axisHeight), 0.01, "height is correct for bar2");
            assert.closeTo(numAttr(bar3, "height"), (400 - axisHeight) / 2, 0.01, "height is correct for bar3");
            // check that clustering is correct
            var off = renderer._makeInnerScale().scale("_0");
            assert.closeTo(numAttr(bar0, "x") + numAttr(bar0, "width") / 2, xScale.scale(bar0X) + bandWidth / 2 - off, 0.01, "x pos correct for bar0");
            assert.closeTo(numAttr(bar1, "x") + numAttr(bar1, "width") / 2, xScale.scale(bar1X) + bandWidth / 2 - off, 0.01, "x pos correct for bar1");
            assert.closeTo(numAttr(bar2, "x") + numAttr(bar2, "width") / 2, xScale.scale(bar2X) + bandWidth / 2 + off, 0.01, "x pos correct for bar2");
            assert.closeTo(numAttr(bar3, "x") + numAttr(bar3, "width") / 2, xScale.scale(bar3X) + bandWidth / 2 + off, 0.01, "x pos correct for bar3");
            svg.remove();
        });
    });
    describe("Horizontal Clustered Bar Plot", function () {
        var svg;
        var dataset1;
        var dataset2;
        var yScale;
        var xScale;
        var renderer;
        var SVG_WIDTH = 600;
        var SVG_HEIGHT = 400;
        var rendererWidth;
        var bandWidth = 0;
        beforeEach(function () {
            svg = generateSVG(SVG_WIDTH, SVG_HEIGHT);
            yScale = new Plottable.Scale.Ordinal();
            xScale = new Plottable.Scale.Linear().domain([0, 2]);
            var data1 = [
                { y: "A", x: 1 },
                { y: "B", x: 2 }
            ];
            var data2 = [
                { y: "A", x: 2 },
                { y: "B", x: 1 }
            ];
            dataset1 = new Plottable.Dataset(data1);
            dataset2 = new Plottable.Dataset(data2);
            renderer = new Plottable.Plot.ClusteredBar(xScale, yScale, false);
            renderer.addDataset(data1);
            renderer.addDataset(data2);
            renderer.baseline(0);
            renderer.project("x", "x", xScale);
            renderer.project("y", "y", yScale);
            var yAxis = new Plottable.Axis.Category(yScale, "left");
            var table = new Plottable.Component.Table([[yAxis, renderer]]).renderTo(svg);
            rendererWidth = renderer.width();
            bandWidth = yScale.rangeBand();
        });
        it("renders correctly", function () {
            var bars = renderer._renderArea.selectAll("rect");
            var bar0 = d3.select(bars[0][0]);
            var bar1 = d3.select(bars[0][1]);
            var bar2 = d3.select(bars[0][2]);
            var bar3 = d3.select(bars[0][3]);
            // check widths
            var width = bandWidth / 2 * .518;
            assert.closeTo(numAttr(bar0, "height"), width, 2, "height is correct for bar0");
            assert.closeTo(numAttr(bar1, "height"), width, 2, "height is correct for bar1");
            assert.closeTo(numAttr(bar2, "height"), width, 2, "height is correct for bar2");
            assert.closeTo(numAttr(bar3, "height"), width, 2, "height is correct for bar3");
            // check heights
            assert.closeTo(numAttr(bar0, "width"), rendererWidth / 2, 0.01, "width is correct for bar0");
            assert.closeTo(numAttr(bar1, "width"), rendererWidth, 0.01, "width is correct for bar1");
            assert.closeTo(numAttr(bar2, "width"), rendererWidth, 0.01, "width is correct for bar2");
            assert.closeTo(numAttr(bar3, "width"), rendererWidth / 2, 0.01, "width is correct for bar3");
            var bar0Y = bar0.data()[0].y;
            var bar1Y = bar1.data()[0].y;
            var bar2Y = bar2.data()[0].y;
            var bar3Y = bar3.data()[0].y;
            // check that clustering is correct
            var off = renderer._makeInnerScale().scale("_0");
            assert.closeTo(numAttr(bar0, "y") + numAttr(bar0, "height") / 2, yScale.scale(bar0Y) + bandWidth / 2 - off, 0.01, "y pos correct for bar0");
            assert.closeTo(numAttr(bar1, "y") + numAttr(bar1, "height") / 2, yScale.scale(bar1Y) + bandWidth / 2 - off, 0.01, "y pos correct for bar1");
            assert.closeTo(numAttr(bar2, "y") + numAttr(bar2, "height") / 2, yScale.scale(bar2Y) + bandWidth / 2 + off, 0.01, "y pos correct for bar2");
            assert.closeTo(numAttr(bar3, "y") + numAttr(bar3, "height") / 2, yScale.scale(bar3Y) + bandWidth / 2 + off, 0.01, "y pos correct for bar3");
            svg.remove();
        });
    });
    describe("Clustered Bar Plot Missing Values", function () {
        var svg;
        var plot;
        var numAttr = function (s, a) { return parseFloat(s.attr(a)); };
        beforeEach(function () {
            var SVG_WIDTH = 600;
            var SVG_HEIGHT = 400;
            svg = generateSVG(SVG_WIDTH, SVG_HEIGHT);
            var xScale = new Plottable.Scale.Ordinal();
            var yScale = new Plottable.Scale.Linear();
            var data1 = [{ x: "A", y: 1 }, { x: "B", y: 2 }, { x: "C", y: 1 }];
            var data2 = [{ x: "A", y: 2 }, { x: "B", y: 4 }];
            var data3 = [{ x: "B", y: 15 }, { x: "C", y: 15 }];
            plot = new Plottable.Plot.ClusteredBar(xScale, yScale);
            plot.addDataset(data1);
            plot.addDataset(data2);
            plot.addDataset(data3);
            plot.baseline(0);
            plot.project("x", "x", xScale);
            plot.project("y", "y", yScale);
            var xAxis = new Plottable.Axis.Category(xScale, "bottom");
            new Plottable.Component.Table([[plot], [xAxis]]).renderTo(svg);
        });
        it("renders correctly", function () {
            var bars = plot._renderArea.selectAll("rect");
            assert.lengthOf(bars[0], 7, "Number of bars should be equivalent to number of datum");
            var aBar0 = d3.select(bars[0][0]);
            var aBar1 = d3.select(bars[0][3]);
            var bBar0 = d3.select(bars[0][1]);
            var bBar1 = d3.select(bars[0][4]);
            var bBar2 = d3.select(bars[0][5]);
            var cBar0 = d3.select(bars[0][2]);
            var cBar1 = d3.select(bars[0][6]);
            // check bars are in domain order
            assert.operator(numAttr(aBar0, "x"), "<", numAttr(bBar0, "x"), "first dataset bars ordered correctly");
            assert.operator(numAttr(bBar0, "x"), "<", numAttr(cBar0, "x"), "first dataset bars ordered correctly");
            assert.operator(numAttr(aBar1, "x"), "<", numAttr(bBar1, "x"), "second dataset bars ordered correctly");
            assert.operator(numAttr(bBar2, "x"), "<", numAttr(cBar1, "x"), "third dataset bars ordered correctly");
            // check that clustering is correct
            assert.operator(numAttr(aBar0, "x"), "<", numAttr(aBar1, "x"), "A bars clustered in dataset order");
            assert.operator(numAttr(bBar0, "x"), "<", numAttr(bBar1, "x"), "B bars clustered in dataset order");
            assert.operator(numAttr(bBar1, "x"), "<", numAttr(bBar2, "x"), "B bars clustered in dataset order");
            assert.operator(numAttr(cBar0, "x"), "<", numAttr(cBar1, "x"), "C bars clustered in dataset order");
            svg.remove();
        });
    });
});

///<reference path="../testReference.ts" />
var assert = chai.assert;
describe("Broadcasters", function () {
    var b;
    var called;
    var cb;
    var listenable = { broadcaster: null };
    beforeEach(function () {
        b = new Plottable.Core.Broadcaster(listenable);
        listenable.broadcaster = b;
        called = false;
        cb = function () {
            called = true;
        };
    });
    it("listeners are called by the broadcast method", function () {
        b.registerListener(null, cb);
        b.broadcast();
        assert.isTrue(called, "callback was called");
    });
    it("same listener can only be associated with one callback", function () {
        var called2 = false;
        var cb2 = function () {
            called2 = true;
        };
        var listener = {};
        b.registerListener(listener, cb);
        b.registerListener(listener, cb2);
        b.broadcast();
        assert.isFalse(called, "first (overwritten) callback not called");
        assert.isTrue(called2, "second callback was called");
    });
    it("listeners can be deregistered", function () {
        var listener = {};
        b.registerListener(listener, cb);
        b.deregisterListener(listener);
        b.broadcast();
        assert.isFalse(called, "callback was not called after deregistering only listener");
        b.registerListener(5, cb);
        b.registerListener(6, cb);
        b.deregisterAllListeners();
        b.broadcast();
        assert.isFalse(called, "callback was not called after deregistering all listeners");
        b.registerListener(5, cb);
        b.registerListener(6, cb);
        b.deregisterListener(5);
        b.broadcast();
        assert.isTrue(called, "callback was called even after 1/2 listeners were deregistered");
    });
    it("arguments are passed through to callback", function () {
        var g2 = {};
        var g3 = "foo";
        var cb = function (a1, rest) {
            assert.equal(listenable, a1, "broadcaster passed through");
            assert.equal(g2, rest[0], "arg1 passed through");
            assert.equal(g3, rest[1], "arg2 passed through");
            called = true;
        };
        b.registerListener(null, cb);
        b.broadcast(g2, g3);
        assert.isTrue(called, "the cb was called");
    });
    it("deregistering an unregistered listener doesn't throw an error", function () {
        assert.doesNotThrow(function () { return b.deregisterListener({}); });
    });
});

///<reference path="../testReference.ts" />
var assert = chai.assert;
describe("Metadata", function () {
    var xScale;
    var yScale;
    var data1 = [{ x: 0, y: 0 }, { x: 1, y: 1 }];
    var data2 = [{ x: 2, y: 2 }, { x: 3, y: 3 }];
    before(function () {
        xScale = new Plottable.Scale.Linear();
        yScale = new Plottable.Scale.Linear();
        xScale.domain([0, 400]);
        yScale.domain([400, 0]);
    });
    it("plot metadata is set properly", function () {
        var d1 = new Plottable.Dataset();
        var r = new Plottable.Plot.AbstractPlot().addDataset("d1", d1).addDataset(d1).addDataset("d2", []).addDataset([]);
        r._datasetKeysInOrder.forEach(function (key) {
            var plotMetadata = r._key2PlotDatasetKey.get(key).plotMetadata;
            assert.propertyVal(plotMetadata, "datasetKey", key, "metadata has correct dataset key");
        });
    });
    it("user metadata is applied", function () {
        var svg = generateSVG(400, 400);
        var metadata = { foo: 10, bar: 20 };
        var xAccessor = function (d, i, u) { return d.x + i * u.foo; };
        var yAccessor = function (d, i, u) { return u.bar; };
        var dataset = new Plottable.Dataset(data1, metadata);
        var plot = new Plottable.Plot.Scatter(xScale, yScale).project("x", xAccessor).project("y", yAccessor);
        plot.addDataset(dataset);
        plot.renderTo(svg);
        var circles = plot._renderArea.selectAll("circle");
        var c1 = d3.select(circles[0][0]);
        var c2 = d3.select(circles[0][1]);
        assert.closeTo(parseFloat(c1.attr("cx")), 0, 0.01, "first circle cx is correct");
        assert.closeTo(parseFloat(c1.attr("cy")), 20, 0.01, "first circle cy is correct");
        assert.closeTo(parseFloat(c2.attr("cx")), 11, 0.01, "second circle cx is correct");
        assert.closeTo(parseFloat(c2.attr("cy")), 20, 0.01, "second circle cy is correct");
        metadata = { foo: 0, bar: 0 };
        dataset.metadata(metadata);
        assert.closeTo(parseFloat(c1.attr("cx")), 0, 0.01, "first circle cx is correct after metadata change");
        assert.closeTo(parseFloat(c1.attr("cy")), 0, 0.01, "first circle cy is correct after metadata change");
        assert.closeTo(parseFloat(c2.attr("cx")), 1, 0.01, "second circle cx is correct after metadata change");
        assert.closeTo(parseFloat(c2.attr("cy")), 0, 0.01, "second circle cy is correct after metadata change");
        svg.remove();
    });
    it("user metadata is applied to associated dataset", function () {
        var svg = generateSVG(400, 400);
        var metadata1 = { foo: 10 };
        var metadata2 = { foo: 30 };
        var xAccessor = function (d, i, u) { return d.x + (i + 1) * u.foo; };
        var yAccessor = function () { return 0; };
        var dataset1 = new Plottable.Dataset(data1, metadata1);
        var dataset2 = new Plottable.Dataset(data2, metadata2);
        var plot = new Plottable.Plot.Scatter(xScale, yScale).project("x", xAccessor).project("y", yAccessor);
        plot.addDataset(dataset1);
        plot.addDataset(dataset2);
        plot.renderTo(svg);
        var circles = plot._renderArea.selectAll("circle");
        var c1 = d3.select(circles[0][0]);
        var c2 = d3.select(circles[0][1]);
        var c3 = d3.select(circles[0][2]);
        var c4 = d3.select(circles[0][3]);
        assert.closeTo(parseFloat(c1.attr("cx")), 10, 0.01, "first circle is correct");
        assert.closeTo(parseFloat(c2.attr("cx")), 21, 0.01, "second circle is correct");
        assert.closeTo(parseFloat(c3.attr("cx")), 32, 0.01, "third circle is correct");
        assert.closeTo(parseFloat(c4.attr("cx")), 63, 0.01, "fourth circle is correct");
        svg.remove();
    });
    it("plot metadata is applied", function () {
        var svg = generateSVG(400, 400);
        var xAccessor = function (d, i, u, m) { return d.x + (i + 1) * m.foo; };
        var yAccessor = function () { return 0; };
        var plot = new Plottable.Plot.Scatter(xScale, yScale).project("x", xAccessor).project("y", yAccessor);
        plot._getPlotMetadataForDataset = function (key) {
            return {
                datasetKey: key,
                foo: 10
            };
        };
        plot.addDataset(data1);
        plot.addDataset(data2);
        plot.renderTo(svg);
        var circles = plot._renderArea.selectAll("circle");
        var c1 = d3.select(circles[0][0]);
        var c2 = d3.select(circles[0][1]);
        var c3 = d3.select(circles[0][2]);
        var c4 = d3.select(circles[0][3]);
        assert.closeTo(parseFloat(c1.attr("cx")), 10, 0.01, "first circle is correct");
        assert.closeTo(parseFloat(c2.attr("cx")), 21, 0.01, "second circle is correct");
        assert.closeTo(parseFloat(c3.attr("cx")), 12, 0.01, "third circle is correct");
        assert.closeTo(parseFloat(c4.attr("cx")), 23, 0.01, "fourth circle is correct");
        svg.remove();
    });
    it("plot metadata is per plot", function () {
        var svg = generateSVG(400, 400);
        var xAccessor = function (d, i, u, m) { return d.x + (i + 1) * m.foo; };
        var yAccessor = function () { return 0; };
        var plot1 = new Plottable.Plot.Scatter(xScale, yScale).project("x", xAccessor).project("y", yAccessor);
        plot1._getPlotMetadataForDataset = function (key) {
            return {
                datasetKey: key,
                foo: 10
            };
        };
        plot1.addDataset(data1);
        plot1.addDataset(data2);
        var plot2 = new Plottable.Plot.Scatter(xScale, yScale).project("x", xAccessor).project("y", yAccessor);
        plot2._getPlotMetadataForDataset = function (key) {
            return {
                datasetKey: key,
                foo: 20
            };
        };
        plot2.addDataset(data1);
        plot2.addDataset(data2);
        plot1.renderTo(svg);
        plot2.renderTo(svg);
        var circles = plot1._renderArea.selectAll("circle");
        var c1 = d3.select(circles[0][0]);
        var c2 = d3.select(circles[0][1]);
        var c3 = d3.select(circles[0][2]);
        var c4 = d3.select(circles[0][3]);
        assert.closeTo(parseFloat(c1.attr("cx")), 10, 0.01, "first circle is correct for first plot");
        assert.closeTo(parseFloat(c2.attr("cx")), 21, 0.01, "second circle is correct for first plot");
        assert.closeTo(parseFloat(c3.attr("cx")), 12, 0.01, "third circle is correct for first plot");
        assert.closeTo(parseFloat(c4.attr("cx")), 23, 0.01, "fourth circle is correct for first plot");
        circles = plot2._renderArea.selectAll("circle");
        c1 = d3.select(circles[0][0]);
        c2 = d3.select(circles[0][1]);
        c3 = d3.select(circles[0][2]);
        c4 = d3.select(circles[0][3]);
        assert.closeTo(parseFloat(c1.attr("cx")), 20, 0.01, "first circle is correct for second plot");
        assert.closeTo(parseFloat(c2.attr("cx")), 41, 0.01, "second circle is correct for second plot");
        assert.closeTo(parseFloat(c3.attr("cx")), 22, 0.01, "third circle is correct for second plot");
        assert.closeTo(parseFloat(c4.attr("cx")), 43, 0.01, "fourth circle is correct for second plot");
        svg.remove();
    });
    it("_getExtent works as expected with plot metadata", function () {
        var svg = generateSVG(400, 400);
        var metadata = { foo: 11 };
        var id = function (d) { return d; };
        var dataset = new Plottable.Dataset(data1, metadata);
        var a = function (d, i, u, m) { return d.x + u.foo + m.foo; };
        var plot = new Plottable.Plot.AbstractPlot().project("a", a, xScale);
        plot._getPlotMetadataForDataset = function (key) {
            return {
                datasetKey: key,
                foo: 5
            };
        };
        plot.addDataset(dataset);
        plot.renderTo(svg);
        assert.deepEqual(dataset._getExtent(a, id), [16, 17], "plot metadata is reflected in extent results");
        dataset.metadata({ foo: 0 });
        assert.deepEqual(dataset._getExtent(a, id), [5, 6], "plot metadata is reflected in extent results after change user metadata");
        svg.remove();
    });
    it("each plot passes metadata to projectors", function () {
        var svg = generateSVG(400, 400);
        var metadata = { foo: 11 };
        var dataset1 = new Plottable.Dataset(data1, metadata);
        var dataset2 = new Plottable.Dataset(data2, metadata);
        var checkPlot = function (plot) {
            plot.addDataset("ds1", dataset1).addDataset("ds2", dataset2).project("x", function (d, i, u, m) { return d.x + u.foo + m.datasetKey.length; }).project("y", function (d, i, u, m) { return d.y + u.foo - m.datasetKey.length; });
            // This should not crash. If some metadata is not passed, undefined property error will be raised during accessor call.
            plot.renderTo(svg);
            plot.remove();
        };
        checkPlot(new Plottable.Plot.Area(xScale, yScale));
        checkPlot(new Plottable.Plot.StackedArea(xScale, yScale));
        checkPlot(new Plottable.Plot.VerticalBar(xScale, yScale));
        checkPlot(new Plottable.Plot.StackedBar(xScale, yScale));
        checkPlot(new Plottable.Plot.StackedBar(yScale, xScale, false));
        checkPlot(new Plottable.Plot.ClusteredBar(xScale, yScale));
        checkPlot(new Plottable.Plot.Pie().project("value", "x"));
        checkPlot(new Plottable.Plot.HorizontalBar(xScale, yScale));
        checkPlot(new Plottable.Plot.Scatter(xScale, yScale));
        svg.remove();
    });
});

///<reference path="../testReference.ts" />
var assert = chai.assert;
describe("ComponentContainer", function () {
    it("_addComponent()", function () {
        var container = new Plottable.Component.AbstractComponentContainer();
        var c1 = new Plottable.Component.AbstractComponent();
        var c2 = new Plottable.Component.AbstractComponent();
        var c3 = new Plottable.Component.AbstractComponent();
        assert.isTrue(container._addComponent(c1), "returns true on successful adding");
        assert.deepEqual(container.components(), [c1], "component was added");
        container._addComponent(c2);
        assert.deepEqual(container.components(), [c1, c2], "can append components");
        container._addComponent(c3, true);
        assert.deepEqual(container.components(), [c3, c1, c2], "can prepend components");
        assert.isFalse(container._addComponent(null), "returns false for null arguments");
        assert.deepEqual(container.components(), [c3, c1, c2], "component list was unchanged");
        assert.isFalse(container._addComponent(c1), "returns false if adding an already-added component");
        assert.deepEqual(container.components(), [c3, c1, c2], "component list was unchanged");
    });
    it("_removeComponent()", function () {
        var container = new Plottable.Component.AbstractComponentContainer();
        var c1 = new Plottable.Component.AbstractComponent();
        var c2 = new Plottable.Component.AbstractComponent();
        container._addComponent(c1);
        container._addComponent(c2);
        container._removeComponent(c2);
        assert.deepEqual(container.components(), [c1], "component 2 was removed");
        container._removeComponent(c2);
        assert.deepEqual(container.components(), [c1], "there are no side effects from removing already-removed components");
    });
    it("empty()", function () {
        var container = new Plottable.Component.AbstractComponentContainer();
        assert.isTrue(container.empty());
        var c1 = new Plottable.Component.AbstractComponent();
        container._addComponent(c1);
        assert.isFalse(container.empty());
    });
    it("detachAll()", function () {
        var container = new Plottable.Component.AbstractComponentContainer();
        var c1 = new Plottable.Component.AbstractComponent();
        var c2 = new Plottable.Component.AbstractComponent();
        container._addComponent(c1);
        container._addComponent(c2);
        container.detachAll();
        assert.deepEqual(container.components(), [], "container was cleared of components");
    });
});

///<reference path="../testReference.ts" />
var assert = chai.assert;
describe("ComponentGroups", function () {
    it("components in componentGroups overlap", function () {
        var c1 = makeFixedSizeComponent(10, 10);
        var c2 = new Plottable.Component.AbstractComponent();
        var c3 = new Plottable.Component.AbstractComponent();
        var cg = new Plottable.Component.Group([c1, c2, c3]);
        var svg = generateSVG(400, 400);
        cg._anchor(svg);
        c1.addBox("test-box1");
        c2.addBox("test-box2");
        c3.addBox("test-box3");
        cg._computeLayout()._render();
        var t1 = svg.select(".test-box1");
        var t2 = svg.select(".test-box2");
        var t3 = svg.select(".test-box3");
        assertWidthHeight(t1, 10, 10, "rect1 sized correctly");
        assertWidthHeight(t2, 400, 400, "rect2 sized correctly");
        assertWidthHeight(t3, 400, 400, "rect3 sized correctly");
        svg.remove();
    });
    it("components can be added before and after anchoring", function () {
        var c1 = makeFixedSizeComponent(10, 10);
        var c2 = makeFixedSizeComponent(20, 20);
        var c3 = new Plottable.Component.AbstractComponent();
        var cg = new Plottable.Component.Group([c1]);
        var svg = generateSVG(400, 400);
        cg.merge(c2)._anchor(svg);
        c1.addBox("test-box1");
        c2.addBox("test-box2");
        cg._computeLayout()._render();
        var t1 = svg.select(".test-box1");
        var t2 = svg.select(".test-box2");
        assertWidthHeight(t1, 10, 10, "rect1 sized correctly");
        assertWidthHeight(t2, 20, 20, "rect2 sized correctly");
        cg.merge(c3);
        c3.addBox("test-box3");
        cg._computeLayout()._render();
        var t3 = svg.select(".test-box3");
        assertWidthHeight(t3, 400, 400, "rect3 sized correctly");
        svg.remove();
    });
    it("component fixity is computed appropriately", function () {
        var cg = new Plottable.Component.Group();
        var c1 = new Plottable.Component.AbstractComponent();
        var c2 = new Plottable.Component.AbstractComponent();
        cg.merge(c1).merge(c2);
        assert.isFalse(cg._isFixedHeight(), "height not fixed when both components unfixed");
        assert.isFalse(cg._isFixedWidth(), "width not fixed when both components unfixed");
        fixComponentSize(c1, 10, 10);
        assert.isFalse(cg._isFixedHeight(), "height not fixed when one component unfixed");
        assert.isFalse(cg._isFixedWidth(), "width not fixed when one component unfixed");
        fixComponentSize(c2, null, 10);
        assert.isTrue(cg._isFixedHeight(), "height fixed when both components fixed");
        assert.isFalse(cg._isFixedWidth(), "width unfixed when one component unfixed");
    });
    it("componentGroup subcomponents have xOffset, yOffset of 0", function () {
        var cg = new Plottable.Component.Group();
        var c1 = new Plottable.Component.AbstractComponent();
        var c2 = new Plottable.Component.AbstractComponent();
        cg.merge(c1).merge(c2);
        var svg = generateSVG();
        cg._anchor(svg);
        cg._computeLayout(50, 50, 350, 350);
        var cgTranslate = d3.transform(cg._element.attr("transform")).translate;
        var c1Translate = d3.transform(c1._element.attr("transform")).translate;
        var c2Translate = d3.transform(c2._element.attr("transform")).translate;
        assert.equal(cgTranslate[0], 50, "componentGroup has 50 xOffset");
        assert.equal(cgTranslate[1], 50, "componentGroup has 50 yOffset");
        assert.equal(c1Translate[0], 0, "componentGroup has 0 xOffset");
        assert.equal(c1Translate[1], 0, "componentGroup has 0 yOffset");
        assert.equal(c2Translate[0], 0, "componentGroup has 0 xOffset");
        assert.equal(c2Translate[1], 0, "componentGroup has 0 yOffset");
        svg.remove();
    });
    it("detach() and _removeComponent work correctly for componentGroup", function () {
        var c1 = new Plottable.Component.AbstractComponent().classed("component-1", true);
        var c2 = new Plottable.Component.AbstractComponent().classed("component-2", true);
        var cg = new Plottable.Component.Group([c1, c2]);
        var svg = generateSVG(200, 200);
        cg.renderTo(svg);
        var c1Node = svg.select(".component-1").node();
        var c2Node = svg.select(".component-2").node();
        assert.isNotNull(c1Node, "component 1 was added to the DOM");
        assert.isNotNull(c2Node, "component 2 was added to the DOM");
        c2.detach();
        c1Node = svg.select(".component-1").node();
        c2Node = svg.select(".comopnent-2").node();
        assert.isNotNull(c1Node, "component 1 is still in the DOM");
        assert.isNull(c2Node, "component 2 was removed from the DOM");
        cg.detach();
        var cgNode = svg.select(".component-group").node();
        c1Node = svg.select(".component-1").node();
        assert.isNull(cgNode, "component group was removed from the DOM");
        assert.isNull(c1Node, "componet 1 was also removed from the DOM");
        cg.renderTo(svg);
        cgNode = svg.select(".component-group").node();
        c1Node = svg.select(".component-1").node();
        assert.isNotNull(cgNode, "component group was added back to the DOM");
        assert.isNotNull(c1Node, "componet 1 was also added back to the DOM");
        svg.remove();
    });
    it("detachAll() works as expected", function () {
        var cg = new Plottable.Component.Group();
        var c1 = new Plottable.Component.AbstractComponent();
        var c2 = new Plottable.Component.AbstractComponent();
        var c3 = new Plottable.Component.AbstractComponent();
        assert.isTrue(cg.empty(), "cg initially empty");
        cg.merge(c1).merge(c2).merge(c3);
        assert.isFalse(cg.empty(), "cg not empty after merging components");
        cg.detachAll();
        assert.isTrue(cg.empty(), "cg empty after detachAll()");
        assert.isFalse(c1._isAnchored, "c1 was detached");
        assert.isFalse(c2._isAnchored, "c2 was detached");
        assert.isFalse(c3._isAnchored, "c3 was detached");
        assert.lengthOf(cg.components(), 0, "cg has no components");
    });
    describe("ComponentGroup._requestedSpace works as expected", function () {
        it("_works for an empty ComponentGroup", function () {
            var cg = new Plottable.Component.Group();
            var request = cg._requestedSpace(10, 10);
            verifySpaceRequest(request, 0, 0, false, false, "");
        });
        it("works for a ComponentGroup with only proportional-size components", function () {
            var cg = new Plottable.Component.Group();
            var c1 = new Plottable.Component.AbstractComponent();
            var c2 = new Plottable.Component.AbstractComponent();
            cg.merge(c1).merge(c2);
            var request = cg._requestedSpace(10, 10);
            verifySpaceRequest(request, 0, 0, false, false, "");
        });
        it("works when there are fixed-size components", function () {
            var cg = new Plottable.Component.Group();
            var c1 = new Plottable.Component.AbstractComponent();
            var c2 = new Plottable.Component.AbstractComponent();
            var c3 = new Plottable.Component.AbstractComponent();
            cg.merge(c1).merge(c2).merge(c3);
            fixComponentSize(c1, null, 10);
            fixComponentSize(c2, null, 50);
            var request = cg._requestedSpace(10, 10);
            verifySpaceRequest(request, 0, 50, false, true, "");
        });
    });
    describe("Component.merge works as expected", function () {
        var c1 = new Plottable.Component.AbstractComponent();
        var c2 = new Plottable.Component.AbstractComponent();
        var c3 = new Plottable.Component.AbstractComponent();
        var c4 = new Plottable.Component.AbstractComponent();
        it("Component.merge works as expected (Component.merge Component)", function () {
            var cg = c1.merge(c2);
            var innerComponents = cg.components();
            assert.lengthOf(innerComponents, 2, "There are two components");
            assert.equal(innerComponents[0], c1, "first component correct");
            assert.equal(innerComponents[1], c2, "second component correct");
        });
        it("Component.merge works as expected (Component.merge ComponentGroup)", function () {
            var cg = new Plottable.Component.Group([c2, c3, c4]);
            var cg2 = c1.merge(cg);
            assert.equal(cg, cg2, "c.merge(cg) returns cg");
            var components = cg.components();
            assert.lengthOf(components, 4, "four components");
            assert.equal(components[0], c1, "first component in front");
            assert.equal(components[1], c2, "second component is second");
        });
        it("Component.merge works as expected (ComponentGroup.merge Component)", function () {
            var cg = new Plottable.Component.Group([c1, c2, c3]);
            var cg2 = cg.merge(c4);
            assert.equal(cg, cg2, "cg.merge(c) returns cg");
            var components = cg.components();
            assert.lengthOf(components, 4, "there are four components");
            assert.equal(components[0], c1, "first is first");
            assert.equal(components[3], c4, "fourth is fourth");
        });
        it("Component.merge works as expected (ComponentGroup.merge ComponentGroup)", function () {
            var cg1 = new Plottable.Component.Group([c1, c2]);
            var cg2 = new Plottable.Component.Group([c3, c4]);
            var cg = cg1.merge(cg2);
            assert.equal(cg, cg1, "merged == cg1");
            assert.notEqual(cg, cg2, "merged != cg2");
            var components = cg.components();
            assert.lengthOf(components, 3, "there are three inner components");
            assert.equal(components[0], c1, "components are inside");
            assert.equal(components[1], c2, "components are inside");
            assert.equal(components[2], cg2, "componentGroup2 inside componentGroup1");
        });
    });
});

///<reference path="../testReference.ts" />
var assert = chai.assert;
function assertComponentXY(component, x, y, message) {
    // use <any> to examine the private variables
    var translate = d3.transform(component._element.attr("transform")).translate;
    var xActual = translate[0];
    var yActual = translate[1];
    assert.equal(xActual, x, "X: " + message);
    assert.equal(yActual, y, "Y: " + message);
}
describe("Component behavior", function () {
    var svg;
    var c;
    var SVG_WIDTH = 400;
    var SVG_HEIGHT = 300;
    beforeEach(function () {
        svg = generateSVG(SVG_WIDTH, SVG_HEIGHT);
        c = new Plottable.Component.AbstractComponent();
    });
    describe("anchor", function () {
        it("anchoring works as expected", function () {
            c._anchor(svg);
            assert.equal(c._element.node(), svg.select("g").node(), "the component anchored to a <g> beneath the <svg>");
            assert.isTrue(svg.classed("plottable"), "<svg> was given \"plottable\" CSS class");
            svg.remove();
        });
        it("can re-anchor to a different element", function () {
            c._anchor(svg);
            var svg2 = generateSVG(SVG_WIDTH, SVG_HEIGHT);
            c._anchor(svg2);
            assert.equal(c._element.node(), svg2.select("g").node(), "the component re-achored under the second <svg>");
            assert.isTrue(svg2.classed("plottable"), "second <svg> was given \"plottable\" CSS class");
            svg.remove();
            svg2.remove();
        });
    });
    describe("computeLayout", function () {
        it("computeLayout defaults and updates intelligently", function () {
            c._anchor(svg);
            c._computeLayout();
            assert.equal(c.width(), SVG_WIDTH, "computeLayout defaulted width to svg width");
            assert.equal(c.height(), SVG_HEIGHT, "computeLayout defaulted height to svg height");
            assert.equal(c.xOrigin, 0, "xOrigin defaulted to 0");
            assert.equal(c.yOrigin, 0, "yOrigin defaulted to 0");
            svg.attr("width", 2 * SVG_WIDTH).attr("height", 2 * SVG_HEIGHT);
            c._computeLayout();
            assert.equal(c.width(), 2 * SVG_WIDTH, "computeLayout updated width to new svg width");
            assert.equal(c.height(), 2 * SVG_HEIGHT, "computeLayout updated height to new svg height");
            assert.equal(c.xOrigin, 0, "xOrigin is still 0");
            assert.equal(c.yOrigin, 0, "yOrigin is still 0");
            svg.remove();
        });
        it("computeLayout works with CSS layouts", function () {
            // Manually size parent
            var parent = d3.select(svg.node().parentNode);
            parent.style("width", "400px");
            parent.style("height", "200px");
            // Remove width/height attributes and style with CSS
            svg.attr("width", null).attr("height", null);
            c._anchor(svg);
            c._computeLayout();
            assert.equal(c.width(), 400, "defaults to width of parent if width is not specified on <svg>");
            assert.equal(c.height(), 200, "defaults to height of parent if width is not specified on <svg>");
            assert.equal(c.xOrigin, 0, "xOrigin defaulted to 0");
            assert.equal(c.yOrigin, 0, "yOrigin defaulted to 0");
            svg.style("width", "50%").style("height", "50%");
            c._computeLayout();
            assert.equal(c.width(), 200, "computeLayout defaulted width to svg width");
            assert.equal(c.height(), 100, "computeLayout defaulted height to svg height");
            assert.equal(c.xOrigin, 0, "xOrigin defaulted to 0");
            assert.equal(c.yOrigin, 0, "yOrigin defaulted to 0");
            svg.style("width", "25%").style("height", "25%");
            c._computeLayout();
            assert.equal(c.width(), 100, "computeLayout updated width to new svg width");
            assert.equal(c.height(), 50, "computeLayout updated height to new svg height");
            assert.equal(c.xOrigin, 0, "xOrigin is still 0");
            assert.equal(c.yOrigin, 0, "yOrigin is still 0");
            // reset test page DOM
            parent.style("width", "auto");
            parent.style("height", "auto");
            svg.remove();
        });
        it("computeLayout will not default when attached to non-root node", function () {
            var g = svg.append("g");
            c._anchor(g);
            assert.throws(function () { return c._computeLayout(); }, "null arguments");
            svg.remove();
        });
        it("computeLayout throws an error when called on un-anchored component", function () {
            assert.throws(function () { return c._computeLayout(); }, Error, "anchor must be called before computeLayout");
            svg.remove();
        });
        it("computeLayout uses its arguments apropriately", function () {
            var g = svg.append("g");
            var xOff = 10;
            var yOff = 20;
            var width = 100;
            var height = 200;
            c._anchor(svg);
            c._computeLayout(xOff, yOff, width, height);
            var translate = getTranslate(c._element);
            assert.deepEqual(translate, [xOff, yOff], "the element translated appropriately");
            assert.equal(c.width(), width, "the width set properly");
            assert.equal(c.height(), height, "the height set propery");
            svg.remove();
        });
    });
    it("subelement containers are ordered properly", function () {
        c.renderTo(svg);
        var gs = c._element.selectAll("g");
        var g0 = d3.select(gs[0][0]);
        var g1 = d3.select(gs[0][1]);
        var g2 = d3.select(gs[0][2]);
        var g3 = d3.select(gs[0][3]);
        assert.isTrue(g0.classed("background-container"), "the first g is a background container");
        assert.isTrue(g1.classed("content"), "the second g is a content container");
        assert.isTrue(g2.classed("foreground-container"), "the third g is a foreground container");
        assert.isTrue(g3.classed("box-container"), "the fourth g is a box container");
        svg.remove();
    });
    it("fixed-width component will align to the right spot", function () {
        fixComponentSize(c, 100, 100);
        c._anchor(svg);
        c._computeLayout();
        assertComponentXY(c, 0, 0, "top-left component aligns correctly");
        c.xAlign("CENTER").yAlign("CENTER");
        c._computeLayout();
        assertComponentXY(c, 150, 100, "center component aligns correctly");
        c.xAlign("RIGHT").yAlign("BOTTOM");
        c._computeLayout();
        assertComponentXY(c, 300, 200, "bottom-right component aligns correctly");
        svg.remove();
    });
    it("components can be offset relative to their alignment, and throw errors if there is insufficient space", function () {
        fixComponentSize(c, 100, 100);
        c._anchor(svg);
        c.xOffset(20).yOffset(20);
        c._computeLayout();
        assertComponentXY(c, 20, 20, "top-left component offsets correctly");
        c.xAlign("CENTER").yAlign("CENTER");
        c._computeLayout();
        assertComponentXY(c, 170, 120, "center component offsets correctly");
        c.xAlign("RIGHT").yAlign("BOTTOM");
        c._computeLayout();
        assertComponentXY(c, 320, 220, "bottom-right component offsets correctly");
        c.xOffset(0).yOffset(0);
        c._computeLayout();
        assertComponentXY(c, 300, 200, "bottom-right component offset resets");
        c.xOffset(-20).yOffset(-30);
        c._computeLayout();
        assertComponentXY(c, 280, 170, "negative offsets work properly");
        svg.remove();
    });
    it("component defaults are as expected", function () {
        var layout = c._requestedSpace(1, 1);
        assert.equal(layout.width, 0, "requested width defaults to 0");
        assert.equal(layout.height, 0, "requested height defaults to 0");
        assert.equal(layout.wantsWidth, false, "_requestedSpace().wantsWidth  defaults to false");
        assert.equal(layout.wantsHeight, false, "_requestedSpace().wantsHeight defaults to false");
        assert.equal(c._xAlignProportion, 0, "_xAlignProportion defaults to 0");
        assert.equal(c._yAlignProportion, 0, "_yAlignProportion defaults to 0");
        assert.equal(c._xOffset, 0, "xOffset defaults to 0");
        assert.equal(c._yOffset, 0, "yOffset defaults to 0");
        svg.remove();
    });
    it("clipPath works as expected", function () {
        assert.isFalse(c.clipPathEnabled, "clipPathEnabled defaults to false");
        c.clipPathEnabled = true;
        var expectedClipPathID = c._plottableID;
        c._anchor(svg);
        c._computeLayout(0, 0, 100, 100);
        c._render();
        var expectedPrefix = /MSIE [5-9]/.test(navigator.userAgent) ? "" : document.location.href;
        var expectedClipPathURL = "url(" + expectedPrefix + "#clipPath" + expectedClipPathID + ")";
        // IE 9 has clipPath like 'url("#clipPath")', must accomodate
        var normalizeClipPath = function (s) { return s.replace(/"/g, ""); };
        assert.isTrue(normalizeClipPath(c._element.attr("clip-path")) === expectedClipPathURL, "the element has clip-path url attached");
        var clipRect = c.boxContainer.select(".clip-rect");
        assert.equal(clipRect.attr("width"), 100, "the clipRect has an appropriate width");
        assert.equal(clipRect.attr("height"), 100, "the clipRect has an appropriate height");
        svg.remove();
    });
    it("componentID works as expected", function () {
        var expectedID = Plottable.Core.PlottableObject.nextID;
        var c1 = new Plottable.Component.AbstractComponent();
        assert.equal(c1._plottableID, expectedID, "component id on next component was as expected");
        var c2 = new Plottable.Component.AbstractComponent();
        assert.equal(c2._plottableID, expectedID + 1, "future components increment appropriately");
        svg.remove();
    });
    it("boxes work as expected", function () {
        assert.throws(function () { return c.addBox("pre-anchor"); }, Error, "Adding boxes before anchoring is currently disallowed");
        c.renderTo(svg);
        c.addBox("post-anchor");
        var e = c._element;
        var boxContainer = e.select(".box-container");
        var boxStrings = [".bounding-box", ".post-anchor"];
        boxStrings.forEach(function (s) {
            var box = boxContainer.select(s);
            assert.isNotNull(box.node(), s + " box was created and placed inside boxContainer");
            var bb = Plottable._Util.DOM.getBBox(box);
            assert.equal(bb.width, SVG_WIDTH, s + " width as expected");
            assert.equal(bb.height, SVG_HEIGHT, s + " height as expected");
        });
        svg.remove();
    });
    it("hitboxes are created iff there are registered interactions", function () {
        function verifyHitbox(component) {
            var hitBox = component.hitBox;
            assert.isNotNull(hitBox, "the hitbox was created");
            var hitBoxFill = hitBox.style("fill");
            var hitBoxFilled = hitBoxFill === "#ffffff" || hitBoxFill === "rgb(255, 255, 255)";
            assert.isTrue(hitBoxFilled, hitBoxFill + " <- this should be filled, so the hitbox will detect events");
            assert.equal(hitBox.style("opacity"), "0", "the hitBox is transparent, otherwise it would look weird");
        }
        c._anchor(svg);
        assert.isUndefined(c.hitBox, "no hitBox was created when there were no registered interactions");
        svg.remove();
        svg = generateSVG();
        c = new Plottable.Component.AbstractComponent();
        var i = new Plottable.Interaction.AbstractInteraction();
        c.registerInteraction(i);
        c._anchor(svg);
        verifyHitbox(c);
        svg.remove();
        svg = generateSVG();
        c = new Plottable.Component.AbstractComponent();
        c._anchor(svg);
        i = new Plottable.Interaction.AbstractInteraction();
        c.registerInteraction(i);
        verifyHitbox(c);
        svg.remove();
    });
    it("interaction registration works properly", function () {
        var hitBox1 = null;
        var hitBox2 = null;
        var interaction1 = { _anchor: function (comp, hb) { return hitBox1 = hb.node(); } };
        var interaction2 = { _anchor: function (comp, hb) { return hitBox2 = hb.node(); } };
        c.registerInteraction(interaction1);
        c.renderTo(svg);
        c.registerInteraction(interaction2);
        var hitNode = c.hitBox.node();
        assert.equal(hitBox1, hitNode, "hitBox1 was registerd");
        assert.equal(hitBox2, hitNode, "hitBox2 was registerd");
        svg.remove();
    });
    it("errors are thrown on bad alignments", function () {
        assert.throws(function () { return c.xAlign("foo"); }, Error, "Unsupported alignment");
        assert.throws(function () { return c.yAlign("foo"); }, Error, "Unsupported alignment");
        svg.remove();
    });
    it("css classing works as expected", function () {
        assert.isFalse(c.classed("CSS-PREANCHOR-KEEP"));
        c.classed("CSS-PREANCHOR-KEEP", true);
        assert.isTrue(c.classed("CSS-PREANCHOR-KEEP"));
        c.classed("CSS-PREANCHOR-REMOVE", true);
        assert.isTrue(c.classed("CSS-PREANCHOR-REMOVE"));
        c.classed("CSS-PREANCHOR-REMOVE", false);
        assert.isFalse(c.classed("CSS-PREANCHOR-REMOVE"));
        c._anchor(svg);
        assert.isTrue(c.classed("CSS-PREANCHOR-KEEP"));
        assert.isFalse(c.classed("CSS-PREANCHOR-REMOVE"));
        assert.isFalse(c.classed("CSS-POSTANCHOR"));
        c.classed("CSS-POSTANCHOR", true);
        assert.isTrue(c.classed("CSS-POSTANCHOR"));
        c.classed("CSS-POSTANCHOR", false);
        assert.isFalse(c.classed("CSS-POSTANCHOR"));
        assert.isFalse(c.classed(undefined), "returns false when classed called w/ undefined");
        assert.equal(c.classed(undefined, true), c, "returns this when classed called w/ undefined and true");
        svg.remove();
    });
    it("detach() works as expected", function () {
        var cbCalled = 0;
        var cb = function (b) { return cbCalled++; };
        var b = new Plottable.Core.Broadcaster(null);
        var c1 = new Plottable.Component.AbstractComponent();
        b.registerListener(c1, cb);
        c1.renderTo(svg);
        b.broadcast();
        assert.equal(cbCalled, 1, "the callback was called");
        assert.isTrue(svg.node().hasChildNodes(), "the svg has children");
        c1.detach();
        b.broadcast();
        assert.equal(cbCalled, 2, "the callback is still attached to the component");
        assert.isFalse(svg.node().hasChildNodes(), "the svg has no children");
        svg.remove();
    });
    it("can't reuse component if it's been remove()-ed", function () {
        var c1 = new Plottable.Component.AbstractComponent();
        c1.renderTo(svg);
        c1.remove();
        assert.throws(function () { return c1.renderTo(svg); }, "reuse");
        svg.remove();
    });
    it("_invalidateLayout works as expected", function () {
        var cg = new Plottable.Component.Group();
        var c = makeFixedSizeComponent(10, 10);
        cg._addComponent(c);
        cg.renderTo(svg);
        assert.equal(cg.height(), 10, "height() initially 10 for fixed-size component");
        assert.equal(cg.width(), 10, "width() initially 10 for fixed-size component");
        fixComponentSize(c, 50, 50);
        c._invalidateLayout();
        assert.equal(cg.height(), 50, "invalidateLayout propagated to parent and caused resized height");
        assert.equal(cg.width(), 50, "invalidateLayout propagated to parent and caused resized width");
        svg.remove();
    });
    it("components can be detached even if not anchored", function () {
        var c = new Plottable.Component.AbstractComponent();
        c.detach(); // no error thrown
        svg.remove();
    });
    it("component remains in own cell", function () {
        var horizontalComponent = new Plottable.Component.AbstractComponent();
        var verticalComponent = new Plottable.Component.AbstractComponent();
        var placeHolder = new Plottable.Component.AbstractComponent();
        var t = new Plottable.Component.Table().addComponent(0, 0, verticalComponent).addComponent(0, 1, new Plottable.Component.AbstractComponent()).addComponent(1, 0, placeHolder).addComponent(1, 1, horizontalComponent);
        t.renderTo(svg);
        horizontalComponent.xAlign("center");
        verticalComponent.yAlign("bottom");
        assertBBoxNonIntersection(verticalComponent._element.select(".bounding-box"), placeHolder._element.select(".bounding-box"));
        assertBBoxInclusion(t.boxContainer.select(".bounding-box"), horizontalComponent._element.select(".bounding-box"));
        svg.remove();
    });
    it("Components will not translate if they are fixed width/height and request more space than offered", function () {
        // catches #1188
        var c = new Plottable.Component.AbstractComponent();
        c._requestedSpace = function () {
            return { width: 500, height: 500, wantsWidth: true, wantsHeight: true };
        };
        c._fixedWidthFlag = true;
        c._fixedHeightFlag = true;
        c.xAlign("left");
        var t = new Plottable.Component.Table([[c]]);
        t.renderTo(svg);
        var transform = d3.transform(c._element.attr("transform"));
        assert.deepEqual(transform.translate, [0, 0], "the element was not translated");
        svg.remove();
    });
    describe("resizeBroadcaster testing", function () {
        var oldRegister;
        var oldDeregister;
        var registeredComponents;
        var id;
        before(function () {
            oldRegister = Plottable.Core.ResizeBroadcaster.register;
            oldDeregister = Plottable.Core.ResizeBroadcaster.deregister;
            var mockRegister = function (c) {
                registeredComponents.add(c._plottableID);
            };
            var mockDeregister = function (c) {
                registeredComponents.remove(c._plottableID);
            };
            Plottable.Core.ResizeBroadcaster.register = mockRegister;
            Plottable.Core.ResizeBroadcaster.deregister = mockDeregister;
        });
        after(function () {
            Plottable.Core.ResizeBroadcaster.register = oldRegister;
            Plottable.Core.ResizeBroadcaster.deregister = oldDeregister;
        });
        beforeEach(function () {
            registeredComponents = d3.set();
            id = c._plottableID;
        });
        afterEach(function () {
            svg.remove(); // svg contains no useful info
        });
        it("components can be removed from resizeBroadcaster before rendering", function () {
            c.autoResize(false);
            c.renderTo(svg);
            assert.isFalse(registeredComponents.has(id), "component not registered to broadcaster");
        });
        it("components register by default", function () {
            c.renderTo(svg);
            assert.isTrue(registeredComponents.has(id), "component is registered");
        });
        it("component can be deregistered then registered before render", function () {
            c.autoResize(false);
            c.autoResize(true);
            c.renderTo(svg);
            assert.isTrue(registeredComponents.has(id), "component is registered");
        });
        it("component can be deregistered after rendering", function () {
            c.renderTo(svg);
            c.autoResize(false);
            assert.isFalse(registeredComponents.has(id), "component was deregistered after rendering");
        });
        it("calling .remove deregisters a component", function () {
            c.autoResize(true);
            c.renderTo(svg);
            assert.isTrue(registeredComponents.has(id), "component is registered");
            c.remove();
            assert.isFalse(registeredComponents.has(id), "component is deregistered after removal");
        });
    });
});

///<reference path="../testReference.ts" />
var assert = chai.assert;
describe("Dataset", function () {
    it("Updates listeners when the data is changed", function () {
        var ds = new Plottable.Dataset();
        var newData = [1, 2, 3];
        var callbackCalled = false;
        var callback = function (listenable) {
            assert.equal(listenable, ds, "Callback received the Dataset as the first argument");
            assert.deepEqual(ds.data(), newData, "Dataset arrives with correct data");
            callbackCalled = true;
        };
        ds.broadcaster.registerListener(null, callback);
        ds.data(newData);
        assert.isTrue(callbackCalled, "callback was called when the data was changed");
    });
    it("Updates listeners when the metadata is changed", function () {
        var ds = new Plottable.Dataset();
        var newMetadata = "blargh";
        var callbackCalled = false;
        var callback = function (listenable) {
            assert.equal(listenable, ds, "Callback received the Dataset as the first argument");
            assert.deepEqual(ds.metadata(), newMetadata, "Dataset arrives with correct metadata");
            callbackCalled = true;
        };
        ds.broadcaster.registerListener(null, callback);
        ds.metadata(newMetadata);
        assert.isTrue(callbackCalled, "callback was called when the metadata was changed");
    });
    it("_getExtent works as expected with user metadata", function () {
        var data = [1, 2, 3, 4, 1];
        var metadata = { foo: 11 };
        var id = function (d) { return d; };
        var dataset = new Plottable.Dataset(data, metadata);
        var plot = new Plottable.Plot.AbstractPlot().addDataset(dataset);
        var a1 = function (d, i, m) { return d + i - 2; };
        assert.deepEqual(dataset._getExtent(a1, id), [-1, 5], "extent for numerical data works properly");
        var a2 = function (d, i, m) { return d + m.foo; };
        assert.deepEqual(dataset._getExtent(a2, id), [12, 15], "extent uses metadata appropriately");
        dataset.metadata({ foo: -1 });
        assert.deepEqual(dataset._getExtent(a2, id), [0, 3], "metadata change is reflected in extent results");
        var a3 = function (d, i, m) { return "_" + d; };
        assert.deepEqual(dataset._getExtent(a3, id), ["_1", "_2", "_3", "_4"], "extent works properly on string domains (no repeats)");
        var a_toString = function (d) { return (d + 2).toString(); };
        var coerce = function (d) { return +d; };
        assert.deepEqual(dataset._getExtent(a_toString, coerce), [3, 6], "type coercion works as expected");
    });
});

///<reference path="../testReference.ts" />
var assert = chai.assert;
function generateBasicTable(nRows, nCols) {
    // makes a table with exactly nRows * nCols children in a regular grid, with each
    // child being a basic component
    var table = new Plottable.Component.Table();
    var rows = [];
    var components = [];
    for (var i = 0; i < nRows; i++) {
        for (var j = 0; j < nCols; j++) {
            var r = new Plottable.Component.AbstractComponent();
            table.addComponent(i, j, r);
            components.push(r);
        }
    }
    return { "table": table, "components": components };
}
describe("Tables", function () {
    it("tables are classed properly", function () {
        var table = new Plottable.Component.Table();
        assert.isTrue(table.classed("table"));
    });
    it("padTableToSize works properly", function () {
        var t = new Plottable.Component.Table();
        assert.deepEqual(t.rows, [], "the table rows is an empty list");
        t.padTableToSize(1, 1);
        var rows = t.rows;
        var row = rows[0];
        var firstComponent = row[0];
        assert.lengthOf(rows, 1, "there is one row");
        assert.lengthOf(row, 1, "the row has one element");
        assert.isNull(firstComponent, "the row only has a null component");
        t.padTableToSize(5, 2);
        assert.lengthOf(rows, 5, "there are five rows");
        rows.forEach(function (r) { return assert.lengthOf(r, 2, "there are two columsn per row"); });
        assert.equal(rows[0][0], firstComponent, "the first component is unchanged");
    });
    it("table constructor can take a list of lists of components", function () {
        var c0 = new Plottable.Component.AbstractComponent();
        var row1 = [null, c0];
        var row2 = [new Plottable.Component.AbstractComponent(), null];
        var table = new Plottable.Component.Table([row1, row2]);
        assert.equal(table.rows[0][1], c0, "the component is in the right spot");
        var c1 = new Plottable.Component.AbstractComponent();
        table.addComponent(2, 2, c1);
        assert.equal(table.rows[2][2], c1, "the inserted component went to the right spot");
    });
    it("tables can be constructed by adding components in matrix style", function () {
        var table = new Plottable.Component.Table();
        var c1 = new Plottable.Component.AbstractComponent();
        var c2 = new Plottable.Component.AbstractComponent();
        table.addComponent(0, 0, c1);
        table.addComponent(1, 1, c2);
        var rows = table.rows;
        assert.lengthOf(rows, 2, "there are two rows");
        assert.lengthOf(rows[0], 2, "two cols in first row");
        assert.lengthOf(rows[1], 2, "two cols in second row");
        assert.equal(rows[0][0], c1, "first component added correctly");
        assert.equal(rows[1][1], c2, "second component added correctly");
        assert.isNull(rows[0][1], "component at (0, 1) is null");
        assert.isNull(rows[1][0], "component at (1, 0) is null");
    });
    it("can't add a component where one already exists", function () {
        var c1 = new Plottable.Component.AbstractComponent();
        var c2 = new Plottable.Component.AbstractComponent();
        var c3 = new Plottable.Component.AbstractComponent();
        var t = new Plottable.Component.Table();
        t.addComponent(0, 2, c1);
        t.addComponent(0, 0, c2);
        assert.throws(function () { return t.addComponent(0, 2, c3); }, Error, "component already exists");
    });
    it("addComponent works even if a component is added with a high column and low row index", function () {
        // Solves #180, a weird bug
        var t = new Plottable.Component.Table();
        var svg = generateSVG();
        t.addComponent(1, 0, new Plottable.Component.AbstractComponent());
        t.addComponent(0, 2, new Plottable.Component.AbstractComponent());
        t.renderTo(svg); //would throw an error without the fix (tested);
        svg.remove();
    });
    it("basic table with 2 rows 2 cols lays out properly", function () {
        var tableAndcomponents = generateBasicTable(2, 2);
        var table = tableAndcomponents.table;
        var components = tableAndcomponents.components;
        var svg = generateSVG();
        table.renderTo(svg);
        var elements = components.map(function (r) { return r._element; });
        var translates = elements.map(function (e) { return getTranslate(e); });
        assert.deepEqual(translates[0], [0, 0], "first element is centered at origin");
        assert.deepEqual(translates[1], [200, 0], "second element is located properly");
        assert.deepEqual(translates[2], [0, 200], "third element is located properly");
        assert.deepEqual(translates[3], [200, 200], "fourth element is located properly");
        var bboxes = elements.map(function (e) { return Plottable._Util.DOM.getBBox(e); });
        bboxes.forEach(function (b) {
            assert.equal(b.width, 200, "bbox is 200 pixels wide");
            assert.equal(b.height, 200, "bbox is 200 pixels tall");
        });
        svg.remove();
    });
    it("table with 2 rows 2 cols and margin/padding lays out properly", function () {
        var tableAndcomponents = generateBasicTable(2, 2);
        var table = tableAndcomponents.table;
        var components = tableAndcomponents.components;
        table.padding(5, 5);
        var svg = generateSVG(415, 415);
        table.renderTo(svg);
        var elements = components.map(function (r) { return r._element; });
        var translates = elements.map(function (e) { return getTranslate(e); });
        var bboxes = elements.map(function (e) { return Plottable._Util.DOM.getBBox(e); });
        assert.deepEqual(translates[0], [0, 0], "first element is centered properly");
        assert.deepEqual(translates[1], [210, 0], "second element is located properly");
        assert.deepEqual(translates[2], [0, 210], "third element is located properly");
        assert.deepEqual(translates[3], [210, 210], "fourth element is located properly");
        bboxes.forEach(function (b) {
            assert.equal(b.width, 205, "bbox is 205 pixels wide");
            assert.equal(b.height, 205, "bbox is 205 pixels tall");
        });
        svg.remove();
    });
    it("table with fixed-size objects on every side lays out properly", function () {
        var svg = generateSVG();
        var c4 = new Plottable.Component.AbstractComponent();
        // [0 1 2] \\
        // [3 4 5] \\
        // [6 7 8] \\
        // give the axis-like objects a minimum
        var c1 = makeFixedSizeComponent(null, 30);
        var c7 = makeFixedSizeComponent(null, 30);
        var c3 = makeFixedSizeComponent(50, null);
        var c5 = makeFixedSizeComponent(50, null);
        var table = new Plottable.Component.Table([[null, c1, null], [c3, c4, c5], [null, c7, null]]);
        var components = [c1, c3, c4, c5, c7];
        table.renderTo(svg);
        var elements = components.map(function (r) { return r._element; });
        var translates = elements.map(function (e) { return getTranslate(e); });
        var bboxes = elements.map(function (e) { return Plottable._Util.DOM.getBBox(e); });
        // test the translates
        assert.deepEqual(translates[0], [50, 0], "top axis translate");
        assert.deepEqual(translates[4], [50, 370], "bottom axis translate");
        assert.deepEqual(translates[1], [0, 30], "left axis translate");
        assert.deepEqual(translates[3], [350, 30], "right axis translate");
        assert.deepEqual(translates[2], [50, 30], "plot translate");
        // test the bboxes
        assertBBoxEquivalence(bboxes[0], [300, 30], "top axis bbox");
        assertBBoxEquivalence(bboxes[4], [300, 30], "bottom axis bbox");
        assertBBoxEquivalence(bboxes[1], [50, 340], "left axis bbox");
        assertBBoxEquivalence(bboxes[3], [50, 340], "right axis bbox");
        assertBBoxEquivalence(bboxes[2], [300, 340], "plot bbox");
        svg.remove();
    });
    it("table space fixity calculates properly", function () {
        var tableAndcomponents = generateBasicTable(3, 3);
        var table = tableAndcomponents.table;
        var components = tableAndcomponents.components;
        components.forEach(function (c) { return fixComponentSize(c, 10, 10); });
        assert.isTrue(table._isFixedWidth(), "fixed width when all subcomponents fixed width");
        assert.isTrue(table._isFixedHeight(), "fixedHeight when all subcomponents fixed height");
        fixComponentSize(components[0], null, 10);
        assert.isFalse(table._isFixedWidth(), "width not fixed when some subcomponent width not fixed");
        assert.isTrue(table._isFixedHeight(), "the height is still fixed when some subcomponent width not fixed");
        fixComponentSize(components[8], 10, null);
        fixComponentSize(components[0], 10, 10);
        assert.isTrue(table._isFixedWidth(), "width fixed again once no subcomponent width not fixed");
        assert.isFalse(table._isFixedHeight(), "height unfixed now that a subcomponent has unfixed height");
    });
    it.skip("table._requestedSpace works properly", function () {
        // [0 1]
        // [2 3]
        var c0 = new Plottable.Component.AbstractComponent();
        var c1 = makeFixedSizeComponent(50, 50);
        var c2 = makeFixedSizeComponent(20, 50);
        var c3 = makeFixedSizeComponent(20, 20);
        var table = new Plottable.Component.Table([[c0, c1], [c2, c3]]);
        var spaceRequest = table._requestedSpace(30, 30);
        verifySpaceRequest(spaceRequest, 30, 30, true, true, "1");
        spaceRequest = table._requestedSpace(50, 50);
        verifySpaceRequest(spaceRequest, 50, 50, true, true, "2");
        spaceRequest = table._requestedSpace(90, 90);
        verifySpaceRequest(spaceRequest, 70, 90, false, true, "3");
        spaceRequest = table._requestedSpace(200, 200);
        verifySpaceRequest(spaceRequest, 70, 100, false, false, "4");
    });
    describe("table.iterateLayout works properly", function () {
        // This test battery would have caught #405
        function verifyLayoutResult(result, cPS, rPS, gW, gH, wW, wH, id) {
            assert.deepEqual(result.colProportionalSpace, cPS, "colProportionalSpace:" + id);
            assert.deepEqual(result.rowProportionalSpace, rPS, "rowProportionalSpace:" + id);
            assert.deepEqual(result.guaranteedWidths, gW, "guaranteedWidths:" + id);
            assert.deepEqual(result.guaranteedHeights, gH, "guaranteedHeights:" + id);
            assert.deepEqual(result.wantsWidth, wW, "wantsWidth:" + id);
            assert.deepEqual(result.wantsHeight, wH, "wantsHeight:" + id);
        }
        var c1 = new Plottable.Component.AbstractComponent();
        var c2 = new Plottable.Component.AbstractComponent();
        var c3 = new Plottable.Component.AbstractComponent();
        var c4 = new Plottable.Component.AbstractComponent();
        var table = new Plottable.Component.Table([
            [c1, c2],
            [c3, c4]
        ]);
        it("iterateLayout works in the easy case where there is plenty of space and everything is satisfied on first go", function () {
            fixComponentSize(c1, 50, 50);
            fixComponentSize(c4, 20, 10);
            var result = table.iterateLayout(500, 500);
            verifyLayoutResult(result, [215, 215], [220, 220], [50, 20], [50, 10], false, false, "");
        });
        it.skip("iterateLayout works in the difficult case where there is a shortage of space and layout requires iterations", function () {
            fixComponentSize(c1, 490, 50);
            var result = table.iterateLayout(500, 500);
            verifyLayoutResult(result, [0, 0], [220, 220], [480, 20], [50, 10], true, false, "");
        });
        it("iterateLayout works in the case where all components are fixed-size", function () {
            fixComponentSize(c1, 50, 50);
            fixComponentSize(c2, 50, 50);
            fixComponentSize(c3, 50, 50);
            fixComponentSize(c4, 50, 50);
            var result = table.iterateLayout(100, 100);
            verifyLayoutResult(result, [0, 0], [0, 0], [50, 50], [50, 50], false, false, "..when there's exactly enough space");
            result = table.iterateLayout(80, 80);
            verifyLayoutResult(result, [0, 0], [0, 0], [40, 40], [40, 40], true, true, "..when there's not enough space");
            result = table.iterateLayout(120, 120);
            // If there is extra space in a fixed-size table, the extra space should not be allocated to proportional space
            verifyLayoutResult(result, [0, 0], [0, 0], [50, 50], [50, 50], false, false, "..when there's extra space");
        });
        it.skip("iterateLayout works in the tricky case when components can be unsatisfied but request little space", function () {
            table = new Plottable.Component.Table([[c1, c2]]);
            fixComponentSize(c1, null, null);
            c2._requestedSpace = function (w, h) {
                return {
                    width: w >= 200 ? 200 : 0,
                    height: h >= 200 ? 200 : 0,
                    wantsWidth: w < 200,
                    wantsHeight: h < 200
                };
            };
            var result = table.iterateLayout(200, 200);
            verifyLayoutResult(result, [0, 0], [0], [0, 200], [200], false, false, "when there's sufficient space");
            result = table.iterateLayout(150, 200);
            verifyLayoutResult(result, [150, 0], [0], [0, 0], [200], true, false, "when there's insufficient space");
        });
    });
    describe("table._removeComponent works properly", function () {
        var c1 = new Plottable.Component.AbstractComponent();
        var c2 = new Plottable.Component.AbstractComponent();
        var c3 = new Plottable.Component.AbstractComponent();
        var c4 = new Plottable.Component.AbstractComponent();
        var c5 = new Plottable.Component.AbstractComponent();
        var c6 = new Plottable.Component.AbstractComponent();
        var table;
        it("table._removeComponent works in basic case", function () {
            table = new Plottable.Component.Table([[c1, c2], [c3, c4], [c5, c6]]);
            table._removeComponent(c4);
            assert.deepEqual(table.rows, [[c1, c2], [c3, null], [c5, c6]], "remove one element");
        });
        it("table._removeComponent does nothing when component is not found", function () {
            table = new Plottable.Component.Table([[c1, c2], [c3, c4]]);
            table._removeComponent(c5);
            assert.deepEqual(table.rows, [[c1, c2], [c3, c4]], "remove nonexistent component");
        });
        it("table._removeComponent removing component twice should have same effect as removing it once", function () {
            table = new Plottable.Component.Table([[c1, c2, c3], [c4, c5, c6]]);
            table._removeComponent(c1);
            assert.deepEqual(table.rows, [[null, c2, c3], [c4, c5, c6]], "item twice");
            table._removeComponent(c1);
            assert.deepEqual(table.rows, [[null, c2, c3], [c4, c5, c6]], "item twice");
        });
        it("table._removeComponent doesn't do anything weird when called with null", function () {
            table = new Plottable.Component.Table([[c1, null], [c2, c3]]);
            table._removeComponent(null);
            assert.deepEqual(table.rows, [[c1, null], [c2, c3]]);
        });
    });
});

///<reference path="../testReference.ts" />
var assert = chai.assert;
describe("Domainer", function () {
    var scale;
    var domainer;
    beforeEach(function () {
        scale = new Plottable.Scale.Linear();
        domainer = new Plottable.Domainer();
    });
    it("pad() works in general case", function () {
        scale._updateExtent("1", "x", [100, 200]);
        scale.domainer(new Plottable.Domainer().pad(0.2));
        assert.closeTo(scale.domain()[0], 90, 0.1, "lower bound of domain correct");
        assert.closeTo(scale.domain()[1], 210, 0.1, "upper bound of domain correct");
    });
    it("pad() works for date scales", function () {
        var timeScale = new Plottable.Scale.Time();
        var f = d3.time.format("%x");
        var d1 = f.parse("06/02/2014");
        var d2 = f.parse("06/03/2014");
        timeScale._updateExtent("1", "x", [d1, d2]);
        timeScale.domainer(new Plottable.Domainer().pad());
        var dd1 = timeScale.domain()[0];
        var dd2 = timeScale.domain()[1];
        assert.isDefined(dd1.toDateString, "padDomain produced dates");
        assert.isNotNull(dd1.toDateString, "padDomain produced dates");
        assert.notEqual(d1.valueOf(), dd1.valueOf(), "date1 changed");
        assert.notEqual(d2.valueOf(), dd2.valueOf(), "date2 changed");
        assert.equal(dd1.valueOf(), dd1.valueOf(), "date1 is not NaN");
        assert.equal(dd2.valueOf(), dd2.valueOf(), "date2 is not NaN");
    });
    it("pad() works on log scales", function () {
        var logScale = new Plottable.Scale.Log();
        logScale._updateExtent("1", "x", [10, 100]);
        logScale.range([0, 1]);
        logScale.domainer(domainer.pad(2.0));
        assert.closeTo(logScale.domain()[0], 1, 0.001);
        assert.closeTo(logScale.domain()[1], 1000, 0.001);
        logScale.range([50, 60]);
        logScale.autoDomain();
        assert.closeTo(logScale.domain()[0], 1, 0.001);
        assert.closeTo(logScale.domain()[1], 1000, 0.001);
        logScale.range([-1, -2]);
        logScale.autoDomain();
        assert.closeTo(logScale.domain()[0], 1, 0.001);
        assert.closeTo(logScale.domain()[1], 1000, 0.001);
    });
    it("pad() defaults to [v-1, v+1] if there's only one numeric value", function () {
        domainer.pad();
        var domain = domainer.computeDomain([[5, 5]], scale);
        assert.deepEqual(domain, [4, 6]);
    });
    it("pad() defaults to [v-1 day, v+1 day] if there's only one date value", function () {
        var d = new Date(2000, 5, 5);
        var dayBefore = new Date(2000, 5, 4);
        var dayAfter = new Date(2000, 5, 6);
        var timeScale = new Plottable.Scale.Time();
        // the result of computeDomain() will be number[], but when it
        // gets fed back into timeScale, it will be adjusted back to a Date.
        // That's why I'm using _updateExtent() instead of domainer.computeDomain()
        timeScale._updateExtent("1", "x", [d, d]);
        timeScale.domainer(new Plottable.Domainer().pad());
        assert.deepEqual(timeScale.domain(), [dayBefore, dayAfter]);
    });
    it("pad() only takes the last value", function () {
        domainer.pad(1000).pad(4).pad(0.1);
        var domain = domainer.computeDomain([[100, 200]], scale);
        assert.deepEqual(domain, [95, 205]);
    });
    it("pad() will pad beyond 0 by default", function () {
        domainer.pad(0.1);
        var domain = domainer.computeDomain([[0, 100]], scale);
        assert.deepEqual(domain, [-5, 105]);
    });
    it("pad() works with scales that have 0-size domain", function () {
        scale.domain([5, 5]);
        var domain = domainer.computeDomain([[0, 100]], scale);
        assert.deepEqual(domain, [0, 100]);
        domainer.pad(0.1);
        domain = domainer.computeDomain([[0, 100]], scale);
        assert.deepEqual(domain, [0, 100]);
    });
    it("paddingException(n) will not pad beyond n", function () {
        domainer.pad(0.1).addPaddingException(0, "key").addPaddingException(200);
        var domain = domainer.computeDomain([[0, 100]], scale);
        assert.deepEqual(domain, [0, 105], "padding exceptions can be added by key");
        domain = domainer.computeDomain([[-100, 0]], scale);
        assert.deepEqual(domain, [-105, 0]);
        domain = domainer.computeDomain([[0, 200]], scale);
        assert.deepEqual(domain, [0, 200]);
        domainer.removePaddingException("key");
        domain = domainer.computeDomain([[0, 200]], scale);
        assert.deepEqual(domain, [-10, 200], "paddingExceptions can be removed by key");
        domainer.removePaddingException(200);
        domain = domainer.computeDomain([[0, 200]], scale);
        assert.notEqual(domain[1], 200, "unregistered paddingExceptions can be removed using boolean argument");
    });
    it("paddingException(n) works on dates", function () {
        var a = new Date(2000, 5, 5);
        var b = new Date(2003, 0, 1);
        domainer.pad().addPaddingException(a);
        var timeScale = new Plottable.Scale.Time();
        timeScale._updateExtent("1", "x", [a, b]);
        timeScale.domainer(domainer);
        var domain = timeScale.domain();
        assert.deepEqual(domain[0], a);
        assert.isTrue(b < domain[1]);
    });
    it("include(n) works an expected", function () {
        domainer.addIncludedValue(5);
        var domain = domainer.computeDomain([[0, 10]], scale);
        assert.deepEqual(domain, [0, 10]);
        domain = domainer.computeDomain([[0, 3]], scale);
        assert.deepEqual(domain, [0, 5]);
        domain = domainer.computeDomain([[100, 200]], scale);
        assert.deepEqual(domain, [5, 200]);
        domainer.addIncludedValue(-3).addIncludedValue(0).addIncludedValue(10, "key");
        domain = domainer.computeDomain([[100, 200]], scale);
        assert.deepEqual(domain, [-3, 200]);
        domain = domainer.computeDomain([[0, 0]], scale);
        assert.deepEqual(domain, [-3, 10]);
        domainer.removeIncludedValue("key");
        domain = domainer.computeDomain([[100, 200]], scale);
        assert.deepEqual(domain, [-3, 200]);
        domain = domainer.computeDomain([[-100, -50]], scale);
        assert.deepEqual(domain, [-100, 5]);
        domainer.addIncludedValue(10);
        domain = domainer.computeDomain([[-100, -50]], scale);
        assert.deepEqual(domain, [-100, 10], "unregistered includedValues can be added");
        domainer.removeIncludedValue(10);
        domain = domainer.computeDomain([[-100, -50]], scale);
        assert.deepEqual(domain, [-100, 5], "unregistered includedValues can be removed with addOrRemove argument");
    });
    it("include(n) works on dates", function () {
        var a = new Date(2000, 5, 4);
        var b = new Date(2000, 5, 5);
        var c = new Date(2000, 5, 6);
        var d = new Date(2003, 0, 1);
        domainer.addIncludedValue(b);
        var timeScale = new Plottable.Scale.Time();
        timeScale._updateExtent("1", "x", [c, d]);
        timeScale.domainer(domainer);
        assert.deepEqual(timeScale.domain(), [b, d]);
    });
    it("exceptions are setup properly on an area plot", function () {
        var xScale = new Plottable.Scale.Linear();
        var yScale = new Plottable.Scale.Linear();
        var domainer = yScale.domainer();
        var data = [{ x: 0, y: 0, y0: 0 }, { x: 5, y: 5, y0: 5 }];
        var dataset = new Plottable.Dataset(data);
        var r = new Plottable.Plot.Area(xScale, yScale);
        r.addDataset(dataset);
        var svg = generateSVG();
        r.project("x", "x", xScale);
        r.project("y", "y", yScale);
        r.renderTo(svg);
        function getExceptions() {
            yScale.autoDomain();
            var yDomain = yScale.domain();
            var exceptions = [];
            if (yDomain[0] === 0) {
                exceptions.push(0);
            }
            if (yDomain[1] === 5) {
                exceptions.push(5);
            }
            return exceptions;
        }
        assert.deepEqual(getExceptions(), [0], "initializing the plot adds a padding exception at 0");
        // assert.deepEqual(getExceptions(), [], "Initially there are no padding exceptions");
        r.project("y0", "y0", yScale);
        assert.deepEqual(getExceptions(), [], "projecting a non-constant y0 removes the padding exception");
        r.project("y0", 0, yScale);
        assert.deepEqual(getExceptions(), [0], "projecting constant y0 adds the exception back");
        r.project("y0", function () { return 5; }, yScale);
        assert.deepEqual(getExceptions(), [5], "projecting a different constant y0 removed the old exception and added a new one");
        r.project("y0", "y0", yScale);
        assert.deepEqual(getExceptions(), [], "projecting a non-constant y0 removes the padding exception");
        dataset.data([{ x: 0, y: 0, y0: 0 }, { x: 5, y: 5, y0: 0 }]);
        assert.deepEqual(getExceptions(), [0], "changing to constant values via change in datasource adds exception");
        svg.remove();
    });
});

///<reference path="../testReference.ts" />
var assert = chai.assert;
describe("Coordinators", function () {
    describe("ScaleDomainCoordinator", function () {
        it("domains are coordinated", function () {
            var s1 = new Plottable.Scale.Linear();
            var s2 = new Plottable.Scale.Linear();
            var s3 = new Plottable.Scale.Linear();
            var dc = new Plottable._Util.ScaleDomainCoordinator([s1, s2, s3]);
            s1.domain([0, 100]);
            assert.deepEqual(s1.domain(), [0, 100]);
            assert.deepEqual(s1.domain(), s2.domain());
            assert.deepEqual(s1.domain(), s3.domain());
            s1.domain([-100, 5000]);
            assert.deepEqual(s1.domain(), [-100, 5000]);
            assert.deepEqual(s1.domain(), s2.domain());
            assert.deepEqual(s1.domain(), s3.domain());
        });
    });
});

///<reference path="../testReference.ts" />
var assert = chai.assert;
describe("Scales", function () {
    it("Scale's copy() works correctly", function () {
        var testCallback = function (broadcaster) {
            return true; // doesn't do anything
        };
        var scale = new Plottable.Scale.Linear();
        scale.broadcaster.registerListener(null, testCallback);
        var scaleCopy = scale.copy();
        assert.deepEqual(scale.domain(), scaleCopy.domain(), "Copied scale has the same domain as the original.");
        assert.deepEqual(scale.range(), scaleCopy.range(), "Copied scale has the same range as the original.");
        assert.notDeepEqual(scale.broadcaster, scaleCopy.broadcaster, "Broadcasters are not copied over");
    });
    it("Scale alerts listeners when its domain is updated", function () {
        var scale = new Plottable.Scale.Linear();
        var callbackWasCalled = false;
        var testCallback = function (listenable) {
            assert.equal(listenable, scale, "Callback received the calling scale as the first argument");
            callbackWasCalled = true;
        };
        scale.broadcaster.registerListener(null, testCallback);
        scale.domain([0, 10]);
        assert.isTrue(callbackWasCalled, "The registered callback was called");
        scale._autoDomainAutomatically = true;
        scale._updateExtent("1", "x", [0.08, 9.92]);
        callbackWasCalled = false;
        scale.domainer(new Plottable.Domainer().nice());
        assert.isTrue(callbackWasCalled, "The registered callback was called when nice() is used to set the domain");
        callbackWasCalled = false;
        scale.domainer(new Plottable.Domainer().pad());
        assert.isTrue(callbackWasCalled, "The registered callback was called when padDomain() is used to set the domain");
    });
    describe("autoranging behavior", function () {
        var data;
        var dataset;
        var scale;
        beforeEach(function () {
            data = [{ foo: 2, bar: 1 }, { foo: 5, bar: -20 }, { foo: 0, bar: 0 }];
            dataset = new Plottable.Dataset(data);
            scale = new Plottable.Scale.Linear();
        });
        it("scale autoDomain flag is not overwritten without explicitly setting the domain", function () {
            scale._updateExtent("1", "x", d3.extent(data, function (e) { return e.foo; }));
            scale.domainer(new Plottable.Domainer().pad().nice());
            assert.isTrue(scale._autoDomainAutomatically, "the autoDomain flag is still set after autoranginging and padding and nice-ing");
            scale.domain([0, 5]);
            assert.isFalse(scale._autoDomainAutomatically, "the autoDomain flag is false after domain explicitly set");
        });
        it("scale autorange works as expected with single dataset", function () {
            var svg = generateSVG(100, 100);
            var renderer = new Plottable.Plot.AbstractPlot().addDataset(dataset).project("x", "foo", scale).renderTo(svg);
            assert.deepEqual(scale.domain(), [0, 5], "scale domain was autoranged properly");
            data.push({ foo: 100, bar: 200 });
            dataset.data(data);
            assert.deepEqual(scale.domain(), [0, 100], "scale domain was autoranged properly");
            svg.remove();
        });
        it("scale reference counting works as expected", function () {
            var svg1 = generateSVG(100, 100);
            var svg2 = generateSVG(100, 100);
            var renderer1 = new Plottable.Plot.AbstractPlot().addDataset(dataset).project("x", "foo", scale);
            renderer1.renderTo(svg1);
            var renderer2 = new Plottable.Plot.AbstractPlot().addDataset(dataset).project("x", "foo", scale);
            renderer2.renderTo(svg2);
            var otherScale = new Plottable.Scale.Linear();
            renderer1.project("x", "foo", otherScale);
            dataset.data([{ foo: 10 }, { foo: 11 }]);
            assert.deepEqual(scale.domain(), [10, 11], "scale was still listening to dataset after one perspective deregistered");
            renderer2.project("x", "foo", otherScale);
            // "scale not listening to the dataset after all perspectives removed"
            dataset.data([{ foo: 99 }, { foo: 100 }]);
            assert.deepEqual(scale.domain(), [0, 1], "scale shows default values when all perspectives removed");
            svg1.remove();
            svg2.remove();
        });
        it("scale perspectives can be removed appropriately", function () {
            assert.isTrue(scale._autoDomainAutomatically, "autoDomain enabled1");
            scale._updateExtent("1", "x", d3.extent(data, function (e) { return e.foo; }));
            scale._updateExtent("2", "x", d3.extent(data, function (e) { return e.bar; }));
            assert.isTrue(scale._autoDomainAutomatically, "autoDomain enabled2");
            assert.deepEqual(scale.domain(), [-20, 5], "scale domain includes both perspectives");
            assert.isTrue(scale._autoDomainAutomatically, "autoDomain enabled3");
            scale._removeExtent("1", "x");
            assert.isTrue(scale._autoDomainAutomatically, "autoDomain enabled4");
            assert.closeTo(scale.domain()[0], -20, 0.1, "only the bar accessor is active");
            assert.closeTo(scale.domain()[1], 1, 0.1, "only the bar accessor is active");
            scale._updateExtent("2", "x", d3.extent(data, function (e) { return e.foo; }));
            assert.isTrue(scale._autoDomainAutomatically, "autoDomain enabled5");
            assert.closeTo(scale.domain()[0], 0, 0.1, "the bar accessor was overwritten");
            assert.closeTo(scale.domain()[1], 5, 0.1, "the bar accessor was overwritten");
        });
        it("should resize when a plot is removed", function () {
            var svg = generateSVG(400, 400);
            var ds1 = [{ x: 0, y: 0 }, { x: 1, y: 1 }];
            var ds2 = [{ x: 1, y: 1 }, { x: 2, y: 2 }];
            var xScale = new Plottable.Scale.Linear();
            var yScale = new Plottable.Scale.Linear();
            xScale.domainer(new Plottable.Domainer());
            var xAxis = new Plottable.Axis.Numeric(xScale, "bottom");
            var yAxis = new Plottable.Axis.Numeric(yScale, "left");
            var renderAreaD1 = new Plottable.Plot.Line(xScale, yScale);
            renderAreaD1.addDataset(ds1);
            renderAreaD1.project("x", "x", xScale);
            renderAreaD1.project("y", "y", yScale);
            var renderAreaD2 = new Plottable.Plot.Line(xScale, yScale);
            renderAreaD2.addDataset(ds2);
            renderAreaD2.project("x", "x", xScale);
            renderAreaD2.project("y", "y", yScale);
            var renderAreas = renderAreaD1.merge(renderAreaD2);
            renderAreas.renderTo(svg);
            assert.deepEqual(xScale.domain(), [0, 2]);
            renderAreaD1.detach();
            assert.deepEqual(xScale.domain(), [1, 2], "resize on plot.detach()");
            renderAreas.merge(renderAreaD1);
            assert.deepEqual(xScale.domain(), [0, 2], "resize on plot.merge()");
            svg.remove();
        });
    });
    describe("Quantitative Scales", function () {
        it("autorange defaults to [0, 1] if no perspectives set", function () {
            var scale = new Plottable.Scale.Linear();
            scale.autoDomain();
            var d = scale.domain();
            assert.equal(d[0], 0);
            assert.equal(d[1], 1);
        });
        it("can change the number of ticks generated", function () {
            var scale = new Plottable.Scale.Linear();
            var ticks10 = scale.ticks();
            assert.closeTo(ticks10.length, 10, 1, "defaults to (about) 10 ticks");
            scale.numTicks(20);
            var ticks20 = scale.ticks();
            assert.closeTo(ticks20.length, 20, 1, "can request a different number of ticks");
        });
        it("autorange defaults to [1, 10] on log scale", function () {
            var scale = new Plottable.Scale.Log();
            scale.autoDomain();
            assert.deepEqual(scale.domain(), [1, 10]);
        });
        it("domain can't include NaN or Infinity", function () {
            var scale = new Plottable.Scale.Linear();
            scale.domain([0, 1]);
            scale.domain([5, Infinity]);
            assert.deepEqual(scale.domain(), [0, 1], "Infinity containing domain was ignored");
            scale.domain([5, -Infinity]);
            assert.deepEqual(scale.domain(), [0, 1], "-Infinity containing domain was ignored");
            scale.domain([NaN, 7]);
            assert.deepEqual(scale.domain(), [0, 1], "NaN containing domain was ignored");
            scale.domain([-1, 5]);
            assert.deepEqual(scale.domain(), [-1, 5], "Regular domains still accepted");
        });
        it("autoranges appropriately even if stringy numbers are projected", function () {
            var sadTimesData = ["999", "10", "100", "1000", "2", "999"];
            var xScale = new Plottable.Scale.Linear();
            var yScale = new Plottable.Scale.Linear();
            var plot = new Plottable.Plot.Scatter(xScale, yScale);
            plot.addDataset(sadTimesData);
            var id = function (d) { return d; };
            xScale.domainer(new Plottable.Domainer()); // to disable padding, etc
            plot.project("x", id, xScale);
            plot.project("y", id, yScale);
            var svg = generateSVG();
            plot.renderTo(svg);
            assert.deepEqual(xScale.domain(), [2, 1000], "the domain was calculated appropriately");
            svg.remove();
        });
        it("custom tick generator", function () {
            var scale = new Plottable.Scale.Linear();
            scale.domain([0, 10]);
            var ticks = scale.ticks();
            assert.closeTo(ticks.length, 10, 1, "ticks were generated correctly with default generator");
            scale.tickGenerator(function (scale) { return scale.getDefaultTicks().filter(function (tick) { return tick % 3 === 0; }); });
            ticks = scale.ticks();
            assert.deepEqual(ticks, [0, 3, 6, 9], "ticks were generated correctly with custom generator");
        });
    });
    describe("Ordinal Scales", function () {
        it("defaults to \"bands\" range type", function () {
            var scale = new Plottable.Scale.Ordinal();
            assert.deepEqual(scale.rangeType(), "bands");
        });
        it("rangeBand returns 0 when in \"points\" mode", function () {
            var scale = new Plottable.Scale.Ordinal().rangeType("points");
            assert.deepEqual(scale.rangeType(), "points");
            assert.deepEqual(scale.rangeBand(), 0);
        });
        it("rangeBand is updated when domain changes in \"bands\" mode", function () {
            var scale = new Plottable.Scale.Ordinal();
            scale.rangeType("bands");
            assert.deepEqual(scale.rangeType(), "bands");
            scale.range([0, 2679]);
            scale.domain(["1", "2", "3", "4"]);
            assert.deepEqual(scale.rangeBand(), 399);
            scale.domain(["1", "2", "3", "4", "5"]);
            assert.deepEqual(scale.rangeBand(), 329);
        });
        it("rangeBand is updated when mode is changed", function () {
            var scale = new Plottable.Scale.Ordinal();
            scale.rangeType("bands");
            assert.deepEqual(scale.rangeType(), "bands");
            scale.range([0, 2679]);
            scale.domain(["1", "2", "3", "4"]);
            assert.deepEqual(scale.rangeBand(), 399);
            scale.rangeType("points");
            assert.deepEqual(scale.rangeBand(), 0, "Band width should be 0 in points mode");
        });
        it("rangeType triggers broadcast", function () {
            var scale = new Plottable.Scale.Ordinal();
            var callbackWasCalled = false;
            var testCallback = function (listenable) {
                assert.equal(listenable, scale, "Callback received the calling scale as the first argument");
                callbackWasCalled = true;
            };
            scale.broadcaster.registerListener(null, testCallback);
            scale.rangeType("points");
            assert.isTrue(callbackWasCalled, "The registered callback was called");
        });
    });
    it("OrdinalScale + BarPlot combo works as expected when the data is swapped", function () {
        // This unit test taken from SLATE, see SLATE-163 a fix for SLATE-102
        var xScale = new Plottable.Scale.Ordinal();
        var yScale = new Plottable.Scale.Linear();
        var dA = { x: "A", y: 2 };
        var dB = { x: "B", y: 2 };
        var dC = { x: "C", y: 2 };
        var dataset = new Plottable.Dataset([dA, dB]);
        var barPlot = new Plottable.Plot.VerticalBar(xScale, yScale).addDataset(dataset);
        barPlot.project("x", "x", xScale);
        barPlot.project("y", "y", yScale);
        var svg = generateSVG();
        assert.deepEqual(xScale.domain(), [], "before anchoring, the bar plot doesn't proxy data to the scale");
        barPlot.renderTo(svg);
        assert.deepEqual(xScale.domain(), ["A", "B"], "after anchoring, the bar plot's data is on the scale");
        function iterateDataChanges() {
            var dataChanges = [];
            for (var _i = 0; _i < arguments.length; _i++) {
                dataChanges[_i - 0] = arguments[_i];
            }
            dataChanges.forEach(function (dataChange) {
                dataset.data(dataChange);
            });
        }
        iterateDataChanges([], [dA, dB, dC], []);
        assert.lengthOf(xScale.domain(), 0);
        iterateDataChanges([dA], [dB]);
        assert.lengthOf(xScale.domain(), 1);
        iterateDataChanges([], [dA, dB, dC]);
        assert.lengthOf(xScale.domain(), 3);
        svg.remove();
    });
    describe("Color Scales", function () {
        it("accepts categorical string types and ordinal domain", function () {
            var scale = new Plottable.Scale.Color("10");
            scale.domain(["yes", "no", "maybe"]);
            assert.equal("#1f77b4", scale.scale("yes"));
            assert.equal("#ff7f0e", scale.scale("no"));
            assert.equal("#2ca02c", scale.scale("maybe"));
        });
        it("default colors are generated", function () {
            var scale = new Plottable.Scale.Color();
            var colorArray = ["#5279c7", "#fd373e", "#63c261", "#fad419", "#2c2b6f", "#ff7939", "#db2e65", "#99ce50", "#962565", "#06cccc"];
            assert.deepEqual(scale.range(), colorArray);
        });
    });
    describe("Interpolated Color Scales", function () {
        it("default scale uses reds and a linear scale type", function () {
            var scale = new Plottable.Scale.InterpolatedColor();
            scale.domain([0, 16]);
            assert.equal("#ffffff", scale.scale(0));
            assert.equal("#feb24c", scale.scale(8));
            assert.equal("#b10026", scale.scale(16));
        });
        it("linearly interpolates colors in L*a*b color space", function () {
            var scale = new Plottable.Scale.InterpolatedColor("reds");
            scale.domain([0, 1]);
            assert.equal("#b10026", scale.scale(1));
            assert.equal("#d9151f", scale.scale(0.9));
        });
        it("accepts array types with color hex values", function () {
            var scale = new Plottable.Scale.InterpolatedColor(["#000", "#FFF"]);
            scale.domain([0, 16]);
            assert.equal("#000000", scale.scale(0));
            assert.equal("#ffffff", scale.scale(16));
            assert.equal("#777777", scale.scale(8));
        });
        it("accepts array types with color names", function () {
            var scale = new Plottable.Scale.InterpolatedColor(["black", "white"]);
            scale.domain([0, 16]);
            assert.equal("#000000", scale.scale(0));
            assert.equal("#ffffff", scale.scale(16));
            assert.equal("#777777", scale.scale(8));
        });
        it("overflow scale values clamp to range", function () {
            var scale = new Plottable.Scale.InterpolatedColor(["black", "white"]);
            scale.domain([0, 16]);
            assert.equal("#000000", scale.scale(0));
            assert.equal("#ffffff", scale.scale(16));
            assert.equal("#000000", scale.scale(-100));
            assert.equal("#ffffff", scale.scale(100));
        });
        it("can be converted to a different range", function () {
            var scale = new Plottable.Scale.InterpolatedColor(["black", "white"]);
            scale.domain([0, 16]);
            assert.equal("#000000", scale.scale(0));
            assert.equal("#ffffff", scale.scale(16));
            scale.colorRange("reds");
            assert.equal("#b10026", scale.scale(16));
        });
        it("can be converted to a different scale type", function () {
            var scale = new Plottable.Scale.InterpolatedColor(["black", "white"]);
            scale.domain([0, 16]);
            assert.equal("#000000", scale.scale(0));
            assert.equal("#ffffff", scale.scale(16));
            assert.equal("#777777", scale.scale(8));
            scale.scaleType("log");
            assert.equal("#000000", scale.scale(0));
            assert.equal("#ffffff", scale.scale(16));
            assert.equal("#e3e3e3", scale.scale(8));
        });
    });
    describe("Modified Log Scale", function () {
        var scale;
        var base = 10;
        var epsilon = 0.00001;
        beforeEach(function () {
            scale = new Plottable.Scale.ModifiedLog(base);
        });
        it("is an increasing, continuous function that can go negative", function () {
            d3.range(-base * 2, base * 2, base / 20).forEach(function (x) {
                // increasing
                assert.operator(scale.scale(x - epsilon), "<", scale.scale(x));
                assert.operator(scale.scale(x), "<", scale.scale(x + epsilon));
                // continuous
                assert.closeTo(scale.scale(x - epsilon), scale.scale(x), epsilon);
                assert.closeTo(scale.scale(x), scale.scale(x + epsilon), epsilon);
            });
            assert.closeTo(scale.scale(0), 0, epsilon);
        });
        it("is close to log() for large values", function () {
            [10, 100, 23103.4, 5].forEach(function (x) {
                assert.closeTo(scale.scale(x), Math.log(x) / Math.log(10), 0.1);
            });
        });
        it("x = invert(scale(x))", function () {
            [0, 1, base, 100, 0.001, -1, -0.3, -base, base - 0.001].forEach(function (x) {
                assert.closeTo(x, scale.invert(scale.scale(x)), epsilon);
                assert.closeTo(x, scale.scale(scale.invert(x)), epsilon);
            });
        });
        it("domain defaults to [0, 1]", function () {
            scale = new Plottable.Scale.ModifiedLog(base);
            assert.deepEqual(scale.domain(), [0, 1]);
        });
        it("works with a domainer", function () {
            scale._updateExtent("1", "x", [0, base * 2]);
            var domain = scale.domain();
            scale.domainer(new Plottable.Domainer().pad(0.1));
            assert.operator(scale.domain()[0], "<", domain[0]);
            assert.operator(domain[1], "<", scale.domain()[1]);
            scale.domainer(new Plottable.Domainer().nice());
            assert.operator(scale.domain()[0], "<=", domain[0]);
            assert.operator(domain[1], "<=", scale.domain()[1]);
            scale = new Plottable.Scale.ModifiedLog(base);
            scale.domainer(new Plottable.Domainer());
            assert.deepEqual(scale.domain(), [0, 1]);
        });
        it("gives reasonable values for ticks()", function () {
            scale._updateExtent("1", "x", [0, base / 2]);
            var ticks = scale.ticks();
            assert.operator(ticks.length, ">", 0);
            scale._updateExtent("1", "x", [-base * 2, base * 2]);
            ticks = scale.ticks();
            var beforePivot = ticks.filter(function (x) { return x <= -base; });
            var afterPivot = ticks.filter(function (x) { return base <= x; });
            var betweenPivots = ticks.filter(function (x) { return -base < x && x < base; });
            assert.operator(beforePivot.length, ">", 0, "should be ticks before -base");
            assert.operator(afterPivot.length, ">", 0, "should be ticks after base");
            assert.operator(betweenPivots.length, ">", 0, "should be ticks between -base and base");
        });
        it("works on inverted domain", function () {
            scale._updateExtent("1", "x", [200, -100]);
            var range = scale.range();
            assert.closeTo(scale.scale(-100), range[1], epsilon);
            assert.closeTo(scale.scale(200), range[0], epsilon);
            var a = [-100, -10, -3, 0, 1, 3.64, 50, 60, 200];
            var b = a.map(function (x) { return scale.scale(x); });
            // should be decreasing function; reverse is sorted
            assert.deepEqual(b.slice().reverse(), b.slice().sort(function (x, y) { return x - y; }));
            var ticks = scale.ticks();
            assert.deepEqual(ticks, ticks.slice().sort(function (x, y) { return x - y; }), "ticks should be sorted");
            assert.deepEqual(ticks, Plottable._Util.Methods.uniq(ticks), "ticks should not be repeated");
            var beforePivot = ticks.filter(function (x) { return x <= -base; });
            var afterPivot = ticks.filter(function (x) { return base <= x; });
            var betweenPivots = ticks.filter(function (x) { return -base < x && x < base; });
            assert.operator(beforePivot.length, ">", 0, "should be ticks before -base");
            assert.operator(afterPivot.length, ">", 0, "should be ticks after base");
            assert.operator(betweenPivots.length, ">", 0, "should be ticks between -base and base");
        });
        it("ticks() is always non-empty", function () {
            [[2, 9], [0, 1], [1, 2], [0.001, 0.01], [-0.1, 0.1], [-3, -2]].forEach(function (domain) {
                scale._updateExtent("1", "x", domain);
                var ticks = scale.ticks();
                assert.operator(ticks.length, ">", 0);
            });
        });
    });
});

///<reference path="../testReference.ts" />
var assert = chai.assert;
describe("TimeScale tests", function () {
    it("parses reasonable formats for dates", function () {
        var scale = new Plottable.Scale.Time();
        var firstDate = new Date(2014, 9, 1, 0, 0, 0, 0).valueOf();
        var secondDate = new Date(2014, 10, 1, 0, 0, 0).valueOf();
        function checkDomain(domain) {
            scale.domain(domain);
            var time1 = scale.domain()[0].valueOf();
            assert.equal(time1, firstDate, "first value of domain set correctly");
            var time2 = scale.domain()[1].valueOf();
            assert.equal(time2, secondDate, "first value of domain set correctly");
        }
        checkDomain(["10/1/2014", "11/1/2014"]);
        checkDomain(["October 1, 2014", "November 1, 2014"]);
        checkDomain(["Oct 1, 2014", "Nov 1, 2014"]);
    });
    it("time coercer works as intended", function () {
        var tc = new Plottable.Scale.Time()._typeCoercer;
        assert.equal(tc(null).getMilliseconds(), 0, "null converted to Date(0)");
        // converting null to Date(0) is the correct behavior as it mirror's d3's semantics
        assert.equal(tc("Wed Dec 31 1969 16:00:00 GMT-0800 (PST)").getMilliseconds(), 0, "string parsed to date");
        assert.equal(tc(0).getMilliseconds(), 0, "number parsed to date");
        var d = new Date(0);
        assert.equal(tc(d), d, "date passed thru unchanged");
    });
    it("_tickInterval produces correct number of ticks", function () {
        var scale = new Plottable.Scale.Time();
        // 100 year span
        scale.domain([new Date(2000, 0, 1, 0, 0, 0, 0), new Date(2100, 0, 1, 0, 0, 0, 0)]);
        var ticks = scale._tickInterval(d3.time.year);
        assert.equal(ticks.length, 101, "generated correct number of ticks");
        // 1 year span
        scale.domain([new Date(2000, 0, 1, 0, 0, 0, 0), new Date(2000, 11, 31, 0, 0, 0, 0)]);
        ticks = scale._tickInterval(d3.time.month);
        assert.equal(ticks.length, 12, "generated correct number of ticks");
        ticks = scale._tickInterval(d3.time.month, 3);
        assert.equal(ticks.length, 4, "generated correct number of ticks");
        // 1 month span
        scale.domain([new Date(2000, 0, 1, 0, 0, 0, 0), new Date(2000, 1, 1, 0, 0, 0, 0)]);
        ticks = scale._tickInterval(d3.time.day);
        assert.equal(ticks.length, 32, "generated correct number of ticks");
        // 1 day span
        scale.domain([new Date(2000, 0, 1, 0, 0, 0, 0), new Date(2000, 0, 1, 23, 0, 0, 0)]);
        ticks = scale._tickInterval(d3.time.hour);
        assert.equal(ticks.length, 24, "generated correct number of ticks");
        // 1 hour span
        scale.domain([new Date(2000, 0, 1, 0, 0, 0, 0), new Date(2000, 0, 1, 1, 0, 0, 0)]);
        ticks = scale._tickInterval(d3.time.minute);
        assert.equal(ticks.length, 61, "generated correct number of ticks");
        ticks = scale._tickInterval(d3.time.minute, 10);
        assert.equal(ticks.length, 7, "generated correct number of ticks");
        // 1 minute span
        scale.domain([new Date(2000, 0, 1, 0, 0, 0, 0), new Date(2000, 0, 1, 0, 1, 0, 0)]);
        ticks = scale._tickInterval(d3.time.second);
        assert.equal(ticks.length, 61, "generated correct number of ticks");
    });
});

///<reference path="../testReference.ts" />
var assert = chai.assert;
describe("Tick generators", function () {
    describe("interval", function () {
        it("generate ticks within domain", function () {
            var start = 0.5, end = 4.01, interval = 1;
            var scale = new Plottable.Scale.Linear().domain([start, end]);
            var ticks = Plottable.Scale.TickGenerators.intervalTickGenerator(interval)(scale);
            assert.deepEqual(ticks, [0.5, 1, 2, 3, 4, 4.01], "generated ticks contains all possible ticks within range");
        });
        it("domain crossing 0", function () {
            var start = -1.5, end = 1, interval = 0.5;
            var scale = new Plottable.Scale.Linear().domain([start, end]);
            var ticks = Plottable.Scale.TickGenerators.intervalTickGenerator(interval)(scale);
            assert.deepEqual(ticks, [-1.5, -1, -0.5, 0, 0.5, 1], "generated all number divisible by 0.5 in domain");
        });
        it("generate ticks with reversed domain", function () {
            var start = -2.2, end = -7.6, interval = 2.5;
            var scale = new Plottable.Scale.Linear().domain([start, end]);
            var ticks = Plottable.Scale.TickGenerators.intervalTickGenerator(interval)(scale);
            assert.deepEqual(ticks, [-7.6, -7.5, -5, -2.5, -2.2], "generated all ticks between lower and higher value");
        });
        it("passing big interval", function () {
            var start = 0.5, end = 10.01, interval = 11;
            var scale = new Plottable.Scale.Linear().domain([start, end]);
            var ticks = Plottable.Scale.TickGenerators.intervalTickGenerator(interval)(scale);
            assert.deepEqual(ticks, [0.5, 10.01], "no middle ticks were added");
        });
        it("passing non positive interval", function () {
            var scale = new Plottable.Scale.Linear().domain([0, 1]);
            assert.throws(function () { return Plottable.Scale.TickGenerators.intervalTickGenerator(0); }, "interval must be positive number");
            assert.throws(function () { return Plottable.Scale.TickGenerators.intervalTickGenerator(-2); }, "interval must be positive number");
        });
    });
    describe("integer", function () {
        it("normal case", function () {
            var scale = new Plottable.Scale.Linear().domain([0, 4]);
            var ticks = Plottable.Scale.TickGenerators.integerTickGenerator()(scale);
            assert.deepEqual(ticks, [0, 1, 2, 3, 4], "only the integers are returned");
        });
        it("works across negative numbers", function () {
            var scale = new Plottable.Scale.Linear().domain([-2, 1]);
            var ticks = Plottable.Scale.TickGenerators.integerTickGenerator()(scale);
            assert.deepEqual(ticks, [-2, -1, 0, 1], "only the integers are returned");
        });
        it("includes endticks", function () {
            var scale = new Plottable.Scale.Linear().domain([-2.7, 1.5]);
            var ticks = Plottable.Scale.TickGenerators.integerTickGenerator()(scale);
            assert.deepEqual(ticks, [-2.5, -2, -1, 0, 1, 1.5], "end ticks are included");
        });
        it("all float ticks", function () {
            var scale = new Plottable.Scale.Linear().domain([1.1, 1.5]);
            var ticks = Plottable.Scale.TickGenerators.integerTickGenerator()(scale);
            assert.deepEqual(ticks, [1.1, 1.5], "only the end ticks are returned");
        });
    });
});

///<reference path="../testReference.ts" />
var assert = chai.assert;
describe("_Util.DOM", function () {
    it("getBBox works properly", function () {
        var svg = generateSVG();
        var expectedBox = {
            x: 0,
            y: 0,
            width: 40,
            height: 20
        };
        var rect = svg.append("rect").attr(expectedBox);
        var measuredBox = Plottable._Util.DOM.getBBox(rect);
        assert.deepEqual(measuredBox, expectedBox, "getBBox measures correctly");
        svg.remove();
    });
    it("getBBox does not fail on disconnected and display:none nodes", function () {
        var expectedBox = {
            x: 0,
            y: 0,
            width: 40,
            height: 20
        };
        var removedSVG = generateSVG().remove();
        var rect = removedSVG.append("rect").attr(expectedBox);
        Plottable._Util.DOM.getBBox(rect); // could throw NS_ERROR on FF
        var noneSVG = generateSVG().style("display", "none");
        rect = noneSVG.append("rect").attr(expectedBox);
        Plottable._Util.DOM.getBBox(rect); // could throw NS_ERROR on FF
        noneSVG.remove();
    });
    describe("getElementWidth, getElementHeight", function () {
        it("can get a plain element's size", function () {
            var parent = getSVGParent();
            parent.style("width", "300px");
            parent.style("height", "200px");
            var parentElem = parent[0][0];
            var width = Plottable._Util.DOM.getElementWidth(parentElem);
            assert.equal(width, 300, "measured width matches set width");
            var height = Plottable._Util.DOM.getElementHeight(parentElem);
            assert.equal(height, 200, "measured height matches set height");
        });
        it("can get the svg's size", function () {
            var svg = generateSVG(450, 120);
            var svgElem = svg[0][0];
            var width = Plottable._Util.DOM.getElementWidth(svgElem);
            assert.equal(width, 450, "measured width matches set width");
            var height = Plottable._Util.DOM.getElementHeight(svgElem);
            assert.equal(height, 120, "measured height matches set height");
            svg.remove();
        });
        it("can accept multiple units and convert to pixels", function () {
            var parent = getSVGParent();
            var parentElem = parent[0][0];
            var child = parent.append("div");
            var childElem = child[0][0];
            parent.style("width", "200px");
            parent.style("height", "50px");
            assert.equal(Plottable._Util.DOM.getElementWidth(parentElem), 200, "width is correct");
            assert.equal(Plottable._Util.DOM.getElementHeight(parentElem), 50, "height is correct");
            child.style("width", "20px");
            child.style("height", "10px");
            assert.equal(Plottable._Util.DOM.getElementWidth(childElem), 20, "width is correct");
            assert.equal(Plottable._Util.DOM.getElementHeight(childElem), 10, "height is correct");
            child.style("width", "100%");
            child.style("height", "100%");
            assert.equal(Plottable._Util.DOM.getElementWidth(childElem), 200, "width is correct");
            assert.equal(Plottable._Util.DOM.getElementHeight(childElem), 50, "height is correct");
            child.style("width", "50%");
            child.style("height", "50%");
            assert.equal(Plottable._Util.DOM.getElementWidth(childElem), 100, "width is correct");
            assert.equal(Plottable._Util.DOM.getElementHeight(childElem), 25, "height is correct");
            // reset test page DOM
            parent.style("width", "auto");
            parent.style("height", "auto");
            child.remove();
        });
    });
});

///<reference path="../testReference.ts" />
var assert = chai.assert;
describe("Formatters", function () {
    describe("fixed", function () {
        it("shows exactly [precision] digits", function () {
            var fixed3 = Plottable.Formatters.fixed();
            var result = fixed3(1);
            assert.strictEqual(result, "1.000", "defaults to three decimal places");
            result = fixed3(1.234);
            assert.strictEqual(result, "1.234", "shows three decimal places");
            result = fixed3(1.2346);
            assert.strictEqual(result, "1.235", "changed values are not shown (get turned into empty strings)");
        });
        it("precision can be changed", function () {
            var fixed2 = Plottable.Formatters.fixed(2);
            var result = fixed2(1);
            assert.strictEqual(result, "1.00", "formatter was changed to show only two decimal places");
        });
        it("can be set to show rounded values", function () {
            var fixed3 = Plottable.Formatters.fixed(3);
            var result = fixed3(1.2349);
            assert.strictEqual(result, "1.235", "long values are rounded correctly");
        });
    });
    describe("general", function () {
        it("formats number to show at most [precision] digits", function () {
            var general = Plottable.Formatters.general();
            var result = general(1);
            assert.strictEqual(result, "1", "shows no decimals if formatting an integer");
            result = general(1.234);
            assert.strictEqual(result, "1.234", "shows up to three decimal places");
            result = general(1.2345);
            assert.strictEqual(result, "1.235", "(changed) values with more than three decimal places are not shown");
        });
        it("stringifies non-number values", function () {
            var general = Plottable.Formatters.general();
            var result = general("blargh");
            assert.strictEqual(result, "blargh", "string values are passed through unchanged");
            result = general(null);
            assert.strictEqual(result, "null", "non-number inputs are stringified");
        });
        it("throws an error on strange precision", function () {
            assert.throws(function () {
                var general = Plottable.Formatters.general(-1);
                var result = general(5);
            });
            assert.throws(function () {
                var general = Plottable.Formatters.general(100);
                var result = general(5);
            });
        });
    });
    describe("identity", function () {
        it("stringifies inputs", function () {
            var identity = Plottable.Formatters.identity();
            var result = identity(1);
            assert.strictEqual(result, "1", "numbers are stringified");
            result = identity(0.999999);
            assert.strictEqual(result, "0.999999", "long numbers are stringified");
            result = identity(null);
            assert.strictEqual(result, "null", "formats null");
            result = identity(undefined);
            assert.strictEqual(result, "undefined", "formats undefined");
        });
    });
    describe("currency", function () {
        it("uses reasonable defaults", function () {
            var currencyFormatter = Plottable.Formatters.currency();
            var result = currencyFormatter(1);
            assert.strictEqual(result.charAt(0), "$", "defaults to $ for currency symbol");
            var decimals = result.substring(result.indexOf(".") + 1, result.length);
            assert.strictEqual(decimals.length, 2, "defaults to 2 decimal places");
            result = currencyFormatter(-1);
            assert.strictEqual(result.charAt(0), "-", "prefixes negative values with \"-\"");
            assert.strictEqual(result.charAt(1), "$", "places the currency symbol after the negative sign");
        });
        it("can change the type and position of the currency symbol", function () {
            var centsFormatter = Plottable.Formatters.currency(0, "c", false);
            var result = centsFormatter(1);
            assert.strictEqual(result.charAt(result.length - 1), "c", "The specified currency symbol was appended");
        });
    });
    describe("mutliTime", function () {
        it("uses reasonable defaults", function () {
            var timeFormatter = Plottable.Formatters.multiTime();
            // year, month, day, hours, minutes, seconds, milliseconds
            var result = timeFormatter(new Date(2000, 0, 1, 0, 0, 0, 0));
            assert.strictEqual(result, "2000", "only the year was displayed");
            result = timeFormatter(new Date(2000, 2, 1, 0, 0, 0, 0));
            assert.strictEqual(result, "Mar", "only the month was displayed");
            result = timeFormatter(new Date(2000, 2, 2, 0, 0, 0, 0));
            assert.strictEqual(result, "Thu 02", "month and date displayed");
            result = timeFormatter(new Date(2000, 2, 1, 20, 0, 0, 0));
            assert.strictEqual(result, "08 PM", "only hour was displayed");
            result = timeFormatter(new Date(2000, 2, 1, 20, 34, 0, 0));
            assert.strictEqual(result, "08:34", "hour and minute was displayed");
            result = timeFormatter(new Date(2000, 2, 1, 20, 34, 53, 0));
            assert.strictEqual(result, ":53", "seconds was displayed");
            result = timeFormatter(new Date(2000, 0, 1, 0, 0, 0, 950));
            assert.strictEqual(result, ".950", "milliseconds was displayed");
        });
    });
    describe("percentage", function () {
        it("uses reasonable defaults", function () {
            var percentFormatter = Plottable.Formatters.percentage();
            var result = percentFormatter(1);
            assert.strictEqual(result, "100%", "the value was multiplied by 100, a percent sign was appended, and no decimal places are shown by default");
        });
        it("can handle float imprecision", function () {
            var percentFormatter = Plottable.Formatters.percentage();
            var result = percentFormatter(0.07);
            assert.strictEqual(result, "7%", "does not have trailing zeros and is not empty string");
            percentFormatter = Plottable.Formatters.percentage(2);
            var result2 = percentFormatter(0.0035);
            assert.strictEqual(result2, "0.35%", "works even if multiplying by 100 does not make it an integer");
        });
        it("onlyShowUnchanged set to false", function () {
            var percentFormatter = Plottable.Formatters.percentage(0);
            var result = percentFormatter(0.075);
            assert.strictEqual(result, "8%", "shows formatter changed value");
        });
    });
    describe("multiTime", function () {
        it("uses reasonable defaults", function () {
            var timeFormatter = Plottable.Formatters.multiTime();
            // year, month, day, hours, minutes, seconds, milliseconds
            var result = timeFormatter(new Date(2000, 0, 1, 0, 0, 0, 0));
            assert.strictEqual(result, "2000", "only the year was displayed");
            result = timeFormatter(new Date(2000, 2, 1, 0, 0, 0, 0));
            assert.strictEqual(result, "Mar", "only the month was displayed");
            result = timeFormatter(new Date(2000, 2, 2, 0, 0, 0, 0));
            assert.strictEqual(result, "Thu 02", "month and date displayed");
            result = timeFormatter(new Date(2000, 2, 1, 20, 0, 0, 0));
            assert.strictEqual(result, "08 PM", "only hour was displayed");
            result = timeFormatter(new Date(2000, 2, 1, 20, 34, 0, 0));
            assert.strictEqual(result, "08:34", "hour and minute was displayed");
            result = timeFormatter(new Date(2000, 2, 1, 20, 34, 53, 0));
            assert.strictEqual(result, ":53", "seconds was displayed");
            result = timeFormatter(new Date(2000, 0, 1, 0, 0, 0, 950));
            assert.strictEqual(result, ".950", "milliseconds was displayed");
        });
    });
    describe("SISuffix", function () {
        it("shortens long numbers", function () {
            var lnFormatter = Plottable.Formatters.siSuffix();
            var result = lnFormatter(1);
            assert.strictEqual(result, "1.00", "shows 3 signifigicant figures by default");
            result = lnFormatter(Math.pow(10, 12));
            assert.operator(result.length, "<=", 5, "large number was formatted to a short string");
            result = lnFormatter(Math.pow(10, -12));
            assert.operator(result.length, "<=", 5, "small number was formatted to a short string");
        });
    });
    describe("relativeDate", function () {
        it("uses reasonable defaults", function () {
            var relativeDateFormatter = Plottable.Formatters.relativeDate();
            var result = relativeDateFormatter(7 * Plottable.MILLISECONDS_IN_ONE_DAY);
            assert.strictEqual(result, "7", "7 day difference from epoch, incremented by days, no suffix");
        });
        it("resulting value is difference from base value", function () {
            var relativeDateFormatter = Plottable.Formatters.relativeDate(5 * Plottable.MILLISECONDS_IN_ONE_DAY);
            var result = relativeDateFormatter(9 * Plottable.MILLISECONDS_IN_ONE_DAY);
            assert.strictEqual(result, "4", "4 days greater from base value");
            result = relativeDateFormatter(Plottable.MILLISECONDS_IN_ONE_DAY);
            assert.strictEqual(result, "-4", "4 days less from base value");
        });
        it("can increment by different time types (hours, minutes)", function () {
            var hoursRelativeDateFormatter = Plottable.Formatters.relativeDate(0, Plottable.MILLISECONDS_IN_ONE_DAY / 24);
            var result = hoursRelativeDateFormatter(3 * Plottable.MILLISECONDS_IN_ONE_DAY);
            assert.strictEqual(result, "72", "72 hour difference from epoch");
            var minutesRelativeDateFormatter = Plottable.Formatters.relativeDate(0, Plottable.MILLISECONDS_IN_ONE_DAY / (24 * 60));
            result = minutesRelativeDateFormatter(3 * Plottable.MILLISECONDS_IN_ONE_DAY);
            assert.strictEqual(result, "4320", "4320 minute difference from epoch");
        });
        it("can append a suffix", function () {
            var relativeDateFormatter = Plottable.Formatters.relativeDate(0, Plottable.MILLISECONDS_IN_ONE_DAY, "days");
            var result = relativeDateFormatter(7 * Plottable.MILLISECONDS_IN_ONE_DAY);
            assert.strictEqual(result, "7days", "days appended to the end");
        });
    });
});

///<reference path="../testReference.ts" />
var assert = chai.assert;
describe("IDCounter", function () {
    it("IDCounter works as expected", function () {
        var i = new Plottable._Util.IDCounter();
        assert.equal(i.get("f"), 0);
        assert.equal(i.increment("f"), 1);
        assert.equal(i.increment("g"), 1);
        assert.equal(i.increment("f"), 2);
        assert.equal(i.decrement("f"), 1);
        assert.equal(i.get("f"), 1);
        assert.equal(i.get("f"), 1);
        assert.equal(i.decrement(2), -1);
    });
});

///<reference path="../testReference.ts" />
var assert = chai.assert;
describe("StrictEqualityAssociativeArray", function () {
    it("StrictEqualityAssociativeArray works as expected", function () {
        var s = new Plottable._Util.StrictEqualityAssociativeArray();
        var o1 = {};
        var o2 = {};
        assert.isFalse(s.has(o1));
        assert.isFalse(s.delete(o1));
        assert.isUndefined(s.get(o1));
        assert.isFalse(s.set(o1, "foo"));
        assert.equal(s.get(o1), "foo");
        assert.isTrue(s.set(o1, "bar"));
        assert.equal(s.get(o1), "bar");
        s.set(o2, "baz");
        s.set(3, "bam");
        s.set("3", "ball");
        assert.equal(s.get(o1), "bar");
        assert.equal(s.get(o2), "baz");
        assert.equal(s.get(3), "bam");
        assert.equal(s.get("3"), "ball");
        assert.isTrue(s.delete(3));
        assert.isUndefined(s.get(3));
        assert.equal(s.get(o2), "baz");
        assert.equal(s.get("3"), "ball");
    });
    it("Array-level operations (retrieve keys, vals, and map)", function () {
        var s = new Plottable._Util.StrictEqualityAssociativeArray();
        s.set(2, "foo");
        s.set(3, "bar");
        s.set(4, "baz");
        assert.deepEqual(s.values(), ["foo", "bar", "baz"]);
        assert.deepEqual(s.keys(), [2, 3, 4]);
        assert.deepEqual(s.map(function (k, v, i) { return [k, v, i]; }), [[2, "foo", 0], [3, "bar", 1], [4, "baz", 2]]);
    });
});

///<reference path="../testReference.ts" />
var assert = chai.assert;
describe("CachingCharacterMeasurer", function () {
    var g;
    var measurer;
    var svg;
    beforeEach(function () {
        svg = generateSVG(100, 100);
        g = svg.append("g");
        measurer = new Plottable._Util.Text.CachingCharacterMeasurer(g.append("text"));
    });
    afterEach(function () {
        svg.remove();
    });
    it("empty string has non-zero size", function () {
        var a = measurer.measure("x x").width;
        var b = measurer.measure("xx").width;
        assert.operator(a, ">", b, "'x x' is longer than 'xx'");
    });
    it("should repopulate cache if it changes size and clear() is called", function () {
        var a = measurer.measure("x").width;
        g.style("font-size", "40px");
        var b = measurer.measure("x").width;
        assert.equal(a, b, "cached result doesn't reflect changes");
        measurer.clear();
        var c = measurer.measure("x").width;
        assert.operator(a, "<", c, "cache reset after font size changed");
    });
    it("multiple spaces take up same area as one space", function () {
        var a = measurer.measure("x x").width;
        var b = measurer.measure("x  \t \n x").width;
        assert.equal(a, b);
    });
});

///<reference path="../testReference.ts" />
var assert = chai.assert;
describe("Cache", function () {
    var callbackCalled = false;
    var f = function (s) {
        callbackCalled = true;
        return s + s;
    };
    var cache;
    beforeEach(function () {
        callbackCalled = false;
        cache = new Plottable._Util.Cache(f);
    });
    it("Doesn't call its function if it already called", function () {
        assert.equal(cache.get("hello"), "hellohello");
        assert.isTrue(callbackCalled);
        callbackCalled = false;
        assert.equal(cache.get("hello"), "hellohello");
        assert.isFalse(callbackCalled);
    });
    it("Clears its cache when .clear() is called", function () {
        var prefix = "hello";
        cache = new Plottable._Util.Cache(function (s) {
            callbackCalled = true;
            return prefix + s;
        });
        assert.equal(cache.get("world"), "helloworld");
        assert.isTrue(callbackCalled);
        callbackCalled = false;
        assert.equal(cache.get("world"), "helloworld");
        assert.isFalse(callbackCalled);
        prefix = "hola";
        cache.clear();
        assert.equal(cache.get("world"), "holaworld");
        assert.isTrue(callbackCalled);
    });
    it("Doesn't clear the cache when canonicalKey doesn't change", function () {
        cache = new Plottable._Util.Cache(f, "x");
        assert.equal(cache.get("hello"), "hellohello");
        assert.isTrue(callbackCalled);
        cache.clear();
        callbackCalled = false;
        assert.equal(cache.get("hello"), "hellohello");
        assert.isFalse(callbackCalled);
    });
    it("Clears the cache when canonicalKey changes", function () {
        var prefix = "hello";
        cache = new Plottable._Util.Cache(function (s) {
            callbackCalled = true;
            return prefix + s;
        });
        cache.get("world");
        assert.isTrue(callbackCalled);
        prefix = "hola";
        cache.clear();
        callbackCalled = false;
        cache.get("world");
        assert.isTrue(callbackCalled);
    });
    it("uses valueEq to check if it should clear", function () {
        var decider = true;
        cache = new Plottable._Util.Cache(f, "x", function (a, b) { return decider; });
        cache.get("hello");
        assert.isTrue(callbackCalled);
        cache.clear();
        callbackCalled = false;
        cache.get("hello");
        assert.isFalse(callbackCalled);
        decider = false;
        cache.clear();
        cache.get("hello");
        assert.isTrue(callbackCalled);
    });
});

///<reference path="../testReference.ts" />
var assert = chai.assert;
describe("_Util.Text", function () {
    it("getTruncatedText works properly", function () {
        var svg = generateSVG();
        var textEl = svg.append("text").attr("x", 20).attr("y", 50);
        textEl.text("foobar");
        var measure = Plottable._Util.Text.getTextMeasurer(textEl);
        var fullText = Plottable._Util.Text.getTruncatedText("hellom world!", 200, measure);
        assert.equal(fullText, "hellom world!", "text untruncated");
        var partialText = Plottable._Util.Text.getTruncatedText("hellom world!", 70, measure);
        assert.equal(partialText, "hello...", "text truncated");
        var tinyText = Plottable._Util.Text.getTruncatedText("hellom world!", 5, measure);
        assert.equal(tinyText, "", "empty string for tiny text");
        svg.remove();
    });
    describe("addEllipsesToLine", function () {
        var svg;
        var measure;
        var e;
        var textSelection;
        before(function () {
            svg = generateSVG();
            textSelection = svg.append("text");
            measure = Plottable._Util.Text.getTextMeasurer(textSelection);
            e = function (text, width) { return Plottable._Util.Text.addEllipsesToLine(text, width, measure); };
        });
        it("works on an empty string", function () {
            assert.equal(e("", 200), "...", "produced \"...\" with plenty of space");
        });
        it("works as expected when given no width", function () {
            assert.equal(e("this wont fit", 0), "", "returned empty string when width is 0");
        });
        it("works as expected when given only one periods worth of space", function () {
            var w = measure(".").width;
            assert.equal(e("this won't fit", w), ".", "returned a single period");
        });
        it("works as expected with plenty of space", function () {
            assert.equal(e("this will fit", 400), "this will fit...");
        });
        it("works as expected with insufficient space", function () {
            var w = measure("this won't fit").width;
            assert.equal(e("this won't fit", w), "this won't...");
        });
        it("handles spaces intelligently", function () {
            var spacey = "this            xx";
            var w = measure(spacey).width - 1;
            assert.equal(e(spacey, w), "this...");
        });
        after(function () {
            assert.lengthOf(svg.node().childNodes, 0, "this was all without side-effects");
            svg.remove();
        });
    });
    describe("writeText", function () {
        it("behaves appropriately when there is too little height and width to fit any text", function () {
            var svg = generateSVG();
            var width = 1;
            var height = 1;
            var textSelection = svg.append("text");
            var measure = Plottable._Util.Text.getTextMeasurer(textSelection);
            var results = Plottable._Util.Text.writeText("hello world", width, height, measure, "horizontal");
            assert.isFalse(results.textFits, "measurement mode: text doesn't fit");
            assert.equal(0, results.usedWidth, "measurement mode: no width used");
            assert.equal(0, results.usedHeight, "measurement mode: no height used");
            var writeOptions = { g: svg, xAlign: "center", yAlign: "center" };
            results = Plottable._Util.Text.writeText("hello world", width, height, measure, "horizontal", writeOptions);
            assert.isFalse(results.textFits, "write mode: text doesn't fit");
            assert.equal(0, results.usedWidth, "write mode: no width used");
            assert.equal(0, results.usedHeight, "write mode: no height used");
            textSelection.remove();
            assert.lengthOf(svg.selectAll("text")[0], 0, "no text was written");
            svg.remove();
        });
        it("behaves appropriately when there is plenty of width but too little height to fit text", function () {
            var svg = generateSVG();
            var width = 500;
            var height = 1;
            var textSelection = svg.append("text");
            var measure = Plottable._Util.Text.getTextMeasurer(textSelection);
            var results = Plottable._Util.Text.writeText("abc", width, height, measure, "horizontal");
            assert.isFalse(results.textFits, "measurement mode: text doesn't fit");
            assert.equal(0, results.usedWidth, "measurement mode: no width used");
            assert.equal(0, results.usedHeight, "measurement mode: no height used");
            var writeOptions = { g: svg, xAlign: "center", yAlign: "center" };
            results = Plottable._Util.Text.writeText("abc", width, height, measure, "horizontal", writeOptions);
            assert.isFalse(results.textFits, "write mode: text doesn't fit");
            assert.equal(0, results.usedWidth, "write mode: no width used");
            assert.equal(0, results.usedHeight, "write mode: no height used");
            textSelection.remove();
            assert.lengthOf(svg.selectAll("text")[0], 0, "no text was written");
            svg.remove();
        });
        it("behaves appropriately when text is in horizontal position", function () {
            var svg = generateSVG();
            var width = 100;
            var height = 50;
            var textSelection = svg.append("text");
            var measure = Plottable._Util.Text.getTextMeasurer(textSelection);
            var measureResults = Plottable._Util.Text.writeText("abc", width, height, measure, "horizontal");
            assert.isTrue(measureResults.textFits, "mesurement mode: text fits");
            assert.operator(measureResults.usedHeight, "<=", measureResults.usedWidth, "mesurement mode: used more width than height");
            var writeOptions = { g: svg, xAlign: "left", yAlign: "top" };
            var writeResults = Plottable._Util.Text.writeText("abc", width, height, measure, "horizontal", writeOptions);
            assert.isTrue(writeResults.textFits, "write mode: text fits");
            assert.equal(measureResults.usedWidth, writeResults.usedWidth, "write mode: used the same width as measurement");
            assert.equal(measureResults.usedHeight, writeResults.usedHeight, "write mode: used the same height as measurement");
            svg.remove();
        });
        it("behaves appropriately when text is in vertical position", function () {
            var svg = generateSVG();
            var width = 100;
            var height = 50;
            var textSelection = svg.append("text");
            var measure = Plottable._Util.Text.getTextMeasurer(textSelection);
            var measureResults = Plottable._Util.Text.writeText("abc", width, height, measure, "left");
            assert.isTrue(measureResults.textFits, "mesurement mode: text fits");
            assert.operator(measureResults.usedHeight, ">=", measureResults.usedWidth, "mesurement mode: used more height than width");
            var writeOptions = { g: svg, xAlign: "left", yAlign: "top" };
            var writeResults = Plottable._Util.Text.writeText("abc", width, height, measure, "left", writeOptions);
            assert.isTrue(writeResults.textFits, "write mode: text fits");
            assert.equal(measureResults.usedWidth, writeResults.usedWidth, "write mode: used the same width as measurement");
            assert.equal(measureResults.usedHeight, writeResults.usedHeight, "write mode: used the same height as measurement");
            svg.remove();
        });
    });
    describe("getTextMeasurer", function () {
        var svg;
        var measurer;
        var canonicalBB;
        var canonicalResult;
        before(function () {
            svg = generateSVG(200, 200);
            var t = svg.append("text");
            t.text("hi there");
            canonicalBB = Plottable._Util.DOM.getBBox(t);
            canonicalResult = { width: canonicalBB.width, height: canonicalBB.height };
            t.text("bla bla bla");
            measurer = Plottable._Util.Text.getTextMeasurer(t);
        });
        it("works on empty string", function () {
            var result = measurer("");
            assert.deepEqual(result, { width: 0, height: 0 }, "empty string has 0 width and height");
        });
        it("works on non-empty string and has no side effects", function () {
            var result2 = measurer("hi there");
            assert.deepEqual(result2, canonicalResult, "measurement is as expected");
        });
        after(function () {
            svg.remove();
        });
    });
    describe("writeLine", function () {
        var svg;
        var g;
        var text = "hello world ARE YOU THERE?";
        var hideResults = true;
        describe("writeLineHorizontally", function () {
            it("writes no text if there is insufficient space", function () {
                svg = generateSVG(20, 20);
                g = svg.append("g");
                var wh = Plottable._Util.Text.writeLineHorizontally(text, g, 20, 20);
                assert.equal(wh.width, 0, "no width used");
                assert.equal(wh.height, 0, "no height used");
                var textEl = g.select("text");
                assert.equal(g.text(), "", "no text written");
                svg.remove();
            });
            it("performs basic functionality and defaults to left, top", function () {
                svg = generateSVG(400, 400);
                g = svg.append("g");
                var wh = Plottable._Util.Text.writeLineHorizontally(text, g, 400, 400);
                var textEl = g.select("text");
                var bb = Plottable._Util.DOM.getBBox(textEl);
                var x = bb.x + Plottable._Util.DOM.translate(g.select("g"))[0];
                var y = bb.y + Plottable._Util.DOM.translate(g.select("g"))[1];
                if (hideResults) {
                    svg.remove();
                }
                ;
            });
            it("center, center alignment works", function () {
                svg = generateSVG(400, 400);
                g = svg.append("g");
                var wh = Plottable._Util.Text.writeLineHorizontally(text, g, 400, 400, "center", "center");
                svg.append("circle").attr({ cx: 200, cy: 200, r: 5 });
                var textEl = g.select("text");
                var bb = Plottable._Util.DOM.getBBox(textEl);
                var x = bb.x + Plottable._Util.DOM.translate(g.select("g"))[0] + bb.width / 2;
                var y = bb.y + Plottable._Util.DOM.translate(g.select("g"))[1] + bb.height / 2;
                if (hideResults) {
                    svg.remove();
                }
                ;
            });
            it("right, bottom alignment works", function () {
                svg = generateSVG(400, 400);
                g = svg.append("g");
                var wh = Plottable._Util.Text.writeLineHorizontally(text, g, 400, 400, "right", "bottom");
                var textEl = g.select("text");
                var bb = Plottable._Util.DOM.getBBox(textEl);
                var x = bb.x + Plottable._Util.DOM.translate(g.select("g"))[0] + bb.width;
                var y = bb.y + Plottable._Util.DOM.translate(g.select("g"))[1] + bb.height;
                if (hideResults) {
                    svg.remove();
                }
                ;
            });
            it("throws an error if there's too little space", function () {
                svg = generateSVG(20, 20);
                g = svg.append("g");
                if (hideResults) {
                    svg.remove();
                }
                ;
            });
        });
        describe("writeLineVertically", function () {
            it("performs basic functionality and defaults to right, left, top", function () {
                svg = generateSVG(60, 400);
                g = svg.append("g");
                var wh = Plottable._Util.Text.writeLineVertically(text, g, 60, 400);
                var bb = Plottable._Util.DOM.getBBox(g.select("g"));
                if (hideResults) {
                    svg.remove();
                }
                ;
            });
            it("right, center, center", function () {
                svg = generateSVG(60, 400);
                g = svg.append("g");
                var wh = Plottable._Util.Text.writeLineVertically("x", g, 60, 400, "center", "center", "right");
                var bb = Plottable._Util.DOM.getBBox(g.select("g"));
                if (hideResults) {
                    svg.remove();
                }
                ;
            });
            it("right, right, bottom", function () {
                svg = generateSVG(60, 400);
                g = svg.append("g");
                var wh = Plottable._Util.Text.writeLineVertically(text, g, 60, 400, "right", "bottom", "right");
                var bb = Plottable._Util.DOM.getBBox(g.select("g"));
                if (hideResults) {
                    svg.remove();
                }
                ;
            });
            it("left, left, top", function () {
                svg = generateSVG(60, 400);
                g = svg.append("g");
                var wh = Plottable._Util.Text.writeLineVertically(text, g, 60, 400, "left", "top", "left");
                var bb = Plottable._Util.DOM.getBBox(g.select("g"));
                if (hideResults) {
                    svg.remove();
                }
                ;
            });
            it("left, center, center", function () {
                svg = generateSVG(60, 400);
                g = svg.append("g");
                var wh = Plottable._Util.Text.writeLineVertically(text, g, 60, 400, "center", "center", "left");
                if (hideResults) {
                    svg.remove();
                }
                ;
            });
            it("left, right, bottom", function () {
                svg = generateSVG(60, 400);
                g = svg.append("g");
                var wh = Plottable._Util.Text.writeLineVertically(text, g, 60, 400, "right", "bottom", "left");
                if (hideResults) {
                    svg.remove();
                }
                ;
            });
        });
    });
});

///<reference path="../testReference.ts" />
var assert = chai.assert;
describe("_Util.Methods", function () {
    it("inRange works correct", function () {
        assert.isTrue(Plottable._Util.Methods.inRange(0, -1, 1), "basic functionality works");
        assert.isTrue(Plottable._Util.Methods.inRange(0, 0, 1), "it is a closed interval");
        assert.isTrue(!Plottable._Util.Methods.inRange(0, 1, 2), "returns false when false");
    });
    it("sortedIndex works properly", function () {
        var a = [1, 2, 3, 4, 5];
        var si = Plottable._Util.OpenSource.sortedIndex;
        assert.equal(si(0, a), 0, "return 0 when val is <= arr[0]");
        assert.equal(si(6, a), a.length, "returns a.length when val >= arr[arr.length-1]");
        assert.equal(si(1.5, a), 1, "returns 1 when val is between the first and second elements");
    });
    it("accessorize works properly", function () {
        var datum = { "foo": 2, "bar": 3, "key": 4 };
        var f = function (d, i, m) { return d + i; };
        var a1 = Plottable._Util.Methods.accessorize(f);
        assert.equal(f, a1, "function passes through accessorize unchanged");
        var a2 = Plottable._Util.Methods.accessorize("key");
        assert.equal(a2(datum, 0, null), 4, "key accessor works appropriately");
        var a3 = Plottable._Util.Methods.accessorize("#aaaa");
        assert.equal(a3(datum, 0, null), "#aaaa", "strings beginning with # are returned as final value");
        var a4 = Plottable._Util.Methods.accessorize(33);
        assert.equal(a4(datum, 0, null), 33, "numbers are return as final value");
        var a5 = Plottable._Util.Methods.accessorize(datum);
        assert.equal(a5(datum, 0, null), datum, "objects are return as final value");
    });
    it("uniq works as expected", function () {
        var strings = ["foo", "bar", "foo", "foo", "baz", "bam"];
        assert.deepEqual(Plottable._Util.Methods.uniq(strings), ["foo", "bar", "baz", "bam"]);
    });
    describe("min/max", function () {
        var max = Plottable._Util.Methods.max;
        var min = Plottable._Util.Methods.min;
        var today = new Date();
        it("max/min work as expected", function () {
            var alist = [1, 2, 3, 4, 5];
            var dbl = function (x) { return x * 2; };
            var dblIndexOffset = function (x, i) { return x * 2 - i; };
            var numToDate = function (x) {
                var t = new Date(today.getTime());
                t.setDate(today.getDate() + x);
                return t;
            };
            assert.deepEqual(max(alist, 99), 5, "max ignores default on non-empty array");
            assert.deepEqual(max(alist, dbl, 0), 10, "max applies function appropriately");
            assert.deepEqual(max(alist, dblIndexOffset, 5), 6, "max applies function with index");
            assert.deepEqual(max(alist, numToDate, today), numToDate(5), "max applies non-numeric function appropriately");
            assert.deepEqual(max([], 10), 10, "works as intended with default value");
            assert.deepEqual(max([], dbl, 5), 5, "default value works with function");
            assert.deepEqual(max([], numToDate, today), today, "default non-numeric value works with non-numeric function");
            assert.deepEqual(min(alist, 0), 1, "min works for basic list");
            assert.deepEqual(min(alist, dbl, 0), 2, "min works with function arg");
            assert.deepEqual(min(alist, dblIndexOffset, 0), 2, "min works with function index arg");
            assert.deepEqual(min(alist, numToDate, today), numToDate(1), "min works with non-numeric function arg");
            assert.deepEqual(min([], dbl, 5), 5, "min accepts custom default and function");
            assert.deepEqual(min([], numToDate, today), today, "min accepts non-numeric default and function");
        });
        it("max/min works as expected on non-numeric values (strings)", function () {
            var strings = ["a", "bb", "ccc", "ddd"];
            assert.deepEqual(max(strings, function (s) { return s.length; }, 0), 3, "works on arrays of non-numbers with a function");
            assert.deepEqual(max([], function (s) { return s.length; }, 5), 5, "defaults work even with non-number function type");
        });
        it("max/min works as expected on non-numeric values (dates)", function () {
            var tomorrow = new Date(today.getTime());
            tomorrow.setDate(today.getDate() + 1);
            var dayAfterTomorrow = new Date(today.getTime());
            dayAfterTomorrow.setDate(today.getDate() + 2);
            var dates = [today, tomorrow, dayAfterTomorrow, null];
            assert.deepEqual(min(dates, dayAfterTomorrow), today, "works on arrays of non-numeric values but comparable");
            assert.deepEqual(max(dates, today), dayAfterTomorrow, "works on arrays of non-number values but comparable");
            assert.deepEqual(max([null], today), undefined, "returns undefined from array of null values");
            assert.deepEqual(max([], today), today, "correct default non-numeric value returned");
        });
    });
    it("objEq works as expected", function () {
        assert.isTrue(Plottable._Util.Methods.objEq({}, {}));
        assert.isTrue(Plottable._Util.Methods.objEq({ a: 5 }, { a: 5 }));
        assert.isFalse(Plottable._Util.Methods.objEq({ a: 5, b: 6 }, { a: 5 }));
        assert.isFalse(Plottable._Util.Methods.objEq({ a: 5 }, { a: 5, b: 6 }));
        assert.isTrue(Plottable._Util.Methods.objEq({ a: "hello" }, { a: "hello" }));
        assert.isFalse(Plottable._Util.Methods.objEq({ constructor: {}.constructor }, {}), "using \"constructor\" isn't hidden");
    });
    it("populateMap works as expected", function () {
        var keys = ["a", "b", "c"];
        var map = Plottable._Util.Methods.populateMap(keys, function (key) { return key + "Value"; });
        assert.strictEqual(map.get("a"), "aValue", "key properly goes through map function");
        assert.strictEqual(map.get("b"), "bValue", "key properly goes through map function");
        assert.strictEqual(map.get("c"), "cValue", "key properly goes through map function");
        var indexMap = Plottable._Util.Methods.populateMap(keys, function (key, i) { return key + i + "Value"; });
        assert.strictEqual(indexMap.get("a"), "a0Value", "key and index properly goes through map function");
        assert.strictEqual(indexMap.get("b"), "b1Value", "key and index properly goes through map function");
        assert.strictEqual(indexMap.get("c"), "c2Value", "key and index properly goes through map function");
        var emptyKeys = [];
        var emptyMap = Plottable._Util.Methods.populateMap(emptyKeys, function (key) { return key + "Value"; });
        assert.isTrue(emptyMap.empty(), "no entries in map if no keys in input array");
    });
    it("copyMap works as expected", function () {
        var oldMap = {};
        oldMap["a"] = 1;
        oldMap["b"] = 2;
        oldMap["c"] = 3;
        oldMap["undefined"] = undefined;
        oldMap["null"] = null;
        oldMap["fun"] = function (d) { return d; };
        oldMap["NaN"] = 0 / 0;
        oldMap["inf"] = 1 / 0;
        var map = Plottable._Util.Methods.copyMap(oldMap);
        assert.deepEqual(map, oldMap, "All values were copied.");
        map = Plottable._Util.Methods.copyMap({});
        assert.deepEqual(map, {}, "No values were added.");
    });
    it("range works as expected", function () {
        var start = 0;
        var end = 6;
        var range = Plottable._Util.Methods.range(start, end);
        assert.deepEqual(range, [0, 1, 2, 3, 4, 5], "all entries has been generated");
        range = Plottable._Util.Methods.range(start, end, 2);
        assert.deepEqual(range, [0, 2, 4], "all entries has been generated");
        range = Plottable._Util.Methods.range(start, end, 11);
        assert.deepEqual(range, [0], "all entries has been generated");
        assert.throws(function () { return Plottable._Util.Methods.range(start, end, 0); }, "step cannot be 0");
        range = Plottable._Util.Methods.range(start, end, -1);
        assert.lengthOf(range, 0, "no entries because of invalid step");
        range = Plottable._Util.Methods.range(end, start, -1);
        assert.deepEqual(range, [6, 5, 4, 3, 2, 1], "all entries has been generated");
        range = Plottable._Util.Methods.range(-2, 2);
        assert.deepEqual(range, [-2, -1, 0, 1], "all entries has been generated range crossing 0");
        range = Plottable._Util.Methods.range(0.2, 4);
        assert.deepEqual(range, [0.2, 1.2, 2.2, 3.2], "all entries has been generated with float start");
        range = Plottable._Util.Methods.range(0.6, 2.2, 0.5);
        assert.deepEqual(range, [0.6, 1.1, 1.6, 2.1], "all entries has been generated with float step");
    });
    it("colorTest works as expected", function () {
        var colorTester = d3.select("body").append("div").classed("color-tester", true);
        var style = colorTester.append("style");
        style.attr("type", "text/css");
        style.text(".plottable-colors-0 { background-color: blue; }");
        var blueHexcode = Plottable._Util.Methods.colorTest(colorTester, "plottable-colors-0");
        assert.strictEqual(blueHexcode, "#0000ff", "hexcode for blue returned");
        style.text(".plottable-colors-2 { background-color: #13EADF; }");
        var hexcode = Plottable._Util.Methods.colorTest(colorTester, "plottable-colors-2");
        assert.strictEqual(hexcode, "#13eadf", "hexcode for blue returned");
        var nullHexcode = Plottable._Util.Methods.colorTest(colorTester, "plottable-colors-11");
        assert.strictEqual(nullHexcode, null, "null hexcode returned");
        colorTester.remove();
    });
});

///<reference path="../testReference.ts" />
var assert = chai.assert;
describe("Interactions", function () {
    describe("PanZoomInteraction", function () {
        it("Pans properly", function () {
            // The only difference between pan and zoom is internal to d3
            // Simulating zoom events is painful, so panning will suffice here
            var xScale = new Plottable.Scale.Linear().domain([0, 11]);
            var yScale = new Plottable.Scale.Linear().domain([11, 0]);
            var svg = generateSVG();
            var dataset = makeLinearSeries(11);
            var plot = new Plottable.Plot.Scatter(xScale, yScale).addDataset(dataset);
            plot.project("x", "x", xScale);
            plot.project("y", "y", yScale);
            plot.renderTo(svg);
            var xDomainBefore = xScale.domain();
            var yDomainBefore = yScale.domain();
            var interaction = new Plottable.Interaction.PanZoom(xScale, yScale);
            plot.registerInteraction(interaction);
            var hb = plot._element.select(".hit-box").node();
            var dragDistancePixelX = 10;
            var dragDistancePixelY = 20;
            $(hb).simulate("drag", {
                dx: dragDistancePixelX,
                dy: dragDistancePixelY
            });
            var xDomainAfter = xScale.domain();
            var yDomainAfter = yScale.domain();
            assert.notDeepEqual(xDomainAfter, xDomainBefore, "x domain was changed by panning");
            assert.notDeepEqual(yDomainAfter, yDomainBefore, "y domain was changed by panning");
            function getSlope(scale) {
                var range = scale.range();
                var domain = scale.domain();
                return (domain[1] - domain[0]) / (range[1] - range[0]);
            }
            ;
            var expectedXDragChange = -dragDistancePixelX * getSlope(xScale);
            var expectedYDragChange = -dragDistancePixelY * getSlope(yScale);
            assert.closeTo(xDomainAfter[0] - xDomainBefore[0], expectedXDragChange, 1, "x domain changed by the correct amount");
            assert.closeTo(yDomainAfter[0] - yDomainBefore[0], expectedYDragChange, 1, "y domain changed by the correct amount");
            svg.remove();
        });
    });
    describe("KeyInteraction", function () {
        it("Triggers appropriate callback for the key pressed", function () {
            var svg = generateSVG(400, 400);
            var component = new Plottable.Component.AbstractComponent();
            component.renderTo(svg);
            var ki = new Plottable.Interaction.Key();
            var aCode = 65; // "a" key
            var bCode = 66; // "b" key
            var aCallbackCalled = false;
            var aCallback = function () { return aCallbackCalled = true; };
            var bCallbackCalled = false;
            var bCallback = function () { return bCallbackCalled = true; };
            ki.on(aCode, aCallback);
            ki.on(bCode, bCallback);
            component.registerInteraction(ki);
            var $hitbox = $(component.hitBox.node());
            $hitbox.simulate("mouseover");
            $hitbox.simulate("keydown", { keyCode: aCode });
            assert.isTrue(aCallbackCalled, "callback for \"a\" was called when \"a\" key was pressed");
            assert.isFalse(bCallbackCalled, "callback for \"b\" was not called when \"a\" key was pressed");
            aCallbackCalled = false;
            $hitbox.simulate("keydown", { keyCode: bCode });
            assert.isFalse(aCallbackCalled, "callback for \"a\" was not called when \"b\" key was pressed");
            assert.isTrue(bCallbackCalled, "callback for \"b\" was called when \"b\" key was pressed");
            svg.remove();
        });
    });
});

///<reference path="../testReference.ts" />
var assert = chai.assert;
describe("DragBoxInteractions", function () {
    var svgWidth = 400;
    var svgHeight = 400;
    var svg;
    var dataset;
    var xScale;
    var yScale;
    var plot;
    var interaction;
    var dragstartX = 20;
    var dragstartY = svgHeight - 100;
    var dragendX = 100;
    var dragendY = svgHeight - 20;
    var draghalfwidth = Math.round((dragendX - dragstartX) / 2);
    var draghalfheight = Math.round((dragendY - dragstartY) / 2);
    var dragwidth = dragendX - dragstartX;
    var dragheight = dragendY - dragstartY;
    var dragmidX = dragstartX + draghalfwidth;
    var dragmidY = dragstartY + draghalfheight;
    function testResize(resizeXStart, resizeYStart, expectedSelection) {
        var timesCalled = 0;
        fakeDragSequence(interaction, dragstartX, dragstartY, dragendX, dragendY); // initial dragbox to resize from
        interaction.dragend(function (start, end) {
            timesCalled++;
            var interactionSelection = {
                xMin: +interaction.dragBox.attr("x"),
                yMin: +interaction.dragBox.attr("y"),
                xMax: +interaction.dragBox.attr("x") + (+interaction.dragBox.attr("width")),
                yMax: +interaction.dragBox.attr("y") + (+interaction.dragBox.attr("height"))
            };
            assert.deepEqual(interactionSelection, expectedSelection, "selection updated correctly");
        });
        // fake another drag event to resize the box.
        interaction.resizeEnabled(true);
        fakeDragSequence(interaction, resizeXStart, resizeYStart, dragmidX, dragmidY);
        assert.equal(timesCalled, 1, "drag callback not called once");
    }
    describe("XYDragBoxInteraction", function () {
        before(function () {
            svg = generateSVG(svgWidth, svgHeight);
            dataset = new Plottable.Dataset(makeLinearSeries(10));
            xScale = new Plottable.Scale.Linear();
            yScale = new Plottable.Scale.Linear();
            plot = new Plottable.Plot.Scatter(xScale, yScale);
            plot.addDataset(dataset);
            plot.project("x", "x", xScale);
            plot.project("y", "y", yScale);
            plot.renderTo(svg);
            interaction = new Plottable.Interaction.DragBox();
            plot.registerInteraction(interaction);
        });
        afterEach(function () {
            interaction.dragstart(null);
            interaction.drag(null);
            interaction.dragend(null);
            interaction.clearBox();
        });
        it("All callbacks are notified with appropriate data on drag", function () {
            var dragStartCalled = 0, dragEndCalled = 0;
            interaction.dragstart(function (a) {
                dragStartCalled++;
                var expectedStartLocation = { x: dragstartX, y: dragstartY };
                assert.deepEqual(a, expectedStartLocation, "areaCallback called with null arg on dragstart");
            });
            interaction.dragend(function (a, b) {
                dragEndCalled++;
                var expectedStart = {
                    x: dragstartX,
                    y: dragstartY
                };
                var expectedEnd = {
                    x: dragendX,
                    y: dragendY
                };
                assert.deepEqual(a, expectedStart, "areaCallback was passed the correct starting point");
                assert.deepEqual(b, expectedEnd, "areaCallback was passed the correct ending point");
            });
            // fake a drag event
            fakeDragSequence(interaction, dragstartX, dragstartY, dragendX, dragendY);
            assert.equal(dragStartCalled, 1, "dragstart callback is called once");
            assert.equal(dragEndCalled, 1, "dragend callback is called once");
        });
        it("Highlights and un-highlights areas appropriately", function () {
            fakeDragSequence(interaction, dragstartX, dragstartY, dragendX, dragendY);
            var dragBoxClass = "." + Plottable.Interaction.XYDragBox.CLASS_DRAG_BOX;
            var dragBox = plot._backgroundContainer.select(dragBoxClass);
            assert.isNotNull(dragBox, "the dragbox was created");
            var actualStartPosition = { x: parseFloat(dragBox.attr("x")), y: parseFloat(dragBox.attr("y")) };
            var expectedStartPosition = { x: Math.min(dragstartX, dragendX), y: Math.min(dragstartY, dragendY) };
            assert.deepEqual(actualStartPosition, expectedStartPosition, "highlighted box is positioned correctly");
            assert.equal(parseFloat(dragBox.attr("width")), Math.abs(dragstartX - dragendX), "highlighted box has correct width");
            assert.equal(parseFloat(dragBox.attr("height")), Math.abs(dragstartY - dragendY), "highlighted box has correct height");
            interaction.clearBox();
            var boxGone = dragBox.attr("width") === "0" && dragBox.attr("height") === "0";
            assert.isTrue(boxGone, "highlighted box disappears when clearBox is called");
        });
        describe("resize enabled", function () {
            it("from the top left", function () {
                testResize(dragstartX, dragendY, {
                    xMin: dragmidX,
                    yMin: dragstartY,
                    xMax: dragendX,
                    yMax: dragmidY
                });
            });
            it("from the top", function () {
                testResize(dragmidX, dragendY, {
                    xMin: dragstartX,
                    yMin: dragstartY,
                    xMax: dragendX,
                    yMax: dragmidY
                });
            });
            it("from the top right", function () {
                testResize(dragendX, dragendY, {
                    xMin: dragstartX,
                    yMin: dragstartY,
                    xMax: dragmidX,
                    yMax: dragmidY
                });
            });
            it("from the right", function () {
                testResize(dragendX, dragmidY, {
                    xMin: dragstartX,
                    yMin: dragstartY,
                    xMax: dragmidX,
                    yMax: dragendY
                });
            });
            it("from the bottom right", function () {
                testResize(dragendX, dragstartY, {
                    xMin: dragstartX,
                    yMin: dragmidY,
                    xMax: dragmidX,
                    yMax: dragendY
                });
            });
            it("from the bottom", function () {
                testResize(dragmidX, dragstartY, {
                    xMin: dragstartX,
                    yMin: dragmidY,
                    xMax: dragendX,
                    yMax: dragendY
                });
            });
            it("from the bottom left", function () {
                testResize(dragstartX, dragstartY, {
                    xMin: dragmidX,
                    yMin: dragmidY,
                    xMax: dragendX,
                    yMax: dragendY
                });
            });
            it("from the left", function () {
                testResize(dragstartX, dragmidY, {
                    xMin: dragmidX,
                    yMin: dragstartY,
                    xMax: dragendX,
                    yMax: dragendY
                });
            });
        });
        after(function () {
            svg.remove();
        });
    });
    describe("YDragBoxInteraction", function () {
        before(function () {
            svg = generateSVG(svgWidth, svgHeight);
            dataset = new Plottable.Dataset(makeLinearSeries(10));
            xScale = new Plottable.Scale.Linear();
            yScale = new Plottable.Scale.Linear();
            plot = new Plottable.Plot.Scatter(xScale, yScale);
            plot.addDataset(dataset);
            plot.project("x", "x", xScale);
            plot.project("y", "y", yScale);
            plot.renderTo(svg);
            interaction = new Plottable.Interaction.YDragBox();
            plot.registerInteraction(interaction);
        });
        afterEach(function () {
            interaction.dragstart(null);
            interaction.drag(null);
            interaction.dragend(null);
            interaction.clearBox();
        });
        it("All callbacks are notified with appropriate data when a drag finishes", function () {
            var dragStartCalled = 0, dragEndCalled = 0;
            interaction.dragstart(function (a) {
                dragStartCalled++;
                var expectedY = dragstartY;
                assert.deepEqual(a.y, expectedY, "areaCallback called with null arg on dragstart");
            });
            interaction.dragend(function (a, b) {
                dragEndCalled++;
                var expectedStartY = dragstartY;
                var expectedEndY = dragendY;
                assert.deepEqual(a.y, expectedStartY);
                assert.deepEqual(b.y, expectedEndY);
            });
            // fake a drag event
            fakeDragSequence(interaction, dragstartX, dragstartY, dragendX, dragendY);
            assert.equal(dragStartCalled, 1, "dragstart callback is called once");
            assert.equal(dragEndCalled, 1, "dragend callback is called once");
        });
        it("Highlights and un-highlights areas appropriately", function () {
            fakeDragSequence(interaction, dragstartX, dragstartY, dragendX, dragendY);
            var dragBoxClass = "." + Plottable.Interaction.XYDragBox.CLASS_DRAG_BOX;
            var dragBox = plot._backgroundContainer.select(dragBoxClass);
            assert.isNotNull(dragBox, "the dragbox was created");
            var actualStartPosition = { x: parseFloat(dragBox.attr("x")), y: parseFloat(dragBox.attr("y")) };
            var expectedStartPosition = { x: 0, y: Math.min(dragstartY, dragendY) };
            assert.deepEqual(actualStartPosition, expectedStartPosition, "highlighted box is positioned correctly");
            assert.equal(parseFloat(dragBox.attr("width")), svgWidth, "highlighted box has correct width");
            assert.equal(parseFloat(dragBox.attr("height")), Math.abs(dragstartY - dragendY), "highlighted box has correct height");
            interaction.clearBox();
            var boxGone = dragBox.attr("width") === "0" && dragBox.attr("height") === "0";
            assert.isTrue(boxGone, "highlighted box disappears when clearBox is called");
        });
        describe("resize enabled", function () {
            it("from the top left", function () {
                testResize(dragstartX, dragendY, {
                    xMin: 0,
                    yMin: dragstartY,
                    xMax: svgWidth,
                    yMax: dragmidY
                });
            });
            it("from the top", function () {
                testResize(dragmidX, dragendY, {
                    xMin: 0,
                    yMin: dragstartY,
                    xMax: svgWidth,
                    yMax: dragmidY
                });
            });
            it("from the top right", function () {
                testResize(dragendX, dragendY, {
                    xMin: 0,
                    yMin: dragstartY,
                    xMax: svgWidth,
                    yMax: dragmidY
                });
            });
            it("from the bottom right", function () {
                testResize(dragendX, dragstartY, {
                    xMin: 0,
                    yMin: dragmidY,
                    xMax: svgWidth,
                    yMax: dragendY
                });
            });
            it("from the bottom", function () {
                testResize(dragmidX, dragstartY, {
                    xMin: 0,
                    yMin: dragmidY,
                    xMax: svgWidth,
                    yMax: dragendY
                });
            });
            it("from the bottom left", function () {
                testResize(dragstartX, dragstartY, {
                    xMin: 0,
                    yMin: dragmidY,
                    xMax: svgWidth,
                    yMax: dragendY
                });
            });
        });
        after(function () {
            svg.remove();
        });
    });
});

///<reference path="../testReference.ts" />
var __extends = this.__extends || function (d, b) {
    for (var p in b) if (b.hasOwnProperty(p)) d[p] = b[p];
    function __() { this.constructor = d; }
    __.prototype = b.prototype;
    d.prototype = new __();
};
var assert = chai.assert;
var TestHoverable = (function (_super) {
    __extends(TestHoverable, _super);
    function TestHoverable() {
        _super.apply(this, arguments);
        this.leftPoint = { x: 100, y: 200 };
        this.rightPoint = { x: 300, y: 200 };
    }
    TestHoverable.prototype._hoverOverComponent = function (p) {
        // cast-override
    };
    TestHoverable.prototype._hoverOutComponent = function (p) {
        // cast-override
    };
    TestHoverable.prototype._doHover = function (p) {
        var data = [];
        var points = [];
        if (p.x < 250) {
            data.push("left");
            points.push(this.leftPoint);
        }
        if (p.x > 150) {
            data.push("right");
            points.push(this.rightPoint);
        }
        return {
            data: data,
            pixelPositions: points,
            selection: this._element
        };
    };
    return TestHoverable;
})(Plottable.Component.AbstractComponent);
describe("Interactions", function () {
    describe("Hover", function () {
        var svg;
        var testTarget;
        var hitbox;
        var hoverInteraction;
        var overData;
        var overCallbackCalled = false;
        var outData;
        var outCallbackCalled = false;
        beforeEach(function () {
            svg = generateSVG();
            testTarget = new TestHoverable();
            testTarget.classed("test-hoverable", true);
            testTarget.renderTo(svg);
            hoverInteraction = new Plottable.Interaction.Hover();
            overCallbackCalled = false;
            hoverInteraction.onHoverOver(function (hd) {
                overCallbackCalled = true;
                overData = hd;
            });
            outCallbackCalled = false;
            hoverInteraction.onHoverOut(function (hd) {
                outCallbackCalled = true;
                outData = hd;
            });
            testTarget.registerInteraction(hoverInteraction);
            hitbox = testTarget._element.select(".hit-box");
        });
        it("correctly triggers onHoverOver() callbacks", function () {
            overCallbackCalled = false;
            triggerFakeMouseEvent("mouseover", hitbox, 100, 200);
            assert.isTrue(overCallbackCalled, "onHoverOver was called on mousing over a target area");
            assert.deepEqual(overData.pixelPositions, [testTarget.leftPoint], "onHoverOver was called with the correct pixel position (mouse onto left)");
            assert.deepEqual(overData.data, ["left"], "onHoverOver was called with the correct data (mouse onto left)");
            overCallbackCalled = false;
            triggerFakeMouseEvent("mousemove", hitbox, 100, 200);
            assert.isFalse(overCallbackCalled, "onHoverOver isn't called if the hover data didn't change");
            overCallbackCalled = false;
            triggerFakeMouseEvent("mousemove", hitbox, 200, 200);
            assert.isTrue(overCallbackCalled, "onHoverOver was called when mousing into a new region");
            assert.deepEqual(overData.pixelPositions, [testTarget.rightPoint], "onHoverOver was called with the correct pixel position (left --> center)");
            assert.deepEqual(overData.data, ["right"], "onHoverOver was called with the new data only (left --> center)");
            triggerFakeMouseEvent("mouseout", hitbox, 400, 200);
            overCallbackCalled = false;
            triggerFakeMouseEvent("mouseover", hitbox, 200, 200);
            assert.deepEqual(overData.pixelPositions, [testTarget.leftPoint, testTarget.rightPoint], "onHoverOver was called with the correct pixel positions");
            assert.deepEqual(overData.data, ["left", "right"], "onHoverOver is called with the correct data");
            svg.remove();
        });
        it("correctly triggers onHoverOut() callbacks", function () {
            triggerFakeMouseEvent("mouseover", hitbox, 100, 200);
            outCallbackCalled = false;
            triggerFakeMouseEvent("mousemove", hitbox, 200, 200);
            assert.isFalse(outCallbackCalled, "onHoverOut isn't called when mousing into a new region without leaving the old one");
            outCallbackCalled = false;
            triggerFakeMouseEvent("mousemove", hitbox, 300, 200);
            assert.isTrue(outCallbackCalled, "onHoverOut was called when the hover data changes");
            assert.deepEqual(outData.pixelPositions, [testTarget.leftPoint], "onHoverOut was called with the correct pixel position (center --> right)");
            assert.deepEqual(outData.data, ["left"], "onHoverOut was called with the correct data (center --> right)");
            outCallbackCalled = false;
            triggerFakeMouseEvent("mouseout", hitbox, 400, 200);
            assert.isTrue(outCallbackCalled, "onHoverOut is called on mousing out of the Component");
            assert.deepEqual(outData.pixelPositions, [testTarget.rightPoint], "onHoverOut was called with the correct pixel position");
            assert.deepEqual(outData.data, ["right"], "onHoverOut was called with the correct data");
            outCallbackCalled = false;
            triggerFakeMouseEvent("mouseover", hitbox, 200, 200);
            triggerFakeMouseEvent("mouseout", hitbox, 200, 400);
            assert.deepEqual(outData.pixelPositions, [testTarget.leftPoint, testTarget.rightPoint], "onHoverOut was called with the correct pixel positions");
            assert.deepEqual(outData.data, ["left", "right"], "onHoverOut is called with the correct data");
            svg.remove();
        });
        it("getCurrentHoverData()", function () {
            triggerFakeMouseEvent("mouseover", hitbox, 100, 200);
            var currentlyHovered = hoverInteraction.getCurrentHoverData();
            assert.deepEqual(currentlyHovered.pixelPositions, [testTarget.leftPoint], "retrieves pixel positions corresponding to the current position");
            assert.deepEqual(currentlyHovered.data, ["left"], "retrieves data corresponding to the current position");
            triggerFakeMouseEvent("mousemove", hitbox, 200, 200);
            currentlyHovered = hoverInteraction.getCurrentHoverData();
            assert.deepEqual(currentlyHovered.pixelPositions, [testTarget.leftPoint, testTarget.rightPoint], "retrieves pixel positions corresponding to the current position");
            assert.deepEqual(currentlyHovered.data, ["left", "right"], "retrieves data corresponding to the current position");
            triggerFakeMouseEvent("mouseout", hitbox, 400, 200);
            currentlyHovered = hoverInteraction.getCurrentHoverData();
            assert.isNull(currentlyHovered.data, "returns null if not currently hovering");
            svg.remove();
        });
    });
});

///<reference path="../testReference.ts" />
var assert = chai.assert;
describe("Dispatchers", function () {
    it("correctly registers for and deregisters from events", function () {
        var target = generateSVG();
        var dispatcher = new Plottable.Dispatcher.AbstractDispatcher(target);
        var callbackWasCalled = false;
        dispatcher._event2Callback["click"] = function () {
            callbackWasCalled = true;
        };
        triggerFakeUIEvent("click", target);
        assert.isFalse(callbackWasCalled, "The callback is not called before the dispatcher connect()s");
        dispatcher.connect();
        triggerFakeUIEvent("click", target);
        assert.isTrue(callbackWasCalled, "The dispatcher called its callback");
        callbackWasCalled = false;
        dispatcher.disconnect();
        triggerFakeUIEvent("click", target);
        assert.isFalse(callbackWasCalled, "The callback is not called after the dispatcher disconnect()s");
        target.remove();
    });
    it("target can be changed", function () {
        var target1 = generateSVG();
        var target2 = generateSVG();
        var dispatcher = new Plottable.Dispatcher.AbstractDispatcher(target1);
        var callbackWasCalled = false;
        dispatcher._event2Callback["click"] = function () { return callbackWasCalled = true; };
        dispatcher.connect();
        triggerFakeUIEvent("click", target1);
        assert.isTrue(callbackWasCalled, "The dispatcher received the event on the target");
        dispatcher.target(target2);
        callbackWasCalled = false;
        triggerFakeUIEvent("click", target1);
        assert.isFalse(callbackWasCalled, "The dispatcher did not receive the event on the old target");
        triggerFakeUIEvent("click", target2);
        assert.isTrue(callbackWasCalled, "The dispatcher received the event on the new target");
        target1.remove();
        target2.remove();
    });
    it("multiple dispatchers can be attached to the same target", function () {
        var target = generateSVG();
        var dispatcher1 = new Plottable.Dispatcher.AbstractDispatcher(target);
        var called1 = false;
        dispatcher1._event2Callback["click"] = function () { return called1 = true; };
        dispatcher1.connect();
        var dispatcher2 = new Plottable.Dispatcher.AbstractDispatcher(target);
        var called2 = false;
        dispatcher2._event2Callback["click"] = function () { return called2 = true; };
        dispatcher2.connect();
        triggerFakeUIEvent("click", target);
        assert.isTrue(called1, "The first dispatcher called its callback");
        assert.isTrue(called2, "The second dispatcher also called its callback");
        target.remove();
    });
    it("can't double-connect", function () {
        var target = generateSVG();
        var dispatcher = new Plottable.Dispatcher.AbstractDispatcher(target);
        dispatcher.connect();
        assert.throws(function () { return dispatcher.connect(); }, "connect");
        target.remove();
    });
    describe("Mouse Dispatcher", function () {
        it("passes event position to mouseover, mousemove, and mouseout callbacks", function () {
            var target = generateSVG();
            var targetX = 17;
            var targetY = 76;
            var expectedPoint = {
                x: targetX,
                y: targetY
            };
            function assertPointsClose(actual, expected, epsilon, message) {
                assert.closeTo(actual.x, expected.x, epsilon, message + " (x)");
                assert.closeTo(actual.y, expected.y, epsilon, message + " (y)");
            }
            ;
            var md = new Plottable.Dispatcher.Mouse(target);
            var mouseoverCalled = false;
            md.mouseover(function (p) {
                mouseoverCalled = true;
                assertPointsClose(p, expectedPoint, 0.5, "the mouse position was passed to the callback");
            });
            var mousemoveCalled = false;
            md.mousemove(function (p) {
                mousemoveCalled = true;
                assertPointsClose(p, expectedPoint, 0.5, "the mouse position was passed to the callback");
            });
            var mouseoutCalled = false;
            md.mouseout(function (p) {
                mouseoutCalled = true;
                assertPointsClose(p, expectedPoint, 0.5, "the mouse position was passed to the callback");
            });
            md.connect();
            triggerFakeMouseEvent("mouseover", target, targetX, targetY);
            assert.isTrue(mouseoverCalled, "mouseover callback was called");
            triggerFakeMouseEvent("mousemove", target, targetX, targetY);
            assert.isTrue(mousemoveCalled, "mousemove callback was called");
            triggerFakeMouseEvent("mouseout", target, targetX, targetY);
            assert.isTrue(mouseoutCalled, "mouseout callback was called");
            target.remove();
        });
    });
    describe("Keypress Dispatcher", function () {
        it("triggers the callback only when moused over the target", function () {
            var target = generateSVG(400, 400);
            var kpd = new Plottable.Dispatcher.Keypress(target);
            var keyDownCalled = false;
            var lastKeyCode;
            kpd.onKeyDown(function (e) {
                keyDownCalled = true;
                lastKeyCode = e.keyCode;
            });
            kpd.connect();
            var $target = $(target.node());
            $target.simulate("keydown", { keyCode: 80 });
            assert.isFalse(keyDownCalled, "didn't trigger callback if not moused over the target");
            $target.simulate("mouseover");
            $target.simulate("keydown", { keyCode: 80 });
            assert.isTrue(keyDownCalled, "correctly triggers callback if moused over the target");
            assert.strictEqual(lastKeyCode, 80, "correct event info was passed to the callback");
            keyDownCalled = false;
            $target.simulate("mouseout");
            $target.simulate("keydown", { keyCode: 80 });
            assert.isFalse(keyDownCalled, "didn't trigger callback after mousing out of the target");
            target.remove();
        });
    });
});<|MERGE_RESOLUTION|>--- conflicted
+++ resolved
@@ -3275,7 +3275,6 @@
             var data6 = [
                 { x: 1, y: "-1" }
             ];
-<<<<<<< HEAD
             stackedPlot.addDataset("d1", data1);
             stackedPlot.addDataset("d2", data2);
             stackedPlot.addDataset("d3", data3);
@@ -3290,20 +3289,7 @@
             assert.strictEqual(ds4PlotMetadata.offsets.get("1"), 3, "stacking on data2 numerical y value");
             assert.strictEqual(ds5PlotMetadata.offsets.get("1"), 8, "stacking on data1 + data3 numerical y values");
             assert.strictEqual(ds6PlotMetadata.offsets.get("1"), -3, "stacking on data2 + data4 numerical y values");
-            assert.deepEqual(stackedPlot.stackedExtent, [-4, 9], "stacked extent is as normal");
-=======
-            stackedPlot.addDataset(data1);
-            stackedPlot.addDataset(data2);
-            stackedPlot.addDataset(data3);
-            stackedPlot.addDataset(data4);
-            stackedPlot.addDataset(data5);
-            stackedPlot.addDataset(data6);
-            assert.strictEqual(data3[0]["_PLOTTABLE_PROTECTED_FIELD_STACK_OFFSET"], -2, "stacking on data1 numerical y value");
-            assert.strictEqual(data4[0]["_PLOTTABLE_PROTECTED_FIELD_STACK_OFFSET"], 3, "stacking on data2 numerical y value");
-            assert.strictEqual(data5[0]["_PLOTTABLE_PROTECTED_FIELD_STACK_OFFSET"], 8, "stacking on data1 + data3 numerical y values");
-            assert.strictEqual(data6[0]["_PLOTTABLE_PROTECTED_FIELD_STACK_OFFSET"], -3, "stacking on data2 + data4 numerical y values");
             assert.deepEqual(stackedPlot._stackedExtent, [-4, 9], "stacked extent is as normal");
->>>>>>> 3adc8ea0
         });
         it("stacks correctly on empty data", function () {
             var data1 = [
