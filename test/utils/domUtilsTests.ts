--- conflicted
+++ resolved
@@ -44,34 +44,20 @@
       parent.style("height", "200px");
       var parentElem = parent[0][0];
 
-<<<<<<< HEAD
       var width = Plottable.Utils.DOM.getElementWidth(parentElem);
-      assert.equal(width, 300, "measured width matches set width");
+      assert.strictEqual(width, 300, "measured width matches set width");
       var height = Plottable.Utils.DOM.getElementHeight(parentElem);
-      assert.equal(height, 200, "measured height matches set height");
-=======
-      var width = Plottable._Util.DOM.getElementWidth(parentElem);
-      assert.strictEqual(width, 300, "measured width matches set width");
-      var height = Plottable._Util.DOM.getElementHeight(parentElem);
       assert.strictEqual(height, 200, "measured height matches set height");
->>>>>>> 318cf203
     });
 
     it("can get the svg's size", () => {
       var svg = TestMethods.generateSVG(450, 120);
       var svgElem = svg[0][0];
 
-<<<<<<< HEAD
       var width = Plottable.Utils.DOM.getElementWidth(svgElem);
-      assert.equal(width, 450, "measured width matches set width");
+      assert.strictEqual(width, 450, "measured width matches set width");
       var height = Plottable.Utils.DOM.getElementHeight(svgElem);
-      assert.equal(height, 120, "measured height matches set height");
-=======
-      var width = Plottable._Util.DOM.getElementWidth(svgElem);
-      assert.strictEqual(width, 450, "measured width matches set width");
-      var height = Plottable._Util.DOM.getElementHeight(svgElem);
       assert.strictEqual(height, 120, "measured height matches set height");
->>>>>>> 318cf203
       svg.remove();
     });
 
@@ -83,43 +69,23 @@
 
       parent.style("width", "200px");
       parent.style("height", "50px");
-<<<<<<< HEAD
-      assert.equal(Plottable.Utils.DOM.getElementWidth(parentElem), 200, "width is correct");
-      assert.equal(Plottable.Utils.DOM.getElementHeight(parentElem), 50, "height is correct");
+      assert.strictEqual(Plottable.Utils.DOM.getElementWidth(parentElem), 200, "width is correct");
+      assert.strictEqual(Plottable.Utils.DOM.getElementHeight(parentElem), 50, "height is correct");
 
       child.style("width", "20px");
       child.style("height", "10px");
-      assert.equal(Plottable.Utils.DOM.getElementWidth(childElem), 20, "width is correct");
-      assert.equal(Plottable.Utils.DOM.getElementHeight(childElem), 10, "height is correct");
+      assert.strictEqual(Plottable.Utils.DOM.getElementWidth(childElem), 20, "width is correct");
+      assert.strictEqual(Plottable.Utils.DOM.getElementHeight(childElem), 10, "height is correct");
 
       child.style("width", "100%");
       child.style("height", "100%");
-      assert.equal(Plottable.Utils.DOM.getElementWidth(childElem), 200, "width is correct");
-      assert.equal(Plottable.Utils.DOM.getElementHeight(childElem), 50, "height is correct");
+      assert.strictEqual(Plottable.Utils.DOM.getElementWidth(childElem), 200, "width is correct");
+      assert.strictEqual(Plottable.Utils.DOM.getElementHeight(childElem), 50, "height is correct");
 
       child.style("width", "50%");
       child.style("height", "50%");
-      assert.equal(Plottable.Utils.DOM.getElementWidth(childElem), 100, "width is correct");
-      assert.equal(Plottable.Utils.DOM.getElementHeight(childElem), 25, "height is correct");
-=======
-      assert.strictEqual(Plottable._Util.DOM.getElementWidth(parentElem), 200, "width is correct");
-      assert.strictEqual(Plottable._Util.DOM.getElementHeight(parentElem), 50, "height is correct");
-
-      child.style("width", "20px");
-      child.style("height", "10px");
-      assert.strictEqual(Plottable._Util.DOM.getElementWidth(childElem), 20, "width is correct");
-      assert.strictEqual(Plottable._Util.DOM.getElementHeight(childElem), 10, "height is correct");
-
-      child.style("width", "100%");
-      child.style("height", "100%");
-      assert.strictEqual(Plottable._Util.DOM.getElementWidth(childElem), 200, "width is correct");
-      assert.strictEqual(Plottable._Util.DOM.getElementHeight(childElem), 50, "height is correct");
-
-      child.style("width", "50%");
-      child.style("height", "50%");
-      assert.strictEqual(Plottable._Util.DOM.getElementWidth(childElem), 100, "width is correct");
-      assert.strictEqual(Plottable._Util.DOM.getElementHeight(childElem), 25, "height is correct");
->>>>>>> 318cf203
+      assert.strictEqual(Plottable.Utils.DOM.getElementWidth(childElem), 100, "width is correct");
+      assert.strictEqual(Plottable.Utils.DOM.getElementHeight(childElem), 25, "height is correct");
 
       // reset test page DOM
       parent.style("width", "auto");
