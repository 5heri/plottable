///<reference path="testReference.ts" />

var assert = chai.assert;

class CountingPlot extends Plottable.Abstract.Plot {
  public renders: number = 0;

  constructor(dataset: any) {
    super(dataset);
  }

  public _render() {
    ++this.renders;
    return super._render();
  }
}


var quadraticDataset = makeQuadraticSeries(10);

describe("Renderers", () => {

  describe("base Renderer", () => {
    it("Renderers default correctly", () => {
      var r = new Plottable.Abstract.Plot();
      assert.isTrue(r.clipPathEnabled, "clipPathEnabled defaults to true");
    });

    it("Base Renderer functionality works", () => {
      var svg = generateSVG(400, 300);
      var d1 = new Plottable.DataSource(["foo"], {cssClass: "bar"});
      var r = new Plottable.Abstract.Plot(d1);
      r._anchor(svg)._computeLayout();
      var renderArea = r.content.select(".render-area");
      assert.isNotNull(renderArea.node(), "there is a render-area");
      svg.remove();
    });

    it("Allows the DataSource to be changed", () => {
      var d1 = new Plottable.DataSource(["foo"], {cssClass: "bar"});
      var r = new Plottable.Abstract.Plot(d1);
      assert.equal(d1, r.dataSource(), "returns the original");

      var d2 = new Plottable.DataSource(["bar"], {cssClass: "boo"});
      r.dataSource(d2);
      assert.equal(d2, r.dataSource(), "returns new datasource");
    });

    it("Changes DataSource listeners when the DataSource is changed", () => {
      var d1 = new Plottable.DataSource(["foo"], {cssClass: "bar"});
      var r = new CountingPlot(d1);

      assert.equal(0, r.renders, "initially hasn't rendered anything");

      d1._broadcast();
      assert.equal(1, r.renders, "we re-render when our datasource changes");

      r.dataSource();
      assert.equal(1, r.renders, "we shouldn't redraw when querying the datasource");

      var d2 = new Plottable.DataSource(["bar"], {cssClass: "boo"});
      r.dataSource(d2);
      assert.equal(2, r.renders, "we should redraw when we change datasource");

      d1._broadcast();
      assert.equal(2, r.renders, "we shouldn't listen to the old datasource");

      d2._broadcast();
      assert.equal(3, r.renders, "we should listen to the new datasource");
    });

    it("Updates its projectors when the DataSource is changed", () => {
      var d1 = new Plottable.DataSource(["foo"], {cssClass: "bar"});
      var r = new Plottable.Abstract.Plot(d1);

      var xScaleCalls: number = 0;
      var yScaleCalls: number = 0;
      var xScale = new Plottable.Scale.Linear();
      var yScale = new Plottable.Scale.Linear();
      r.project("x", null, xScale);
      r.project("y", null, yScale);
      xScale.registerListener(null, (broadcaster: Plottable.Abstract.Broadcaster) => {
        assert.equal(broadcaster, xScale, "Callback received the calling scale as the first argument");
        ++xScaleCalls;
      });
      yScale.registerListener(null, (broadcaster: Plottable.Abstract.Broadcaster) => {
        assert.equal(broadcaster, yScale, "Callback received the calling scale as the first argument");
        ++yScaleCalls;
      });

      assert.equal(0, xScaleCalls, "initially hasn't made any X callbacks");
      assert.equal(0, yScaleCalls, "initially hasn't made any Y callbacks");

      d1._broadcast();
      assert.equal(1, xScaleCalls, "X scale was wired up to datasource correctly");
      assert.equal(1, yScaleCalls, "Y scale was wired up to datasource correctly");

      var d2 = new Plottable.DataSource(["bar"], {cssClass: "boo"});
      r.dataSource(d2);
      assert.equal(3, xScaleCalls, "Changing datasource fires X scale listeners (but doesn't coalesce callbacks)");
      assert.equal(3, yScaleCalls, "Changing datasource fires Y scale listeners (but doesn't coalesce callbacks)");

      d1._broadcast();
      assert.equal(3, xScaleCalls, "X scale was unhooked from old datasource");
      assert.equal(3, yScaleCalls, "Y scale was unhooked from old datasource");

      d2._broadcast();
      assert.equal(4, xScaleCalls, "X scale was hooked into new datasource");
      assert.equal(4, yScaleCalls, "Y scale was hooked into new datasource");
    });

    it("Renderer automatically generates a DataSource if only data is provided", () => {
      var data = ["foo", "bar"];
      var r = new Plottable.Abstract.Plot(data);
      var dataSource = r.dataSource();
      assert.isNotNull(dataSource, "A DataSource was automatically generated");
      assert.deepEqual(dataSource.data(), data, "The generated DataSource has the correct data");
    });

    it("Renderer.project works as intended", () => {
      var r = new Plottable.Abstract.Plot();
      var s = new Plottable.Scale.Linear().domain([0, 1]).range([0, 10]);
      r.project("attr", "a", s);
      var attrToProjector = r._generateAttrToProjector();
      var projector = attrToProjector["attr"];
      assert.equal(projector({"a": 0.5}, 0), 5, "projector works as intended");
    });
  });

  describe("XYRenderer functionality", () => {
    it("the accessors properly access data, index, and metadata", () => {
      var svg = generateSVG(400, 400);
      var xScale = new Plottable.Scale.Linear();
      var yScale = new Plottable.Scale.Linear();
      xScale.domain([0, 400]);
      yScale.domain([400, 0]);
      var data = [{x: 0, y: 0}, {x: 1, y: 1}];
      var metadata = {foo: 10, bar: 20};
      var xAccessor = (d: any, i?: number, m?: any) => d.x + i * m.foo;
      var yAccessor = (d: any, i?: number, m?: any) => m.bar;
      var dataSource = new Plottable.DataSource(data, metadata);
      var renderer = new Plottable.Plot.Scatter(dataSource, xScale, yScale)
                                  .project("x", xAccessor)
                                  .project("y", yAccessor);
      renderer.renderTo(svg);
      var circles = renderer.renderArea.selectAll("circle");
      var c1 = d3.select(circles[0][0]);
      var c2 = d3.select(circles[0][1]);
      assert.closeTo(parseFloat(c1.attr("cx")), 0, 0.01, "first circle cx is correct");
      assert.closeTo(parseFloat(c1.attr("cy")), 20, 0.01, "first circle cy is correct");
      assert.closeTo(parseFloat(c2.attr("cx")), 11, 0.01, "second circle cx is correct");
      assert.closeTo(parseFloat(c2.attr("cy")), 20, 0.01, "second circle cy is correct");

      data = [{x: 2, y: 2}, {x: 4, y: 4}];
      dataSource.data(data);
      assert.closeTo(parseFloat(c1.attr("cx")), 2, 0.01, "first circle cx is correct after data change");
      assert.closeTo(parseFloat(c1.attr("cy")), 20, 0.01, "first circle cy is correct after data change");
      assert.closeTo(parseFloat(c2.attr("cx")), 14, 0.01, "second circle cx is correct after data change");
      assert.closeTo(parseFloat(c2.attr("cy")), 20, 0.01, "second circle cy is correct after data change");

      metadata = {foo: 0, bar: 0};
      dataSource.metadata(metadata);
      assert.closeTo(parseFloat(c1.attr("cx")), 2, 0.01, "first circle cx is correct after metadata change");
      assert.closeTo(parseFloat(c1.attr("cy")), 0, 0.01, "first circle cy is correct after metadata change");
      assert.closeTo(parseFloat(c2.attr("cx")), 4, 0.01, "second circle cx is correct after metadata change");
      assert.closeTo(parseFloat(c2.attr("cy")), 0, 0.01, "second circle cy is correct after metadata change");

      svg.remove();
    });

    describe("Basic AreaRenderer functionality", () => {
      var svg: D3.Selection;
      var xScale = new Plottable.Scale.Linear().domain([0, 1]);
      var yScale = new Plottable.Scale.Linear().domain([0, 1]);
      var xAccessor = (d: any) => d.foo;
      var yAccessor = (d: any) => d.bar;
      var y0Accessor = () => 0;
      var colorAccessor = (d: any, i: number, m: any) => d3.rgb(d.foo, d.bar, i).toString();
      var fillAccessor = () => "steelblue";
      var simpleDataset = new Plottable.DataSource([{foo: 0, bar: 0}, {foo: 1, bar: 1}]);
      var areaRenderer = new Plottable.Plot.Area(simpleDataset, xScale, yScale)
                                  .project("x", xAccessor)
                                  .project("y", yAccessor)
                                  .project("y0", y0Accessor)
                                  .project("fill", fillAccessor)
                                  .project("stroke", colorAccessor);
      var renderArea: D3.Selection;
      var verifier = new MultiTestVerifier();

      before(() => {
        svg = generateSVG(500, 500);
        areaRenderer.renderTo(svg);
        renderArea = areaRenderer.renderArea;
      });

      beforeEach(() => {
        verifier.start();
      });

      it("draws area and line correctly", () => {
        var areaPath = renderArea.select(".area");
        assert.strictEqual(areaPath.attr("d"), "M0,500L500,0L500,500L0,500Z", "area d was set correctly");
        assert.strictEqual(areaPath.attr("fill"), "steelblue", "area fill was set correctly");
        var areaComputedStyle = window.getComputedStyle(areaPath.node());
        assert.strictEqual(areaComputedStyle.stroke, "none", "area stroke renders as \"none\"");

        var linePath = renderArea.select(".line");
        assert.strictEqual(linePath.attr("d"), "M0,500L500,0", "line d was set correctly");
        assert.strictEqual(linePath.attr("stroke"), "#000000", "line stroke was set correctly");
        var lineComputedStyle = window.getComputedStyle(linePath.node());
        assert.strictEqual(lineComputedStyle.fill, "none", "line fill renders as \"none\"");
        verifier.end();
      });

      it("fill colors set appropriately from accessor", () => {
        var areaPath = renderArea.select(".area");
        assert.equal(areaPath.attr("fill"), "steelblue", "fill set correctly");
        verifier.end();
      });

      it("fill colors can be changed by projecting new accessor and re-render appropriately", () => {
        var newFillAccessor = () => "pink";
        areaRenderer.project("fill", newFillAccessor);
        areaRenderer.renderTo(svg);
        renderArea = areaRenderer.renderArea;
        var areaPath = renderArea.select(".area");
        assert.equal(areaPath.attr("fill"), "pink", "fill changed correctly");
        verifier.end();
      });

      it("area fill works for non-zero floor values appropriately, e.g. half the height of the line", () => {
        areaRenderer.project("y0", (d: any) => d.bar/2);
        areaRenderer.renderTo(svg);
        renderArea = areaRenderer.renderArea;
        var areaPath = renderArea.select(".area");
        assert.equal(areaPath.attr("d"), "M0,500L500,0L500,250L0,500Z");
        verifier.end();
      });

      after(() => {
        if (verifier.passed) {svg.remove();};
      });
    });

    describe("LineRenderer", () => {
      it("defaults to no fill", () => {
        var svg = generateSVG(500, 500);
        var data = [{x: 0, y: 0}, {x: 2, y: 2}];
<<<<<<< HEAD
        var xScale = new Plottable.Scale.Linear();
        var yScale = new Plottable.Scale.Linear();
        var lineRenderer = new Plottable.Plot.Line(data, xScale, yScale);
=======
        var xScale = new Plottable.LinearScale();
        var yScale = new Plottable.LinearScale();
        var lineRenderer = new Plottable.LineRenderer(data, xScale, yScale);
>>>>>>> 0fd11c95
        lineRenderer.renderTo(svg);

        var areaPath = lineRenderer.renderArea.select(".area");
        assert.strictEqual(areaPath.attr("fill"), "none");
        svg.remove();
      });
    });

    describe("Example CircleRenderer with quadratic series", () => {
      var svg: D3.Selection;
      var xScale: Plottable.Scale.Linear;
      var yScale: Plottable.Scale.Linear;
      var circleRenderer: Plottable.Plot.Scatter;
      var SVG_WIDTH = 600;
      var SVG_HEIGHT = 300;
      var verifier = new MultiTestVerifier();
      var pixelAreaFull = {xMin: 0, xMax: SVG_WIDTH, yMin: 0, yMax: SVG_HEIGHT};
      var pixelAreaPart = {xMin: 200, xMax: 600, yMin: 100, yMax: 200};
      var dataAreaFull = {xMin: 0, xMax: 9, yMin: 81, yMax: 0};
      var dataAreaPart = {xMin: 3, xMax: 9, yMin: 54, yMax: 27};
      var colorAccessor = (d: any, i: number, m: any) => d3.rgb(d.x, d.y ,i).toString();
      var circlesInArea: number;

      function getCircleRendererVerifier() {
        // creates a function that verifies that circles are drawn properly after accounting for svg transform
        // and then modifies circlesInArea to contain the number of circles that were discovered in the plot area
        circlesInArea = 0;
        var renderArea = circleRenderer.renderArea;
        var renderAreaTransform = d3.transform(renderArea.attr("transform"));
        var translate = renderAreaTransform.translate;
        var scale     = renderAreaTransform.scale;
        return function (datum: any, index: number) {
          // This function takes special care to compute the position of circles after taking svg transformation
          // into account.
          var selection = d3.select(this);
          var elementTransform = d3.transform(selection.attr("transform"));
          var elementTranslate = elementTransform.translate;
          var x = +selection.attr("cx") * scale[0] + translate[0] + elementTranslate[0];
          var y = +selection.attr("cy") * scale[1] + translate[1] + elementTranslate[1];
          if (0 <= x && x <= SVG_WIDTH && 0 <= y && y <= SVG_HEIGHT) {
            circlesInArea++;
            assert.equal(x, xScale.scale(datum.x), "the scaled/translated x is correct");
            assert.equal(y, yScale.scale(datum.y), "the scaled/translated y is correct");
            assert.equal(selection.attr("fill"), colorAccessor(datum, index, null), "fill is correct");
          };
        };
      };

      beforeEach(() => {
        verifier.start();
      });

      before(() => {
        svg = generateSVG(SVG_WIDTH, SVG_HEIGHT);
        xScale = new Plottable.Scale.Linear().domain([0, 9]);
        yScale = new Plottable.Scale.Linear().domain([0, 81]);
        circleRenderer = new Plottable.Plot.Scatter(quadraticDataset, xScale, yScale);
        circleRenderer.project("fill", colorAccessor);
        circleRenderer.renderTo(svg);
      });

      it("setup is handled properly", () => {
        assert.deepEqual(xScale.range(), [0, SVG_WIDTH], "xScale range was set by the renderer");
        assert.deepEqual(yScale.range(), [SVG_HEIGHT, 0], "yScale range was set by the renderer");
        circleRenderer.renderArea.selectAll("circle").each(getCircleRendererVerifier());
        assert.equal(circlesInArea, 10, "10 circles were drawn");
        verifier.end();
      });

      it("rendering is idempotent", () => {
        circleRenderer._render()._render();
        circleRenderer.renderArea.selectAll("circle").each(getCircleRendererVerifier());
        assert.equal(circlesInArea, 10, "10 circles were drawn");
        verifier.end();
      });

      describe("after the scale has changed", () => {
        before(() => {
          xScale.domain([0, 3]);
          yScale.domain([0, 9]);
          dataAreaFull = {xMin: 0, xMax: 3, yMin: 9, yMax: 0};
          dataAreaPart = {xMin: 1, xMax: 3, yMin: 6, yMax: 3};
        });

        it("the circles re-rendered properly", () => {
          var renderArea = circleRenderer.renderArea;
          var circles = renderArea.selectAll("circle");
          circles.each(getCircleRendererVerifier());
          assert.equal(circlesInArea, 4, "four circles were found in the render area");
          verifier.end();
        });
      });

      after(() => {
        if (verifier.passed) {svg.remove();};
      });
    });

    describe("Bar Renderer", () => {
      var verifier = new MultiTestVerifier();
      var svg: D3.Selection;
      var dataset: Plottable.DataSource;
      var xScale: Plottable.Scale.Ordinal;
      var yScale: Plottable.Scale.Linear;
      var renderer: Plottable.Plot.Bar;
      var SVG_WIDTH = 600;
      var SVG_HEIGHT = 400;

      before(() => {
        svg = generateSVG(SVG_WIDTH, SVG_HEIGHT);
        xScale = new Plottable.Scale.Ordinal().domain(["A", "B"]).rangeType("points");
        yScale = new Plottable.Scale.Linear();
        var data = [
          {x: "A", y: 1},
          {x: "B", y: -1.5},
          {x: "B", y: 1} // duplicate X-value
        ];
        dataset = new Plottable.DataSource(data);

        renderer = new Plottable.Plot.Bar(dataset, xScale, yScale);
        renderer.animate(false);
        renderer.renderTo(svg);
      });

      beforeEach(() => {
        yScale.domain([-2, 2]);
        renderer.baseline(0);
        verifier.start();
      });

      it("renders correctly", () => {
        var renderArea = renderer.renderArea;
        var bars = renderArea.selectAll("rect");
        assert.lengthOf(bars[0], 3, "One bar was created per data point");
        var bar0 = d3.select(bars[0][0]);
        var bar1 = d3.select(bars[0][1]);
        assert.equal(bar0.attr("width"), "10", "bar0 width is correct");
        assert.equal(bar1.attr("width"), "10", "bar1 width is correct");
        assert.equal(bar0.attr("height"), "100", "bar0 height is correct");
        assert.equal(bar1.attr("height"), "150", "bar1 height is correct");
        assert.equal(bar0.attr("x"), "150", "bar0 x is correct");
        assert.equal(bar1.attr("x"), "450", "bar1 x is correct");
        assert.equal(bar0.attr("y"), "100", "bar0 y is correct");
        assert.equal(bar1.attr("y"), "200", "bar1 y is correct");

        var baseline = renderArea.select(".baseline");
        assert.equal(baseline.attr("y1"), "200", "the baseline is in the correct vertical position");
        assert.equal(baseline.attr("y2"), "200", "the baseline is in the correct vertical position");
        assert.equal(baseline.attr("x1"), "0", "the baseline starts at the edge of the chart");
        assert.equal(baseline.attr("x2"), SVG_WIDTH, "the baseline ends at the edge of the chart");
        verifier.end();
      });

      it("baseline value can be changed; renderer updates appropriately", () => {
        renderer.baseline(-1);

        var renderArea = renderer.renderArea;
        var bars = renderArea.selectAll("rect");
        var bar0 = d3.select(bars[0][0]);
        var bar1 = d3.select(bars[0][1]);
        assert.equal(bar0.attr("height"), "200", "bar0 height is correct");
        assert.equal(bar1.attr("height"), "50", "bar1 height is correct");
        assert.equal(bar0.attr("y"), "100", "bar0 y is correct");
        assert.equal(bar1.attr("y"), "300", "bar1 y is correct");

        var baseline = renderArea.select(".baseline");
        assert.equal(baseline.attr("y1"), "300", "the baseline is in the correct vertical position");
        assert.equal(baseline.attr("y2"), "300", "the baseline is in the correct vertical position");
        assert.equal(baseline.attr("x1"), "0", "the baseline starts at the edge of the chart");
        assert.equal(baseline.attr("x2"), SVG_WIDTH, "the baseline ends at the edge of the chart");
        verifier.end();
      });

      it("bar alignment can be changed; renderer updates appropriately", () => {
        renderer.barAlignment("center");
        var renderArea = renderer.renderArea;
        var bars = renderArea.selectAll("rect");
        var bar0 = d3.select(bars[0][0]);
        var bar1 = d3.select(bars[0][1]);
        assert.equal(bar0.attr("width"), "10", "bar0 width is correct");
        assert.equal(bar1.attr("width"), "10", "bar1 width is correct");
        assert.equal(bar0.attr("x"), "145", "bar0 x is correct");
        assert.equal(bar1.attr("x"), "445", "bar1 x is correct");

        renderer.barAlignment("right");
        renderArea = renderer.renderArea;
        bars = renderArea.selectAll("rect");
        bar0 = d3.select(bars[0][0]);
        bar1 = d3.select(bars[0][1]);
        assert.equal(bar0.attr("width"), "10", "bar0 width is correct");
        assert.equal(bar1.attr("width"), "10", "bar1 width is correct");
        assert.equal(bar0.attr("x"), "140", "bar0 x is correct");
        assert.equal(bar1.attr("x"), "440", "bar1 x is correct");

        assert.throws(() => renderer.barAlignment("blargh"), Error);

        verifier.end();
      });

      it("can select and deselect bars", () => {
        var selectedBar = renderer.selectBar(145, 150); // in the middle of bar 0

        assert.isNotNull(selectedBar, "a bar was selected");
        assert.equal(selectedBar.data()[0], dataset.data()[0], "the data in the bar matches the datasource");
        assert.isTrue(selectedBar.classed("selected"), "the bar was classed \"selected\"");

        renderer.deselectAll();
        assert.isFalse(selectedBar.classed("selected"), "the bar is no longer selected");

        selectedBar = renderer.selectBar(-1, -1); // no bars here
        assert.isNull(selectedBar, "returns null if no bar was selected");

        verifier.end();
      });

      after(() => {
        if (verifier.passed) {svg.remove();};
      });
    });

    describe("Horizontal Bar Renderer", () => {
      var verifier = new MultiTestVerifier();
      var svg: D3.Selection;
      var dataset: Plottable.DataSource;
      var yScale: Plottable.Scale.Ordinal;
      var xScale: Plottable.Scale.Linear;
      var renderer: Plottable.Plot.HorizontalBar;
      var SVG_WIDTH = 600;
      var SVG_HEIGHT = 400;

      before(() => {
        svg = generateSVG(SVG_WIDTH, SVG_HEIGHT);
        yScale = new Plottable.Scale.Ordinal().domain(["A", "B"]).rangeType("points");
        xScale = new Plottable.Scale.Linear();

        var data = [
          {y: "A", x: 1},
          {y: "B", x: -1.5},
          {y: "B", x: 1} // duplicate Y-value
        ];
        dataset = new Plottable.DataSource(data);

        renderer = new Plottable.Plot.HorizontalBar(dataset, xScale, yScale);
        renderer._animate = false;
        renderer.renderTo(svg);
      });

      beforeEach(() => {
        xScale.domain([-3, 3]);
        renderer.baseline(0);
        verifier.start();
      });

      it("renders correctly", () => {
        var renderArea = renderer.renderArea;
        var bars = renderArea.selectAll("rect");
        assert.lengthOf(bars[0], 3, "One bar was created per data point");
        var bar0 = d3.select(bars[0][0]);
        var bar1 = d3.select(bars[0][1]);
        assert.equal(bar0.attr("height"), "10", "bar0 height is correct");
        assert.equal(bar1.attr("height"), "10", "bar1 height is correct");
        assert.equal(bar0.attr("width"), "100", "bar0 width is correct");
        assert.equal(bar1.attr("width"), "150", "bar1 width is correct");
        assert.equal(bar0.attr("y"), "300", "bar0 y is correct");
        assert.equal(bar1.attr("y"), "100", "bar1 y is correct");
        assert.equal(bar0.attr("x"), "300", "bar0 x is correct");
        assert.equal(bar1.attr("x"), "150", "bar1 x is correct");

        var baseline = renderArea.select(".baseline");
        assert.equal(baseline.attr("x1"), "300", "the baseline is in the correct horizontal position");
        assert.equal(baseline.attr("x2"), "300", "the baseline is in the correct horizontal position");
        assert.equal(baseline.attr("y1"), "0", "the baseline starts at the top of the chart");
        assert.equal(baseline.attr("y2"), SVG_HEIGHT, "the baseline ends at the bottom of the chart");
        verifier.end();
      });

      it("baseline value can be changed; renderer updates appropriately", () => {
        renderer.baseline(-1);

        var renderArea = renderer.renderArea;
        var bars = renderArea.selectAll("rect");
        var bar0 = d3.select(bars[0][0]);
        var bar1 = d3.select(bars[0][1]);
        assert.equal(bar0.attr("width"), "200", "bar0 width is correct");
        assert.equal(bar1.attr("width"), "50", "bar1 width is correct");
        assert.equal(bar0.attr("x"), "200", "bar0 x is correct");
        assert.equal(bar1.attr("x"), "150", "bar1 x is correct");

        var baseline = renderArea.select(".baseline");
        assert.equal(baseline.attr("x1"), "200", "the baseline is in the correct horizontal position");
        assert.equal(baseline.attr("x2"), "200", "the baseline is in the correct horizontal position");
        assert.equal(baseline.attr("y1"), "0", "the baseline starts at the top of the chart");
        assert.equal(baseline.attr("y2"), SVG_HEIGHT, "the baseline ends at the bottom of the chart");
        verifier.end();
      });

      it("bar alignment can be changed; renderer updates appropriately", () => {
        renderer.barAlignment("middle");
        var renderArea = renderer.renderArea;
        var bars = renderArea.selectAll("rect");
        var bar0 = d3.select(bars[0][0]);
        var bar1 = d3.select(bars[0][1]);
        assert.equal(bar0.attr("height"), "10", "bar0 height is correct");
        assert.equal(bar1.attr("height"), "10", "bar1 height is correct");
        assert.equal(bar0.attr("y"), "295", "bar0 y is correct");
        assert.equal(bar1.attr("y"), "95", "bar1 y is correct");

        renderer.barAlignment("bottom");
        renderArea = renderer.renderArea;
        bars = renderArea.selectAll("rect");
        bar0 = d3.select(bars[0][0]);
        bar1 = d3.select(bars[0][1]);
        assert.equal(bar0.attr("height"), "10", "bar0 height is correct");
        assert.equal(bar1.attr("height"), "10", "bar1 height is correct");
        assert.equal(bar0.attr("y"), "290", "bar0 y is correct");
        assert.equal(bar1.attr("y"), "90", "bar1 y is correct");

        assert.throws(() => renderer.barAlignment("blargh"), Error);

        verifier.end();
      });

      after(() => {
        if (verifier.passed) {svg.remove();};
      });
    });

    describe("Grid Renderer", () => {
      var SVG_WIDTH  = 400;
      var SVG_HEIGHT = 200;
      var DATA       = [
        {x: "A", y: "U", magnitude: 0},
        {x: "B", y: "U", magnitude: 2},
        {x: "A", y: "V", magnitude: 16},
        {x: "B", y: "V", magnitude: 8},
      ];

      var VERIFY_CELLS = (cells: any[]) => {
        assert.equal(cells.length, 4);

        var cellAU = d3.select(cells[0]);
        var cellBU = d3.select(cells[1]);
        var cellAV = d3.select(cells[2]);
        var cellBV = d3.select(cells[3]);

        assert.equal(cellAU.attr("height"), "100", "cell 'AU' height is correct");
        assert.equal(cellAU.attr("width"), "200", "cell 'AU' width is correct");
        assert.equal(cellAU.attr("x"), "0", "cell 'AU' x coord is correct");
        assert.equal(cellAU.attr("y"), "100", "cell 'AU' x coord is correct");
        assert.equal(cellAU.attr("fill"), "#000000", "cell 'AU' color is correct");

        assert.equal(cellBU.attr("height"), "100", "cell 'BU' height is correct");
        assert.equal(cellBU.attr("width"), "200", "cell 'BU' width is correct");
        assert.equal(cellBU.attr("x"), "200", "cell 'BU' x coord is correct");
        assert.equal(cellBU.attr("y"), "100", "cell 'BU' x coord is correct");
        assert.equal(cellBU.attr("fill"), "#212121", "cell 'BU' color is correct");

        assert.equal(cellAV.attr("height"), "100", "cell 'AV' height is correct");
        assert.equal(cellAV.attr("width"), "200", "cell 'AV' width is correct");
        assert.equal(cellAV.attr("x"), "0", "cell 'AV' x coord is correct");
        assert.equal(cellAV.attr("y"), "0", "cell 'AV' x coord is correct");
        assert.equal(cellAV.attr("fill"), "#ffffff", "cell 'AV' color is correct");

        assert.equal(cellBV.attr("height"), "100", "cell 'BV' height is correct");
        assert.equal(cellBV.attr("width"), "200", "cell 'BV' width is correct");
        assert.equal(cellBV.attr("x"), "200", "cell 'BV' x coord is correct");
        assert.equal(cellBV.attr("y"), "0", "cell 'BV' x coord is correct");
        assert.equal(cellBV.attr("fill"), "#777777", "cell 'BV' color is correct");
      };

      it("renders correctly", () => {
        var xScale: Plottable.Scale.Ordinal = new Plottable.Scale.Ordinal();
        var yScale: Plottable.Scale.Ordinal = new Plottable.Scale.Ordinal();
        var colorScale: Plottable.Scale.InterpolatedColor = new Plottable.Scale.InterpolatedColor(["black", "white"]);
        var svg: D3.Selection = generateSVG(SVG_WIDTH, SVG_HEIGHT);
        var renderer: Plottable.Plot.Grid = new Plottable.Plot.Grid(DATA, xScale, yScale, colorScale)
                                                            .project("fill", "magnitude");
        renderer.renderTo(svg);
        VERIFY_CELLS(renderer.renderArea.selectAll("rect")[0]);
        svg.remove();
      });


      it("renders correctly when data is set after construction", () => {
        var xScale: Plottable.Scale.Ordinal = new Plottable.Scale.Ordinal();
        var yScale: Plottable.Scale.Ordinal = new Plottable.Scale.Ordinal();
        var colorScale: Plottable.Scale.InterpolatedColor = new Plottable.Scale.InterpolatedColor(["black", "white"]);
        var svg: D3.Selection = generateSVG(SVG_WIDTH, SVG_HEIGHT);
        var renderer: Plottable.Plot.Grid = new Plottable.Plot.Grid(null, xScale, yScale, colorScale)
                                                            .project("fill", "magnitude");
        renderer.renderTo(svg);
        renderer.dataSource().data(DATA);
        VERIFY_CELLS(renderer.renderArea.selectAll("rect")[0]);
        svg.remove();
      });

      it("can invert y axis correctly", () => {
        var xScale: Plottable.Scale.Ordinal = new Plottable.Scale.Ordinal();
        var yScale: Plottable.Scale.Ordinal = new Plottable.Scale.Ordinal();
        var colorScale: Plottable.Scale.InterpolatedColor = new Plottable.Scale.InterpolatedColor(["black", "white"]);
        var svg: D3.Selection = generateSVG(SVG_WIDTH, SVG_HEIGHT);
        var renderer: Plottable.Plot.Grid = new Plottable.Plot.Grid(null, xScale, yScale, colorScale)
                                                            .project("fill", "magnitude");
        renderer.renderTo(svg);

        yScale.domain(["U", "V"]);
        renderer.dataSource().data(DATA);

        var cells = renderer.renderArea.selectAll("rect")[0];
        var cellAU = d3.select(cells[0]);
        var cellAV = d3.select(cells[2]);
        cellAU.attr("fill", "#000000");
        cellAU.attr("x", "0");
        cellAU.attr("y", "100");

        cellAV.attr("fill", "#ffffff");
        cellAV.attr("x", "0");
        cellAV.attr("y", "0");

        yScale.domain(["V", "U"]);
        cells = renderer.renderArea.selectAll("rect")[0];
        cellAU = d3.select(cells[0]);
        cellAV = d3.select(cells[2]);
        cellAU.attr("fill", "#000000");
        cellAU.attr("x", "0");
        cellAU.attr("y", "0");

        cellAV.attr("fill", "#ffffff");
        cellAV.attr("x", "0");
        cellAV.attr("y", "100");

        svg.remove();
      });
    });


  });
});<|MERGE_RESOLUTION|>--- conflicted
+++ resolved
@@ -246,15 +246,9 @@
       it("defaults to no fill", () => {
         var svg = generateSVG(500, 500);
         var data = [{x: 0, y: 0}, {x: 2, y: 2}];
-<<<<<<< HEAD
-        var xScale = new Plottable.Scale.Linear();
-        var yScale = new Plottable.Scale.Linear();
-        var lineRenderer = new Plottable.Plot.Line(data, xScale, yScale);
-=======
         var xScale = new Plottable.LinearScale();
         var yScale = new Plottable.LinearScale();
         var lineRenderer = new Plottable.LineRenderer(data, xScale, yScale);
->>>>>>> 0fd11c95
         lineRenderer.renderTo(svg);
 
         var areaPath = lineRenderer.renderArea.select(".area");
