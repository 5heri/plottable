///<reference path="../testReference.ts" />

var assert = chai.assert;

describe("Scales", () => {
  it("Scale alerts listeners when its domain is updated", () => {
    var scale = new Plottable.Scale();
    (<any> scale)._d3Scale = d3.scale.identity();

    var callbackWasCalled = false;
    var testCallback = (listenable: Plottable.Scale<any, any>) => {
      assert.strictEqual(listenable, scale, "Callback received the calling scale as the first argument");
      callbackWasCalled = true;
    };
    scale.onUpdate(testCallback);
    (<any> scale)._setActualDomain = () => null;
    scale.domain([0, 10]);
    assert.isTrue(callbackWasCalled, "The registered callback was called");
  });

  it("Scale update listeners can be turned off", () => {
    var scale = new Plottable.Scale();
    (<any> scale)._d3Scale = d3.scale.identity();
    (<any> scale)._setActualDomain = () => null;

    var callbackWasCalled = false;
    var testCallback = (listenable: Plottable.Scale<any, any>) => {
      assert.strictEqual(listenable, scale, "Callback received the calling scale as the first argument");
      callbackWasCalled = true;
    };
    scale.onUpdate(testCallback);
    scale.domain([0, 10]);
    assert.isTrue(callbackWasCalled, "The registered callback was called");

    callbackWasCalled = false;
    scale.offUpdate(testCallback);
    scale.domain([11, 19]);
    assert.isFalse(callbackWasCalled, "The registered callback was not called because the callback was removed");
  });

  describe("autoranging behavior", () => {
    var data: any[];
    var dataset: Plottable.Dataset;
    var scale: Plottable.Scales.Linear;
    beforeEach(() => {
      data = [{foo: 2, bar: 1}, {foo: 5, bar: -20}, {foo: 0, bar: 0}];
      dataset = new Plottable.Dataset(data);
      scale = new Plottable.Scales.Linear();
    });

    it("scale autoDomain flag is not overwritten without explicitly setting the domain", () => {
      scale.addExtentsProvider((scale: Plottable.Scale<number, number>) => [d3.extent(data, (e) => e.foo)]);
      scale.domainer(new Plottable.Domainer().pad().nice());
      assert.isTrue((<any> scale)._autoDomainAutomatically,
                          "the autoDomain flag is still set after autoranginging and padding and nice-ing");
      scale.domain([0, 5]);
      assert.isFalse((<any> scale)._autoDomainAutomatically, "the autoDomain flag is false after domain explicitly set");
    });

    it("scale autorange works as expected with single dataset", () => {
      var svg = TestMethods.generateSVG(100, 100);
      new Plottable.Plot()
        .addDataset(dataset)
        .attr("x", (d) => d.foo, scale)
        .renderTo(svg);
      assert.deepEqual(scale.domain(), [0, 5], "scale domain was autoranged properly");
      data.push({foo: 100, bar: 200});
      dataset.data(data);
      assert.deepEqual(scale.domain(), [0, 100], "scale domain was autoranged properly");
      svg.remove();
    });

    it("scale reference counting works as expected", () => {
      var svg1 = TestMethods.generateSVG(100, 100);
      var svg2 = TestMethods.generateSVG(100, 100);
      var renderer1 = new Plottable.Plot()
                          .addDataset(dataset)
                          .attr("x", (d) => d.foo, scale);
      renderer1.renderTo(svg1);
      var renderer2 = new Plottable.Plot()
                          .addDataset(dataset)
                          .attr("x", (d) => d.foo, scale);
      renderer2.renderTo(svg2);
      var otherScale = new Plottable.Scales.Linear();
      renderer1.attr("x", (d) => d.foo, otherScale);
      dataset.data([{foo: 10}, {foo: 11}]);
      assert.deepEqual(scale.domain(), [10, 11], "scale was still listening to dataset after one perspective deregistered");
      renderer2.attr("x", (d) => d.foo, otherScale);
      // "scale not listening to the dataset after all perspectives removed"
      dataset.data([{foo: 99}, {foo: 100}]);
      assert.deepEqual(scale.domain(), [0, 1], "scale shows default values when all perspectives removed");
      svg1.remove();
      svg2.remove();
    });

    it("addExtentsProvider()", () => {
      scale.addExtentsProvider((scale: Plottable.Scale<number, number>) => [[0, 10]]);
      scale.autoDomain();
      assert.deepEqual(scale.domain(), [0, 10], "scale domain accounts for first provider");

      scale.addExtentsProvider((scale: Plottable.Scale<number, number>) => [[-10, 0]]);
      scale.autoDomain();
      assert.deepEqual(scale.domain(), [-10, 10], "scale domain accounts for second provider");
    });

    it("removeExtentsProvider()", () => {
      var posProvider = (scale: Plottable.Scale<number, number>) => [[0, 10]];
      scale.addExtentsProvider(posProvider);
      var negProvider = (scale: Plottable.Scale<number, number>) => [[-10, 0]];
      scale.addExtentsProvider(negProvider);
      scale.autoDomain();
      assert.deepEqual(scale.domain(), [-10, 10], "scale domain accounts for both providers");

      scale.removeExtentsProvider(negProvider);
      scale.autoDomain();
      assert.deepEqual(scale.domain(), [0, 10], "scale domain only accounts for remaining provider");
    });

    it("should resize when a plot is removed", () => {
      var svg = TestMethods.generateSVG(400, 400);
      var ds1 = new Plottable.Dataset([{x: 0, y: 0}, {x: 1, y: 1}]);
      var ds2 = new Plottable.Dataset([{x: 1, y: 1}, {x: 2, y: 2}]);
      var xScale = new Plottable.Scales.Linear();
      var yScale = new Plottable.Scales.Linear();
      xScale.domainer(new Plottable.Domainer());
      var renderAreaD1 = new Plottable.Plots.Line(xScale, yScale);
      renderAreaD1.addDataset(ds1);
      renderAreaD1.x((d: any) => d.x, xScale);
      renderAreaD1.y((d: any) => d.y, yScale);
      var renderAreaD2 = new Plottable.Plots.Line(xScale, yScale);
      renderAreaD2.addDataset(ds2);
<<<<<<< HEAD
      renderAreaD2.x((d: any) => d.x, xScale);
      renderAreaD2.y((d: any) => d.y, yScale);
      var renderAreas = renderAreaD1.below(renderAreaD2);
=======
      renderAreaD2.x((d) => d.x, xScale);
      renderAreaD2.y((d) => d.y, yScale);
      var renderAreas = new Plottable.Components.Group([renderAreaD1, renderAreaD2]);
>>>>>>> d9796550
      renderAreas.renderTo(svg);
      assert.deepEqual(xScale.domain(), [0, 2]);
      renderAreaD1.detach();
      assert.deepEqual(xScale.domain(), [1, 2], "resize on plot.detach()");
      renderAreas.append(renderAreaD1);
      assert.deepEqual(xScale.domain(), [0, 2], "resize on plot.merge()");
      svg.remove();
    });
  });

  describe("Quantitative Scales", () => {
    it("autorange defaults to [0, 1] if no perspectives set", () => {
      var scale = new Plottable.Scales.Linear();
      scale.autoDomain();
      var d = scale.domain();
      assert.strictEqual(d[0], 0);
      assert.strictEqual(d[1], 1);
    });

    it("domain can't include NaN or Infinity", () => {
      var scale = new Plottable.Scales.Linear();
      scale.domain([0, 1]);
      scale.domain([5, Infinity]);
      assert.deepEqual(scale.domain(), [0, 1], "Infinity containing domain was ignored");
      scale.domain([5, -Infinity]);
      assert.deepEqual(scale.domain(), [0, 1], "-Infinity containing domain was ignored");
      scale.domain([NaN, 7]);
      assert.deepEqual(scale.domain(), [0, 1], "NaN containing domain was ignored");
      scale.domain([-1, 5]);
      assert.deepEqual(scale.domain(), [-1, 5], "Regular domains still accepted");
    });

    it("custom tick generator", () => {
      var scale = new Plottable.Scales.Linear();
      scale.domain([0, 10]);
      var ticks = scale.ticks();
      assert.closeTo(ticks.length, 10, 1, "ticks were generated correctly with default generator");
      scale.tickGenerator((scale) => scale.getDefaultTicks().filter(tick => tick % 3 === 0));
      ticks = scale.ticks();
      assert.deepEqual(ticks, [0, 3, 6, 9], "ticks were generated correctly with custom generator");
    });
  });

  describe("Category Scales", () => {

    it("rangeBand is updated when domain changes", () => {
      var scale = new Plottable.Scales.Category();
      scale.range([0, 2679]);

      scale.domain(["1", "2", "3", "4"]);
      assert.closeTo(scale.rangeBand(), 399, 1);

      scale.domain(["1", "2", "3", "4", "5"]);
      assert.closeTo(scale.rangeBand(), 329, 1);
    });

    it("stepWidth operates normally", () => {
      var scale = new Plottable.Scales.Category();
      scale.range([0, 3000]);

      scale.domain(["1", "2", "3", "4"]);
      var widthSum = scale.rangeBand() * (1 + scale.innerPadding());
      assert.strictEqual(scale.stepWidth(), widthSum, "step width is the sum of innerPadding width and band width");
    });
  });

  it("CategoryScale + BarPlot combo works as expected when the data is swapped", () => {
    // This unit test taken from SLATE, see SLATE-163 a fix for SLATE-102
    var xScale = new Plottable.Scales.Category();
    var yScale = new Plottable.Scales.Linear();
    var dA = {x: "A", y: 2};
    var dB = {x: "B", y: 2};
    var dC = {x: "C", y: 2};
    var dataset = new Plottable.Dataset([dA, dB]);
    var barPlot = new Plottable.Plots.Bar(xScale, yScale);
    barPlot.addDataset(dataset);
    barPlot.x((d: any) => d.x, xScale);
    barPlot.y((d: any) => d.y, yScale);
    var svg = TestMethods.generateSVG();
    assert.deepEqual(xScale.domain(), [], "before anchoring, the bar plot doesn't proxy data to the scale");
    barPlot.renderTo(svg);
    assert.deepEqual(xScale.domain(), ["A", "B"], "after anchoring, the bar plot's data is on the scale");

    function iterateDataChanges(...dataChanges: any[]) {
      dataChanges.forEach((dataChange) => {
        dataset.data(dataChange);
      });
    }

    iterateDataChanges([], [dA, dB, dC], []);
    assert.lengthOf(xScale.domain(), 0);

    iterateDataChanges([dA], [dB]);
    assert.lengthOf(xScale.domain(), 1);
    iterateDataChanges([], [dA, dB, dC]);
    assert.lengthOf(xScale.domain(), 3);
    svg.remove();
  });

  describe("Color Scales", () => {
    it("accepts categorical string types and Category domain", () => {
      var scale = new Plottable.Scales.Color("10");
      scale.domain(["yes", "no", "maybe"]);
      assert.strictEqual("#1f77b4", scale.scale("yes"));
      assert.strictEqual("#ff7f0e", scale.scale("no"));
      assert.strictEqual("#2ca02c", scale.scale("maybe"));
    });

    it("default colors are generated", () => {
      var scale = new Plottable.Scales.Color();
      var colorArray = ["#5279c7", "#fd373e", "#63c261",
                        "#fad419", "#2c2b6f", "#ff7939",
                        "#db2e65", "#99ce50", "#962565", "#06cccc"];
      assert.deepEqual(scale.range(), colorArray);
    });

    it("uses altered colors if size of domain exceeds size of range", () => {
      var scale = new Plottable.Scales.Color();
      scale.range(["#5279c7", "#fd373e"]);
      scale.domain(["a", "b", "c"]);
      assert.notEqual(scale.scale("c"), "#5279c7");
    });

    it("interprets named color values correctly", () => {
      var scale = new Plottable.Scales.Color();
      scale.range(["red", "blue"]);
      scale.domain(["a", "b"]);
      assert.strictEqual(scale.scale("a"), "#ff0000");
      assert.strictEqual(scale.scale("b"), "#0000ff");
    });

    it("accepts CSS specified colors", () => {
      var style = d3.select("body").append("style");
      style.html(".plottable-colors-0 {background-color: #ff0000 !important; }");
      var scale = new Plottable.Scales.Color();
      style.remove();
      assert.strictEqual(scale.range()[0], "#ff0000", "User has specified red color for first color scale color");
      assert.strictEqual(scale.range()[1], "#fd373e", "The second color of the color scale should be the same");

      var defaultScale = new Plottable.Scales.Color();
      assert.strictEqual(scale.range()[0], "#ff0000",
        "Unloading the CSS should not modify the first scale color (this will not be the case if we support dynamic CSS");
      assert.strictEqual(defaultScale.range()[0], "#5279c7",
        "Unloading the CSS should cause color scales fallback to default colors");
    });

    it("should try to recover from malicious CSS styleseets", () => {
      var defaultNumberOfColors = 10;

      var initialScale = new Plottable.Scales.Color();
      assert.strictEqual(initialScale.range().length, defaultNumberOfColors,
        "there should initially be " + defaultNumberOfColors + " default colors");

      var maliciousStyle = d3.select("body").append("style");
      maliciousStyle.html("* {background-color: #fff000;}");
      var affectedScale = new Plottable.Scales.Color();
      maliciousStyle.remove();
      var colorRange = affectedScale.range();
      assert.strictEqual(colorRange.length, defaultNumberOfColors + 1,
        "it should detect the end of the given colors and the fallback to the * selector, " +
        "but should still include the last occurance of the * selector color");

      assert.strictEqual(colorRange[colorRange.length - 1], "#fff000",
        "the * selector background color should be added at least once at the end");

      assert.notStrictEqual(colorRange[colorRange.length - 2], "#fff000",
        "the * selector background color should be added at most once at the end");
    });

    it("does not crash by malicious CSS stylesheets", () => {
      var initialScale = new Plottable.Scales.Color();
      assert.strictEqual(initialScale.range().length, 10, "there should initially be 10 default colors");

      var maliciousStyle = d3.select("body").append("style");
      maliciousStyle.html("[class^='plottable-'] {background-color: pink;}");
      var affectedScale = new Plottable.Scales.Color();
      maliciousStyle.remove();
      var maximumColorsFromCss = (<any> Plottable.Scales.Color).MAXIMUM_COLORS_FROM_CSS;
      assert.strictEqual(affectedScale.range().length, maximumColorsFromCss,
        "current malicious CSS countermeasure is to cap maximum number of colors to 256");
    });

  });

  describe("Interpolated Color Scales", () => {
    it("default scale uses reds and a linear scale type", () => {
      var scale = new Plottable.Scales.InterpolatedColor();
      scale.domain([0, 16]);
      assert.strictEqual("#ffffff", scale.scale(0));
      assert.strictEqual("#feb24c", scale.scale(8));
      assert.strictEqual("#b10026", scale.scale(16));
    });

    it("linearly interpolates colors in L*a*b color space", () => {
      var scale = new Plottable.Scales.InterpolatedColor();
      scale.domain([0, 1]);
      assert.strictEqual("#b10026", scale.scale(1));
      assert.strictEqual("#d9151f", scale.scale(0.9));
    });

    it("accepts array types with color hex values", () => {
      var scale = new Plottable.Scales.InterpolatedColor(["#000", "#FFF"]);
      scale.domain([0, 16]);
      assert.strictEqual("#000000", scale.scale(0));
      assert.strictEqual("#ffffff", scale.scale(16));
      assert.strictEqual("#777777", scale.scale(8));
    });

    it("accepts array types with color names", () => {
      var scale = new Plottable.Scales.InterpolatedColor(["black", "white"]);
      scale.domain([0, 16]);
      assert.strictEqual("#000000", scale.scale(0));
      assert.strictEqual("#ffffff", scale.scale(16));
      assert.strictEqual("#777777", scale.scale(8));
    });

    it("overflow scale values clamp to range", () => {
      var scale = new Plottable.Scales.InterpolatedColor(["black", "white"]);
      scale.domain([0, 16]);
      assert.strictEqual("#000000", scale.scale(0));
      assert.strictEqual("#ffffff", scale.scale(16));
      assert.strictEqual("#000000", scale.scale(-100));
      assert.strictEqual("#ffffff", scale.scale(100));
    });

    it("can be converted to a different range", () => {
      var scale = new Plottable.Scales.InterpolatedColor(["black", "white"]);
      scale.domain([0, 16]);
      assert.strictEqual("#000000", scale.scale(0));
      assert.strictEqual("#ffffff", scale.scale(16));
      scale.colorRange(Plottable.Scales.InterpolatedColor.REDS);
      assert.strictEqual("#b10026", scale.scale(16));
    });
  });
});<|MERGE_RESOLUTION|>--- conflicted
+++ resolved
@@ -129,15 +129,9 @@
       renderAreaD1.y((d: any) => d.y, yScale);
       var renderAreaD2 = new Plottable.Plots.Line(xScale, yScale);
       renderAreaD2.addDataset(ds2);
-<<<<<<< HEAD
       renderAreaD2.x((d: any) => d.x, xScale);
       renderAreaD2.y((d: any) => d.y, yScale);
-      var renderAreas = renderAreaD1.below(renderAreaD2);
-=======
-      renderAreaD2.x((d) => d.x, xScale);
-      renderAreaD2.y((d) => d.y, yScale);
       var renderAreas = new Plottable.Components.Group([renderAreaD1, renderAreaD2]);
->>>>>>> d9796550
       renderAreas.renderTo(svg);
       assert.deepEqual(xScale.domain(), [0, 2]);
       renderAreaD1.detach();
