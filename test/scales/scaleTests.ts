--- conflicted
+++ resolved
@@ -20,31 +20,13 @@
     var scale = new Plottable.Scale(d3.scale.identity());
 
     var callbackWasCalled = false;
-<<<<<<< HEAD
     var testCallback = (listenable: Plottable.Scale<any, any>) => {
-      assert.equal(listenable, scale, "Callback received the calling scale as the first argument");
-=======
-    var testCallback = (listenable: Plottable.Scales.Linear) => {
       assert.strictEqual(listenable, scale, "Callback received the calling scale as the first argument");
->>>>>>> 15d2c52f
       callbackWasCalled = true;
     };
     scale.broadcaster.registerListener(null, testCallback);
     scale.domain([0, 10]);
     assert.isTrue(callbackWasCalled, "The registered callback was called");
-<<<<<<< HEAD
-=======
-
-    (<any> scale)._autoDomainAutomatically = true;
-    scale._updateExtent("1", "x", [0.08, 9.92]);
-    callbackWasCalled = false;
-    scale.domainer(new Plottable.Domainer().nice());
-    assert.isTrue(callbackWasCalled, "The registered callback was called when nice() is used to set the domain");
-
-    callbackWasCalled = false;
-    scale.domainer(new Plottable.Domainer().pad());
-    assert.isTrue(callbackWasCalled, "The registered callback was called when padDomain() is used to set the domain");
->>>>>>> 15d2c52f
   });
 
   describe("autoranging behavior", () => {
