--- conflicted
+++ resolved
@@ -60,11 +60,7 @@
 
       startCallbackCalled = false;
       receivedStart = null;
-<<<<<<< HEAD
-      TestMethods.triggerFakeTouchEvent("touchstart", target, startPoint.x, startPoint.y);
-=======
-      triggerFakeTouchEvent("touchstart", target, [{x: startPoint.x, y: startPoint.y}]);
->>>>>>> 441d1301
+      TestMethods.triggerFakeTouchEvent("touchstart", target, [{x: startPoint.x, y: startPoint.y}]);
       assert.isTrue(startCallbackCalled, "callback was called on beginning drag (touchstart)");
       assert.deepEqual(receivedStart, startPoint, "was passed the correct point");
 
@@ -74,15 +70,9 @@
       TestMethods.triggerFakeMouseEvent("mousedown", target, outsidePointNeg.x, outsidePointNeg.y);
       assert.isFalse(startCallbackCalled, "does not trigger callback if drag starts outside the Component (negative) (mousedown)");
 
-<<<<<<< HEAD
-      TestMethods.triggerFakeTouchEvent("touchstart", target, outsidePointPos.x, outsidePointPos.y);
+      TestMethods.triggerFakeTouchEvent("touchstart", target, [{x: outsidePointPos.x, y: outsidePointPos.y}]);
       assert.isFalse(startCallbackCalled, "does not trigger callback if drag starts outside the Component (positive) (touchstart)");
-      TestMethods.triggerFakeTouchEvent("touchstart", target, outsidePointNeg.x, outsidePointNeg.y);
-=======
-      triggerFakeTouchEvent("touchstart", target, [{x: outsidePointPos.x, y: outsidePointPos.y}]);
-      assert.isFalse(startCallbackCalled, "does not trigger callback if drag starts outside the Component (positive) (touchstart)");
-      triggerFakeTouchEvent("touchstart", target, [{x: outsidePointNeg.x, y: outsidePointNeg.y}]);
->>>>>>> 441d1301
+      TestMethods.triggerFakeTouchEvent("touchstart", target, [{x: outsidePointNeg.x, y: outsidePointNeg.y}]);
       assert.isFalse(startCallbackCalled, "does not trigger callback if drag starts outside the Component (negative) (touchstart)");
 
       assert.strictEqual(drag.onDragStart(), startCallback, "retrieves the callback if called with no arguments");
@@ -117,13 +107,8 @@
 
       receivedStart = null;
       receivedEnd = null;
-<<<<<<< HEAD
-      TestMethods.triggerFakeTouchEvent("touchstart", target, startPoint.x, startPoint.y);
-      TestMethods.triggerFakeTouchEvent("touchmove", target, endPoint.x, endPoint.y);
-=======
-      triggerFakeTouchEvent("touchstart", target, [{x: startPoint.x, y: startPoint.y}]);
-      triggerFakeTouchEvent("touchmove", target, [{x: endPoint.x, y: endPoint.y}]);
->>>>>>> 441d1301
+      TestMethods.triggerFakeTouchEvent("touchstart", target, [{x: startPoint.x, y: startPoint.y}]);
+      TestMethods.triggerFakeTouchEvent("touchmove", target, [{x: endPoint.x, y: endPoint.y}]);
       assert.isTrue(moveCallbackCalled, "callback was called on dragging (touchmove)");
       assert.deepEqual(receivedStart, startPoint, "was passed the correct starting point");
       assert.deepEqual(receivedEnd, endPoint, "was passed the correct current point");
@@ -167,13 +152,8 @@
 
       receivedStart = null;
       receivedEnd = null;
-<<<<<<< HEAD
-      TestMethods.triggerFakeTouchEvent("touchstart", target, startPoint.x, startPoint.y);
-      TestMethods.triggerFakeTouchEvent("touchend", target, endPoint.x, endPoint.y);
-=======
-      triggerFakeTouchEvent("touchstart", target, [{x: startPoint.x, y: startPoint.y}]);
-      triggerFakeTouchEvent("touchend", target, [{x: endPoint.x, y: endPoint.y}]);
->>>>>>> 441d1301
+      TestMethods.triggerFakeTouchEvent("touchstart", target, [{x: startPoint.x, y: startPoint.y}]);
+      TestMethods.triggerFakeTouchEvent("touchend", target, [{x: endPoint.x, y: endPoint.y}]);
       assert.isTrue(endCallbackCalled, "callback was called on drag ending (touchend)");
       assert.deepEqual(receivedStart, startPoint, "was passed the correct starting point");
       assert.deepEqual(receivedEnd, endPoint, "was passed the correct current point");
@@ -184,13 +164,8 @@
       svg.remove();
     });
 
-<<<<<<< HEAD
-    it("constrain()", () => {
-      var svg = TestMethods.generateSVG(SVG_WIDTH, SVG_HEIGHT);
-=======
     it("constrainToComponent()", () => {
-      var svg = generateSVG(SVG_WIDTH, SVG_HEIGHT);
->>>>>>> 441d1301
+      var svg = TestMethods.generateSVG(SVG_WIDTH, SVG_HEIGHT);
       var c = new Plottable.Component.AbstractComponent();
       c.renderTo(svg);
 
@@ -220,15 +195,9 @@
       assert.deepEqual(receivedEnd, constrainedNeg, "dragging outside the Component is constrained (negative) (mousemove)");
 
       receivedEnd = null;
-<<<<<<< HEAD
-      TestMethods.triggerFakeTouchEvent("touchmove", target, outsidePointPos.x, outsidePointPos.y);
+      TestMethods.triggerFakeTouchEvent("touchmove", target, [{x: outsidePointPos.x, y: outsidePointPos.y}]);
       assert.deepEqual(receivedEnd, constrainedPos, "dragging outside the Component is constrained (positive) (touchmove)");
-      TestMethods.triggerFakeTouchEvent("touchmove", target, outsidePointNeg.x, outsidePointNeg.y);
-=======
-      triggerFakeTouchEvent("touchmove", target, [{x: outsidePointPos.x, y: outsidePointPos.y}]);
-      assert.deepEqual(receivedEnd, constrainedPos, "dragging outside the Component is constrained (positive) (touchmove)");
-      triggerFakeTouchEvent("touchmove", target, [{x: outsidePointNeg.x, y: outsidePointNeg.y}]);
->>>>>>> 441d1301
+      TestMethods.triggerFakeTouchEvent("touchmove", target, [{x: outsidePointNeg.x, y: outsidePointNeg.y}]);
       assert.deepEqual(receivedEnd, constrainedNeg, "dragging outside the Component is constrained (negative) (touchmove)");
 
       receivedEnd = null;
@@ -240,19 +209,11 @@
       assert.deepEqual(receivedEnd, constrainedNeg, "dragging outside the Component is constrained (negative) (mouseup)");
 
       receivedEnd = null;
-<<<<<<< HEAD
-      TestMethods.triggerFakeTouchEvent("touchstart", target, startPoint.x, startPoint.y);
-      TestMethods.triggerFakeTouchEvent("touchend", target, outsidePointPos.x, outsidePointPos.y);
+      TestMethods.triggerFakeTouchEvent("touchstart", target, [{x: startPoint.x, y: startPoint.y}]);
+      TestMethods.triggerFakeTouchEvent("touchend", target, [{x: outsidePointPos.x, y: outsidePointPos.y}]);
       assert.deepEqual(receivedEnd, constrainedPos, "dragging outside the Component is constrained (positive) (touchend)");
-      TestMethods.triggerFakeTouchEvent("touchstart", target, startPoint.x, startPoint.y);
-      TestMethods.triggerFakeTouchEvent("touchend", target, outsidePointNeg.x, outsidePointNeg.y);
-=======
-      triggerFakeTouchEvent("touchstart", target, [{x: startPoint.x, y: startPoint.y}]);
-      triggerFakeTouchEvent("touchend", target, [{x: outsidePointPos.x, y: outsidePointPos.y}]);
-      assert.deepEqual(receivedEnd, constrainedPos, "dragging outside the Component is constrained (positive) (touchend)");
-      triggerFakeTouchEvent("touchstart", target, [{x: startPoint.x, y: startPoint.y}]);
-      triggerFakeTouchEvent("touchend", target, [{x: outsidePointNeg.x, y: outsidePointNeg.y}]);
->>>>>>> 441d1301
+      TestMethods.triggerFakeTouchEvent("touchstart", target, [{x: startPoint.x, y: startPoint.y}]);
+      TestMethods.triggerFakeTouchEvent("touchend", target, [{x: outsidePointNeg.x, y: outsidePointNeg.y}]);
       assert.deepEqual(receivedEnd, constrainedNeg, "dragging outside the Component is constrained (negative) (touchend)");
 
       drag.constrainToComponent(false);
@@ -266,17 +227,10 @@
                        "dragging outside the Component is no longer constrained (negative) (mousemove)");
 
       receivedEnd = null;
-<<<<<<< HEAD
-      TestMethods.triggerFakeTouchEvent("touchmove", target, outsidePointPos.x, outsidePointPos.y);
+      TestMethods.triggerFakeTouchEvent("touchmove", target, [{x: outsidePointPos.x, y: outsidePointPos.y}]);
       assert.deepEqual(receivedEnd, outsidePointPos,
                        "dragging outside the Component is no longer constrained (positive) (touchmove)");
-      TestMethods.triggerFakeTouchEvent("touchmove", target, outsidePointNeg.x, outsidePointNeg.y);
-=======
-      triggerFakeTouchEvent("touchmove", target, [{x: outsidePointPos.x, y: outsidePointPos.y}]);
-      assert.deepEqual(receivedEnd, outsidePointPos,
-                       "dragging outside the Component is no longer constrained (positive) (touchmove)");
-      triggerFakeTouchEvent("touchmove", target, [{x: outsidePointNeg.x, y: outsidePointNeg.y}]);
->>>>>>> 441d1301
+      TestMethods.triggerFakeTouchEvent("touchmove", target, [{x: outsidePointNeg.x, y: outsidePointNeg.y}]);
       assert.deepEqual(receivedEnd, outsidePointNeg,
                        "dragging outside the Component is no longer constrained (negative) (touchmove)");
 
@@ -291,28 +245,19 @@
                        "dragging outside the Component is no longer constrained (negative) (mouseup)");
 
       receivedEnd = null;
-<<<<<<< HEAD
-      TestMethods.triggerFakeTouchEvent("touchstart", target, startPoint.x, startPoint.y);
-      TestMethods.triggerFakeTouchEvent("touchend", target, outsidePointPos.x, outsidePointPos.y);
+      TestMethods.triggerFakeTouchEvent("touchstart", target, [{x: startPoint.x, y: startPoint.y}]);
+      TestMethods.triggerFakeTouchEvent("touchend", target, [{x: outsidePointPos.x, y: outsidePointPos.y}]);
       assert.deepEqual(receivedEnd, outsidePointPos,
                        "dragging outside the Component is no longer constrained (positive) (touchend)");
-      TestMethods.triggerFakeTouchEvent("touchstart", target, startPoint.x, startPoint.y);
-      TestMethods.triggerFakeTouchEvent("touchend", target, outsidePointNeg.x, outsidePointNeg.y);
-=======
-      triggerFakeTouchEvent("touchstart", target, [{x: startPoint.x, y: startPoint.y}]);
-      triggerFakeTouchEvent("touchend", target, [{x: outsidePointPos.x, y: outsidePointPos.y}]);
-      assert.deepEqual(receivedEnd, outsidePointPos,
-                       "dragging outside the Component is no longer constrained (positive) (touchend)");
-      triggerFakeTouchEvent("touchstart", target, [{x: startPoint.x, y: startPoint.y}]);
-      triggerFakeTouchEvent("touchend", target, [{x: outsidePointNeg.x, y: outsidePointNeg.y}]);
->>>>>>> 441d1301
+      TestMethods.triggerFakeTouchEvent("touchstart", target, [{x: startPoint.x, y: startPoint.y}]);
+      TestMethods.triggerFakeTouchEvent("touchend", target, [{x: outsidePointNeg.x, y: outsidePointNeg.y}]);
       assert.deepEqual(receivedEnd, outsidePointNeg,
                        "dragging outside the Component is no longer constrained (negative) (touchend)");
       svg.remove();
     });
 
     it("touchcancel cancels the current drag", () => {
-      var svg = generateSVG(SVG_WIDTH, SVG_HEIGHT);
+      var svg = TestMethods.generateSVG(SVG_WIDTH, SVG_HEIGHT);
       var c = new Plottable.Component.AbstractComponent();
       c.renderTo(svg);
 
@@ -331,10 +276,10 @@
       var target = c.background();
       receivedStart = null;
       receivedEnd = null;
-      triggerFakeTouchEvent("touchstart", target, [{x: startPoint.x, y: startPoint.y}]);
-      triggerFakeTouchEvent("touchmove", target, [{x: endPoint.x - 10, y: endPoint.y - 10}]);
-      triggerFakeTouchEvent("touchcancel", target, [{x: endPoint.x - 10, y: endPoint.y - 10}]);
-      triggerFakeTouchEvent("touchmove", target, [{x: endPoint.x, y: endPoint.y}]);
+      TestMethods.triggerFakeTouchEvent("touchstart", target, [{x: startPoint.x, y: startPoint.y}]);
+      TestMethods.triggerFakeTouchEvent("touchmove", target, [{x: endPoint.x - 10, y: endPoint.y - 10}]);
+      TestMethods.triggerFakeTouchEvent("touchcancel", target, [{x: endPoint.x - 10, y: endPoint.y - 10}]);
+      TestMethods.triggerFakeTouchEvent("touchmove", target, [{x: endPoint.x, y: endPoint.y}]);
       assert.notEqual(receivedEnd, endPoint, "was not passed touch point after cancelled");
 
       svg.remove();
