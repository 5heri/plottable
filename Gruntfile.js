/*eslint-env node */

module.exports = function(grunt) {
  "use strict";

  var tsConfig = {
    dev: {
      src: ["src/**/*.ts", "typings/**/*.d.ts"],
      outDir: "build/src/",
      options: {
        target: "es5",
        noImplicitAny: true,
        sourceMap: false,
        declaration: true,
        compiler: "./node_modules/typescript/bin/tsc",
        removeComments: false
      }
    },
    test: {
      src: ["test/**/*.ts", "typings/**/*.d.ts", "build/plottable.d.ts"],
      outDir: "build/test/",
      options: {
        target: "es5",
        sourceMap: false,
        noImplicitAny: true,
        declaration: false,
        compiler: "./node_modules/typescript/bin/tsc",
        removeComments: false
      }
    },
    verifyDefinitionFiles: {
<<<<<<< HEAD
      src: ["typings/d3/d3.d.ts",
            "plottable.d.ts",
            "bower_components/svg-typewriter/svgtypewriter.d.ts"],
=======
      src: [
        "typings/d3/d3.d.ts",
        "plottable.d.ts",
        "bower_components/svg-typewriter/svgtypewriter.d.ts"
      ],
>>>>>>> 24a03e84
      options: {
        compiler: "./node_modules/typescript/bin/tsc"
      }
    }
  };

  var bumpConfig = {
    options: {
      files: ["package.json", "bower.json"],
      updateConfigs: ["pkg"],
      commit: false,
      createTag: false,
      push: false,
      prereleaseName: "rc"
    }
  };

  var prefixMatch = "\\n *(function |var |static )?";
  var varNameMatch = "[^(:;]*(\\([^)]*\\))?"; // catch function args too
  var nestedBraceMatch = ": \\{[^{}]*\\}";
  var typeNameMatch = ": [^;]*";
  var finalMatch = "((" + nestedBraceMatch + ")|(" + typeNameMatch + "))?\\n?;";
  var jsdocInit = "\\n *\\/\\*\\* *\\n";
  var jsdocMid = "( *\\*[^\\n]*\\n)+";
  var jsdocEnd = " *\\*\\/ *";
  var jsdoc = "(" + jsdocInit + jsdocMid + jsdocEnd + ")?";

  var sedConfig = {
    privateDefinitions: {
      pattern: jsdoc + prefixMatch + "private " + varNameMatch + finalMatch,
      replacement: "",
      path: "build/plottable.d.ts"
    },
    definitions: {
      pattern: '/// *<reference path=[\'"].*[\'"] */>',
      replacement: "",
      path: "build/plottable.d.ts"
    },
    sublime: {
      pattern: "(.*\\.ts)",
      replacement: '/// <reference path="../$1" />',
      path: "build/sublime.d.ts"
    },
    versionNumber: {
      pattern: "@VERSION",
      replacement: "<%= pkg.version %>",
      path: "plottable.js"
    }
  };

  // e.g. ["components/foo.ts", ...]
  // the important thing is that they are sorted by hierarchy,
  // leaves first, roots last
  var tsFiles;
  // since src/reference.ts might have changed, I need to update this
  // on each recompile
  var updateTsFiles = function() {
    tsFiles = grunt.file.read("src/reference.ts")
      .split("\n")
      .filter(function(s) {
        return s !== "";
      }).map(function(s) {
        return s.match(/"(.*\.ts)"/)[1];
      });
  };
  updateTsFiles();

  var testTsFiles;
  var updateTestTsFiles = function() {
    testTsFiles = grunt.file.read("test/testReference.ts")
      .split("\n")
      .filter(function(s) {
        return s !== "";
      }).map(function(s) {
        return s.match(/"(.*\.ts)"/)[1];
      });
  };
  updateTestTsFiles();

  var umdConfig = {
    all: {
      src: "plottable.js",
      template: "unit",
      objectToExport: "Plottable"
    }
  };

  var concatConfig = {
    header: {
      src: ["license_header.txt", "plottable.js"],
      dest: "plottable.js"
    },
    plottable: {
      src: tsFiles.map(function(s) {
        return "build/src/" + s.replace(".ts", ".js");
      }),
      dest: "plottable.js"
    },
    tests: {
      src: testTsFiles.map(function(s) {
        return "build/test/" + s.replace(".ts", ".js");
      }),
      dest: "test/tests.js"
    },
    definitions: {
      src: tsFiles.map(function(s) {
        return "build/src/" + s.replace(".ts", ".d.ts");
      }),
      dest: "build/plottable.d.ts"
    },
    svgtypewriter: {
      src: ["plottable.js", "bower_components/svg-typewriter/svgtypewriter.js"],
      dest: "plottable.js"
    }
  };

  var tslintConfig = {
    options: {
      configuration: grunt.file.readJSON("tslint.json")
    },
    all: {
      src: ["src/**/*.ts", "test/**/*.ts"]
    }
  };

  var jscsConfig = {
    files: ["Gruntfile.js", "quicktests/**/*.js"],
    options: {
      config: ".jscsrc"
    }
  };

  var eslintConfig = {
    target: ["Gruntfile.js", "quicktests/**/*.js"],
    options: {
      configFile: ".eslintrc"
    }
  };

  var parallelizeConfig = {
    tslint: {
      all: 4
    }
  };

  var watchConfig = {
    options: {
      livereload: true,
      spawn: false
    },
    rebuild: {
      tasks: ["src-compile"],
      files: ["src/**/*.ts"]
    },
    tests: {
      tasks: ["test-compile"],
      files: ["test/**/*.ts"]
    },
    quicktests: {
      tasks: ["update-quicktests"],
      files: ["quicktests/overlaying/tests/**/*.js"]
    }
  };

  var blanketMochaConfig = {
    all: ["test/coverage.html"],
    options: {
      threshold: 70
    }
  };

  var connectConfig = {
    server: {
      options: {
        port: 9999,
        hostname: "*",
        base: "",
        livereload: true
      }
    }
  };

  var cleanConfig = {
    tscommand: ["tscommand*.tmp.txt"]
  };

  var FILES_TO_COMMIT = [
    "plottable.js",
    "plottable.min.js",
    "plottable.d.ts",
    "plottable.css",
    "plottable.zip",
    "bower.json",
    "package.json"
  ];

  var gitcommitConfig = {
    version: {
      options: {
        message: "Release version <%= pkg.version %>"
      },
      files: {
        src: FILES_TO_COMMIT
      }
    },
    built: {
      options: {
        message: "Update built files"
      },
      files: {
        src: FILES_TO_COMMIT
      }
    }
  };

  var compressConfig = {
    main: {
      options: {
        archive: "plottable.zip"
      },
      files: [
        {src: "plottable.js",     dest: "."},
        {src: "plottable.min.js", dest: "."},
        {src: "plottable.d.ts",   dest: "."},
        {src: "plottable.css",    dest: "."},
        {src: "README.md",        dest: "."},
        {src: "LICENSE",          dest: "."}
      ]
    }
  };

  var uglifyConfig = {
    main: {
      files: {"plottable.min.js": ["plottable.js"]}
    }
  };

  var shellConfig = {
    sublime: {
      command: "(echo 'src/reference.ts'; find typings -name '*.d.ts') > build/sublime.d.ts"
    }
  };

  var saucelabsMochaConfig = {
    all: {
      options: {
        urls: ["http://127.0.0.1:9999/test/tests.html"],
        testname: "Plottable Sauce Unit Tests",
        browsers: [{
          browserName: "firefox",
          platform: "linux"
        }, {
          browserName: "chrome",
          platform: "linux"
        }, {
          browserName: "internet explorer",
          version: "9",
          platform: "WIN7"
        }],
        build: process.env.TRAVIS_JOB_ID,
        "tunnel-identifier": process.env.TRAVIS_JOB_NUMBER
      }
    }
  };

  grunt.initConfig({
    pkg: grunt.file.readJSON("package.json"),
    bump: bumpConfig,
    umd: umdConfig,
    concat: concatConfig,
    ts: tsConfig,
    tslint: tslintConfig,
    jscs: jscsConfig,
    eslint: eslintConfig,
    parallelize: parallelizeConfig,
    watch: watchConfig,
    "blanket_mocha": blanketMochaConfig,
    connect: connectConfig,
    clean: cleanConfig,
    sed: sedConfig,
    gitcommit: gitcommitConfig,
    compress: compressConfig,
    uglify: uglifyConfig,
    shell: shellConfig,
    "saucelabs-mocha": saucelabsMochaConfig
  });

  // Loads the tasks specified in package.json
  require("load-grunt-tasks")(grunt);

  grunt.registerTask("update_ts_files", updateTsFiles);
  grunt.registerTask("update_test_ts_files", updateTestTsFiles);

  grunt.registerTask("definitions_prod", function() {
    grunt.file.copy("build/plottable.d.ts", "plottable.d.ts");
  });

  grunt.registerTask("test-compile", ["ts:test", "concat:tests"]);
  grunt.registerTask("src-compile", ["ts:dev", "generateJS"]);

  grunt.registerTask("dev-compile", [
    "update_ts_files",
    "update_test_ts_files",
    "src-compile",
    "test-compile",
    "clean:tscommand",
    "update-quicktests"
  ]);

  grunt.registerTask("generateJS", [
    "concat:plottable",
    "concat:svgtypewriter",
    "concat:definitions",
    "sed:definitions",
    "sed:privateDefinitions",
    "umd:all",
    "concat:header",
    "sed:versionNumber",
    "definitions_prod"
  ]);

  grunt.registerTask("release:patch", ["bump:patch", "dist-compile", "gitcommit:version"]);
  grunt.registerTask("release:minor", ["bump:minor", "dist-compile", "gitcommit:version"]);
  grunt.registerTask("release:major", ["bump:major", "dist-compile", "gitcommit:version"]);

  grunt.registerTask("dist-compile", ["test", "uglify", "compress"]);

  grunt.registerTask("commitjs", ["dist-compile", "gitcommit:built"]);
<<<<<<< HEAD
  grunt.registerTask("default", ["connect", "dev-compile", "watch"]);
=======
  grunt.registerTask("default", ["connect", "dev-compile", "watch-silent"]);
>>>>>>> 24a03e84

  grunt.registerTask("test", ["dev-compile", "test-local"]);
  grunt.registerTask("test-local", ["blanket_mocha", "ts:verifyDefinitionFiles", "lint"]);
  grunt.registerTask("test-sauce", ["connect", "saucelabs-mocha"]);

<<<<<<< HEAD
=======
  grunt.registerTask("watch-silent", function() {
    // Surpresses the "Running 'foo' task" messages
    grunt.log.header = function() {};
    grunt.task.run(["watch"]);
  });

>>>>>>> 24a03e84
  grunt.registerTask("lint", ["parallelize:tslint", "jscs", "eslint"]);

  // Disable saucelabs on dev environments by checking if SAUCE_USERNAME is an environment variable
  if (process.env.SAUCE_USERNAME) {
    grunt.registerTask("test-travis", ["dev-compile", "test-local", "test-sauce"]);
  } else {
    grunt.registerTask("test-travis", ["dev-compile", "test-local"]);
  }

  // Tooling
  grunt.registerTask("sublime", ["shell:sublime", "sed:sublime"]);

  grunt.registerTask("update-quicktests", function() {
    var qtJSON = [];
    var rawtests = grunt.file.expand("quicktests/overlaying/tests/**/*.js");
    rawtests.forEach(function(value) {
      qtJSON.push({ path: value });
    });
    qtJSON = JSON.stringify(qtJSON);
    qtJSON = qtJSON.split(",").join(",\n") + "\n";
    grunt.file.write("quicktests/overlaying/list_of_quicktests.json", qtJSON);
  });

};<|MERGE_RESOLUTION|>--- conflicted
+++ resolved
@@ -29,17 +29,9 @@
       }
     },
     verifyDefinitionFiles: {
-<<<<<<< HEAD
       src: ["typings/d3/d3.d.ts",
             "plottable.d.ts",
             "bower_components/svg-typewriter/svgtypewriter.d.ts"],
-=======
-      src: [
-        "typings/d3/d3.d.ts",
-        "plottable.d.ts",
-        "bower_components/svg-typewriter/svgtypewriter.d.ts"
-      ],
->>>>>>> 24a03e84
       options: {
         compiler: "./node_modules/typescript/bin/tsc"
       }
@@ -368,25 +360,18 @@
   grunt.registerTask("dist-compile", ["test", "uglify", "compress"]);
 
   grunt.registerTask("commitjs", ["dist-compile", "gitcommit:built"]);
-<<<<<<< HEAD
-  grunt.registerTask("default", ["connect", "dev-compile", "watch"]);
-=======
   grunt.registerTask("default", ["connect", "dev-compile", "watch-silent"]);
->>>>>>> 24a03e84
 
   grunt.registerTask("test", ["dev-compile", "test-local"]);
   grunt.registerTask("test-local", ["blanket_mocha", "ts:verifyDefinitionFiles", "lint"]);
   grunt.registerTask("test-sauce", ["connect", "saucelabs-mocha"]);
 
-<<<<<<< HEAD
-=======
   grunt.registerTask("watch-silent", function() {
     // Surpresses the "Running 'foo' task" messages
     grunt.log.header = function() {};
     grunt.task.run(["watch"]);
   });
 
->>>>>>> 24a03e84
   grunt.registerTask("lint", ["parallelize:tslint", "jscs", "eslint"]);
 
   // Disable saucelabs on dev environments by checking if SAUCE_USERNAME is an environment variable
