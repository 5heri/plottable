--- conflicted
+++ resolved
@@ -30,18 +30,11 @@
       }
     },
     verifyDefinitionFiles: {
-<<<<<<< HEAD
-      src: ["typings/d3/d3.d.ts",
-            "plottable.d.ts",
-            "bower_components/svg-typewriter/svgtypewriter.d.ts"]
-=======
       src: [
         "typings/d3/d3.d.ts",
-        "typings/touch-events/touch-events.d.ts",
         "plottable.d.ts",
         "bower_components/svg-typewriter/svgtypewriter.d.ts"
       ]
->>>>>>> 3598c672
     }
   };
 
