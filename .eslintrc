--- conflicted
+++ resolved
@@ -14,11 +14,6 @@
     "comma-spacing": 0,
     "key-spacing": 0,
     "space-infix-ops": 0,
-<<<<<<< HEAD
-    "semi-spacing": 0,
-=======
-    "no-mixed-spaces-and-tabs": 0,
->>>>>>> b9d1dbbc
     "comma-dangle": 0,
     "no-use-before-define": 0,
     "strict": 0,
