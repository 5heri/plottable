--- conflicted
+++ resolved
@@ -52,11 +52,7 @@
 
 
 function loadChart() {
-<<<<<<< HEAD
-  $.getJSON("http://palantir.github.io/plottable/examples/data/gitstats.json", "", function(data) {
-=======
   d3.json("http://rawgithub.com/palantir/plottable/examples/data/gitstats.json", function(data) {
->>>>>>> 37088e3a
     data.forEach(function(d) {
       d.date = new Date(d.date);
       d.name = d.name === "ashwinraman9" ? "aramaswamy" : d.name;
