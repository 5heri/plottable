{
  "name": "plottable",
  "description": "A library for creating charts out of D3",
<<<<<<< HEAD
  "version": "0.43.2",
=======
  "version": "0.44.0",
>>>>>>> e1e8014e
  "main": ["plottable.js", "plottable.css"],
  "license": "MIT",
  "ignore": [
    "**/*",
    "!bower.json",
    "!plottable.js",
    "!plottable.css",
    "!plottable.min.js",
    "!plottable.d.ts"
  ],
  "keywords": [
    "plottable",
    "plottablejs",
    "plottable.js",
    "d3",
    "data viz",
    "chart",
    "charts",
    "reusable charts",
    "visualization",
    "scatterplot",
    "bar chart",
    "plot",
    "plots"
  ],
  "dependencies": {
    "d3": "3.4.13",
    "svg-typewriter": "0.1.10"
  },
  "homepage": "plottablejs.org",
  "repository": {
    "type": "git",
    "url": "git://github.com/palantir/plottable.git"
  },
  "devDependencies": {
    "chai": "1.9.0",
    "mocha": "1.17.1",
    "jQuery": "2.1.0",
    "jquery.simulate": "1.2.0"
  }
}<|MERGE_RESOLUTION|>--- conflicted
+++ resolved
@@ -1,11 +1,7 @@
 {
   "name": "plottable",
   "description": "A library for creating charts out of D3",
-<<<<<<< HEAD
-  "version": "0.43.2",
-=======
   "version": "0.44.0",
->>>>>>> e1e8014e
   "main": ["plottable.js", "plottable.css"],
   "license": "MIT",
   "ignore": [
