--- conflicted
+++ resolved
@@ -848,20 +848,8 @@
          * @returns {Scale} The calling Scale.
          */
         range(values: R[]): Scale<D, R>;
-<<<<<<< HEAD
-        addExtentProvider(provider: Scales.ExtentProvider<D>): void;
-        removeExtentProvider(provider: Scales.ExtentProvider<D>): void;
-=======
-        /**
-         * Constructs a copy of the Scale with the same domain and range but without
-         * any registered listeners.
-         *
-         * @returns {Scale} A copy of the calling Scale.
-         */
-        copy(): Scale<D, R>;
         addExtentProvider(provider: Scales.ExtentProvider<D>): Scale<D, R>;
         removeExtentProvider(provider: Scales.ExtentProvider<D>): Scale<D, R>;
->>>>>>> e7141143
     }
 }
 
@@ -890,15 +878,6 @@
          * @returns {D} The domain value corresponding to the supplied range value.
          */
         invert(value: number): D;
-<<<<<<< HEAD
-=======
-        /**
-         * Creates a copy of the QuantitativeScale with the same domain and range but without any registered list.
-         *
-         * @returns {QuantitativeScale} A copy of the calling QuantitativeScale.
-         */
-        copy(): QuantitativeScale<D>;
->>>>>>> e7141143
         domain(): D[];
         domain(values: D[]): QuantitativeScale<D>;
         protected _setDomain(values: D[]): void;
@@ -976,32 +955,6 @@
 
 declare module Plottable {
     module Scales {
-<<<<<<< HEAD
-        class Log extends QuantitativeScale<number> {
-            /**
-             * Constructs a new Scale.Log.
-             *
-             * Warning: Log is deprecated; if possible, use ModifiedLog. Log scales are
-             * very unstable due to the fact that they can't handle 0 or negative
-             * numbers. The only time when you would want to use a Log scale over a
-             * ModifiedLog scale is if you're plotting very small data, such as all
-             * data < 1.
-             *
-             * @constructor
-             * @param {D3.Scale.LogScale} [scale] The D3 Scale.Log backing the Scale.Log. If not supplied, uses a default scale.
-             */
-            constructor();
-            constructor(scale: D3.Scale.LogScale);
-            _defaultExtent(): number[];
-        }
-    }
-}
-
-
-declare module Plottable {
-    module Scales {
-=======
->>>>>>> e7141143
         class ModifiedLog extends QuantitativeScale<number> {
             /**
              * Creates a new Scale.ModifiedLog.
