declare module Plottable {
    module Utils {
        /**
        * Checks if x is between a and b.
        *
        * @param {number} x The value to test if in range
        * @param {number} a The beginning of the (inclusive) range
        * @param {number} b The ending of the (inclusive) range
        * @return {boolean} Whether x is in [a, b]
        */
        function inRange(x: number, a: number, b: number): boolean;
        /**
        * Takes two arrays of numbers and adds them together
        *
        * @param {number[]} alist The first array of numbers
        * @param {number[]} blist The second array of numbers
        * @return {number[]} An array of numbers where x[i] = alist[i] + blist[i]
        */
        function addArrays(alist: number[], blist: number[]): number[];
        function accessorize(accessor: any): IAccessor;
        function applyAccessor(accessor: IAccessor, dataSource: DataSource): (d: any, i: number) => any;
        function uniq(strings: string[]): string[];
        /**
        * Creates an array of length `count`, filled with value or (if value is a function), value()
        *
        * @param {any} value The value to fill the array with, or, if a function, a generator for values
        * @param {number} count The length of the array to generate
        * @return {any[]}
        */
        function createFilledArray(value: any, count: number): any[];
    }
}
declare module Plottable {
    module OSUtils {
        /**
        * Returns the sortedIndex for inserting a value into an array.
        * Takes a number and an array of numbers OR an array of objects and an accessor that returns a number.
        * @param {number} value: The numerical value to insert
        * @param {any[]} arr: Array to find insertion index, can be number[] or any[] (if accessor provided)
        * @param {IAccessor} accessor: If provided, this function is called on members of arr to determine insertion index
        * @returns {number} The insertion index.
        * The behavior is undefined for arrays that are unsorted
        * If there are multiple valid insertion indices that maintain sorted order (e.g. addign 1 to [1,1,1,1,1]) then
        * the behavior must satisfy that the array is sorted post-insertion, but is otherwise unspecified.
        * This is a modified version of Underscore.js's implementation of sortedIndex.
        * Underscore.js is released under the MIT License:
        *  Copyright (c) 2009-2014 Jeremy Ashkenas, DocumentCloud and Investigative
        *  Reporters & Editors
        *
        *  Permission is hereby granted, free of charge, to any person
        *  obtaining a copy of this software and associated documentation
        *  files (the "Software"), to deal in the Software without
        *  restriction, including without limitation the rights to use,
        *  copy, modify, merge, publish, distribute, sublicense, and/or sell
        *  copies of the Software, and to permit persons to whom the
        *  Software is furnished to do so, subject to the following
        *  conditions:
        *
        *  The above copyright notice and this permission notice shall be
        *  included in all copies or substantial portions of the Software.
        *
        *  THE SOFTWARE IS PROVIDED "AS IS", WITHOUT WARRANTY OF ANY KIND,
        *  EXPRESS OR IMPLIED, INCLUDING BUT NOT LIMITED TO THE WARRANTIES
        *  OF MERCHANTABILITY, FITNESS FOR A PARTICULAR PURPOSE AND
        *  NONINFRINGEMENT. IN NO EVENT SHALL THE AUTHORS OR COPYRIGHT
        *  HOLDERS BE LIABLE FOR ANY CLAIM, DAMAGES OR OTHER LIABILITY,
        *  WHETHER IN AN ACTION OF CONTRACT, TORT OR OTHERWISE, ARISING
        *  FROM, OUT OF OR IN CONNECTION WITH THE SOFTWARE OR THE USE OR
        *  OTHER DEALINGS IN THE SOFTWARE.
        */
        function sortedIndex(val: number, arr: number[]): number;
        function sortedIndex(val: number, arr: any[], accessor: IAccessor): number;
    }
}
declare module Plottable {
    class IDCounter {
        public increment(id: any): number;
        public decrement(id: any): number;
        public get(id: any): number;
    }
}
declare module Plottable {
    /**
    * An associative array that can be keyed by anything (inc objects).
    * Uses pointer equality checks which is why this works.
    * This power has a price: everything is linear time since it is actually backed by an array...
    */
    class StrictEqualityAssociativeArray {
        /**
        * Set a new key/value pair in the store.
        *
        * @param {any} Key to set in the store
        * @param {any} Value to set in the store
        * @return {boolean} True if key already in store, false otherwise
        */
        public set(key: any, value: any): boolean;
        public get(key: any): any;
        public has(key: any): boolean;
        public values(): any[];
        public delete(key: any): boolean;
    }
}
declare module Plottable {
    module TextUtils {
        interface TextMeasurer {
            (s: string): number[];
        }
        /**
        * Returns a quasi-pure function of typesignature (t: string) => number[] which measures height and width of text
        *
        * @param {D3.Selection} selection: The selection in which text will be drawn and measured
        * @returns {number[]} width and height of the text
        */
        function getTextMeasure(selection: D3.Selection): TextMeasurer;
        /**
        * Gets a truncated version of a sting that fits in the available space, given the element in which to draw the text
        *
        * @param {string} text: The string to be truncated
        * @param {number} availableWidth: The available width, in pixels
        * @param {D3.Selection} element: The text element used to measure the text
        * @returns {string} text - the shortened text
        */
        function getTruncatedText(text: string, availableWidth: number, element: D3.Selection): string;
        /**
        * Gets the height of a text element, as rendered.
        *
        * @param {D3.Selection} textElement
        * @return {number} The height of the text element, in pixels.
        */
        function getTextHeight(selection: D3.Selection): number;
        /**
        * Gets the width of a text element, as rendered.
        *
        * @param {D3.Selection} textElement
        * @return {number} The width of the text element, in pixels.
        */
        function getTextWidth(textElement: D3.Selection, text: string): number;
        /**
        * Takes a line, a width to fit it in, and a text measurer. Will attempt to add ellipses to the end of the line,
        * shortening the line as required to ensure that it fits within width.
        */
        function addEllipsesToLine(line: string, width: number, measureText: TextMeasurer): string;
        function writeLineHorizontally(line: string, g: D3.Selection, width: number, height: number, xAlign?: string, yAlign?: string): number[];
        function writeLineVertically(line: string, g: D3.Selection, width: number, height: number, xAlign?: string, yAlign?: string, rotation?: string): number[];
        function writeTextHorizontally(brokenText: string[], g: D3.Selection, width: number, height: number, xAlign?: string, yAlign?: string): number[];
        function writeTextVertically(brokenText: string[], g: D3.Selection, width: number, height: number, xAlign?: string, yAlign?: string, rotation?: string): number[];
        interface IWriteTextResult {
            textFits: boolean;
            usedWidth: number;
            usedHeight: number;
        }
        /**
        * Attempt to write the string 'text' to a D3.Selection containing a svg.g.
        * Contains the text within a rectangle with dimensions width, height. Tries to
        * orient the text using xOrient and yOrient parameters.
        * Will align the text vertically if it seems like that is appropriate.
        * Returns an IWriteTextResult with info on whether the text fit, and how much width/height was used.
        */
        function writeText(text: string, g: D3.Selection, width: number, height: number, xAlign: string, yAlign: string): IWriteTextResult;
    }
}


declare var LINE_BREAKS_BEFORE: RegExp;
declare var LINE_BREAKS_AFTER: RegExp;
declare var SPACES: RegExp;
declare module Plottable {
    module WordWrapUtils {
        interface IWrappedText {
            originalText: string;
            lines: string[];
            textFits: boolean;
        }
        /**
        * Takes a block of text, a width and height to fit it in, and a 2-d text measurement function.
        * Wraps words and fits as much of the text as possible into the given width and height.
        */
        function breakTextToFitRect(text: string, width: number, height: number, measureText: TextUtils.TextMeasurer): IWrappedText;
        /**
        * Splits up the text so that it will fit in width (or splits into a list of single characters if it is impossible
        * to fit in width). Tries to avoid breaking words on non-linebreak-or-space characters, and will only break a word if
        * the word is too big to fit within width on its own.
        */
        function breakTextToFitWidth(text: string, width: number, widthMeasure: (s: string) => number): string[];
        /**
        * Determines if it is possible to fit a given text within width without breaking any of the words.
        * Simple algorithm, split the text up into tokens, and make sure that the widest token doesn't exceed
        * allowed width.
        */
        function canWrapWithoutBreakingWords(text: string, width: number, widthMeasure: (s: string) => number): boolean;
    }
}
<<<<<<< HEAD
=======

declare module Plottable {
    module DOMUtils {
        /**
        * Gets the bounding box of an element.
        * @param {D3.Selection} element
        * @returns {SVGRed} The bounding box.
        */
        function getBBox(element: D3.Selection): SVGRect;
        function isSelectionRemoved(selection: D3.Selection): boolean;
        function getElementWidth(elem: HTMLScriptElement): number;
        function getElementHeight(elem: HTMLScriptElement): number;
        function getSVGPixelWidth(svg: D3.Selection): number;
        function translate(s: D3.Selection, x?: number, y?: number): any;
    }
}


>>>>>>> f981d922
declare module Plottable {
    class PlottableObject {
        public _plottableID: number;
    }
}
declare module Plottable {
    class Broadcaster extends PlottableObject {
        /**
        * Registers a callback to be called when the broadcast method is called. Also takes a listener which
        * is used to support deregistering the same callback later, by passing in the same listener.
        * If there is already a callback associated with that listener, then the callback will be replaced.
        *
        * This should NOT be called directly by a Component; registerToBroadcaster should be used instead.
        *
        * @param listener The listener associated with the callback.
        * @param {IBroadcasterCallback} callback A callback to be called when the Scale's domain changes.
        * @returns {Broadcaster} this object
        */
        public registerListener(listener: any, callback: IBroadcasterCallback): Broadcaster;
        /**
        * Call all listening callbacks, optionally with arguments passed through.
        *
        * @param ...args A variable number of optional arguments
        * @returns {Broadcaster} this object
        */
        public _broadcast(...args: any[]): Broadcaster;
        /**
        * Registers deregister the callback associated with a listener.
        *
        * @param listener The listener to deregister.
        * @returns {Broadcaster} this object
        */
        public deregisterListener(listener: any): Broadcaster;
    }
}
declare module Plottable {
    class DataSource extends Broadcaster {
        /**
        * Creates a new DataSource.
        *
        * @constructor
        * @param {any[]} data
        * @param {any} metadata An object containing additional information.
        */
        constructor(data?: any[], metadata?: any);
        /**
        * Retrieves the current data from the DataSource, or sets the data.
        *
        * @param {any[]} [data] The new data.
        * @returns {any[]|DataSource} The current data, or the calling DataSource.
        */
        public data(): any[];
        public data(data: any[]): DataSource;
        /**
        * Retrieves the current metadata from the DataSource, or sets the metadata.
        *
        * @param {any[]} [metadata] The new metadata.
        * @returns {any[]|DataSource} The current metadata, or the calling DataSource.
        */
        public metadata(): any;
        public metadata(metadata: any): DataSource;
        public _getExtent(accessor: IAccessor): any[];
    }
}
declare module Plottable {
    class Component extends PlottableObject {
        public element: D3.Selection;
        public content: D3.Selection;
        public backgroundContainer: D3.Selection;
        public foregroundContainer: D3.Selection;
        public clipPathEnabled: boolean;
        public _parent: ComponentContainer;
        public availableWidth: number;
        public availableHeight: number;
        public xOrigin: number;
        public yOrigin: number;
        public _xAlignProportion: number;
        public _yAlignProportion: number;
        public _isSetup: boolean;
        public _isAnchored: boolean;
        /**
        * Attaches the Component as a child of a given a DOM element. Usually only directly invoked on root-level Components.
        *
        * @param {D3.Selection} element A D3 selection consisting of the element to anchor under.
        * @returns {Component} The calling component.
        */
        public _anchor(element: D3.Selection): Component;
        /**
        * Creates additional elements as necessary for the Component to function.
        * Called during _anchor() if the Component's element has not been created yet.
        * Override in subclasses to provide additional functionality.
        *
        * @returns {Component} The calling Component.
        */
        public _setup(): Component;
        public _requestedSpace(availableWidth: number, availableHeight: number): ISpaceRequest;
        /**
        * Computes the size, position, and alignment from the specified values.
        * If no parameters are supplied and the component is a root node,
        * they are inferred from the size of the component's element.
        *
        * @param {number} xOrigin
        * @param {number} yOrigin
        * @param {number} availableWidth
        * @param {number} availableHeight
        * @returns {Component} The calling Component.
        */
        public _computeLayout(xOrigin?: number, yOrigin?: number, availableWidth?: number, availableHeight?: number): Component;
        /**
        * Renders the component.
        *
        * @returns {Component} The calling Component.
        */
        public _render(): Component;
        public _scheduleComputeLayout(): Component;
        public _doRender(): Component;
        public _invalidateLayout(): void;
        /**
        * Renders the Component into a given DOM element.
        *
        * @param {String|D3.Selection} element A D3 selection or a selector for getting the element to render into.
        * @return {Component} The calling component.
        */
        public renderTo(element: any): Component;
        /**
        * Cause the Component to recompute layout and redraw. If passed arguments, will resize the root SVG it lives in.
        *
        * @param {number} [availableWidth]  - the width of the container element
        * @param {number} [availableHeight] - the height of the container element
        */
        public resize(width?: number, height?: number): Component;
        /**
        * Sets the x alignment of the Component.
        *
        * @param {string} alignment The x alignment of the Component (one of LEFT/CENTER/RIGHT).
        * @returns {Component} The calling Component.
        */
        public xAlign(alignment: string): Component;
        /**
        * Sets the y alignment of the Component.
        *
        * @param {string} alignment The y alignment of the Component (one of TOP/CENTER/BOTTOM).
        * @returns {Component} The calling Component.
        */
        public yAlign(alignment: string): Component;
        /**
        * Sets the x offset of the Component.
        *
        * @param {number} offset The desired x offset, in pixels.
        * @returns {Component} The calling Component.
        */
        public xOffset(offset: number): Component;
        /**
        * Sets the y offset of the Component.
        *
        * @param {number} offset The desired y offset, in pixels.
        * @returns {Component} The calling Component.
        */
        public yOffset(offset: number): Component;
        /**
        * Attaches an Interaction to the Component, so that the Interaction will listen for events on the Component.
        *
        * @param {Interaction} interaction The Interaction to attach to the Component.
        * @return {Component} The calling Component.
        */
        public registerInteraction(interaction: Interaction): Component;
        public _registerToBroadcaster(broadcaster: Broadcaster, callback: IBroadcasterCallback): void;
        public _deregisterFromBroadcaster(broadcaster: Broadcaster): void;
        /**
        * Adds/removes a given CSS class to/from the Component, or checks if the Component has a particular CSS class.
        *
        * @param {string} cssClass The CSS class to add/remove/check for.
        * @param {boolean} [addClass] Whether to add or remove the CSS class. If not supplied, checks for the CSS class.
        * @return {boolean|Component} Whether the Component has the given CSS class, or the calling Component (if addClass is supplied).
        */
        public classed(cssClass: string): boolean;
        public classed(cssClass: string, addClass: boolean): Component;
        /**
        * Checks if the Component has a fixed width or false if it grows to fill available space.
        * Returns false by default on the base Component class.
        *
        * @return {boolean} Whether the component has a fixed width.
        */
        public _isFixedWidth(): boolean;
        /**
        * Checks if the Component has a fixed height or false if it grows to fill available space.
        * Returns false by default on the base Component class.
        *
        * @return {boolean} Whether the component has a fixed height.
        */
        public _isFixedHeight(): boolean;
        /**
        * Merges this Component with another Component, returning a ComponentGroup.
        * There are four cases:
        * Component + Component: Returns a ComponentGroup with both components inside it.
        * ComponentGroup + Component: Returns the ComponentGroup with the Component appended.
        * Component + ComponentGroup: Returns the ComponentGroup with the Component prepended.
        * ComponentGroup + ComponentGroup: Returns a new ComponentGroup with two ComponentGroups inside it.
        *
        * @param {Component} c The component to merge in.
        * @return {ComponentGroup}
        */
        public merge(c: Component): ComponentGroup;
        /**
        * Removes a Component from the DOM.
        */
        public remove(): Component;
    }
}
declare module Plottable {
    class ComponentContainer extends Component {
        public _components: Component[];
        public _anchor(element: D3.Selection): ComponentContainer;
        public _render(): ComponentContainer;
        public _removeComponent(c: Component): ComponentContainer;
        public _addComponent(c: Component, prepend?: boolean): boolean;
        /**
        * Returns a list of components in the ComponentContainer
        *
        * @returns{Component[]} the contained Components
        */
        public components(): Component[];
        /**
        * Returns true iff the ComponentContainer is empty.
        *
        * @returns {boolean} Whether the calling ComponentContainer is empty.
        */
        public empty(): boolean;
        /**
        * Remove all components contained in the  ComponentContainer
        *
        * @returns {ComponentContainer} The calling ComponentContainer
        */
        public removeAll(): ComponentContainer;
    }
}
declare module Plottable {
    class ComponentGroup extends ComponentContainer {
        /**
        * Creates a ComponentGroup.
        *
        * @constructor
        * @param {Component[]} [components] The Components in the ComponentGroup.
        */
        constructor(components?: Component[]);
        public _requestedSpace(offeredWidth: number, offeredHeight: number): ISpaceRequest;
        public merge(c: Component): ComponentGroup;
        public _computeLayout(xOrigin?: number, yOrigin?: number, availableWidth?: number, availableHeight?: number): ComponentGroup;
        public _isFixedWidth(): boolean;
        public _isFixedHeight(): boolean;
    }
}
declare module Plottable {
    interface IterateLayoutResult {
        colProportionalSpace: number[];
        rowProportionalSpace: number[];
        guaranteedWidths: number[];
        guaranteedHeights: number[];
        wantsWidth: boolean;
        wantsHeight: boolean;
    }
    class Table extends ComponentContainer {
        /**
        * Creates a Table.
        *
        * @constructor
        * @param {Component[][]} [rows] A 2-D array of the Components to place in the table.
        * null can be used if a cell is empty.
        */
        constructor(rows?: Component[][]);
        /**
        * Adds a Component in the specified cell.
        *
        * @param {number} row The row in which to add the Component.
        * @param {number} col The column in which to add the Component.
        * @param {Component} component The Component to be added.
        */
        public addComponent(row: number, col: number, component: Component): Table;
        public _removeComponent(c: Component): Table;
        public _requestedSpace(offeredWidth: number, offeredHeight: number): ISpaceRequest;
        public _computeLayout(xOffset?: number, yOffset?: number, availableWidth?: number, availableHeight?: number): Table;
        /**
        * Sets the row and column padding on the Table.
        *
        * @param {number} rowPadding The padding above and below each row, in pixels.
        * @param {number} colPadding the padding to the left and right of each column, in pixels.
        * @returns {Table} The calling Table.
        */
        public padding(rowPadding: number, colPadding: number): Table;
        /**
        * Sets the layout weight of a particular row.
        * Space is allocated to rows based on their weight. Rows with higher weights receive proportionally more space.
        *
        * @param {number} index The index of the row.
        * @param {number} weight The weight to be set on the row.
        * @returns {Table} The calling Table.
        */
        public rowWeight(index: number, weight: number): Table;
        /**
        * Sets the layout weight of a particular column.
        * Space is allocated to columns based on their weight. Columns with higher weights receive proportionally more space.
        *
        * @param {number} index The index of the column.
        * @param {number} weight The weight to be set on the column.
        * @returns {Table} The calling Table.
        */
        public colWeight(index: number, weight: number): Table;
        public _isFixedWidth(): boolean;
        public _isFixedHeight(): boolean;
    }
}
declare module Plottable {
    class Scale extends Broadcaster {
        public _d3Scale: D3.Scale.Scale;
        public _autoDomain: boolean;
        public _autoNice: boolean;
        public _autoPad: boolean;
        /**
        * Creates a new Scale.
        *
        * @constructor
        * @param {D3.Scale.Scale} scale The D3 scale backing the Scale.
        */
        constructor(scale: D3.Scale.Scale);
        public _getAllExtents(): any[][];
        public _getExtent(): any[];
        /**
        * Modify the domain on the scale so that it includes the extent of all
        * perspectives it depends on. Extent: The (min, max) pair for a
        * QuantitiativeScale, all covered strings for an OrdinalScale.
        * Perspective: A combination of a DataSource and an Accessor that
        * represents a view in to the data.
        */
        public autoDomain(): Scale;
        public _addPerspective(rendererIDAttr: string, dataSource: DataSource, accessor: any): Scale;
        public _removePerspective(rendererIDAttr: string): Scale;
        /**
        * Returns the range value corresponding to a given domain value.
        *
        * @param value {any} A domain value to be scaled.
        * @returns {any} The range value corresponding to the supplied domain value.
        */
        public scale(value: any): any;
        /**
        * Retrieves the current domain, or sets the Scale's domain to the specified values.
        *
        * @param {any[]} [values] The new value for the domain. This array may
        *     contain more than 2 values if the scale type allows it (e.g.
        *     ordinal scales). Other scales such as quantitative scales accept
        *     only a 2-value extent array.
        * @returns {any[]|Scale} The current domain, or the calling Scale (if values is supplied).
        */
        public domain(): any[];
        public domain(values: any[]): Scale;
        public _setDomain(values: any[]): void;
        /**
        * Retrieves the current range, or sets the Scale's range to the specified values.
        *
        * @param {any[]} [values] The new value for the range.
        * @returns {any[]|Scale} The current range, or the calling Scale (if values is supplied).
        */
        public range(): any[];
        public range(values: any[]): Scale;
        /**
        * Creates a copy of the Scale with the same domain and range but without any registered listeners.
        *
        * @returns {Scale} A copy of the calling Scale.
        */
        public copy(): Scale;
    }
}
declare module Plottable {
    interface _IProjector {
        accessor: IAccessor;
        scale?: Scale;
    }
    class Renderer extends Component {
        public _dataSource: DataSource;
        public _dataChanged: boolean;
        public dataSelection: D3.UpdateSelection;
        public renderArea: D3.Selection;
        public element: D3.Selection;
        public scales: Scale[];
        public _colorAccessor: IAccessor;
        public _animate: boolean;
        public _ANIMATION_DURATION: number;
        public _hasRendered: boolean;
        public _projectors: {
            [attrToSet: string]: _IProjector;
        };
        public _rerenderUpdateSelection: boolean;
        public _requireRerender: boolean;
        /**
        * Creates a Renderer.
        *
        * @constructor
        * @param {any[]|DataSource} [dataset] The data or DataSource to be associated with this Renderer.
        */
        constructor();
        constructor(dataset: any[]);
        constructor(dataset: DataSource);
        public _anchor(element: D3.Selection): Renderer;
        /**
        * Retrieves the current DataSource, or sets a DataSource if the Renderer doesn't yet have one.
        *
        * @param {DataSource} [source] The DataSource the Renderer should use, if it doesn't yet have one.
        * @return {DataSource|Renderer} The current DataSource or the calling Renderer.
        */
        public dataSource(): DataSource;
        public dataSource(source: DataSource): Renderer;
        public project(attrToSet: string, accessor: any, scale?: Scale): Renderer;
        public _generateAttrToProjector(): {
            [attrToSet: string]: IAppliedAccessor;
        };
        public _doRender(): Renderer;
        public _paint(): void;
        public _setup(): Renderer;
        /**
        * Enables or disables animation.
        *
        * @param {boolean} enabled Whether or not to animate.
        */
        public animate(enabled: boolean): Renderer;
    }
}
declare module Plottable {
    class RenderController {
        static enabled: boolean;
        static registerToRender(c: Component): void;
        static registerToComputeLayout(c: Component): void;
        static flush(): void;
    }
}
<<<<<<< HEAD
=======

declare module Plottable {
    interface IDataset {
        data: any[];
        metadata: IMetadata;
    }
    interface IMetadata {
        cssClass?: string;
        color?: string;
    }
    interface IAccessor {
        (datum: any, index?: number, metadata?: any): any;
    }
    interface IAppliedAccessor {
        (datum: any, index: number): any;
    }
    interface SelectionArea {
        xMin: number;
        xMax: number;
        yMin: number;
        yMax: number;
    }
    interface FullSelectionArea {
        pixel: SelectionArea;
        data: SelectionArea;
    }
    interface IBroadcasterCallback {
        (broadcaster: Broadcaster, ...args: any[]): any;
    }
    interface ISpaceRequest {
        width: number;
        height: number;
        wantsWidth: boolean;
        wantsHeight: boolean;
    }
    interface IPixelArea {
        xMin: number;
        xMax: number;
        yMin: number;
        yMax: number;
    }
}


>>>>>>> f981d922
declare module Plottable {
    class QuantitiveScale extends Scale {
        public _d3Scale: D3.Scale.QuantitiveScale;
        /**
        * Creates a new QuantitiveScale.
        *
        * @constructor
        * @param {D3.Scale.QuantitiveScale} scale The D3 QuantitiveScale backing the QuantitiveScale.
        */
        constructor(scale: D3.Scale.QuantitiveScale);
        public _getExtent(): any[];
        public autoDomain(): QuantitiveScale;
        /**
        * Retrieves the domain value corresponding to a supplied range value.
        *
        * @param {number} value: A value from the Scale's range.
        * @returns {number} The domain value corresponding to the supplied range value.
        */
        public invert(value: number): number;
        /**
        * Creates a copy of the QuantitiveScale with the same domain and range but without any registered listeners.
        *
        * @returns {QuantitiveScale} A copy of the calling QuantitiveScale.
        */
        public copy(): QuantitiveScale;
        public domain(): any[];
        public domain(values: any[]): QuantitiveScale;
        /**
        * Sets or gets the QuantitiveScale's output interpolator
        *
        * @param {D3.Transition.Interpolate} [factory] The output interpolator to use.
        * @returns {D3.Transition.Interpolate|QuantitiveScale} The current output interpolator, or the calling QuantitiveScale.
        */
        public interpolate(): D3.Transition.Interpolate;
        public interpolate(factory: D3.Transition.Interpolate): QuantitiveScale;
        /**
        * Sets the range of the QuantitiveScale and sets the interpolator to d3.interpolateRound.
        *
        * @param {number[]} values The new range value for the range.
        */
        public rangeRound(values: number[]): QuantitiveScale;
        /**
        * Gets or sets the clamp status of the QuantitiveScale (whether to cut off values outside the ouput range).
        *
        * @param {boolean} [clamp] Whether or not to clamp the QuantitiveScale.
        * @returns {boolean|QuantitiveScale} The current clamp status, or the calling QuantitiveScale.
        */
        public clamp(): boolean;
        public clamp(clamp: boolean): QuantitiveScale;
        /**
        * Extends the scale's domain so it starts and ends with "nice" values.
        *
        * @param {number} [count] The number of ticks that should fit inside the new domain.
        */
        public nice(count?: number): QuantitiveScale;
        /**
        * Generates tick values.
        *
        * @param {number} [count] The number of ticks to generate.
        * @returns {any[]} The generated ticks.
        */
        public ticks(count?: number): any[];
        /**
        * Gets a tick formatting function for displaying tick values.
        *
        * @param {number} count The number of ticks to be displayed
        * @param {string} [format] A format specifier string.
        * @returns {(n: number) => string} A formatting function.
        */
        public tickFormat(count: number, format?: string): (n: number) => string;
        /**
        * Pads out the domain of the scale by a specified ratio.
        *
        * @param {number} [padProportion] Proportionally how much bigger the new domain should be (0.05 = 5% larger)
        * @returns {QuantitiveScale} The calling QuantitiveScale.
        */
        public padDomain(padProportion?: number): QuantitiveScale;
    }
}
declare module Plottable {
    class LinearScale extends QuantitiveScale {
        /**
        * Creates a new LinearScale.
        *
        * @constructor
        * @param {D3.Scale.LinearScale} [scale] The D3 LinearScale backing the LinearScale. If not supplied, uses a default scale.
        */
        constructor();
        constructor(scale: D3.Scale.LinearScale);
        /**
        * Creates a copy of the LinearScale with the same domain and range but without any registered listeners.
        *
        * @returns {LinearScale} A copy of the calling LinearScale.
        */
        public copy(): LinearScale;
    }
}
declare module Plottable {
    class LogScale extends QuantitiveScale {
        /**
        * Creates a new LogScale.
        *
        * @constructor
        * @param {D3.Scale.LogScale} [scale] The D3 LogScale backing the LogScale. If not supplied, uses a default scale.
        */
        constructor();
        constructor(scale: D3.Scale.LogScale);
        /**
        * Creates a copy of the LogScale with the same domain and range but without any registered listeners.
        *
        * @returns {LogScale} A copy of the calling LogScale.
        */
        public copy(): LogScale;
    }
}
declare module Plottable {
    class OrdinalScale extends Scale {
        public _d3Scale: D3.Scale.OrdinalScale;
        /**
        * Creates a new OrdinalScale. Domain and Range are set later.
        *
        * @constructor
        */
        constructor(scale?: D3.Scale.OrdinalScale);
        public _getExtent(): any[];
        /**
        * Retrieves the current domain, or sets the Scale's domain to the specified values.
        *
        * @param {any[]} [values] The new values for the domain. This array may contain more than 2 values.
        * @returns {any[]|Scale} The current domain, or the calling Scale (if values is supplied).
        */
        public domain(): any[];
        public domain(values: any[]): OrdinalScale;
        public _setDomain(values: any[]): void;
        /**
        * Returns the range of pixels spanned by the scale, or sets the range.
        *
        * @param {number[]} [values] The pixel range to set on the scale.
        * @returns {number[]|OrdinalScale} The pixel range, or the calling OrdinalScale.
        */
        public range(): any[];
        public range(values: number[]): OrdinalScale;
        /**
        * Returns the width of the range band. Only valid when rangeType is set to "bands".
        *
        * @returns {number} The range band width or 0 if rangeType isn't "bands".
        */
        public rangeBand(): number;
        public innerPadding(): number;
        public fullBandStartAndWidth(v: any): number[];
        /**
        * Returns the range type, or sets the range type.
        *
        * @param {string} [rangeType] Either "points" or "bands" indicating the
        *     d3 method used to generate range bounds.
        * @param {number} [outerPadding] The padding outside the range,
        *     proportional to the range step.
        * @param {number} [innerPadding] The padding between bands in the range,
        *     proportional to the range step. This parameter is only used in
        *     "bands" type ranges.
        * @returns {string|OrdinalScale} The current range type, or the calling
        *     OrdinalScale.
        */
        public rangeType(): string;
        public rangeType(rangeType: string, outerPadding?: number, innerPadding?: number): OrdinalScale;
    }
}
declare module Plottable {
    class ColorScale extends Scale {
        /**
        * Creates a ColorScale.
        *
        * @constructor
        * @param {string} [scaleType] the type of color scale to create
        *     (Category10/Category20/Category20b/Category20c).
        */
        constructor(scaleType?: string);
        public _getExtent(): any[];
    }
}
declare module Plottable {
    class TimeScale extends QuantitiveScale {
        /**
        * Creates a new TimeScale.
        *
        * @constructor
        */
        constructor();
    }
}
declare module Plottable {
    class InterpolatedColorScale extends QuantitiveScale {
        /**
        * Creates a InterpolatedColorScale.
        *
        * @constructor
        * @param {string|string[]} [colorRange] the type of color scale to
        *     create. Default is "reds". @see {@link colorRange} for further
        *     options.
        * @param {string} [scaleType] the type of underlying scale to use
        *     (linear/pow/log/sqrt). Default is "linear". @see {@link scaleType}
        *     for further options.
        */
        constructor(colorRange?: any, scaleType?: string);
        /**
        * Gets or sets the color range.
        *
        * @param {string|string[]} [colorRange]. If no argument is passed,
        *     returns the current range of colors. If the param is one of
        *     (reds/blues/posneg) we lookup the scale from the built-in color
        *     groups. Finally, if params is an array of strings with at least 2
        *     values (e.g. ["#FF00FF", "red", "dodgerblue"], the resulting scale
        *     will interpolate between the color values across the domain.
        *
        * @returns the current color values for the range as strings or this
        *     InterpolatedColorScale object.
        */
        public colorRange(): string[];
        public colorRange(colorRange: any): InterpolatedColorScale;
        /**
        * Gets or sets the internal scale type.
        *
        * @param {string} [scaleType]. If no argument is passed, returns the
        *     current scale type string. Otherwise, we set the internal scale
        *     using the d3 scale name. These scales must be quantitative scales,
        *     so the valid values are (linear/log/sqrt/pow).
        *
        * @returns the current scale type or this InterpolatedColorScale object.
        */
        public scaleType(): string;
        public scaleType(scaleType: string): InterpolatedColorScale;
    }
}
declare module Plottable {
    class ScaleDomainCoordinator {
        /**
        * Creates a ScaleDomainCoordinator.
        *
        * @constructor
        * @param {Scale[]} scales A list of scales whose domains should be linked.
        */
        constructor(scales: Scale[]);
        public rescale(scale: Scale): void;
    }
}
declare module Plottable {
    class BaseAxis extends Component {
        /**
        * Creates a BaseAxis.
        *
        * @constructor
        * @param {Scale} scale The Scale to base the BaseAxis on.
        * @param {string} orientation The orientation of the BaseAxis (top/bottom/left/right)
        * @param {(n: any) => string} [formatter] A function to format tick labels.
        */
        constructor(scale: Scale, orientation: string, formatter?: (n: any) => string);
        /**
        * Sets a new tick formatter.
        *
        * @param {(n: any) => string} formatter A function to format tick labels.
        * @returns {BaseAxis} The calling BaseAxis.
        */
        public formatter(formatFunction: (n: any) => string): BaseAxis;
        /**
        * Gets or sets the length of each tick mark.
        *
        * @param {number} [length] The length of each tick.
        * @returns {number|BaseAxis} The current tick mark length, or the calling BaseAxis.
        */
        public tickLength(): number;
        public tickLength(length: number): BaseAxis;
        /**
        * Gets or sets the padding between each tick mark and its associated label.
        *
        * @param {number} [length] The length of each tick.
        * @returns {number|BaseAxis} The current tick mark length, or the calling BaseAxis.
        */
        public tickLabelPadding(): number;
        public tickLabelPadding(padding: number): BaseAxis;
        public orient(): string;
        public orient(newOrientation: string): BaseAxis;
    }
}


declare module Plottable {
    class CategoryAxis extends BaseAxis {
        constructor(scale: OrdinalScale, orientation?: string);
    }
}


declare module Plottable {
    class Label extends Component {
        /**
        * Creates a Label.
        *
        * @constructor
        * @param {string} [text] The text of the Label.
        * @param {string} [orientation] The orientation of the Label (horizontal/vertical-left/vertical-right).
        */
        constructor(text?: string, orientation?: string);
        public _requestedSpace(offeredWidth: number, offeredHeight: number): ISpaceRequest;
        public _setup(): Label;
        /**
        * Sets the text on the Label.
        *
        * @param {string} text The new text for the Label.
        * @returns {Label} The calling Label.
        */
        public setText(text: string): Label;
        public _computeLayout(xOffset?: number, yOffset?: number, availableWidth?: number, availableHeight?: number): Label;
    }
    class TitleLabel extends Label {
        constructor(text?: string, orientation?: string);
    }
    class AxisLabel extends Label {
        constructor(text?: string, orientation?: string);
    }
}
declare module Plottable {
    class Legend extends Component {
        /**
        * Creates a Legend.
        *
        * @constructor
        * @param {ColorScale} colorScale
        */
        constructor(colorScale?: ColorScale);
        public _setup(): Legend;
        /**
        * Assigns a new ColorScale to the Legend.
        *
        * @param {ColorScale} scale
        * @returns {Legend} The calling Legend.
        */
        public scale(scale: ColorScale): Legend;
        public scale(): ColorScale;
        public _computeLayout(xOrigin?: number, yOrigin?: number, availableWidth?: number, availableHeight?: number): Legend;
        public _requestedSpace(offeredWidth: number, offeredY: number): ISpaceRequest;
        public _doRender(): Legend;
    }
}
declare module Plottable {
    class XYRenderer extends Renderer {
        public dataSelection: D3.UpdateSelection;
        public xScale: Scale;
        public yScale: Scale;
        public _xAccessor: any;
        public _yAccessor: any;
        /**
        * Creates an XYRenderer.
        *
        * @constructor
        * @param {any[]|DataSource} [dataset] The data or DataSource to be associated with this Renderer.
        * @param {Scale} xScale The x scale to use.
        * @param {Scale} yScale The y scale to use.
        */
        constructor(dataset: any, xScale: Scale, yScale: Scale);
        public project(attrToSet: string, accessor: any, scale?: Scale): XYRenderer;
        public _computeLayout(xOffset?: number, yOffset?: number, availableWidth?: number, availableHeight?: number): XYRenderer;
    }
}
declare module Plottable {
    class CircleRenderer extends XYRenderer {
        public _ANIMATION_DURATION: number;
        public _ANIMATION_DELAY: number;
        /**
        * Creates a CircleRenderer.
        *
        * @constructor
        * @param {IDataset} dataset The dataset to render.
        * @param {Scale} xScale The x scale to use.
        * @param {Scale} yScale The y scale to use.
        */
        constructor(dataset: any, xScale: Scale, yScale: Scale);
        public project(attrToSet: string, accessor: any, scale?: Scale): CircleRenderer;
        public _paint(): void;
    }
}
declare module Plottable {
    class LineRenderer extends XYRenderer {
        public _ANIMATION_DURATION: number;
        /**
        * Creates a LineRenderer.
        *
        * @constructor
        * @param {IDataset} dataset The dataset to render.
        * @param {Scale} xScale The x scale to use.
        * @param {Scale} yScale The y scale to use.
        */
        constructor(dataset: any, xScale: Scale, yScale: Scale);
        public _setup(): LineRenderer;
        public _paint(): void;
    }
}
declare module Plottable {
    class RectRenderer extends XYRenderer {
        /**
        * Creates a RectRenderer.
        *
        * @constructor
        * @param {IDataset} dataset The dataset to render.
        * @param {Scale} xScale The x scale to use.
        * @param {Scale} yScale The y scale to use.
        */
        constructor(dataset: any, xScale: Scale, yScale: Scale);
        public _paint(): void;
    }
}
declare module Plottable {
    class GridRenderer extends XYRenderer {
        public colorScale: Scale;
        public xScale: OrdinalScale;
        public yScale: OrdinalScale;
        /**
        * Creates a GridRenderer.
        *
        * @constructor
        * @param {IDataset} dataset The dataset to render.
        * @param {OrdinalScale} xScale The x scale to use.
        * @param {OrdinalScale} yScale The y scale to use.
        * @param {ColorScale|InterpolatedColorScale} colorScale The color scale to use for each grid
        *     cell.
        */
        constructor(dataset: any, xScale: OrdinalScale, yScale: OrdinalScale, colorScale: Scale);
        public project(attrToSet: string, accessor: any, scale?: Scale): GridRenderer;
        public _paint(): void;
    }
}
declare module Plottable {
    class AbstractBarRenderer extends XYRenderer {
        public _baseline: D3.Selection;
        public _baselineValue: number;
        public _barAlignment: string;
        /**
        * Creates an AbstractBarRenderer.
        *
        * @constructor
        * @param {IDataset} dataset The dataset to render.
        * @param {Scale} xScale The x scale to use.
        * @param {Scale} yScale The y scale to use.
        */
        constructor(dataset: any, xScale: Scale, yScale: Scale);
        public _setup(): AbstractBarRenderer;
        /**
        * Sets the baseline for the bars to the specified value.
        *
        * @param {number} value The value to position the baseline at.
        * @return {AbstractBarRenderer} The calling AbstractBarRenderer.
        */
        public baseline(value: number): AbstractBarRenderer;
        /**
        * Sets the bar alignment relative to the independent axis.
        * Behavior depends on subclass implementation.
        *
        * @param {string} alignment The desired alignment.
        * @return {AbstractBarRenderer} The calling AbstractBarRenderer.
        */
        public barAlignment(alignment: string): AbstractBarRenderer;
        /**
        * Selects the bar under the given pixel position.
        *
        * @param {number} x The pixel x position.
        * @param {number} y The pixel y position.
        * @param {boolean} [select] Whether or not to select the bar (by classing it "selected");
        * @return {D3.Selection} The selected bar, or null if no bar was selected.
        */
        public selectBar(x: number, y: number, select?: boolean): D3.Selection;
        /**
        * Deselects all bars.
        * @return {AbstractBarRenderer} The calling AbstractBarRenderer.
        */
        public deselectAll(): AbstractBarRenderer;
    }
}
declare module Plottable {
    class BarRenderer extends AbstractBarRenderer {
        public _barAlignment: string;
        public _ANIMATION_DURATION: number;
        public _ANIMATION_DELAY: number;
        /**
        * Creates a BarRenderer.
        *
        * @constructor
        * @param {IDataset} dataset The dataset to render.
        * @param {Scale} xScale The x scale to use.
        * @param {QuantitiveScale} yScale The y scale to use.
        */
        constructor(dataset: any, xScale: Scale, yScale: QuantitiveScale);
        public _paint(): void;
        /**
        * Sets the horizontal alignment of the bars.
        *
        * @param {string} alignment Which part of the bar should align with the bar's x-value (left/center/right).
        * @return {BarRenderer} The calling BarRenderer.
        */
        public barAlignment(alignment: string): BarRenderer;
    }
}
declare module Plottable {
    class HorizontalBarRenderer extends AbstractBarRenderer {
        public _barAlignment: string;
        public _ANIMATION_DURATION: number;
        public _ANIMATION_DELAY: number;
        /**
        * Creates a HorizontalBarRenderer.
        *
        * @constructor
        * @param {IDataset} dataset The dataset to render.
        * @param {QuantitiveScale} xScale The x scale to use.
        * @param {Scale} yScale The y scale to use.
        */
        constructor(dataset: any, xScale: QuantitiveScale, yScale: Scale);
        public _paint(): void;
        /**
        * Sets the vertical alignment of the bars.
        *
        * @param {string} alignment Which part of the bar should align with the bar's x-value (top/middle/bottom).
        * @return {HorizontalBarRenderer} The calling HorizontalBarRenderer.
        */
        public barAlignment(alignment: string): HorizontalBarRenderer;
    }
}
declare module Plottable {
    interface IKeyEventListenerCallback {
        (e: D3.Event): any;
    }
    class KeyEventListener {
        static initialize(): void;
        static addCallback(keyCode: number, cb: IKeyEventListenerCallback): void;
    }
}
declare module Plottable {
    class Interaction {
        public hitBox: D3.Selection;
        public componentToListenTo: Component;
        /**
        * Creates an Interaction.
        *
        * @constructor
        * @param {Component} componentToListenTo The component to listen for interactions on.
        */
        constructor(componentToListenTo: Component);
        public _anchor(hitBox: D3.Selection): void;
        /**
        * Registers the Interaction on the Component it's listening to.
        * This needs to be called to activate the interaction.
        */
        public registerWithComponent(): Interaction;
    }
}
declare module Plottable {
    class ClickInteraction extends Interaction {
        /**
        * Creates a ClickInteraction.
        *
        * @constructor
        * @param {Component} componentToListenTo The component to listen for clicks on.
        */
        constructor(componentToListenTo: Component);
        public _anchor(hitBox: D3.Selection): void;
        /**
        * Sets an callback to be called when a click is received.
        *
        * @param {(x: number, y: number) => any} cb: Callback to be called. Takes click x and y in pixels.
        */
        public callback(cb: (x: number, y: number) => any): ClickInteraction;
    }
}
declare module Plottable {
    class MousemoveInteraction extends Interaction {
        constructor(componentToListenTo: Component);
        public _anchor(hitBox: D3.Selection): void;
        public mousemove(x: number, y: number): void;
    }
}
declare module Plottable {
    class KeyInteraction extends Interaction {
        /**
        * Creates a KeyInteraction.
        *
        * @constructor
        * @param {Component} componentToListenTo The component to listen for keypresses on.
        * @param {number} keyCode The key code to listen for.
        */
        constructor(componentToListenTo: Component, keyCode: number);
        public _anchor(hitBox: D3.Selection): void;
        /**
        * Sets an callback to be called when the designated key is pressed.
        *
        * @param {() => any} cb: Callback to be called.
        */
        public callback(cb: () => any): KeyInteraction;
    }
}
declare module Plottable {
    class PanZoomInteraction extends Interaction {
        public xScale: QuantitiveScale;
        public yScale: QuantitiveScale;
        /**
        * Creates a PanZoomInteraction.
        *
        * @constructor
        * @param {Component} componentToListenTo The component to listen for interactions on.
        * @param {QuantitiveScale} xScale The X scale to update on panning/zooming.
        * @param {QuantitiveScale} yScale The Y scale to update on panning/zooming.
        */
        constructor(componentToListenTo: Component, xScale: QuantitiveScale, yScale: QuantitiveScale);
        public resetZoom(): void;
        public _anchor(hitBox: D3.Selection): void;
    }
}
declare module Plottable {
    class DragInteraction extends Interaction {
        public origin: number[];
        public location: number[];
        public callbackToCall: (dragInfo: any) => any;
        /**
        * Creates a DragInteraction.
        *
        * @param {Component} componentToListenTo The component to listen for interactions on.
        */
        constructor(componentToListenTo: Component);
        /**
        * Adds a callback to be called when the AreaInteraction triggers.
        *
        * @param {(a: SelectionArea) => any} cb The function to be called. Takes in a SelectionArea in pixels.
        * @returns {AreaInteraction} The calling AreaInteraction.
        */
        public callback(cb?: (a: any) => any): DragInteraction;
<<<<<<< HEAD
        public _dragstart(): void;
        public _drag(): void;
        public _dragend(): void;
        public _doDragend(): void;
        public _anchor(hitBox: D3.Selection): DragInteraction;
=======
        public setupZoomCallback(xScale?: QuantitiveScale, yScale?: QuantitiveScale): DragInteraction;
>>>>>>> f981d922
    }
}
declare module Plottable {
    class DragBoxInteraction extends DragInteraction {
        public dragBox: D3.Selection;
        public boxIsDrawn: boolean;
        public _dragstart(): void;
        /**
        * Clears the highlighted drag-selection box drawn by the AreaInteraction.
        *
        * @returns {AreaInteraction} The calling AreaInteraction.
        */
        public clearBox(): DragBoxInteraction;
        public setBox(x0: number, x1: number, y0: number, y1: number): DragBoxInteraction;
        public _anchor(hitBox: D3.Selection): DragBoxInteraction;
    }
}
declare module Plottable {
    class XDragBoxInteraction extends DragBoxInteraction {
        public _drag(): void;
        public _doDragend(): void;
        public setBox(x0: number, x1: number): XDragBoxInteraction;
    }
}
declare module Plottable {
    class XYDragBoxInteraction extends DragBoxInteraction {
        public _drag(): void;
        public _doDragend(): void;
    }
}
declare module Plottable {
<<<<<<< HEAD
    interface IPixelArea {
        xMin: number;
        xMax: number;
        yMin: number;
        yMax: number;
    }
    function setupDragBoxZoom(dragBox: XYDragBoxInteraction, xScale: QuantitiveScale, yScale: QuantitiveScale): void;
}
declare module Plottable {
=======
>>>>>>> f981d922
    class StandardChart extends Table {
        constructor();
        public yAxis(y: YAxis): StandardChart;
        public yAxis(): YAxis;
        public xAxis(x: XAxis): StandardChart;
        public xAxis(): XAxis;
        public yLabel(y: AxisLabel): StandardChart;
        public yLabel(y: string): StandardChart;
        public yLabel(): AxisLabel;
        public xLabel(x: AxisLabel): StandardChart;
        public xLabel(x: string): StandardChart;
        public xLabel(): AxisLabel;
        public titleLabel(x: TitleLabel): StandardChart;
        public titleLabel(x: string): StandardChart;
        public titleLabel(): TitleLabel;
        public center(c: Component): StandardChart;
    }
}
declare module Plottable {
    class Axis extends Component {
        public axisElement: D3.Selection;
        public _axisScale: Scale;
        public orientToAlign: {
            [s: string]: string;
        };
        static _DEFAULT_TICK_SIZE: number;
        /**
        * Creates an Axis.
        *
        * @constructor
        * @param {Scale} scale The Scale to base the Axis on.
        * @param {string} orientation The orientation of the Axis (top/bottom/left/right)
        * @param {any} [formatter] a D3 formatter
        */
        constructor(axisScale: Scale, orientation: string, formatter?: any);
        public _setup(): Axis;
        public _doRender(): Axis;
        public showEndTickLabels(): boolean;
        public showEndTickLabels(show: boolean): Axis;
        public _hideCutOffTickLabels(): Axis;
        public _hideOverlappingTickLabels(): void;
        public scale(): Scale;
        public scale(newScale: Scale): Axis;
        /**
        * Sets or gets the tick label position relative to the tick marks.
        * The exact consequences of particular tick label positionings depends on the subclass implementation.
        *
        * @param {string} [position] The relative position of the tick label.
        * @returns {string|Axis} The current tick label position, or the calling Axis.
        */
        public tickLabelPosition(): string;
        public tickLabelPosition(position: string): Axis;
        public orient(): string;
        public orient(newOrient: string): Axis;
        public ticks(): any[];
        public ticks(...args: any[]): Axis;
        public tickValues(): any[];
        public tickValues(...args: any[]): Axis;
        public tickSize(): number;
        public tickSize(inner: number): Axis;
        public tickSize(inner: number, outer: number): Axis;
        public innerTickSize(): number;
        public innerTickSize(val: number): Axis;
        public outerTickSize(): number;
        public outerTickSize(val: number): Axis;
        public tickPadding(): number;
        public tickPadding(val: number): Axis;
        /**
        * Gets the current tick formatting function, or sets the tick formatting function.
        *
        * @param {(value: any) => string} [formatter] The new tick formatting function.
        * @returns The current tick formatting function, or the calling Axis.
        */
        public tickFormat(): (value: any) => string;
        public tickFormat(formatter: (value: any) => string): Axis;
    }
    class XAxis extends Axis {
        /**
        * Creates an XAxis (a horizontal Axis).
        *
        * @constructor
        * @param {Scale} scale The Scale to base the Axis on.
        * @param {string} orientation The orientation of the Axis (top/bottom)
        * @param {any} [formatter] a D3 formatter
        */
        constructor(scale: Scale, orientation?: string, formatter?: any);
        public height(h: number): XAxis;
        public _setup(): XAxis;
        public _requestedSpace(offeredWidth: number, offeredHeight: number): ISpaceRequest;
        /**
        * Sets or gets the tick label position relative to the tick marks.
        *
        * @param {string} [position] The relative position of the tick label (left/center/right).
        * @returns {string|XAxis} The current tick label position, or the calling XAxis.
        */
        public tickLabelPosition(): string;
        public tickLabelPosition(position: string): XAxis;
        public _doRender(): XAxis;
    }
    class YAxis extends Axis {
        /**
        * Creates a YAxis (a vertical Axis).
        *
        * @constructor
        * @param {Scale} scale The Scale to base the Axis on.
        * @param {string} orientation The orientation of the Axis (left/right)
        * @param {any} [formatter] a D3 formatter
        */
        constructor(scale: Scale, orientation?: string, formatter?: any);
        public _setup(): YAxis;
        public width(w: number): YAxis;
        public _requestedSpace(offeredWidth: number, offeredHeight: number): ISpaceRequest;
        /**
        * Sets or gets the tick label position relative to the tick marks.
        *
        * @param {string} [position] The relative position of the tick label (top/middle/bottom).
        * @returns {string|YAxis} The current tick label position, or the calling YAxis.
        */
        public tickLabelPosition(): string;
        public tickLabelPosition(position: string): YAxis;
        public _doRender(): YAxis;
    }
}
declare module Plottable {
    module AxisUtils {
        var ONE_DAY: number;
        /**
        * Generates a relative date axis formatter.
        *
        * @param {number} baseValue The start date (as epoch time) used in computing relative dates
        * @param {number} increment The unit used in calculating relative date tick values
        * @param {string} label The label to append to tick values
        */
        function generateRelativeDateFormatter(baseValue: number, increment?: number, label?: string): (tickValue: any) => string;
    }
}
declare module Plottable {
    class Gridlines extends Component {
        /**
        * Creates a set of Gridlines.
        * @constructor
        *
        * @param {QuantitiveScale} xScale The scale to base the x gridlines on. Pass null if no gridlines are desired.
        * @param {QuantitiveScale} yScale The scale to base the y gridlines on. Pass null if no gridlines are desired.
        */
        constructor(xScale: QuantitiveScale, yScale: QuantitiveScale);
        public _setup(): Gridlines;
        public _doRender(): Gridlines;
    }
}
declare module Plottable {
    class AreaRenderer extends XYRenderer {
        public _ANIMATION_DURATION: number;
        /**
        * Creates an AreaRenderer.
        *
        * @constructor
        * @param {IDataset} dataset The dataset to render.
        * @param {Scale} xScale The x scale to use.
        * @param {Scale} yScale The y scale to use.
        */
        constructor(dataset: any, xScale: Scale, yScale: Scale);
        public _setup(): AreaRenderer;
        public _paint(): void;
    }
}
declare module Plottable {
    interface IDataset {
        data: any[];
        metadata: IMetadata;
    }
    interface IMetadata {
        cssClass?: string;
        color?: string;
    }
    interface IAccessor {
        (datum: any, index?: number, metadata?: any): any;
    }
    interface IAppliedAccessor {
        (datum: any, index: number): any;
    }
    interface SelectionArea {
        xMin: number;
        xMax: number;
        yMin: number;
        yMax: number;
    }
    interface FullSelectionArea {
        pixel: SelectionArea;
        data: SelectionArea;
    }
    interface IBroadcasterCallback {
        (broadcaster: Broadcaster, ...args: any[]): any;
    }
    interface ISpaceRequest {
        width: number;
        height: number;
        wantsWidth: boolean;
        wantsHeight: boolean;
    }
}
declare module Plottable {
    module DOMUtils {
        /**
        * Gets the bounding box of an element.
        * @param {D3.Selection} element
        * @returns {SVGRed} The bounding box.
        */
        function getBBox(element: D3.Selection): SVGRect;
        function getElementWidth(elem: HTMLScriptElement): number;
        function getElementHeight(elem: HTMLScriptElement): number;
        function getSVGPixelWidth(svg: D3.Selection): number;
    }
}<|MERGE_RESOLUTION|>--- conflicted
+++ resolved
@@ -1,3 +1,4 @@
+
 declare module Plottable {
     module Utils {
         /**
@@ -30,6 +31,8 @@
         function createFilledArray(value: any, count: number): any[];
     }
 }
+
+
 declare module Plottable {
     module OSUtils {
         /**
@@ -72,6 +75,8 @@
         function sortedIndex(val: number, arr: any[], accessor: IAccessor): number;
     }
 }
+
+
 declare module Plottable {
     class IDCounter {
         public increment(id: any): number;
@@ -79,6 +84,8 @@
         public get(id: any): number;
     }
 }
+
+
 declare module Plottable {
     /**
     * An associative array that can be keyed by anything (inc objects).
@@ -100,6 +107,8 @@
         public delete(key: any): boolean;
     }
 }
+
+
 declare module Plottable {
     module TextUtils {
         interface TextMeasurer {
@@ -190,8 +199,6 @@
         function canWrapWithoutBreakingWords(text: string, width: number, widthMeasure: (s: string) => number): boolean;
     }
 }
-<<<<<<< HEAD
-=======
 
 declare module Plottable {
     module DOMUtils {
@@ -210,12 +217,12 @@
 }
 
 
->>>>>>> f981d922
 declare module Plottable {
     class PlottableObject {
-        public _plottableID: number;
-    }
-}
+    }
+}
+
+
 declare module Plottable {
     class Broadcaster extends PlottableObject {
         /**
@@ -231,13 +238,6 @@
         */
         public registerListener(listener: any, callback: IBroadcasterCallback): Broadcaster;
         /**
-        * Call all listening callbacks, optionally with arguments passed through.
-        *
-        * @param ...args A variable number of optional arguments
-        * @returns {Broadcaster} this object
-        */
-        public _broadcast(...args: any[]): Broadcaster;
-        /**
         * Registers deregister the callback associated with a listener.
         *
         * @param listener The listener to deregister.
@@ -246,6 +246,8 @@
         public deregisterListener(listener: any): Broadcaster;
     }
 }
+
+
 declare module Plottable {
     class DataSource extends Broadcaster {
         /**
@@ -272,62 +274,12 @@
         */
         public metadata(): any;
         public metadata(metadata: any): DataSource;
-        public _getExtent(accessor: IAccessor): any[];
-    }
-}
+    }
+}
+
+
 declare module Plottable {
     class Component extends PlottableObject {
-        public element: D3.Selection;
-        public content: D3.Selection;
-        public backgroundContainer: D3.Selection;
-        public foregroundContainer: D3.Selection;
-        public clipPathEnabled: boolean;
-        public _parent: ComponentContainer;
-        public availableWidth: number;
-        public availableHeight: number;
-        public xOrigin: number;
-        public yOrigin: number;
-        public _xAlignProportion: number;
-        public _yAlignProportion: number;
-        public _isSetup: boolean;
-        public _isAnchored: boolean;
-        /**
-        * Attaches the Component as a child of a given a DOM element. Usually only directly invoked on root-level Components.
-        *
-        * @param {D3.Selection} element A D3 selection consisting of the element to anchor under.
-        * @returns {Component} The calling component.
-        */
-        public _anchor(element: D3.Selection): Component;
-        /**
-        * Creates additional elements as necessary for the Component to function.
-        * Called during _anchor() if the Component's element has not been created yet.
-        * Override in subclasses to provide additional functionality.
-        *
-        * @returns {Component} The calling Component.
-        */
-        public _setup(): Component;
-        public _requestedSpace(availableWidth: number, availableHeight: number): ISpaceRequest;
-        /**
-        * Computes the size, position, and alignment from the specified values.
-        * If no parameters are supplied and the component is a root node,
-        * they are inferred from the size of the component's element.
-        *
-        * @param {number} xOrigin
-        * @param {number} yOrigin
-        * @param {number} availableWidth
-        * @param {number} availableHeight
-        * @returns {Component} The calling Component.
-        */
-        public _computeLayout(xOrigin?: number, yOrigin?: number, availableWidth?: number, availableHeight?: number): Component;
-        /**
-        * Renders the component.
-        *
-        * @returns {Component} The calling Component.
-        */
-        public _render(): Component;
-        public _scheduleComputeLayout(): Component;
-        public _doRender(): Component;
-        public _invalidateLayout(): void;
         /**
         * Renders the Component into a given DOM element.
         *
@@ -377,8 +329,6 @@
         * @return {Component} The calling Component.
         */
         public registerInteraction(interaction: Interaction): Component;
-        public _registerToBroadcaster(broadcaster: Broadcaster, callback: IBroadcasterCallback): void;
-        public _deregisterFromBroadcaster(broadcaster: Broadcaster): void;
         /**
         * Adds/removes a given CSS class to/from the Component, or checks if the Component has a particular CSS class.
         *
@@ -388,20 +338,6 @@
         */
         public classed(cssClass: string): boolean;
         public classed(cssClass: string, addClass: boolean): Component;
-        /**
-        * Checks if the Component has a fixed width or false if it grows to fill available space.
-        * Returns false by default on the base Component class.
-        *
-        * @return {boolean} Whether the component has a fixed width.
-        */
-        public _isFixedWidth(): boolean;
-        /**
-        * Checks if the Component has a fixed height or false if it grows to fill available space.
-        * Returns false by default on the base Component class.
-        *
-        * @return {boolean} Whether the component has a fixed height.
-        */
-        public _isFixedHeight(): boolean;
         /**
         * Merges this Component with another Component, returning a ComponentGroup.
         * There are four cases:
@@ -420,13 +356,10 @@
         public remove(): Component;
     }
 }
+
+
 declare module Plottable {
     class ComponentContainer extends Component {
-        public _components: Component[];
-        public _anchor(element: D3.Selection): ComponentContainer;
-        public _render(): ComponentContainer;
-        public _removeComponent(c: Component): ComponentContainer;
-        public _addComponent(c: Component, prepend?: boolean): boolean;
         /**
         * Returns a list of components in the ComponentContainer
         *
@@ -447,6 +380,8 @@
         public removeAll(): ComponentContainer;
     }
 }
+
+
 declare module Plottable {
     class ComponentGroup extends ComponentContainer {
         /**
@@ -456,13 +391,11 @@
         * @param {Component[]} [components] The Components in the ComponentGroup.
         */
         constructor(components?: Component[]);
-        public _requestedSpace(offeredWidth: number, offeredHeight: number): ISpaceRequest;
         public merge(c: Component): ComponentGroup;
-        public _computeLayout(xOrigin?: number, yOrigin?: number, availableWidth?: number, availableHeight?: number): ComponentGroup;
-        public _isFixedWidth(): boolean;
-        public _isFixedHeight(): boolean;
-    }
-}
+    }
+}
+
+
 declare module Plottable {
     interface IterateLayoutResult {
         colProportionalSpace: number[];
@@ -489,9 +422,6 @@
         * @param {Component} component The Component to be added.
         */
         public addComponent(row: number, col: number, component: Component): Table;
-        public _removeComponent(c: Component): Table;
-        public _requestedSpace(offeredWidth: number, offeredHeight: number): ISpaceRequest;
-        public _computeLayout(xOffset?: number, yOffset?: number, availableWidth?: number, availableHeight?: number): Table;
         /**
         * Sets the row and column padding on the Table.
         *
@@ -518,16 +448,12 @@
         * @returns {Table} The calling Table.
         */
         public colWeight(index: number, weight: number): Table;
-        public _isFixedWidth(): boolean;
-        public _isFixedHeight(): boolean;
-    }
-}
+    }
+}
+
+
 declare module Plottable {
     class Scale extends Broadcaster {
-        public _d3Scale: D3.Scale.Scale;
-        public _autoDomain: boolean;
-        public _autoNice: boolean;
-        public _autoPad: boolean;
         /**
         * Creates a new Scale.
         *
@@ -535,8 +461,6 @@
         * @param {D3.Scale.Scale} scale The D3 scale backing the Scale.
         */
         constructor(scale: D3.Scale.Scale);
-        public _getAllExtents(): any[][];
-        public _getExtent(): any[];
         /**
         * Modify the domain on the scale so that it includes the extent of all
         * perspectives it depends on. Extent: The (min, max) pair for a
@@ -545,8 +469,6 @@
         * represents a view in to the data.
         */
         public autoDomain(): Scale;
-        public _addPerspective(rendererIDAttr: string, dataSource: DataSource, accessor: any): Scale;
-        public _removePerspective(rendererIDAttr: string): Scale;
         /**
         * Returns the range value corresponding to a given domain value.
         *
@@ -565,7 +487,6 @@
         */
         public domain(): any[];
         public domain(values: any[]): Scale;
-        public _setDomain(values: any[]): void;
         /**
         * Retrieves the current range, or sets the Scale's range to the specified values.
         *
@@ -582,27 +503,14 @@
         public copy(): Scale;
     }
 }
+
+
 declare module Plottable {
     interface _IProjector {
         accessor: IAccessor;
         scale?: Scale;
     }
     class Renderer extends Component {
-        public _dataSource: DataSource;
-        public _dataChanged: boolean;
-        public dataSelection: D3.UpdateSelection;
-        public renderArea: D3.Selection;
-        public element: D3.Selection;
-        public scales: Scale[];
-        public _colorAccessor: IAccessor;
-        public _animate: boolean;
-        public _ANIMATION_DURATION: number;
-        public _hasRendered: boolean;
-        public _projectors: {
-            [attrToSet: string]: _IProjector;
-        };
-        public _rerenderUpdateSelection: boolean;
-        public _requireRerender: boolean;
         /**
         * Creates a Renderer.
         *
@@ -612,7 +520,6 @@
         constructor();
         constructor(dataset: any[]);
         constructor(dataset: DataSource);
-        public _anchor(element: D3.Selection): Renderer;
         /**
         * Retrieves the current DataSource, or sets a DataSource if the Renderer doesn't yet have one.
         *
@@ -622,12 +529,6 @@
         public dataSource(): DataSource;
         public dataSource(source: DataSource): Renderer;
         public project(attrToSet: string, accessor: any, scale?: Scale): Renderer;
-        public _generateAttrToProjector(): {
-            [attrToSet: string]: IAppliedAccessor;
-        };
-        public _doRender(): Renderer;
-        public _paint(): void;
-        public _setup(): Renderer;
         /**
         * Enables or disables animation.
         *
@@ -636,6 +537,8 @@
         public animate(enabled: boolean): Renderer;
     }
 }
+
+
 declare module Plottable {
     class RenderController {
         static enabled: boolean;
@@ -644,8 +547,6 @@
         static flush(): void;
     }
 }
-<<<<<<< HEAD
-=======
 
 declare module Plottable {
     interface IDataset {
@@ -690,10 +591,8 @@
 }
 
 
->>>>>>> f981d922
 declare module Plottable {
     class QuantitiveScale extends Scale {
-        public _d3Scale: D3.Scale.QuantitiveScale;
         /**
         * Creates a new QuantitiveScale.
         *
@@ -701,7 +600,6 @@
         * @param {D3.Scale.QuantitiveScale} scale The D3 QuantitiveScale backing the QuantitiveScale.
         */
         constructor(scale: D3.Scale.QuantitiveScale);
-        public _getExtent(): any[];
         public autoDomain(): QuantitiveScale;
         /**
         * Retrieves the domain value corresponding to a supplied range value.
@@ -770,6 +668,8 @@
         public padDomain(padProportion?: number): QuantitiveScale;
     }
 }
+
+
 declare module Plottable {
     class LinearScale extends QuantitiveScale {
         /**
@@ -788,6 +688,8 @@
         public copy(): LinearScale;
     }
 }
+
+
 declare module Plottable {
     class LogScale extends QuantitiveScale {
         /**
@@ -806,16 +708,16 @@
         public copy(): LogScale;
     }
 }
+
+
 declare module Plottable {
     class OrdinalScale extends Scale {
-        public _d3Scale: D3.Scale.OrdinalScale;
         /**
         * Creates a new OrdinalScale. Domain and Range are set later.
         *
         * @constructor
         */
         constructor(scale?: D3.Scale.OrdinalScale);
-        public _getExtent(): any[];
         /**
         * Retrieves the current domain, or sets the Scale's domain to the specified values.
         *
@@ -824,7 +726,6 @@
         */
         public domain(): any[];
         public domain(values: any[]): OrdinalScale;
-        public _setDomain(values: any[]): void;
         /**
         * Returns the range of pixels spanned by the scale, or sets the range.
         *
@@ -858,6 +759,8 @@
         public rangeType(rangeType: string, outerPadding?: number, innerPadding?: number): OrdinalScale;
     }
 }
+
+
 declare module Plottable {
     class ColorScale extends Scale {
         /**
@@ -868,9 +771,10 @@
         *     (Category10/Category20/Category20b/Category20c).
         */
         constructor(scaleType?: string);
-        public _getExtent(): any[];
-    }
-}
+    }
+}
+
+
 declare module Plottable {
     class TimeScale extends QuantitiveScale {
         /**
@@ -881,6 +785,8 @@
         constructor();
     }
 }
+
+
 declare module Plottable {
     class InterpolatedColorScale extends QuantitiveScale {
         /**
@@ -924,6 +830,8 @@
         public scaleType(scaleType: string): InterpolatedColorScale;
     }
 }
+
+
 declare module Plottable {
     class ScaleDomainCoordinator {
         /**
@@ -936,468 +844,10 @@
         public rescale(scale: Scale): void;
     }
 }
-declare module Plottable {
-    class BaseAxis extends Component {
-        /**
-        * Creates a BaseAxis.
-        *
-        * @constructor
-        * @param {Scale} scale The Scale to base the BaseAxis on.
-        * @param {string} orientation The orientation of the BaseAxis (top/bottom/left/right)
-        * @param {(n: any) => string} [formatter] A function to format tick labels.
-        */
-        constructor(scale: Scale, orientation: string, formatter?: (n: any) => string);
-        /**
-        * Sets a new tick formatter.
-        *
-        * @param {(n: any) => string} formatter A function to format tick labels.
-        * @returns {BaseAxis} The calling BaseAxis.
-        */
-        public formatter(formatFunction: (n: any) => string): BaseAxis;
-        /**
-        * Gets or sets the length of each tick mark.
-        *
-        * @param {number} [length] The length of each tick.
-        * @returns {number|BaseAxis} The current tick mark length, or the calling BaseAxis.
-        */
-        public tickLength(): number;
-        public tickLength(length: number): BaseAxis;
-        /**
-        * Gets or sets the padding between each tick mark and its associated label.
-        *
-        * @param {number} [length] The length of each tick.
-        * @returns {number|BaseAxis} The current tick mark length, or the calling BaseAxis.
-        */
-        public tickLabelPadding(): number;
-        public tickLabelPadding(padding: number): BaseAxis;
-        public orient(): string;
-        public orient(newOrientation: string): BaseAxis;
-    }
-}
-
-
-declare module Plottable {
-    class CategoryAxis extends BaseAxis {
-        constructor(scale: OrdinalScale, orientation?: string);
-    }
-}
-
-
-declare module Plottable {
-    class Label extends Component {
-        /**
-        * Creates a Label.
-        *
-        * @constructor
-        * @param {string} [text] The text of the Label.
-        * @param {string} [orientation] The orientation of the Label (horizontal/vertical-left/vertical-right).
-        */
-        constructor(text?: string, orientation?: string);
-        public _requestedSpace(offeredWidth: number, offeredHeight: number): ISpaceRequest;
-        public _setup(): Label;
-        /**
-        * Sets the text on the Label.
-        *
-        * @param {string} text The new text for the Label.
-        * @returns {Label} The calling Label.
-        */
-        public setText(text: string): Label;
-        public _computeLayout(xOffset?: number, yOffset?: number, availableWidth?: number, availableHeight?: number): Label;
-    }
-    class TitleLabel extends Label {
-        constructor(text?: string, orientation?: string);
-    }
-    class AxisLabel extends Label {
-        constructor(text?: string, orientation?: string);
-    }
-}
-declare module Plottable {
-    class Legend extends Component {
-        /**
-        * Creates a Legend.
-        *
-        * @constructor
-        * @param {ColorScale} colorScale
-        */
-        constructor(colorScale?: ColorScale);
-        public _setup(): Legend;
-        /**
-        * Assigns a new ColorScale to the Legend.
-        *
-        * @param {ColorScale} scale
-        * @returns {Legend} The calling Legend.
-        */
-        public scale(scale: ColorScale): Legend;
-        public scale(): ColorScale;
-        public _computeLayout(xOrigin?: number, yOrigin?: number, availableWidth?: number, availableHeight?: number): Legend;
-        public _requestedSpace(offeredWidth: number, offeredY: number): ISpaceRequest;
-        public _doRender(): Legend;
-    }
-}
-declare module Plottable {
-    class XYRenderer extends Renderer {
-        public dataSelection: D3.UpdateSelection;
-        public xScale: Scale;
-        public yScale: Scale;
-        public _xAccessor: any;
-        public _yAccessor: any;
-        /**
-        * Creates an XYRenderer.
-        *
-        * @constructor
-        * @param {any[]|DataSource} [dataset] The data or DataSource to be associated with this Renderer.
-        * @param {Scale} xScale The x scale to use.
-        * @param {Scale} yScale The y scale to use.
-        */
-        constructor(dataset: any, xScale: Scale, yScale: Scale);
-        public project(attrToSet: string, accessor: any, scale?: Scale): XYRenderer;
-        public _computeLayout(xOffset?: number, yOffset?: number, availableWidth?: number, availableHeight?: number): XYRenderer;
-    }
-}
-declare module Plottable {
-    class CircleRenderer extends XYRenderer {
-        public _ANIMATION_DURATION: number;
-        public _ANIMATION_DELAY: number;
-        /**
-        * Creates a CircleRenderer.
-        *
-        * @constructor
-        * @param {IDataset} dataset The dataset to render.
-        * @param {Scale} xScale The x scale to use.
-        * @param {Scale} yScale The y scale to use.
-        */
-        constructor(dataset: any, xScale: Scale, yScale: Scale);
-        public project(attrToSet: string, accessor: any, scale?: Scale): CircleRenderer;
-        public _paint(): void;
-    }
-}
-declare module Plottable {
-    class LineRenderer extends XYRenderer {
-        public _ANIMATION_DURATION: number;
-        /**
-        * Creates a LineRenderer.
-        *
-        * @constructor
-        * @param {IDataset} dataset The dataset to render.
-        * @param {Scale} xScale The x scale to use.
-        * @param {Scale} yScale The y scale to use.
-        */
-        constructor(dataset: any, xScale: Scale, yScale: Scale);
-        public _setup(): LineRenderer;
-        public _paint(): void;
-    }
-}
-declare module Plottable {
-    class RectRenderer extends XYRenderer {
-        /**
-        * Creates a RectRenderer.
-        *
-        * @constructor
-        * @param {IDataset} dataset The dataset to render.
-        * @param {Scale} xScale The x scale to use.
-        * @param {Scale} yScale The y scale to use.
-        */
-        constructor(dataset: any, xScale: Scale, yScale: Scale);
-        public _paint(): void;
-    }
-}
-declare module Plottable {
-    class GridRenderer extends XYRenderer {
-        public colorScale: Scale;
-        public xScale: OrdinalScale;
-        public yScale: OrdinalScale;
-        /**
-        * Creates a GridRenderer.
-        *
-        * @constructor
-        * @param {IDataset} dataset The dataset to render.
-        * @param {OrdinalScale} xScale The x scale to use.
-        * @param {OrdinalScale} yScale The y scale to use.
-        * @param {ColorScale|InterpolatedColorScale} colorScale The color scale to use for each grid
-        *     cell.
-        */
-        constructor(dataset: any, xScale: OrdinalScale, yScale: OrdinalScale, colorScale: Scale);
-        public project(attrToSet: string, accessor: any, scale?: Scale): GridRenderer;
-        public _paint(): void;
-    }
-}
-declare module Plottable {
-    class AbstractBarRenderer extends XYRenderer {
-        public _baseline: D3.Selection;
-        public _baselineValue: number;
-        public _barAlignment: string;
-        /**
-        * Creates an AbstractBarRenderer.
-        *
-        * @constructor
-        * @param {IDataset} dataset The dataset to render.
-        * @param {Scale} xScale The x scale to use.
-        * @param {Scale} yScale The y scale to use.
-        */
-        constructor(dataset: any, xScale: Scale, yScale: Scale);
-        public _setup(): AbstractBarRenderer;
-        /**
-        * Sets the baseline for the bars to the specified value.
-        *
-        * @param {number} value The value to position the baseline at.
-        * @return {AbstractBarRenderer} The calling AbstractBarRenderer.
-        */
-        public baseline(value: number): AbstractBarRenderer;
-        /**
-        * Sets the bar alignment relative to the independent axis.
-        * Behavior depends on subclass implementation.
-        *
-        * @param {string} alignment The desired alignment.
-        * @return {AbstractBarRenderer} The calling AbstractBarRenderer.
-        */
-        public barAlignment(alignment: string): AbstractBarRenderer;
-        /**
-        * Selects the bar under the given pixel position.
-        *
-        * @param {number} x The pixel x position.
-        * @param {number} y The pixel y position.
-        * @param {boolean} [select] Whether or not to select the bar (by classing it "selected");
-        * @return {D3.Selection} The selected bar, or null if no bar was selected.
-        */
-        public selectBar(x: number, y: number, select?: boolean): D3.Selection;
-        /**
-        * Deselects all bars.
-        * @return {AbstractBarRenderer} The calling AbstractBarRenderer.
-        */
-        public deselectAll(): AbstractBarRenderer;
-    }
-}
-declare module Plottable {
-    class BarRenderer extends AbstractBarRenderer {
-        public _barAlignment: string;
-        public _ANIMATION_DURATION: number;
-        public _ANIMATION_DELAY: number;
-        /**
-        * Creates a BarRenderer.
-        *
-        * @constructor
-        * @param {IDataset} dataset The dataset to render.
-        * @param {Scale} xScale The x scale to use.
-        * @param {QuantitiveScale} yScale The y scale to use.
-        */
-        constructor(dataset: any, xScale: Scale, yScale: QuantitiveScale);
-        public _paint(): void;
-        /**
-        * Sets the horizontal alignment of the bars.
-        *
-        * @param {string} alignment Which part of the bar should align with the bar's x-value (left/center/right).
-        * @return {BarRenderer} The calling BarRenderer.
-        */
-        public barAlignment(alignment: string): BarRenderer;
-    }
-}
-declare module Plottable {
-    class HorizontalBarRenderer extends AbstractBarRenderer {
-        public _barAlignment: string;
-        public _ANIMATION_DURATION: number;
-        public _ANIMATION_DELAY: number;
-        /**
-        * Creates a HorizontalBarRenderer.
-        *
-        * @constructor
-        * @param {IDataset} dataset The dataset to render.
-        * @param {QuantitiveScale} xScale The x scale to use.
-        * @param {Scale} yScale The y scale to use.
-        */
-        constructor(dataset: any, xScale: QuantitiveScale, yScale: Scale);
-        public _paint(): void;
-        /**
-        * Sets the vertical alignment of the bars.
-        *
-        * @param {string} alignment Which part of the bar should align with the bar's x-value (top/middle/bottom).
-        * @return {HorizontalBarRenderer} The calling HorizontalBarRenderer.
-        */
-        public barAlignment(alignment: string): HorizontalBarRenderer;
-    }
-}
-declare module Plottable {
-    interface IKeyEventListenerCallback {
-        (e: D3.Event): any;
-    }
-    class KeyEventListener {
-        static initialize(): void;
-        static addCallback(keyCode: number, cb: IKeyEventListenerCallback): void;
-    }
-}
-declare module Plottable {
-    class Interaction {
-        public hitBox: D3.Selection;
-        public componentToListenTo: Component;
-        /**
-        * Creates an Interaction.
-        *
-        * @constructor
-        * @param {Component} componentToListenTo The component to listen for interactions on.
-        */
-        constructor(componentToListenTo: Component);
-        public _anchor(hitBox: D3.Selection): void;
-        /**
-        * Registers the Interaction on the Component it's listening to.
-        * This needs to be called to activate the interaction.
-        */
-        public registerWithComponent(): Interaction;
-    }
-}
-declare module Plottable {
-    class ClickInteraction extends Interaction {
-        /**
-        * Creates a ClickInteraction.
-        *
-        * @constructor
-        * @param {Component} componentToListenTo The component to listen for clicks on.
-        */
-        constructor(componentToListenTo: Component);
-        public _anchor(hitBox: D3.Selection): void;
-        /**
-        * Sets an callback to be called when a click is received.
-        *
-        * @param {(x: number, y: number) => any} cb: Callback to be called. Takes click x and y in pixels.
-        */
-        public callback(cb: (x: number, y: number) => any): ClickInteraction;
-    }
-}
-declare module Plottable {
-    class MousemoveInteraction extends Interaction {
-        constructor(componentToListenTo: Component);
-        public _anchor(hitBox: D3.Selection): void;
-        public mousemove(x: number, y: number): void;
-    }
-}
-declare module Plottable {
-    class KeyInteraction extends Interaction {
-        /**
-        * Creates a KeyInteraction.
-        *
-        * @constructor
-        * @param {Component} componentToListenTo The component to listen for keypresses on.
-        * @param {number} keyCode The key code to listen for.
-        */
-        constructor(componentToListenTo: Component, keyCode: number);
-        public _anchor(hitBox: D3.Selection): void;
-        /**
-        * Sets an callback to be called when the designated key is pressed.
-        *
-        * @param {() => any} cb: Callback to be called.
-        */
-        public callback(cb: () => any): KeyInteraction;
-    }
-}
-declare module Plottable {
-    class PanZoomInteraction extends Interaction {
-        public xScale: QuantitiveScale;
-        public yScale: QuantitiveScale;
-        /**
-        * Creates a PanZoomInteraction.
-        *
-        * @constructor
-        * @param {Component} componentToListenTo The component to listen for interactions on.
-        * @param {QuantitiveScale} xScale The X scale to update on panning/zooming.
-        * @param {QuantitiveScale} yScale The Y scale to update on panning/zooming.
-        */
-        constructor(componentToListenTo: Component, xScale: QuantitiveScale, yScale: QuantitiveScale);
-        public resetZoom(): void;
-        public _anchor(hitBox: D3.Selection): void;
-    }
-}
-declare module Plottable {
-    class DragInteraction extends Interaction {
-        public origin: number[];
-        public location: number[];
-        public callbackToCall: (dragInfo: any) => any;
-        /**
-        * Creates a DragInteraction.
-        *
-        * @param {Component} componentToListenTo The component to listen for interactions on.
-        */
-        constructor(componentToListenTo: Component);
-        /**
-        * Adds a callback to be called when the AreaInteraction triggers.
-        *
-        * @param {(a: SelectionArea) => any} cb The function to be called. Takes in a SelectionArea in pixels.
-        * @returns {AreaInteraction} The calling AreaInteraction.
-        */
-        public callback(cb?: (a: any) => any): DragInteraction;
-<<<<<<< HEAD
-        public _dragstart(): void;
-        public _drag(): void;
-        public _dragend(): void;
-        public _doDragend(): void;
-        public _anchor(hitBox: D3.Selection): DragInteraction;
-=======
-        public setupZoomCallback(xScale?: QuantitiveScale, yScale?: QuantitiveScale): DragInteraction;
->>>>>>> f981d922
-    }
-}
-declare module Plottable {
-    class DragBoxInteraction extends DragInteraction {
-        public dragBox: D3.Selection;
-        public boxIsDrawn: boolean;
-        public _dragstart(): void;
-        /**
-        * Clears the highlighted drag-selection box drawn by the AreaInteraction.
-        *
-        * @returns {AreaInteraction} The calling AreaInteraction.
-        */
-        public clearBox(): DragBoxInteraction;
-        public setBox(x0: number, x1: number, y0: number, y1: number): DragBoxInteraction;
-        public _anchor(hitBox: D3.Selection): DragBoxInteraction;
-    }
-}
-declare module Plottable {
-    class XDragBoxInteraction extends DragBoxInteraction {
-        public _drag(): void;
-        public _doDragend(): void;
-        public setBox(x0: number, x1: number): XDragBoxInteraction;
-    }
-}
-declare module Plottable {
-    class XYDragBoxInteraction extends DragBoxInteraction {
-        public _drag(): void;
-        public _doDragend(): void;
-    }
-}
-declare module Plottable {
-<<<<<<< HEAD
-    interface IPixelArea {
-        xMin: number;
-        xMax: number;
-        yMin: number;
-        yMax: number;
-    }
-    function setupDragBoxZoom(dragBox: XYDragBoxInteraction, xScale: QuantitiveScale, yScale: QuantitiveScale): void;
-}
-declare module Plottable {
-=======
->>>>>>> f981d922
-    class StandardChart extends Table {
-        constructor();
-        public yAxis(y: YAxis): StandardChart;
-        public yAxis(): YAxis;
-        public xAxis(x: XAxis): StandardChart;
-        public xAxis(): XAxis;
-        public yLabel(y: AxisLabel): StandardChart;
-        public yLabel(y: string): StandardChart;
-        public yLabel(): AxisLabel;
-        public xLabel(x: AxisLabel): StandardChart;
-        public xLabel(x: string): StandardChart;
-        public xLabel(): AxisLabel;
-        public titleLabel(x: TitleLabel): StandardChart;
-        public titleLabel(x: string): StandardChart;
-        public titleLabel(): TitleLabel;
-        public center(c: Component): StandardChart;
-    }
-}
+
+
 declare module Plottable {
     class Axis extends Component {
-        public axisElement: D3.Selection;
-        public _axisScale: Scale;
-        public orientToAlign: {
-            [s: string]: string;
         };
         static _DEFAULT_TICK_SIZE: number;
         /**
@@ -1409,12 +859,8 @@
         * @param {any} [formatter] a D3 formatter
         */
         constructor(axisScale: Scale, orientation: string, formatter?: any);
-        public _setup(): Axis;
-        public _doRender(): Axis;
         public showEndTickLabels(): boolean;
         public showEndTickLabels(show: boolean): Axis;
-        public _hideCutOffTickLabels(): Axis;
-        public _hideOverlappingTickLabels(): void;
         public scale(): Scale;
         public scale(newScale: Scale): Axis;
         /**
@@ -1461,8 +907,6 @@
         */
         constructor(scale: Scale, orientation?: string, formatter?: any);
         public height(h: number): XAxis;
-        public _setup(): XAxis;
-        public _requestedSpace(offeredWidth: number, offeredHeight: number): ISpaceRequest;
         /**
         * Sets or gets the tick label position relative to the tick marks.
         *
@@ -1471,7 +915,6 @@
         */
         public tickLabelPosition(): string;
         public tickLabelPosition(position: string): XAxis;
-        public _doRender(): XAxis;
     }
     class YAxis extends Axis {
         /**
@@ -1483,9 +926,7 @@
         * @param {any} [formatter] a D3 formatter
         */
         constructor(scale: Scale, orientation?: string, formatter?: any);
-        public _setup(): YAxis;
         public width(w: number): YAxis;
-        public _requestedSpace(offeredWidth: number, offeredHeight: number): ISpaceRequest;
         /**
         * Sets or gets the tick label position relative to the tick marks.
         *
@@ -1494,9 +935,119 @@
         */
         public tickLabelPosition(): string;
         public tickLabelPosition(position: string): YAxis;
-        public _doRender(): YAxis;
-    }
-}
+    }
+}
+
+
+declare module Plottable {
+    class BaseAxis extends Component {
+        /**
+        * Creates a BaseAxis.
+        *
+        * @constructor
+        * @param {Scale} scale The Scale to base the BaseAxis on.
+        * @param {string} orientation The orientation of the BaseAxis (top/bottom/left/right)
+        * @param {(n: any) => string} [formatter] A function to format tick labels.
+        */
+        constructor(scale: Scale, orientation: string, formatter?: (n: any) => string);
+        /**
+        * Sets a new tick formatter.
+        *
+        * @param {(n: any) => string} formatter A function to format tick labels.
+        * @returns {BaseAxis} The calling BaseAxis.
+        */
+        public formatter(formatFunction: (n: any) => string): BaseAxis;
+        /**
+        * Gets or sets the length of each tick mark.
+        *
+        * @param {number} [length] The length of each tick.
+        * @returns {number|BaseAxis} The current tick mark length, or the calling BaseAxis.
+        */
+        public tickLength(): number;
+        public tickLength(length: number): BaseAxis;
+        /**
+        * Gets or sets the padding between each tick mark and its associated label.
+        *
+        * @param {number} [length] The length of each tick.
+        * @returns {number|BaseAxis} The current tick mark length, or the calling BaseAxis.
+        */
+        public tickLabelPadding(): number;
+        public tickLabelPadding(padding: number): BaseAxis;
+        public orient(): string;
+        public orient(newOrientation: string): BaseAxis;
+    }
+}
+
+
+declare module Plottable {
+    class CategoryAxis extends BaseAxis {
+        constructor(scale: OrdinalScale, orientation?: string);
+    }
+}
+
+
+declare module Plottable {
+    class Label extends Component {
+        /**
+        * Creates a Label.
+        *
+        * @constructor
+        * @param {string} [text] The text of the Label.
+        * @param {string} [orientation] The orientation of the Label (horizontal/vertical-left/vertical-right).
+        */
+        constructor(text?: string, orientation?: string);
+        /**
+        * Sets the text on the Label.
+        *
+        * @param {string} text The new text for the Label.
+        * @returns {Label} The calling Label.
+        */
+        public setText(text: string): Label;
+    }
+    class TitleLabel extends Label {
+        constructor(text?: string, orientation?: string);
+    }
+    class AxisLabel extends Label {
+        constructor(text?: string, orientation?: string);
+    }
+}
+
+
+declare module Plottable {
+    class Legend extends Component {
+        /**
+        * Creates a Legend.
+        *
+        * @constructor
+        * @param {ColorScale} colorScale
+        */
+        constructor(colorScale?: ColorScale);
+        /**
+        * Assigns a new ColorScale to the Legend.
+        *
+        * @param {ColorScale} scale
+        * @returns {Legend} The calling Legend.
+        */
+        public scale(scale: ColorScale): Legend;
+        public scale(): ColorScale;
+    }
+}
+
+
+declare module Plottable {
+    class Gridlines extends Component {
+        /**
+        * Creates a set of Gridlines.
+        * @constructor
+        *
+        * @param {QuantitiveScale} xScale The scale to base the x gridlines on. Pass null if no gridlines are desired.
+        * @param {QuantitiveScale} yScale The scale to base the y gridlines on. Pass null if no gridlines are desired.
+        */
+        constructor(xScale: QuantitiveScale, yScale: QuantitiveScale);
+    }
+}
+
+
 declare module Plottable {
     module AxisUtils {
         var ONE_DAY: number;
@@ -1510,25 +1061,28 @@
         function generateRelativeDateFormatter(baseValue: number, increment?: number, label?: string): (tickValue: any) => string;
     }
 }
-declare module Plottable {
-    class Gridlines extends Component {
-        /**
-        * Creates a set of Gridlines.
-        * @constructor
-        *
-        * @param {QuantitiveScale} xScale The scale to base the x gridlines on. Pass null if no gridlines are desired.
-        * @param {QuantitiveScale} yScale The scale to base the y gridlines on. Pass null if no gridlines are desired.
-        */
-        constructor(xScale: QuantitiveScale, yScale: QuantitiveScale);
-        public _setup(): Gridlines;
-        public _doRender(): Gridlines;
-    }
-}
-declare module Plottable {
-    class AreaRenderer extends XYRenderer {
-        public _ANIMATION_DURATION: number;
-        /**
-        * Creates an AreaRenderer.
+
+
+declare module Plottable {
+    class XYRenderer extends Renderer {
+        /**
+        * Creates an XYRenderer.
+        *
+        * @constructor
+        * @param {any[]|DataSource} [dataset] The data or DataSource to be associated with this Renderer.
+        * @param {Scale} xScale The x scale to use.
+        * @param {Scale} yScale The y scale to use.
+        */
+        constructor(dataset: any, xScale: Scale, yScale: Scale);
+        public project(attrToSet: string, accessor: any, scale?: Scale): XYRenderer;
+    }
+}
+
+
+declare module Plottable {
+    class CircleRenderer extends XYRenderer {
+        /**
+        * Creates a CircleRenderer.
         *
         * @constructor
         * @param {IDataset} dataset The dataset to render.
@@ -1536,55 +1090,317 @@
         * @param {Scale} yScale The y scale to use.
         */
         constructor(dataset: any, xScale: Scale, yScale: Scale);
-        public _setup(): AreaRenderer;
-        public _paint(): void;
-    }
-}
-declare module Plottable {
-    interface IDataset {
-        data: any[];
-        metadata: IMetadata;
-    }
-    interface IMetadata {
-        cssClass?: string;
-        color?: string;
-    }
-    interface IAccessor {
-        (datum: any, index?: number, metadata?: any): any;
-    }
-    interface IAppliedAccessor {
-        (datum: any, index: number): any;
-    }
-    interface SelectionArea {
-        xMin: number;
-        xMax: number;
-        yMin: number;
-        yMax: number;
-    }
-    interface FullSelectionArea {
-        pixel: SelectionArea;
-        data: SelectionArea;
-    }
-    interface IBroadcasterCallback {
-        (broadcaster: Broadcaster, ...args: any[]): any;
-    }
-    interface ISpaceRequest {
-        width: number;
-        height: number;
-        wantsWidth: boolean;
-        wantsHeight: boolean;
-    }
-}
-declare module Plottable {
-    module DOMUtils {
-        /**
-        * Gets the bounding box of an element.
-        * @param {D3.Selection} element
-        * @returns {SVGRed} The bounding box.
-        */
-        function getBBox(element: D3.Selection): SVGRect;
-        function getElementWidth(elem: HTMLScriptElement): number;
-        function getElementHeight(elem: HTMLScriptElement): number;
-        function getSVGPixelWidth(svg: D3.Selection): number;
+        public project(attrToSet: string, accessor: any, scale?: Scale): CircleRenderer;
+    }
+}
+
+
+declare module Plottable {
+    class LineRenderer extends XYRenderer {
+        /**
+        * Creates a LineRenderer.
+        *
+        * @constructor
+        * @param {IDataset} dataset The dataset to render.
+        * @param {Scale} xScale The x scale to use.
+        * @param {Scale} yScale The y scale to use.
+        */
+        constructor(dataset: any, xScale: Scale, yScale: Scale);
+    }
+}
+
+
+declare module Plottable {
+    class RectRenderer extends XYRenderer {
+        /**
+        * Creates a RectRenderer.
+        *
+        * @constructor
+        * @param {IDataset} dataset The dataset to render.
+        * @param {Scale} xScale The x scale to use.
+        * @param {Scale} yScale The y scale to use.
+        */
+        constructor(dataset: any, xScale: Scale, yScale: Scale);
+    }
+}
+
+
+declare module Plottable {
+    class GridRenderer extends XYRenderer {
+        /**
+        * Creates a GridRenderer.
+        *
+        * @constructor
+        * @param {IDataset} dataset The dataset to render.
+        * @param {OrdinalScale} xScale The x scale to use.
+        * @param {OrdinalScale} yScale The y scale to use.
+        * @param {ColorScale|InterpolatedColorScale} colorScale The color scale to use for each grid
+        *     cell.
+        */
+        constructor(dataset: any, xScale: OrdinalScale, yScale: OrdinalScale, colorScale: Scale);
+        public project(attrToSet: string, accessor: any, scale?: Scale): GridRenderer;
+    }
+}
+
+
+declare module Plottable {
+    class AbstractBarRenderer extends XYRenderer {
+        /**
+        * Creates an AbstractBarRenderer.
+        *
+        * @constructor
+        * @param {IDataset} dataset The dataset to render.
+        * @param {Scale} xScale The x scale to use.
+        * @param {Scale} yScale The y scale to use.
+        */
+        constructor(dataset: any, xScale: Scale, yScale: Scale);
+        /**
+        * Sets the baseline for the bars to the specified value.
+        *
+        * @param {number} value The value to position the baseline at.
+        * @return {AbstractBarRenderer} The calling AbstractBarRenderer.
+        */
+        public baseline(value: number): AbstractBarRenderer;
+        /**
+        * Sets the bar alignment relative to the independent axis.
+        * Behavior depends on subclass implementation.
+        *
+        * @param {string} alignment The desired alignment.
+        * @return {AbstractBarRenderer} The calling AbstractBarRenderer.
+        */
+        public barAlignment(alignment: string): AbstractBarRenderer;
+        /**
+        * Selects the bar under the given pixel position.
+        *
+        * @param {number} x The pixel x position.
+        * @param {number} y The pixel y position.
+        * @param {boolean} [select] Whether or not to select the bar (by classing it "selected");
+        * @return {D3.Selection} The selected bar, or null if no bar was selected.
+        */
+        public selectBar(x: number, y: number, select?: boolean): D3.Selection;
+        /**
+        * Deselects all bars.
+        * @return {AbstractBarRenderer} The calling AbstractBarRenderer.
+        */
+        public deselectAll(): AbstractBarRenderer;
+    }
+}
+
+
+declare module Plottable {
+    class BarRenderer extends AbstractBarRenderer {
+        /**
+        * Creates a BarRenderer.
+        *
+        * @constructor
+        * @param {IDataset} dataset The dataset to render.
+        * @param {Scale} xScale The x scale to use.
+        * @param {QuantitiveScale} yScale The y scale to use.
+        */
+        constructor(dataset: any, xScale: Scale, yScale: QuantitiveScale);
+        /**
+        * Sets the horizontal alignment of the bars.
+        *
+        * @param {string} alignment Which part of the bar should align with the bar's x-value (left/center/right).
+        * @return {BarRenderer} The calling BarRenderer.
+        */
+        public barAlignment(alignment: string): BarRenderer;
+    }
+}
+
+
+declare module Plottable {
+    class HorizontalBarRenderer extends AbstractBarRenderer {
+        /**
+        * Creates a HorizontalBarRenderer.
+        *
+        * @constructor
+        * @param {IDataset} dataset The dataset to render.
+        * @param {QuantitiveScale} xScale The x scale to use.
+        * @param {Scale} yScale The y scale to use.
+        */
+        constructor(dataset: any, xScale: QuantitiveScale, yScale: Scale);
+        /**
+        * Sets the vertical alignment of the bars.
+        *
+        * @param {string} alignment Which part of the bar should align with the bar's x-value (top/middle/bottom).
+        * @return {HorizontalBarRenderer} The calling HorizontalBarRenderer.
+        */
+        public barAlignment(alignment: string): HorizontalBarRenderer;
+    }
+}
+
+
+declare module Plottable {
+    class AreaRenderer extends XYRenderer {
+        /**
+        * Creates an AreaRenderer.
+        *
+        * @constructor
+        * @param {IDataset} dataset The dataset to render.
+        * @param {Scale} xScale The x scale to use.
+        * @param {Scale} yScale The y scale to use.
+        */
+        constructor(dataset: any, xScale: Scale, yScale: Scale);
+    }
+}
+
+
+declare module Plottable {
+    interface IKeyEventListenerCallback {
+        (e: D3.Event): any;
+    }
+    class KeyEventListener {
+        static initialize(): void;
+        static addCallback(keyCode: number, cb: IKeyEventListenerCallback): void;
+    }
+}
+
+
+declare module Plottable {
+    class Interaction {
+        /**
+        * Creates an Interaction.
+        *
+        * @constructor
+        * @param {Component} componentToListenTo The component to listen for interactions on.
+        */
+        constructor(componentToListenTo: Component);
+        /**
+        * Registers the Interaction on the Component it's listening to.
+        * This needs to be called to activate the interaction.
+        */
+        public registerWithComponent(): Interaction;
+    }
+}
+
+
+declare module Plottable {
+    class ClickInteraction extends Interaction {
+        /**
+        * Creates a ClickInteraction.
+        *
+        * @constructor
+        * @param {Component} componentToListenTo The component to listen for clicks on.
+        */
+        constructor(componentToListenTo: Component);
+        /**
+        * Sets an callback to be called when a click is received.
+        *
+        * @param {(x: number, y: number) => any} cb: Callback to be called. Takes click x and y in pixels.
+        */
+        public callback(cb: (x: number, y: number) => any): ClickInteraction;
+    }
+}
+
+
+declare module Plottable {
+    class MousemoveInteraction extends Interaction {
+        constructor(componentToListenTo: Component);
+        public mousemove(x: number, y: number): void;
+    }
+}
+
+
+declare module Plottable {
+    class KeyInteraction extends Interaction {
+        /**
+        * Creates a KeyInteraction.
+        *
+        * @constructor
+        * @param {Component} componentToListenTo The component to listen for keypresses on.
+        * @param {number} keyCode The key code to listen for.
+        */
+        constructor(componentToListenTo: Component, keyCode: number);
+        /**
+        * Sets an callback to be called when the designated key is pressed.
+        *
+        * @param {() => any} cb: Callback to be called.
+        */
+        public callback(cb: () => any): KeyInteraction;
+    }
+}
+
+
+declare module Plottable {
+    class PanZoomInteraction extends Interaction {
+        /**
+        * Creates a PanZoomInteraction.
+        *
+        * @constructor
+        * @param {Component} componentToListenTo The component to listen for interactions on.
+        * @param {QuantitiveScale} xScale The X scale to update on panning/zooming.
+        * @param {QuantitiveScale} yScale The Y scale to update on panning/zooming.
+        */
+        constructor(componentToListenTo: Component, xScale: QuantitiveScale, yScale: QuantitiveScale);
+        public resetZoom(): void;
+    }
+}
+
+
+declare module Plottable {
+    class DragInteraction extends Interaction {
+        public callbackToCall: (dragInfo: any) => any;
+        /**
+        * Creates a DragInteraction.
+        *
+        * @param {Component} componentToListenTo The component to listen for interactions on.
+        */
+        constructor(componentToListenTo: Component);
+        /**
+        * Adds a callback to be called when the AreaInteraction triggers.
+        *
+        * @param {(a: SelectionArea) => any} cb The function to be called. Takes in a SelectionArea in pixels.
+        * @returns {AreaInteraction} The calling AreaInteraction.
+        */
+        public callback(cb?: (a: any) => any): DragInteraction;
+        public setupZoomCallback(xScale?: QuantitiveScale, yScale?: QuantitiveScale): DragInteraction;
+    }
+}
+
+
+declare module Plottable {
+    class DragBoxInteraction extends DragInteraction {
+        /**
+        * Clears the highlighted drag-selection box drawn by the AreaInteraction.
+        *
+        * @returns {AreaInteraction} The calling AreaInteraction.
+        */
+        public clearBox(): DragBoxInteraction;
+        public setBox(x0: number, x1: number, y0: number, y1: number): DragBoxInteraction;
+    }
+}
+
+
+declare module Plottable {
+    class XDragBoxInteraction extends DragBoxInteraction {
+        public setBox(x0: number, x1: number): XDragBoxInteraction;
+    }
+}
+
+
+declare module Plottable {
+    class XYDragBoxInteraction extends DragBoxInteraction {
+    }
+}
+
+
+declare module Plottable {
+    class StandardChart extends Table {
+        constructor();
+        public yAxis(y: YAxis): StandardChart;
+        public yAxis(): YAxis;
+        public xAxis(x: XAxis): StandardChart;
+        public xAxis(): XAxis;
+        public yLabel(y: AxisLabel): StandardChart;
+        public yLabel(y: string): StandardChart;
+        public yLabel(): AxisLabel;
+        public xLabel(x: AxisLabel): StandardChart;
+        public xLabel(x: string): StandardChart;
+        public xLabel(): AxisLabel;
+        public titleLabel(x: TitleLabel): StandardChart;
+        public titleLabel(x: string): StandardChart;
+        public titleLabel(): TitleLabel;
+        public center(c: Component): StandardChart;
     }
 }