
declare module Plottable {
    module Utils {
        module Methods {
            /**
             * Checks if x is between a and b.
             *
             * @param {number} x The value to test if in range
             * @param {number} a The beginning of the (inclusive) range
             * @param {number} b The ending of the (inclusive) range
             * @return {boolean} Whether x is in [a, b]
             */
            function inRange(x: number, a: number, b: number): boolean;
            /**
             * Clamps x to the range [min, max].
             *
             * @param {number} x The value to be clamped.
             * @param {number} min The minimum value.
             * @param {number} max The maximum value.
             * @return {number} A clamped value in the range [min, max].
             */
            function clamp(x: number, min: number, max: number): number;
            /** Print a warning message to the console, if it is available.
             *
             * @param {string} The warnings to print
             */
            function warn(warning: string): void;
            /**
             * Takes two arrays of numbers and adds them together
             *
             * @param {number[]} alist The first array of numbers
             * @param {number[]} blist The second array of numbers
             * @return {number[]} An array of numbers where x[i] = alist[i] + blist[i]
             */
            function addArrays(alist: number[], blist: number[]): number[];
            /**
             * Takes two sets and returns the intersection
             *
             * Due to the fact that D3.Sets store strings internally, return type is always a string set
             *
             * @param {D3.Set<T>} set1 The first set
             * @param {D3.Set<T>} set2 The second set
             * @return {D3.Set<string>} A set that contains elements that appear in both set1 and set2
             */
            function intersection<T>(set1: D3.Set<T>, set2: D3.Set<T>): D3.Set<string>;
            /**
             * Takes two sets and returns the union
             *
             * Due to the fact that D3.Sets store strings internally, return type is always a string set
             *
             * @param {D3.Set<T>} set1 The first set
             * @param {D3.Set<T>} set2 The second set
             * @return {D3.Set<string>} A set that contains elements that appear in either set1 or set2
             */
            function union<T>(set1: D3.Set<T>, set2: D3.Set<T>): D3.Set<string>;
            /**
             * Populates a map from an array of keys and a transformation function.
             *
             * @param {string[]} keys The array of keys.
             * @param {(string, number) => T} transform A transformation function to apply to the keys.
             * @return {D3.Map<T>} A map mapping keys to their transformed values.
             */
            function populateMap<T>(keys: string[], transform: (key: string, index: number) => T): D3.Map<T>;
            /**
             * Take an array of values, and return the unique values.
             * Will work iff ∀ a, b, a.toString() == b.toString() => a == b; will break on Object inputs
             *
             * @param {T[]} values The values to find uniqueness for
             * @return {T[]} The unique values
             */
            function uniq<T>(arr: T[]): T[];
            /**
             * Creates an array of length `count`, filled with value or (if value is a function), value()
             *
             * @param {T | ((index?: number) => T)} value The value to fill the array with or a value generator (called with index as arg)
             * @param {number} count The length of the array to generate
             * @return {any[]}
             */
            function createFilledArray<T>(value: T | ((index?: number) => T), count: number): T[];
            /**
             * @param {T[][]} a The 2D array that will have its elements joined together.
             * @return {T[]} Every array in a, concatenated together in the order they appear.
             */
            function flatten<T>(a: T[][]): T[];
            /**
             * Check if two arrays are equal by strict equality.
             */
            function arrayEq<T>(a: T[], b: T[]): boolean;
            /**
             * @param {any} a Object to check against b for equality.
             * @param {any} b Object to check against a for equality.
             *
             * @returns {boolean} whether or not two objects share the same keys, and
             *          values associated with those keys. Values will be compared
             *          with ===.
             */
            function objEq(a: any, b: any): boolean;
            /**
             * Applies the accessor, if provided, to each element of `array` and returns the maximum value.
             * If no maximum value can be computed, returns defaultValue.
             */
            function max<C>(array: C[], defaultValue: C): C;
            function max<T, C>(array: T[], accessor: (t?: T, i?: number) => C, defaultValue: C): C;
            /**
             * Applies the accessor, if provided, to each element of `array` and returns the minimum value.
             * If no minimum value can be computed, returns defaultValue.
             */
            function min<C>(array: C[], defaultValue: C): C;
            function min<T, C>(array: T[], accessor: (t?: T, i?: number) => C, defaultValue: C): C;
            /**
             * Returns true **only** if x is NaN
             */
            function isNaN(n: any): boolean;
            /**
             * Returns true if the argument is a number, which is not NaN
             * Numbers represented as strings do not pass this function
             */
            function isValidNumber(n: any): boolean;
            /**
             * Creates shallow copy of map.
             * @param {{ [key: string]: any }} oldMap Map to copy
             *
             * @returns {[{ [key: string]: any }} coppied map.
             */
            function copyMap<T>(oldMap: {
                [key: string]: T;
            }): {
                [key: string]: T;
            };
            function range(start: number, stop: number, step?: number): number[];
            /** Is like setTimeout, but activates synchronously if time=0
             * We special case 0 because of an observed issue where calling setTimeout causes visible flickering.
             * We believe this is because when requestAnimationFrame calls into the paint function, as soon as that function finishes
             * evaluating, the results are painted to the screen. As a result, if we want something to occur immediately but call setTimeout
             * with time=0, then it is pushed to the call stack and rendered in the next frame, so the component that was rendered via
             * setTimeout appears out-of-sync with the rest of the plot.
             */
            function setTimeout(f: Function, time: number, ...args: any[]): number;
            function colorTest(colorTester: D3.Selection, className: string): string;
            function lightenColor(color: string, factor: number): string;
            function distanceSquared(p1: Point, p2: Point): number;
            function isIE(): boolean;
            /**
             * Returns true if the supplied coordinates or Extents intersect or are contained by bbox.
             *
             * @param {number | Extent} xValOrExtent The x coordinate or Extent to test
             * @param {number | Extent} yValOrExtent The y coordinate or Extent to test
             * @param {SVGRect} bbox The bbox
             * @param {number} tolerance Amount by which to expand bbox, in each dimension, before
             * testing intersection
             *
             * @returns {boolean} True if the supplied coordinates or Extents intersect or are
             * contained by bbox, false otherwise.
             */
            function intersectsBBox(xValOrExtent: number | Extent, yValOrExtent: number | Extent, bbox: SVGRect, tolerance?: number): boolean;
            /**
             * Create an Extent from a number or an object with "min" and "max" defined.
             *
             * @param {any} input The object to parse
             *
             * @returns {Extent} The generated Extent
             */
            function parseExtent(input: any): Extent;
        }
    }
}


declare module Plottable {
    module Utils {
        /**
         * An associative array that can be keyed by anything (inc objects).
         * Uses pointer equality checks which is why this works.
         * This power has a price: everything is linear time since it is actually backed by an array...
         */
        class Map<K, V> {
            /**
             * Set a new key/value pair in the store.
             *
             * @param {K} key Key to set in the store
             * @param {V} value Value to set in the store
             * @return {boolean} True if key already in store, false otherwise
             */
            set(key: K, value: V): boolean;
            /**
             * Get a value from the store, given a key.
             *
             * @param {K} key Key associated with value to retrieve
             * @return {V} Value if found, undefined otherwise
             */
            get(key: K): any;
            /**
             * Test whether store has a value associated with given key.
             *
             * Will return true if there is a key/value entry,
             * even if the value is explicitly `undefined`.
             *
             * @param {K} key Key to test for presence of an entry
             * @return {boolean} Whether there was a matching entry for that key
             */
            has(key: K): boolean;
            /**
             * Return an array of the values in the key-value store
             *
             * @return {V[]} The values in the store
             */
            values(): any[];
            /**
             * Return an array of keys in the key-value store
             *
             * @return {K[]} The keys in the store
             */
            keys(): any[];
            /**
             * Execute a callback for each entry in the array.
             *
             * @param {(key: K, val?: V, index?: number) => any} callback The callback to execute
             * @return {any[]} The results of mapping the callback over the entries
             */
            map(cb: (key?: K, val?: V, index?: number) => any): any[];
            /**
             * Delete a key from the key-value store. Return whether the key was present.
             *
             * @param {K} The key to remove
             * @return {boolean} Whether a matching entry was found and removed
             */
            delete(key: K): boolean;
        }
    }
}


declare module Plottable {
    module Utils {
        /**
         * Shim for ES6 set.
         * https://developer.mozilla.org/en-US/docs/Web/JavaScript/Reference/Global_Objects/Set
         */
        class Set<T> {
            constructor();
            add(value: T): Set<T>;
            delete(value: T): boolean;
            has(value: T): boolean;
            values(): T[];
        }
    }
}

declare module Plottable {
    module Utils {
        module DOM {
            /**
             * Gets the bounding box of an element.
             * @param {D3.Selection} element
             * @returns {SVGRed} The bounding box.
             */
            function getBBox(element: D3.Selection): SVGRect;
            var POLYFILL_TIMEOUT_MSEC: number;
            function requestAnimationFramePolyfill(fn: () => any): void;
            function isSelectionRemovedFromSVG(selection: D3.Selection): boolean;
            function getElementWidth(elem: HTMLScriptElement): number;
            function getElementHeight(elem: HTMLScriptElement): number;
            function getSVGPixelWidth(svg: D3.Selection): number;
            function translate(s: D3.Selection, x?: number, y?: number): any;
            function boxesOverlap(boxA: ClientRect, boxB: ClientRect): boolean;
            function boxIsInside(inner: ClientRect, outer: ClientRect): boolean;
            function getBoundingSVG(elem: SVGElement): SVGElement;
            function getUniqueClipPathId(): string;
        }
    }
}


declare module Plottable {
    module Utils {
        module Colors {
            /**
             * Return contrast ratio between two colors
             * Based on implementation from chroma.js by Gregor Aisch (gka) (licensed under BSD)
             * chroma.js may be found here: https://github.com/gka/chroma.js
             * License may be found here: https://github.com/gka/chroma.js/blob/master/LICENSE
             * see http://www.w3.org/TR/2008/REC-WCAG20-20081211/#contrast-ratiodef
             */
            function contrast(a: string, b: string): number;
        }
    }
}


declare module Plottable {
    module Utils {
        /**
         * A set of callbacks which can be all invoked at once.
         * Each callback exists at most once in the set (based on reference equality).
         * All callbacks should have the same signature.
         */
        class CallbackSet<CB extends Function> extends Set<CB> {
            callCallbacks(...args: any[]): CallbackSet<CB>;
        }
    }
}


declare module Plottable {
    type Formatter = (d: any) => string;
    var MILLISECONDS_IN_ONE_DAY: number;
    module Formatters {
        /**
         * Creates a formatter for currency values.
         *
         * @param {number} [precision] The number of decimal places to show (default 2).
         * @param {string} [symbol] The currency symbol to use (default "$").
         * @param {boolean} [prefix] Whether to prepend or append the currency symbol (default true).
         * @param {boolean} [onlyShowUnchanged] Whether to return a value if value changes after formatting (default true).
         *
         * @returns {Formatter} A formatter for currency values.
         */
        function currency(precision?: number, symbol?: string, prefix?: boolean): (d: any) => string;
        /**
         * Creates a formatter that displays exactly [precision] decimal places.
         *
         * @param {number} [precision] The number of decimal places to show (default 3).
         * @param {boolean} [onlyShowUnchanged] Whether to return a value if value changes after formatting (default true).
         *
         * @returns {Formatter} A formatter that displays exactly [precision] decimal places.
         */
        function fixed(precision?: number): (d: any) => string;
        /**
         * Creates a formatter that formats numbers to show no more than
         * [precision] decimal places. All other values are stringified.
         *
         * @param {number} [precision] The number of decimal places to show (default 3).
         * @param {boolean} [onlyShowUnchanged] Whether to return a value if value changes after formatting (default true).
         *
         * @returns {Formatter} A formatter for general values.
         */
        function general(precision?: number): (d: any) => string;
        /**
         * Creates a formatter that stringifies its input.
         *
         * @returns {Formatter} A formatter that stringifies its input.
         */
        function identity(): (d: any) => string;
        /**
         * Creates a formatter for percentage values.
         * Multiplies the input by 100 and appends "%".
         *
         * @param {number} [precision] The number of decimal places to show (default 0).
         * @param {boolean} [onlyShowUnchanged] Whether to return a value if value changes after formatting (default true).
         *
         * @returns {Formatter} A formatter for percentage values.
         */
        function percentage(precision?: number): (d: any) => string;
        /**
         * Creates a formatter for values that displays [precision] significant figures
         * and puts SI notation.
         *
         * @param {number} [precision] The number of significant figures to show (default 3).
         *
         * @returns {Formatter} A formatter for SI values.
         */
        function siSuffix(precision?: number): (d: any) => string;
        /**
         * Creates a multi time formatter that displays dates.
         *
         * @returns {Formatter} A formatter for time/date values.
         */
        function multiTime(): (d: any) => string;
        /**
         * Creates a time formatter that displays time/date using given specifier.
         *
         * List of directives can be found on: https://github.com/mbostock/d3/wiki/Time-Formatting#format
         *
         * @param {string} [specifier] The specifier for the formatter.
         *
         * @returns {Formatter} A formatter for time/date values.
         */
        function time(specifier: string): Formatter;
        /**
         * Transforms the Plottable TimeInterval string into a d3 time interval equivalent.
         * If the provided TimeInterval is incorrect, the default is d3.time.year
         */
        function timeIntervalToD3Time(timeInterval: string): D3.Time.Interval;
        /**
         * Creates a formatter for relative dates.
         *
         * @param {number} baseValue The start date (as epoch time) used in computing relative dates (default 0)
         * @param {number} increment The unit used in calculating relative date values (default MILLISECONDS_IN_ONE_DAY)
         * @param {string} label The label to append to the formatted string (default "")
         *
         * @returns {Formatter} A formatter for time/date values.
         */
        function relativeDate(baseValue?: number, increment?: number, label?: string): (d: any) => string;
    }
}


declare module Plottable {
    /**
     * A SymbolFactory is a function that takes in a symbolSize which is the edge length of the render area
     * and returns a string representing the 'd' attribute of the resultant 'path' element
     */
    type SymbolFactory = (symbolSize: number) => string;
    module SymbolFactories {
        type StringAccessor = (datum: any, index: number) => string;
        function circle(): SymbolFactory;
        function square(): SymbolFactory;
        function cross(): SymbolFactory;
        function diamond(): SymbolFactory;
        function triangleUp(): SymbolFactory;
        function triangleDown(): SymbolFactory;
    }
}


declare module Plottable {
    module Utils {
        class ClientToSVGTranslator {
            static getTranslator(elem: SVGElement): ClientToSVGTranslator;
            constructor(svg: SVGElement);
            /**
             * Computes the position relative to the <svg> in svg-coordinate-space.
             */
            computePosition(clientX: number, clientY: number): Point;
        }
    }
}


declare module Plottable {
    module Configs {
        /**
         * Specifies if Plottable should show warnings.
         */
        var SHOW_WARNINGS: boolean;
    }
}


declare module Plottable {
    var version: string;
}


declare module Plottable {
    module Core {
        /**
         * Colors we use as defaults on a number of graphs.
         */
        class Colors {
            static CORAL_RED: string;
            static INDIGO: string;
            static ROBINS_EGG_BLUE: string;
            static FERN: string;
            static BURNING_ORANGE: string;
            static ROYAL_HEATH: string;
            static CONIFER: string;
            static CERISE_RED: string;
            static BRIGHT_SUN: string;
            static JACARTA: string;
            static PLOTTABLE_COLORS: string[];
        }
    }
}


declare module Plottable {
    type DatasetCallback = (dataset: Dataset) => any;
    class Dataset {
        /**
         * Constructs a new set.
         *
         * A Dataset is mostly just a wrapper around an any[], Dataset is the
         * data you're going to plot.
         *
         * @constructor
         * @param {any[]} data The data for this DataSource (default = []).
         * @param {any} metadata An object containing additional information (default = {}).
         */
        constructor(data?: any[], metadata?: any);
        onUpdate(callback: DatasetCallback): void;
        offUpdate(callback: DatasetCallback): void;
        /**
         * Gets the data.
         *
         * @returns {DataSource|any[]} The calling DataSource, or the current data.
         */
        data(): any[];
        /**
         * Sets the data.
         *
         * @param {any[]} data The new data.
         * @returns {Dataset} The calling Dataset.
         */
        data(data: any[]): Dataset;
        /**
         * Get the metadata.
         *
         * @returns {any} the current
         * metadata.
         */
        metadata(): any;
        /**
         * Set the metadata.
         *
         * @param {any} metadata The new metadata.
         * @returns {Dataset} The calling Dataset.
         */
        metadata(metadata: any): Dataset;
    }
}


declare module Plottable {
    module RenderPolicies {
        /**
         * A policy to render components.
         */
        interface RenderPolicy {
            render(): any;
        }
        /**
         * Never queue anything, render everything immediately. Useful for
         * debugging, horrible for performance.
         */
        class Immediate implements RenderPolicy {
            render(): void;
        }
        /**
         * The default way to render, which only tries to render every frame
         * (usually, 1/60th of a second).
         */
        class AnimationFrame implements RenderPolicy {
            render(): void;
        }
        /**
         * Renders with `setTimeout`. This is generally an inferior way to render
         * compared to `requestAnimationFrame`, but it's still there if you want
         * it.
         */
        class Timeout implements RenderPolicy {
            _timeoutMsec: number;
            render(): void;
        }
    }
}


declare module Plottable {
    /**
     * The RenderController is responsible for enqueueing and synchronizing
     * layout and render calls for Plottable components.
     *
     * Layouts and renders occur inside an animation callback
     * (window.requestAnimationFrame if available).
     *
     * If you require immediate rendering, call RenderController.flush() to
     * perform enqueued layout and rendering serially.
     *
     * If you want to always have immediate rendering (useful for debugging),
     * call
     * ```typescript
     * Plottable.RenderController.setRenderPolicy(
     *   new Plottable.RenderPolicy.Immediate()
     * );
     * ```
     */
    module RenderController {
        var _renderPolicy: RenderPolicies.RenderPolicy;
        function setRenderPolicy(policy: string | RenderPolicies.RenderPolicy): void;
        /**
         * If the RenderController is enabled, we enqueue the component for
         * render. Otherwise, it is rendered immediately.
         *
         * @param {Component} component Any Plottable component.
         */
        function registerToRender(component: Component): void;
        /**
         * If the RenderController is enabled, we enqueue the component for
         * layout and render. Otherwise, it is rendered immediately.
         *
         * @param {Component} component Any Plottable component.
         */
        function registerToComputeLayout(component: Component): void;
        /**
         * Render everything that is waiting to be rendered right now, instead of
         * waiting until the next frame.
         *
         * Useful to call when debugging.
         */
        function flush(): void;
    }
}

declare module Plottable {
    /**
     * Access specific datum property.
     */
    type _Accessor = (datum: any, index?: number, dataset?: Dataset, plotMetadata?: Plots.PlotMetadata) => any;
    /**
     * Retrieves scaled datum property.
     */
    type _Projector = (datum: any, index: number, dataset: Dataset, plotMetadata: Plots.PlotMetadata) => any;
    /**
     * Projector with dataset and plot metadata
     */
    type AppliedProjector = (datum: any, index: number) => any;
    /**
     * Defines a way how specific attribute needs be retrieved before rendering.
     */
    type _Projection = {
        accessor: _Accessor;
        scale?: Scale<any, any>;
        attribute: string;
    };
    /**
     * A mapping from attributes ("x", "fill", etc.) to the functions that get
     * that information out of the data.
     *
     * So if my data looks like `{foo: 5, bar: 6}` and I want the radius to scale
     * with both `foo` and `bar`, an entry in this type might be `{"r":
     * function(d) { return foo + bar; }`.
     */
    type AttributeToProjector = {
        [attrToSet: string]: _Projector;
    };
    type AttributeToAppliedProjector = {
        [attrToSet: string]: AppliedProjector;
    };
    type SpaceRequest = {
        minWidth: number;
        minHeight: number;
    };
    /**
     * The range of your current data. For example, [1, 2, 6, -5] has the Extent
     * `{min: -5, max: 6}`.
     *
     * The point of this type is to hopefully replace the less-elegant `[min,
     * max]` extents produced by d3.
     */
    type Extent = {
        min: number;
        max: number;
    };
    /**
     * A simple location on the screen.
     */
    type Point = {
        x: number;
        y: number;
    };
    /**
     * The corners of a box.
     */
    type Bounds = {
        topLeft: Point;
        bottomRight: Point;
    };
}


declare module Plottable {
    class Domainer {
        /**
         * Constructs a new Domainer.
         *
         * @constructor
         * @param {(extents: any[][]) => any[]} combineExtents
         *        If present, this function will be used by the Domainer to merge
         *        all the extents that are present on a scale.
         *
         *        A plot may draw multiple things relative to a scale, e.g.
         *        different stocks over time. The plot computes their extents,
         *        which are a [min, max] pair. combineExtents is responsible for
         *        merging them all into one [min, max] pair. It defaults to taking
         *        the min of the first elements and the max of the second arguments.
         */
        constructor(combineExtents?: (extents: any[][]) => any[]);
        /**
         * @param {any[][]} extents The list of extents to be reduced to a single
         *        extent.
         * @param {QuantitativeScale} scale
         *        Since nice() must do different things depending on Linear, Log,
         *        or Time scale, the scale must be passed in for nice() to work.
         * @returns {any[]} The domain, as a merging of all exents, as a [min, max]
         *                 pair.
         */
        computeDomain(extents: any[][], scale: QuantitativeScale<any>): any[];
        /**
         * Sets the Domainer to pad by a given ratio.
         *
         * @param {number} padProportion Proportionally how much bigger the
         *         new domain should be (0.05 = 5% larger).
         *
         *         A domainer will pad equal visual amounts on each side.
         *         On a linear scale, this means both sides are padded the same
         *         amount: [10, 20] will be padded to [5, 25].
         *         On a log scale, the top will be padded more than the bottom, so
         *         [10, 100] will be padded to [1, 1000].
         *
         * @returns {Domainer} The calling Domainer.
         */
        pad(padProportion?: number): Domainer;
        /**
         * Adds a padding exception, a value that will not be padded at either end of the domain.
         *
         * Eg, if a padding exception is added at x=0, then [0, 100] will pad to [0, 105] instead of [-2.5, 102.5].
         * The exception will be registered under the provided with standard map semantics. (Overwrite / remove by key).
         *
         * @param {any} exception The padding exception to add.
         * @param {any} key The key to register the exception under.
         * @returns {Domainer} The calling domainer
         */
        addPaddingException(key: any, exception: any): Domainer;
        /**
         * Removes a padding exception, allowing the domain to pad out that value again.
         *
         * @param {any} key The key for the value to remove.
         * @return {Domainer} The calling domainer
         */
        removePaddingException(key: any): Domainer;
        /**
         * Adds an included value, a value that must be included inside the domain.
         *
         * Eg, if a value exception is added at x=0, then [50, 100] will expand to [0, 100] rather than [50, 100].
         * The value will be registered under that key with standard map semantics. (Overwrite / remove by key).
         *
         * @param {any} value The included value to add.
         * @param {any} key The key to register the value under.
         * @returns {Domainer} The calling domainer
         */
        addIncludedValue(key: any, value: any): Domainer;
        /**
         * Remove an included value, allowing the domain to not include that value gain again.
         *
         * @param {any} key The key for the value to remove.
         * @return {Domainer} The calling domainer
         */
        removeIncludedValue(key: any): Domainer;
        /**
         * Extends the scale's domain so it starts and ends with "nice" values.
         *
         * @param {number} count The number of ticks that should fit inside the new domain.
         * @return {Domainer} The calling Domainer.
         */
        nice(count?: number): Domainer;
    }
}


declare module Plottable {
    interface ScaleCallback<S extends Scale<any, any>> {
        (scale: S): any;
    }
    module Scales {
        interface ExtentsProvider<D> {
            (scale: Scale<D, any>): D[][];
        }
    }
    class Scale<D, R> {
        protected _d3Scale: D3.Scale.Scale;
        /**
         * Constructs a new Scale.
         *
         * A Scale is a wrapper around a D3.Scale.Scale. A Scale is really just a
         * function. Scales have a domain (input), a range (output), and a function
         * from domain to range.
         *
         * @constructor
         * @param {D3.Scale.Scale} scale The D3 scale backing the Scale.
         */
        constructor(scale: D3.Scale.Scale);
        protected _getAllExtents(): D[][];
        protected _getExtent(): D[];
        onUpdate(callback: ScaleCallback<Scale<D, R>>): Scale<D, R>;
        offUpdate(callback: ScaleCallback<Scale<D, R>>): Scale<D, R>;
        protected _dispatchUpdate(): void;
        /**
         * Modifies the domain on the scale so that it includes the extent of all
         * perspectives it depends on. This will normally happen automatically, but
         * if you set domain explicitly with `plot.domain(x)`, you will need to
         * call this function if you want the domain to neccessarily include all
         * the data.
         *
         * Extent: The [min, max] pair for a Scale.QuantitativeScale, all covered
         * strings for a Scale.Category.
         *
         * Perspective: A combination of a Dataset and an Accessor that
         * represents a view in to the data.
         *
         * @returns {Scale} The calling Scale.
         */
        autoDomain(): Scale<D, R>;
        _autoDomainIfAutomaticMode(): void;
        /**
         * Computes the range value corresponding to a given domain value. In other
         * words, apply the function to value.
         *
         * @param {R} value A domain value to be scaled.
         * @returns {R} The range value corresponding to the supplied domain value.
         */
        scale(value: D): R;
        /**
         * Gets the domain.
         *
         * @returns {D[]} The current domain.
         */
        domain(): D[];
        /**
         * Sets the domain.
         *
         * @param {D[]} values If provided, the new value for the domain. On
         * a QuantitativeScale, this is a [min, max] pair, or a [max, min] pair to
         * make the function decreasing. On Scale.Ordinal, this is an array of all
         * input values.
         * @returns {Scale} The calling Scale.
         */
        domain(values: D[]): Scale<D, R>;
        protected _getDomain(): any[];
        protected _setDomain(values: D[]): void;
        /**
         * Gets the range.
         *
         * In the case of having a numeric range, it will be a [min, max] pair. In
         * the case of string range (e.g. Scale.InterpolatedColor), it will be a
         * list of all possible outputs.
         *
         * @returns {R[]} The current range.
         */
        range(): R[];
        /**
         * Sets the range.
         *
         * In the case of having a numeric range, it will be a [min, max] pair. In
         * the case of string range (e.g. Scale.InterpolatedColor), it will be a
         * list of all possible outputs.
         *
         * @param {R[]} values If provided, the new values for the range.
         * @returns {Scale} The calling Scale.
         */
        range(values: R[]): Scale<D, R>;
        addExtentsProvider(provider: Scales.ExtentsProvider<D>): Scale<D, R>;
        removeExtentsProvider(provider: Scales.ExtentsProvider<D>): Scale<D, R>;
    }
}


declare module Plottable {
    class QuantitativeScale<D> extends Scale<D, number> {
        protected static _DEFAULT_NUM_TICKS: number;
        protected _d3Scale: D3.Scale.QuantitativeScale;
        _userSetDomainer: boolean;
        /**
         * Constructs a new QuantitativeScale.
         *
         * A QuantitativeScale is a Scale that maps anys to numbers. It
         * is invertible and continuous.
         *
         * @constructor
         * @param {D3.Scale.QuantitativeScale} scale The D3 QuantitativeScale
         * backing the QuantitativeScale.
         */
        constructor(scale: D3.Scale.QuantitativeScale);
        protected _getExtent(): D[];
        /**
         * Retrieves the domain value corresponding to a supplied range value.
         *
         * @param {number} value: A value from the Scale's range.
         * @returns {D} The domain value corresponding to the supplied range value.
         */
        invert(value: number): D;
        domain(): D[];
        domain(values: D[]): QuantitativeScale<D>;
        protected _setDomain(values: D[]): void;
        /**
         * Gets ticks generated by the default algorithm.
         */
        getDefaultTicks(): D[];
        /**
         * Gets a set of tick values spanning the domain.
         *
         * @returns {D[]} The generated ticks.
         */
        ticks(): D[];
        /**
         * Given a domain, expands its domain onto "nice" values, e.g. whole
         * numbers.
         */
        _niceDomain(domain: D[], count?: number): D[];
        /**
         * Gets a Domainer of a scale. A Domainer is responsible for combining
         * multiple extents into a single domain.
         *
         * @return {Domainer} The scale's current domainer.
         */
        domainer(): Domainer;
        /**
         * Sets a Domainer of a scale. A Domainer is responsible for combining
         * multiple extents into a single domain.
         *
         * When you set domainer, we assume that you know what you want the domain
         * to look like better that we do. Ensuring that the domain is padded,
         * includes 0, etc., will be the responsability of the new domainer.
         *
         * @param {Domainer} domainer If provided, the new domainer.
         * @return {QuantitativeScale} The calling QuantitativeScale.
         */
        domainer(domainer: Domainer): QuantitativeScale<D>;
        _defaultExtent(): D[];
        /**
         * Gets the tick generator of the QuantitativeScale.
         *
         * @returns {TickGenerator} The current tick generator.
         */
        tickGenerator(): Scales.TickGenerators.TickGenerator<D>;
        /**
         * Sets a tick generator
         *
         * @param {TickGenerator} generator, the new tick generator.
         * @return {QuantitativeScale} The calling QuantitativeScale.
         */
        tickGenerator(generator: Scales.TickGenerators.TickGenerator<D>): QuantitativeScale<D>;
    }
}


declare module Plottable {
    module Scales {
        class Linear extends QuantitativeScale<number> {
            /**
             * Constructs a new LinearScale.
             *
             * This scale maps from domain to range with a simple `mx + b` formula.
             *
             * @constructor
             * @param {D3.Scale.LinearScale} [scale] The D3 LinearScale backing the
             * LinearScale. If not supplied, uses a default scale.
             */
            constructor();
            constructor(scale: D3.Scale.LinearScale);
            _defaultExtent(): number[];
        }
    }
}


declare module Plottable {
    module Scales {
        class ModifiedLog extends QuantitativeScale<number> {
            /**
             * Creates a new Scale.ModifiedLog.
             *
             * A ModifiedLog scale acts as a regular log scale for large numbers.
             * As it approaches 0, it gradually becomes linear. This means that the
             * scale won't freak out if you give it 0 or a negative number, where an
             * ordinary Log scale would.
             *
             * However, it does mean that scale will be effectively linear as values
             * approach 0. If you want very small values on a log scale, you should use
             * an ordinary Scale.Log instead.
             *
             * @constructor
             * @param {number} [base]
             *        The base of the log. Defaults to 10, and must be > 1.
             *
             *        For base <= x, scale(x) = log(x).
             *
             *        For 0 < x < base, scale(x) will become more and more
             *        linear as it approaches 0.
             *
             *        At x == 0, scale(x) == 0.
             *
             *        For negative values, scale(-x) = -scale(x).
             */
            constructor(base?: number);
            scale(x: number): number;
            invert(x: number): number;
            protected _getDomain(): number[];
            protected _setDomain(values: number[]): void;
            ticks(): number[];
            _niceDomain(domain: number[], count?: number): number[];
            /**
             * Gets whether or not to return tick values other than powers of base.
             *
             * This defaults to false, so you'll normally only see ticks like
             * [10, 100, 1000]. If you turn it on, you might see ticks values
             * like [10, 50, 100, 500, 1000].
             * @returns {boolean} the current setting.
             */
            showIntermediateTicks(): boolean;
            /**
             * Sets whether or not to return ticks values other than powers or base.
             *
             * @param {boolean} show If provided, the desired setting.
             * @returns {ModifiedLog} The calling ModifiedLog.
             */
            showIntermediateTicks(show: boolean): ModifiedLog;
            _defaultExtent(): number[];
        }
    }
}


declare module Plottable {
    module Scales {
        class Category extends Scale<string, number> {
            protected _d3Scale: D3.Scale.OrdinalScale;
            /**
             * Creates a CategoryScale.
             *
             * A CategoryScale maps strings to numbers. A common use is to map the
             * labels of a bar plot (strings) to their pixel locations (numbers).
             *
             * @constructor
             */
            constructor(scale?: D3.Scale.OrdinalScale);
            protected _getExtent(): string[];
            domain(): string[];
            domain(values: string[]): Category;
            protected _setDomain(values: string[]): void;
            range(): number[];
            range(values: number[]): Category;
            /**
             * Returns the width of the range band.
             *
             * @returns {number} The range band width
             */
            rangeBand(): number;
            /**
             * Returns the step width of the scale.
             *
             * The step width is defined as the entire space for a band to occupy,
             * including the padding in between the bands.
             *
             * @returns {number} the full band width of the scale
             */
            stepWidth(): number;
            /**
             * Returns the inner padding of the scale.
             *
             * The inner padding is defined as the padding in between bands on the scale.
             * Units are a proportion of the band width (value returned by rangeBand()).
             *
             * @returns {number} The inner padding of the scale
             */
            innerPadding(): number;
            /**
             * Sets the inner padding of the scale.
             *
             * The inner padding of the scale is defined as the padding in between bands on the scale.
             * Units are a proportion of the band width (value returned by rangeBand()).
             *
             * @returns {Ordinal} The calling Scale.Ordinal
             */
            innerPadding(innerPadding: number): Category;
            /**
             * Returns the outer padding of the scale.
             *
             * The outer padding is defined as the padding in between the outer bands and the edges on the scale.
             * Units are a proportion of the band width (value returned by rangeBand()).
             *
             * @returns {number} The outer padding of the scale
             */
            outerPadding(): number;
            /**
             * Sets the outer padding of the scale.
             *
             * The inner padding of the scale is defined as the padding in between bands on the scale.
             * Units are a proportion of the band width (value returned by rangeBand()).
             *
             * @returns {Ordinal} The calling Scale.Ordinal
             */
            outerPadding(outerPadding: number): Category;
            scale(value: string): number;
        }
    }
}


declare module Plottable {
    module Scales {
        class Color extends Scale<string, string> {
            /**
             * Constructs a ColorScale.
             *
             * @constructor
             * @param {string} [scaleType] the type of color scale to create
             *     (Category10/Category20/Category20b/Category20c).
             * See https://github.com/mbostock/d3/wiki/Ordinal-Scales#categorical-colors
             */
            constructor(scaleType?: string);
            protected _getExtent(): string[];
            scale(value: string): string;
        }
    }
}


declare module Plottable {
    module Scales {
        class Time extends QuantitativeScale<Date> {
            /**
             * Constructs a TimeScale.
             *
             * A TimeScale maps Date objects to numbers.
             *
             * @constructor
             * @param {D3.Scale.Time} scale The D3 LinearScale backing the Scale.Time. If not supplied, uses a default scale.
             */
            constructor();
            constructor(scale: D3.Scale.LinearScale);
            /**
             * Specifies the interval between ticks
             *
             * @param {string} interval TimeInterval string specifying the interval unit measure
             * @param {number?} step? The distance between adjacent ticks (using the interval unit measure)
             *
             * @return {Date[]}
             */
            tickInterval(interval: string, step?: number): Date[];
            protected _setDomain(values: Date[]): void;
            _defaultExtent(): Date[];
        }
    }
}


declare module Plottable {
    module Scales {
        /**
         * This class implements a color scale that takes quantitive input and
         * interpolates between a list of color values. It returns a hex string
         * representing the interpolated color.
         *
         * By default it generates a linear scale internally.
         */
        class InterpolatedColor extends Scale<number, string> {
            static REDS: string[];
            static BLUES: string[];
            static POSNEG: string[];
            /**
             * An InterpolatedColorScale maps numbers to color strings.
             *
             * @param {string[]} colors an array of strings representing color values in hex
             *     ("#FFFFFF") or keywords ("white"). Defaults to InterpolatedColor.REDS
             * @param {string} scaleType a string representing the underlying scale
             *     type ("linear"/"log"/"sqrt"/"pow"). Defaults to "linear"
             * @returns {D3.Scale.QuantitativeScale} The converted QuantitativeScale d3 scale.
             */
            constructor(colorRange?: string[], scaleType?: string);
            /**
             * Gets the color range.
             *
             * @returns {string[]} the current color values for the range as strings.
             */
            colorRange(): string[];
            /**
             * Sets the color range.
             *
             * @param {string[]} [colorRange]. If provided and if colorRange is one of
             * (reds/blues/posneg), uses the built-in color groups. If colorRange is an
             * array of strings with at least 2 values (e.g. ["#FF00FF", "red",
             * "dodgerblue"], the resulting scale will interpolate between the color
             * values across the domain.
             * @returns {InterpolatedColor} The calling InterpolatedColor.
             */
            colorRange(colorRange: string[]): InterpolatedColor;
            autoDomain(): InterpolatedColor;
        }
    }
}


declare module Plottable {
    module Scales {
        module TickGenerators {
            interface TickGenerator<D> {
                (scale: Plottable.QuantitativeScale<D>): D[];
            }
            /**
             * Creates a tick generator using the specified interval.
             *
             * Generates ticks at multiples of the interval while also including the domain boundaries.
             *
             * @param {number} interval The interval between two ticks (not including the end ticks).
             *
             * @returns {TickGenerator} A tick generator using the specified interval.
             */
            function intervalTickGenerator(interval: number): TickGenerator<number>;
            /**
             * Creates a tick generator that will filter for only the integers in defaultTicks and return them.
             *
             * Will also include the end ticks.
             *
             * @returns {TickGenerator} A tick generator returning only integer ticks.
             */
            function integerTickGenerator(): TickGenerator<number>;
        }
    }
}


declare module Plottable {
    module Drawers {
        /**
         * A step for the drawer to draw.
         *
         * Specifies how AttributeToProjector needs to be animated.
         */
        type DrawStep = {
            attrToProjector: AttributeToProjector;
            animator: Animators.PlotAnimator;
        };
        type AppliedDrawStep = {
            attrToProjector: AttributeToAppliedProjector;
            animator: Animators.PlotAnimator;
        };
        class AbstractDrawer {
            protected _className: string;
            key: string;
            protected _attrToProjector: AttributeToAppliedProjector;
            /**
             * Sets the class, which needs to be applied to bound elements.
             *
             * @param{string} className The class name to be applied.
             */
            setClass(className: string): AbstractDrawer;
            /**
             * Constructs a Drawer
             *
             * @constructor
             * @param{string} key The key associated with this Drawer
             */
            constructor(key: string);
            setup(area: D3.Selection): void;
            /**
             * Removes the Drawer and its renderArea
             */
            remove(): void;
            /**
             * Enter new data to render area and creates binding
             *
             * @param{any[]} data The data to be drawn
             */
            protected _enterData(data: any[]): void;
            /**
             * Draws data using one step
             *
             * @param{AppliedDrawStep} step The step, how data should be drawn.
             */
            protected _drawStep(step: AppliedDrawStep): void;
            protected _numberOfAnimationIterations(data: any[]): number;
            protected _prepareDrawSteps(drawSteps: AppliedDrawStep[]): void;
            protected _prepareData(data: any[], drawSteps: AppliedDrawStep[]): any[];
            /**
             * Draws the data into the renderArea using the spefic steps and metadata
             *
             * @param{any[]} data The data to be drawn
             * @param{DrawStep[]} drawSteps The list of steps, which needs to be drawn
             * @param{Dataset} dataset The Dataset
             * @param{any} plotMetadata The metadata provided by plot
             */
            draw(data: any[], drawSteps: DrawStep[], dataset: Dataset, plotMetadata: Plots.PlotMetadata): number;
            /**
             * Retrieves the renderArea selection for the drawer
             *
             * @returns {D3.Selection} the renderArea selection
             */
            _getRenderArea(): D3.Selection;
            _getSelector(): string;
            _getPixelPoint(datum: any, index: number): Point;
            _getSelection(index: number): D3.Selection;
        }
    }
}


declare module Plottable {
    module Drawers {
        class Line extends AbstractDrawer {
            static LINE_CLASS: string;
            protected _enterData(data: any[]): void;
            setup(area: D3.Selection): void;
            protected _numberOfAnimationIterations(data: any[]): number;
            protected _drawStep(step: AppliedDrawStep): void;
            _getSelector(): string;
            _getPixelPoint(datum: any, index: number): Point;
            _getSelection(index: number): D3.Selection;
        }
    }
}


declare module Plottable {
    module Drawers {
        class Area extends Line {
            static AREA_CLASS: string;
            protected _enterData(data: any[]): void;
            /**
             * Sets the value determining if line should be drawn.
             *
             * @param{boolean} draw The value determing if line should be drawn.
             */
            drawLine(draw: boolean): Area;
            setup(area: D3.Selection): void;
            protected _drawStep(step: AppliedDrawStep): void;
            _getSelector(): string;
        }
    }
}


declare module Plottable {
    module Drawers {
        class Element extends AbstractDrawer {
            protected _svgElement: string;
            /**
             * Sets the svg element, which needs to be bind to data
             *
             * @param{string} tag The svg element to be bind
             */
            svgElement(tag: string): Element;
            protected _drawStep(step: AppliedDrawStep): void;
            protected _enterData(data: any[]): void;
            protected _prepareDrawSteps(drawSteps: AppliedDrawStep[]): void;
            protected _prepareData(data: any[], drawSteps: AppliedDrawStep[]): any[];
            _getSelector(): string;
        }
    }
}


declare module Plottable {
    module Drawers {
        class Rect extends Element {
            constructor(key: string, isVertical: boolean);
            setup(area: D3.Selection): void;
            removeLabels(): void;
            _getIfLabelsTooWide(): boolean;
            drawText(data: any[], attrToProjector: AttributeToProjector, userMetadata: any, plotMetadata: Plots.PlotMetadata): void;
            _getPixelPoint(datum: any, index: number): Point;
            draw(data: any[], drawSteps: DrawStep[], userMetadata: any, plotMetadata: Plots.PlotMetadata): number;
        }
    }
}


declare module Plottable {
    module Drawers {
        class Arc extends Element {
            constructor(key: string);
            _drawStep(step: AppliedDrawStep): void;
            draw(data: any[], drawSteps: DrawStep[], dataset: Dataset, plotMetadata: Plots.PlotMetadata): number;
            _getPixelPoint(datum: any, index: number): Point;
        }
    }
}


declare module Plottable {
    module Drawers {
        class Symbol extends Element {
            constructor(key: string);
            protected _drawStep(step: AppliedDrawStep): void;
            _getPixelPoint(datum: any, index: number): Point;
        }
    }
}


declare module Plottable {
    type ComponentCallback = (component: Component) => any;
    module Components {
        class Alignment {
            static TOP: string;
            static BOTTOM: string;
            static LEFT: string;
            static RIGHT: string;
            static CENTER: string;
        }
    }
    class Component {
        protected _element: D3.Selection;
        protected _content: D3.Selection;
        protected _boundingBox: D3.Selection;
        protected _clipPathEnabled: boolean;
        protected _isSetup: boolean;
        protected _isAnchored: boolean;
        /**
         * Attaches the Component as a child of a given D3 Selection.
         *
         * @param {D3.Selection} selection The Selection containing the Element to anchor under.
         * @returns {Component} The calling Component.
         */
        anchor(selection: D3.Selection): Component;
        /**
         * Adds a callback to be called on anchoring the Component to the DOM.
         * If the component is already anchored, the callback is called immediately.
         *
         * @param {ComponentCallback} callback The callback to be added.
         *
         * @return {Component}
         */
        onAnchor(callback: ComponentCallback): Component;
        /**
         * Removes a callback to be called on anchoring the Component to the DOM.
         * The callback is identified by reference equality.
         *
         * @param {ComponentCallback} callback The callback to be removed.
         *
         * @return {Component}
         */
        offAnchor(callback: ComponentCallback): Component;
        /**
         * Creates additional elements as necessary for the Component to function.
         * Called during anchor() if the Component's element has not been created yet.
         * Override in subclasses to provide additional functionality.
         */
        protected _setup(): void;
        requestedSpace(availableWidth: number, availableHeight: number): SpaceRequest;
        /**
         * Computes the size, position, and alignment from the specified values.
         * If no parameters are supplied and the Component is a root node,
         * they are inferred from the size of the Component's element.
         *
         * @param {Point} origin Origin of the space offered to the Component.
         * @param {number} availableWidth
         * @param {number} availableHeight
         * @returns {Component} The calling Component.
         */
        computeLayout(origin?: Point, availableWidth?: number, availableHeight?: number): Component;
        protected _getSize(availableWidth: number, availableHeight: number): {
            width: number;
            height: number;
        };
        /**
         * Queues the Component for rendering. Set immediately to true if the Component should be rendered
         * immediately as opposed to queued to the RenderController.
         *
         * @returns {Component} The calling Component
         */
        render(immediately?: boolean): Component;
        protected _render(): void;
        /**
         * Causes the Component to recompute layout and redraw.
         *
         * This function should be called when CSS changes could influence the size
         * of the components, e.g. changing the font size.
         *
         * @returns {Component} The calling Component.
         */
        redraw(): Component;
        /**
         * Renders the Component into a given DOM element. The element must be as <svg>.
         *
         * @param {String|D3.Selection} element A D3 selection or a selector for getting the element to render into.
         * @returns {Component} The calling component.
         */
        renderTo(element: String | D3.Selection): Component;
        /**
         * Gets the x alignment of the Component.
         *
         * @returns {string} The current x alignment.
         */
        xAlignment(): string;
        /**
         * Sets the x alignment of the Component.
         *
         * @param {string} alignment The x alignment of the Component (one of ["left", "center", "right"]).
         * @returns {Component} The calling Component.
         */
        xAlignment(xAlignment: string): Component;
        /**
         * Gets the y alignment of the Component.
         *
         * @returns {string} The current y alignment.
         */
        yAlignment(): string;
        /**
         * Sets the y alignment of the Component.
         *
         * @param {string} alignment The y alignment of the Component (one of ["top", "center", "bottom"]).
         * @returns {Component} The calling Component.
         */
        yAlignment(yAlignment: string): Component;
        /**
         * Checks if the Component has a given CSS class.
         *
         * @param {string} cssClass The CSS class to check for.
         * @returns {boolean} Whether the Component has the given CSS class.
         */
        classed(cssClass: string): boolean;
        /**
         * Adds/removes a given CSS class to/from the Component.
         *
         * @param {string} cssClass The CSS class to add or remove.
         * @param {boolean} addClass If true, adds the provided CSS class; otherwise, removes it.
         * @returns {Component} The calling Component.
         */
        classed(cssClass: string, addClass: boolean): Component;
        /**
         * Checks if the Component has a fixed width or false if it grows to fill available space.
         * Returns false by default on the base Component class.
         *
         * @returns {boolean} Whether the component has a fixed width.
         */
        fixedWidth(): boolean;
        /**
         * Checks if the Component has a fixed height or false if it grows to fill available space.
         * Returns false by default on the base Component class.
         *
         * @returns {boolean} Whether the component has a fixed height.
         */
        fixedHeight(): boolean;
        _merge(c: Component, below: boolean): Components.Group;
        /**
         * Merges this Component above another Component, returning a
         * ComponentGroup. This is used to layer Components on top of each other.
         *
         * There are four cases:
         * Component + Component: Returns a ComponentGroup with the first component after the second component.
         * ComponentGroup + Component: Returns the ComponentGroup with the Component prepended.
         * Component + ComponentGroup: Returns the ComponentGroup with the Component appended.
         * ComponentGroup + ComponentGroup: Returns a new ComponentGroup with the first group after the second group.
         *
         * @param {Component} c The component to merge in.
         * @returns {ComponentGroup} The relevant ComponentGroup out of the above four cases.
         */
        above(c: Component): Components.Group;
        /**
         * Merges this Component below another Component, returning a
         * ComponentGroup. This is used to layer Components on top of each other.
         *
         * There are four cases:
         * Component + Component: Returns a ComponentGroup with the first component before the second component.
         * ComponentGroup + Component: Returns the ComponentGroup with the Component appended.
         * Component + ComponentGroup: Returns the ComponentGroup with the Component prepended.
         * ComponentGroup + ComponentGroup: Returns a new ComponentGroup with the first group before the second group.
         *
         * @param {Component} c The component to merge in.
         * @returns {ComponentGroup} The relevant ComponentGroup out of the above four cases.
         */
        below(c: Component): Components.Group;
        /**
         * Detaches a Component from the DOM. The component can be reused.
         *
         * This should only be used if you plan on reusing the calling
         * Components. Otherwise, use remove().
         *
         * @returns The calling Component.
         */
        detach(): Component;
        /**
         * Adds a callback to be called when th Component is detach()-ed.
         *
         * @param {ComponentCallback} callback The callback to be added.
         * @return {Component} The calling Component.
         */
        onDetach(callback: ComponentCallback): Component;
        /**
         * Removes a callback to be called when th Component is detach()-ed.
         * The callback is identified by reference equality.
         *
         * @param {ComponentCallback} callback The callback to be removed.
         * @return {Component} The calling Component.
         */
        offDetach(callback: ComponentCallback): Component;
        parent(): ComponentContainer;
        parent(parentElement: ComponentContainer): any;
        /**
         * Removes a Component from the DOM and disconnects it from everything it's
         * listening to (effectively destroying it).
         */
        destroy(): void;
        /**
         * Return the width of the component
         *
         * @return {number} width of the component
         */
        width(): number;
        /**
         * Return the height of the component
         *
         * @return {number} height of the component
         */
        height(): number;
        /**
         * Gets the origin of the Component relative to its parent.
         *
         * @return {Point} The x-y position of the Component relative to its parent.
         */
        origin(): Point;
        /**
         * Gets the origin of the Component relative to the root <svg>.
         *
         * @return {Point} The x-y position of the Component relative to the root <svg>
         */
        originToSVG(): Point;
        /**
         * Returns the foreground selection for the Component
         * (A selection covering the front of the Component)
         *
         * Will return undefined if the Component has not been anchored.
         *
         * @return {D3.Selection} foreground selection for the Component
         */
        foreground(): D3.Selection;
        /**
         * Returns the content selection for the Component
         * (A selection containing the visual elements of the Component)
         *
         * Will return undefined if the Component has not been anchored.
         *
         * @return {D3.Selection} content selection for the Component
         */
        content(): D3.Selection;
        /**
         * Returns the background selection for the Component
         * (A selection appearing behind of the Component)
         *
         * Will return undefined if the Component has not been anchored.
         *
         * @return {D3.Selection} background selection for the Component
         */
        background(): D3.Selection;
    }
}


declare module Plottable {
    class ComponentContainer extends Component {
        constructor();
        anchor(selection: D3.Selection): ComponentContainer;
        render(): ComponentContainer;
        /**
         * Checks whether the specified Component is in the ComponentContainer.
         */
        has(component: Component): boolean;
        protected _adoptAndAnchor(component: Component): void;
        /**
         * Removes the specified Component from the ComponentContainer.
         */
        remove(component: Component): ComponentContainer;
        /**
         * Carry out the actual removal of a Component.
         * Implementation dependent on the type of container.
         *
         * @return {boolean} true if the Component was successfully removed, false otherwise.
         */
        protected _remove(component: Component): boolean;
        /**
         * Returns a list of components in the ComponentContainer.
         *
         * @returns {Component[]} the contained Components
         */
        protected _components(): Component[];
        /**
         * Destroys the ComponentContainer and all Components within it.
         */
        destroy(): void;
    }
}


declare module Plottable {
    module Components {
        class Group extends ComponentContainer {
            /**
             * Constructs a Component.Group.
             *
             * A Component.Group is a set of Components that will be rendered on top of
             * each other. When you call Component.above(Component) or Component.below(Component),
             * it creates and returns a Component.Group.
             *
             * Note that the order of the components will determine placement on the z-axis,
             * with the previous items rendered below the later items.
             *
             * @constructor
             * @param {Component[]} components The Components in the resultant Component.Group (default = []).
             */
            constructor(components?: Component[]);
            requestedSpace(offeredWidth: number, offeredHeight: number): SpaceRequest;
            _merge(c: Component, below: boolean): Group;
            computeLayout(origin?: Point, availableWidth?: number, availableHeight?: number): Group;
            protected _getSize(availableWidth: number, availableHeight: number): {
                width: number;
                height: number;
            };
            fixedWidth(): boolean;
            fixedHeight(): boolean;
            /**
             * @return {Component[]} The Components in this Group.
             */
            components(): Component[];
            protected _components(): Component[];
            /**
             * Adds a Component to the Group.
             *
             * @param {Component} component
             * @param {boolean} prepend If true, prepends the Component. If false, appends it.
             */
            add(component: Component, prepend?: boolean): Group;
            protected _remove(component: Component): boolean;
        }
    }
}


declare module Plottable {
    class Axis<D> extends Component {
        /**
         * The css class applied to each end tick mark (the line on the end tick).
         */
        static END_TICK_MARK_CLASS: string;
        /**
         * The css class applied to each tick mark (the line on the tick).
         */
        static TICK_MARK_CLASS: string;
        /**
         * The css class applied to each tick label (the text associated with the tick).
         */
        static TICK_LABEL_CLASS: string;
        protected _tickMarkContainer: D3.Selection;
        protected _tickLabelContainer: D3.Selection;
        protected _baseline: D3.Selection;
        protected _scale: Scale<D, number>;
        protected _computedWidth: number;
        protected _computedHeight: number;
        /**
         * Constructs an axis. An axis is a wrapper around a scale for rendering.
         *
         * @constructor
         * @param {Scale} scale The scale for this axis to render.
         * @param {string} orientation One of ["top", "left", "bottom", "right"];
         * on which side the axis will appear. On most axes, this is either "left"
         * or "bottom".
         * @param {Formatter} Data is passed through this formatter before being
         * displayed.
         */
        constructor(scale: Scale<D, number>, orientation: string, formatter?: (d: any) => string);
        destroy(): void;
        protected _isHorizontal(): boolean;
        protected _computeWidth(): number;
        protected _computeHeight(): number;
        requestedSpace(offeredWidth: number, offeredHeight: number): SpaceRequest;
        fixedHeight(): boolean;
        fixedWidth(): boolean;
        protected _rescale(): void;
        computeLayout(origin?: Point, availableWidth?: number, availableHeight?: number): Axis<D>;
        protected _setup(): void;
        protected _getTickValues(): D[];
        protected _render(): void;
        protected _generateBaselineAttrHash(): {
            x1: number;
            y1: number;
            x2: number;
            y2: number;
        };
        protected _generateTickMarkAttrHash(isEndTickMark?: boolean): {
            x1: any;
            y1: any;
            x2: any;
            y2: any;
        };
        redraw(): Component;
        protected _setDefaultAlignment(): void;
        /**
         * Gets the current formatter on the axis. Data is passed through the
         * formatter before being displayed.
         *
         * @returns {Formatter} The calling Axis, or the current
         * Formatter.
         */
        formatter(): Formatter;
        /**
         * Sets the current formatter on the axis. Data is passed through the
         * formatter before being displayed.
         *
         * @param {Formatter} formatter If provided, data will be passed though `formatter(data)`.
         * @returns {Axis} The calling Axis.
         */
        formatter(formatter: Formatter): Axis<D>;
        /**
         * Gets the current tick mark length.
         *
         * @returns {number} the current tick mark length.
         */
        tickLength(): number;
        /**
         * Sets the current tick mark length.
         *
         * @param {number} length If provided, length of each tick.
         * @returns {Axis} The calling Axis.
         */
        tickLength(length: number): Axis<D>;
        /**
         * Gets the current end tick mark length.
         *
         * @returns {number} The current end tick mark length.
         */
        endTickLength(): number;
        /**
         * Sets the end tick mark length.
         *
         * @param {number} length If provided, the length of the end ticks.
         * @returns {BaseAxis} The calling Axis.
         */
        endTickLength(length: number): Axis<D>;
        protected _maxLabelTickLength(): number;
        /**
         * Gets the padding between each tick mark and its associated label.
         *
         * @returns {number} the current padding.
         * length.
         */
        tickLabelPadding(): number;
        /**
         * Sets the padding between each tick mark and its associated label.
         *
         * @param {number} padding If provided, the desired padding.
         * @returns {Axis} The calling Axis.
         */
        tickLabelPadding(padding: number): Axis<D>;
        /**
         * Gets the size of the gutter (the extra space between the tick
         * labels and the outer edge of the axis).
         *
         * @returns {number} the current gutter.
         * length.
         */
        gutter(): number;
        /**
         * Sets the size of the gutter (the extra space between the tick
         * labels and the outer edge of the axis).
         *
         * @param {number} size If provided, the desired gutter.
         * @returns {Axis} The calling Axis.
         */
        gutter(size: number): Axis<D>;
        /**
         * Gets the orientation of the Axis.
         *
         * @returns {number} the current orientation.
         */
        orientation(): string;
        /**
         * Sets the orientation of the Axis.
         *
         * @param {number} newOrientation If provided, the desired orientation
         * (top/bottom/left/right).
         * @returns {Axis} The calling Axis.
         */
        orientation(orientation: string): Axis<D>;
        /**
         * Gets whether the Axis is currently set to show the first and last
         * tick labels.
         *
         * @returns {boolean} whether or not the last
         * tick labels are showing.
         */
        showEndTickLabels(): boolean;
        /**
         * Sets whether the Axis is currently set to show the first and last tick
         * labels.
         *
         * @param {boolean} show Whether or not to show the first and last
         * labels.
         * @returns {Axis} The calling Axis.
         */
        showEndTickLabels(show: boolean): Axis<D>;
    }
}


declare module Plottable {
    module TimeInterval {
        var second: string;
        var minute: string;
        var hour: string;
        var day: string;
        var week: string;
        var month: string;
        var year: string;
    }
    module Axes {
        /**
         * Defines a configuration for a time axis tier.
         * For details on how ticks are generated see: https://github.com/mbostock/d3/wiki/Time-Scales#ticks
         * interval - A time unit associated with this configuration (seconds, minutes, hours, etc).
         * step - number of intervals between each tick.
         * formatter - formatter used to format tick labels.
         */
        type TimeAxisTierConfiguration = {
            interval: string;
            step: number;
            formatter: Formatter;
        };
        /**
         * An array of linked TimeAxisTierConfigurations.
         * Each configuration will be shown on a different tier.
         * Currently, up to two tiers are supported.
         */
        type TimeAxisConfiguration = TimeAxisTierConfiguration[];
        class Time extends Axis<Date> {
            /**
             * The css class applied to each time axis tier
             */
            static TIME_AXIS_TIER_CLASS: string;
            /**
             * Constructs a TimeAxis.
             *
             * A TimeAxis is used for rendering a TimeScale.
             *
             * @constructor
             * @param {TimeScale} scale The scale to base the Axis on.
             * @param {string} orientation The orientation of the Axis (top/bottom)
             */
            constructor(scale: Scales.Time, orientation: string);
            tierLabelPositions(): string[];
            tierLabelPositions(newPositions: string[]): Time;
            /**
             * Gets the possible Axis configurations.
             *
             * @returns {TimeAxisConfiguration[]} The possible tier configurations.
             */
            axisConfigurations(): TimeAxisConfiguration[];
            /**
             * Sets possible Axis configurations.
             * The axis will choose the most precise configuration that will display in
             * its current width.
             *
             * @param {TimeAxisConfiguration[]} configurations Possible axis configurations.
             * @returns {Axis.Time} The calling Axis.Time.
             */
            axisConfigurations(configurations: TimeAxisConfiguration[]): Time;
            orientation(): string;
            orientation(orientation: string): Time;
            protected _computeHeight(): number;
            protected _getSize(availableWidth: number, availableHeight: number): {
                width: number;
                height: number;
            };
            protected _setup(): void;
            protected _getTickValues(): any[];
            protected _render(): Time;
        }
    }
}


declare module Plottable {
    module Axes {
        class Numeric extends Axis<number> {
            /**
             * Constructs a NumericAxis.
             *
             * Just as an CategoryAxis is for rendering an OrdinalScale, a NumericAxis
             * is for rendering a QuantitativeScale.
             *
             * @constructor
             * @param {QuantitativeScale} scale The QuantitativeScale to base the axis on.
             * @param {string} orientation The orientation of the QuantitativeScale (top/bottom/left/right)
             * @param {Formatter} formatter A function to format tick labels (default Formatters.general()).
             */
            constructor(scale: QuantitativeScale<number>, orientation: string, formatter?: (d: any) => string);
            protected _setup(): void;
            protected _computeWidth(): number;
            protected _computeHeight(): number;
            protected _getTickValues(): number[];
            protected _rescale(): void;
            protected _render(): void;
            /**
             * Gets the tick label position relative to the tick marks.
             *
             * @returns {string} The current tick label position.
             */
            tickLabelPosition(): string;
            /**
             * Sets the tick label position relative to the tick marks.
             *
             * @param {string} position If provided, the relative position of the tick label.
             *                          [top/center/bottom] for a vertical NumericAxis,
             *                          [left/center/right] for a horizontal NumericAxis.
             *                          Defaults to center.
             * @returns {Numeric} The calling Axis.Numeric.
             */
            tickLabelPosition(position: string): Numeric;
            /**
             * Gets whether or not the tick labels at the end of the graph are
             * displayed when partially cut off.
             *
             * @param {string} orientation Where on the scale to change tick labels.
             *                 On a "top" or "bottom" axis, this can be "left" or
             *                 "right". On a "left" or "right" axis, this can be "top"
             *                 or "bottom".
             * @returns {boolean} The current setting.
             */
            showEndTickLabel(orientation: string): boolean;
            /**
             * Sets whether or not the tick labels at the end of the graph are
             * displayed when partially cut off.
             *
             * @param {string} orientation If provided, where on the scale to change tick labels.
             *                 On a "top" or "bottom" axis, this can be "left" or
             *                 "right". On a "left" or "right" axis, this can be "top"
             *                 or "bottom".
             * @param {boolean} show Whether or not the given tick should be
             * displayed.
             * @returns {Numeric} The calling NumericAxis.
             */
            showEndTickLabel(orientation: string, show: boolean): Numeric;
        }
    }
}


declare module Plottable {
    module Axes {
        class Category extends Axis<string> {
            /**
             * Constructs a CategoryAxis.
             *
             * A CategoryAxis takes a CategoryScale and includes word-wrapping
             * algorithms and advanced layout logic to try to display the scale as
             * efficiently as possible.
             *
             * @constructor
             * @param {CategoryScale} scale The scale to base the Axis on.
             * @param {string} orientation The orientation of the Axis (top/bottom/left/right) (default = "bottom").
             * @param {Formatter} formatter The Formatter for the Axis (default Formatters.identity())
             */
            constructor(scale: Scales.Category, orientation?: string, formatter?: (d: any) => string);
            protected _setup(): void;
            protected _rescale(): Component;
            requestedSpace(offeredWidth: number, offeredHeight: number): SpaceRequest;
            protected _getTickValues(): string[];
            /**
             * Gets the tick label angle
             * @returns {number} the tick label angle
             */
            tickLabelAngle(): number;
            /**
             * Sets the angle for the tick labels. Right now vertical-left (-90), horizontal (0), and vertical-right (90) are the only options.
             * @param {number} angle The angle for the ticks
             * @returns {Category} The calling Category Axis.
             *
             * Warning - this is not currently well supported and is likely to behave badly unless all the tick labels are short.
             * See tracking at https://github.com/palantir/plottable/issues/504
             */
            tickLabelAngle(angle: number): Category;
            protected _render(): Category;
            computeLayout(origin?: Point, availableWidth?: number, availableHeight?: number): Axis<string>;
        }
    }
}


declare module Plottable {
    module Components {
        class Label extends Component {
            static TITLE_LABEL_CLASS: string;
            static AXIS_LABEL_CLASS: string;
            /**
             * Creates a Label.
             *
             * A label is component that renders just text. The most common use of
             * labels is to create a title or axis labels.
             *
             * @constructor
             * @param {string} displayText The text of the Label (default = "").
             * @param {string} orientation The orientation of the Label (horizontal/left/right) (default = "horizontal").
             */
            constructor(displayText?: string, orientation?: string);
            requestedSpace(offeredWidth: number, offeredHeight: number): SpaceRequest;
            protected _setup(): void;
            /**
             * Gets the current text on the Label.
             *
             * @returns {string} the text on the label.
             */
            text(): string;
            /**
             * Sets the current text on the Label.
             *
             * @param {string} displayText If provided, the new text for the Label.
             * @returns {Label} The calling Label.
             */
            text(displayText: string): Label;
            /**
             * Gets the orientation of the Label.
             *
             * @returns {string} the current orientation.
             */
            orientation(): string;
            /**
             * Sets the orientation of the Label.
             *
             * @param {string} newOrientation If provided, the desired orientation
             * (horizontal/left/right).
             * @returns {Label} The calling Label.
             */
            orientation(orientation: string): Label;
            /**
             * Gets the amount of padding in pixels around the Label.
             *
             * @returns {number} the current padding amount.
             */
            padding(): number;
            /**
             * Sets the amount of padding in pixels around the Label.
             *
             * @param {number} padAmount The desired padding amount in pixel values
             * @returns {Label} The calling Label.
             */
            padding(padAmount: number): Label;
            fixedWidth(): boolean;
            fixedHeight(): boolean;
            protected _render(): void;
        }
    }
}


declare module Plottable {
    module Components {
        class Legend extends Component {
            /**
             * The css class applied to each legend row
             */
            static LEGEND_ROW_CLASS: string;
            /**
             * The css class applied to each legend entry
             */
            static LEGEND_ENTRY_CLASS: string;
            /**
             * The css class applied to each legend symbol
             */
            static LEGEND_SYMBOL_CLASS: string;
            /**
             * Creates a Legend.
             *
             * The legend consists of a series of legend entries, each with a color and label taken from the `colorScale`.
             * The entries will be displayed in the order of the `colorScale` domain.
             *
             * @constructor
             * @param {Scale.Color} colorScale
             */
            constructor(colorScale: Scales.Color);
            protected _setup(): void;
            /**
             * Gets the current max number of entries in Legend row.
             * @returns {number} The current max number of entries in row.
             */
            maxEntriesPerRow(): number;
            /**
             * Sets a new max number of entries in Legend row.
             *
             * @param {number} numEntries If provided, the new max number of entries in row.
             * @returns {Legend} The calling Legend.
             */
            maxEntriesPerRow(numEntries: number): Legend;
            /**
             * Gets the current sort function for Legend's entries.
             * @returns {(a: string, b: string) => number} The current sort function.
             */
            sortFunction(): (a: string, b: string) => number;
            /**
             * Sets a new sort function for Legend's entires.
             *
             * @param {(a: string, b: string) => number} newFn If provided, the new compare function.
             * @returns {Legend} The calling Legend.
             */
            sortFunction(newFn: (a: string, b: string) => number): Legend;
            /**
             * Gets the current color scale from the Legend.
             *
             * @returns {ColorScale} The current color scale.
             */
            scale(): Scales.Color;
            /**
             * Assigns a new color scale to the Legend.
             *
             * @param {Scale.Color} scale If provided, the new scale.
             * @returns {Legend} The calling Legend.
             */
            scale(scale: Scales.Color): Legend;
            destroy(): void;
            requestedSpace(offeredWidth: number, offeredHeight: number): SpaceRequest;
            /**
             * Gets the legend entry under the given pixel position.
             *
             * @param {Point} position The pixel position.
             * @returns {D3.Selection} The selected entry, or null selection if no entry was selected.
             */
            getEntry(position: Point): D3.Selection;
            protected _render(): void;
            /**
             * Gets the symbolFactoryAccessor of the legend, which dictates how
             * the symbol in each entry is drawn.
             *
             * @returns {(datum: any, index: number) => symbolFactory} The symbolFactory accessor of the legend
             */
            symbolFactoryAccessor(): (datum: any, index: number) => SymbolFactory;
            /**
             * Sets the symbolFactoryAccessor of the legend
             *
             * @param {(datum: any, index: number) => symbolFactory}  The symbolFactory accessor to set to
             * @returns {Legend} The calling Legend
             */
            symbolFactoryAccessor(symbolFactoryAccessor: (datum: any, index: number) => SymbolFactory): Legend;
            fixedWidth(): boolean;
            fixedHeight(): boolean;
        }
    }
}


declare module Plottable {
    module Components {
        class InterpolatedColorLegend extends Component {
            /**
             * The css class applied to the legend labels.
             */
            static LEGEND_LABEL_CLASS: string;
            /**
             * Creates an InterpolatedColorLegend.
             *
             * The InterpolatedColorLegend consists of a sequence of swatches, showing the
             * associated Scale.InterpolatedColor sampled at various points. Two labels
             * show the maximum and minimum values of the Scale.InterpolatedColor.
             *
             * @constructor
             * @param {Scale.InterpolatedColor} interpolatedColorScale
             * @param {string} orientation (horizontal/left/right).
             * @param {Formatter} The labels are formatted using this function.
             */
            constructor(interpolatedColorScale: Scales.InterpolatedColor, orientation?: string, formatter?: (d: any) => string);
            destroy(): void;
            /**
             * Gets the current formatter on the InterpolatedColorLegend.
             *
             * @returns {Formatter} The current Formatter.
             */
            formatter(): Formatter;
            /**
             * Sets the current formatter on the InterpolatedColorLegend.
             *
             * @param {Formatter} formatter If provided, data will be passed though `formatter(data)`.
             * @returns {InterpolatedColorLegend} The calling InterpolatedColorLegend.
             */
            formatter(formatter: Formatter): InterpolatedColorLegend;
            /**
             * Gets the orientation of the InterpolatedColorLegend.
             *
             * @returns {string} The current orientation.
             */
            orientation(): string;
            /**
             * Sets the orientation of the InterpolatedColorLegend.
             *
             * @param {string} newOrientation The desired orientation (horizontal/left/right).
             *
             * @returns {InterpolatedColorLegend} The calling InterpolatedColorLegend.
             */
            orientation(orientation: string): InterpolatedColorLegend;
            fixedWidth(): boolean;
            fixedHeight(): boolean;
            protected _setup(): void;
            requestedSpace(offeredWidth: number, offeredHeight: number): SpaceRequest;
            protected _render(): void;
        }
    }
}


declare module Plottable {
    module Components {
        class Gridlines extends Component {
            /**
             * Creates a set of Gridlines.
             * @constructor
             *
             * @param {QuantitativeScale} xScale The scale to base the x gridlines on. Pass null if no gridlines are desired.
             * @param {QuantitativeScale} yScale The scale to base the y gridlines on. Pass null if no gridlines are desired.
             */
            constructor(xScale: QuantitativeScale<any>, yScale: QuantitativeScale<any>);
            destroy(): Gridlines;
            protected _setup(): void;
            protected _render(): void;
        }
    }
}


declare module Plottable {
    module Components {
        class Table extends ComponentContainer {
            /**
             * Constructs a Table.
             *
             * A Table is used to combine multiple Components in the form of a grid. A
             * common case is combining a y-axis, x-axis, and the plotted data via
             * ```typescript
             * new Table([[yAxis, plot],
             *            [null,  xAxis]]);
             * ```
             *
             * @constructor
             * @param {Component[][]} [rows] A 2-D array of the Components to place in the table.
             * null can be used if a cell is empty. (default = [])
             */
            constructor(rows?: Component[][]);
            protected _components(): Component[];
            /**
             * Adds a Component in the specified row and column position.
             *
             * For example, instead of calling `new Table([[a, b], [null, c]])`, you
             * could call
             * ```typescript
             * var table = new Table();
             * table.add(a, 0, 0);
             * table.add(b, 0, 1);
             * table.add(c, 1, 1);
             * ```
             *
             * @param {Component} component The Component to be added.
             * @param {number} row The row in which to add the Component.
             * @param {number} col The column in which to add the Component.
             * @returns {Table} The calling Table.
             */
<<<<<<< HEAD
            add(component: Component, row: number, col: number): Table;
            protected _remove(component: Component): boolean;
            requestedSpace(offeredWidth: number, offeredHeight: number): _SpaceRequest;
=======
            addComponent(component: Component, row: number, col: number): Table;
            /**
             * Removes a Component.
             *
             * @param {Component} component The Component to be removed.
             */
            removeComponent(component: Component): void;
            requestedSpace(offeredWidth: number, offeredHeight: number): SpaceRequest;
>>>>>>> 0c691dbb
            computeLayout(origin?: Point, availableWidth?: number, availableHeight?: number): Table;
            /**
             * Sets the row and column padding on the Table.
             *
             * @param {number} rowPadding The padding above and below each row, in pixels.
             * @param {number} colPadding the padding to the left and right of each column, in pixels.
             * @returns {Table} The calling Table.
             */
            padding(rowPadding: number, colPadding: number): Table;
            /**
             * Sets the layout weight of a particular row.
             * Space is allocated to rows based on their weight. Rows with higher weights receive proportionally more space.
             *
             * A common case would be to have one row take up 2/3rds of the space,
             * and the other row take up 1/3rd.
             *
             * Example:
             *
             * ```JavaScript
             * plot = new Plottable.Component.Table([
             *  [row1],
             *  [row2]
             * ]);
             *
             * // assign twice as much space to the first row
             * plot
             *  .rowWeight(0, 2)
             *  .rowWeight(1, 1)
             * ```
             *
             * @param {number} index The index of the row.
             * @param {number} weight The weight to be set on the row.
             * @returns {Table} The calling Table.
             */
            rowWeight(index: number, weight: number): Table;
            /**
             * Sets the layout weight of a particular column.
             * Space is allocated to columns based on their weight. Columns with higher weights receive proportionally more space.
             *
             * Please see `rowWeight` docs for an example.
             *
             * @param {number} index The index of the column.
             * @param {number} weight The weight to be set on the column.
             * @returns {Table} The calling Table.
             */
            colWeight(index: number, weight: number): Table;
            fixedWidth(): boolean;
            fixedHeight(): boolean;
        }
    }
}


declare module Plottable {
    module Components {
        class SelectionBoxLayer extends Component {
            protected _box: D3.Selection;
            constructor();
            protected _setup(): void;
            protected _getSize(availableWidth: number, availableHeight: number): {
                width: number;
                height: number;
            };
            /**
             * Gets the bounds of the box.
             *
             * @return {Bounds} The current bounds of the box.
             */
            bounds(): Bounds;
            /**
             * Sets the bounds of the box, and draws the box.
             *
             * @param {Bounds} newBounds The desired bounds of the box.
             * @return {SelectionBoxLayer} The calling SelectionBoxLayer.
             */
            bounds(newBounds: Bounds): SelectionBoxLayer;
            protected _setBounds(newBounds: Bounds): void;
            protected _render(): void;
            /**
             * Gets whether the box is being shown.
             *
             * @return {boolean} Whether the box is showing.
             */
            boxVisible(): boolean;
            /**
             * Shows or hides the selection box.
             *
             * @param {boolean} show Whether or not to show the box.
             * @return {SelectionBoxLayer} The calling SelectionBoxLayer.
             */
            boxVisible(show: boolean): SelectionBoxLayer;
            fixedWidth(): boolean;
            fixedHeight(): boolean;
        }
    }
}


declare module Plottable {
    module Plots {
        /**
         * A key that is also coupled with a dataset, a drawer and a metadata in Plot.
         */
        type PlotDatasetKey = {
            dataset: Dataset;
            drawer: Drawers.AbstractDrawer;
            plotMetadata: PlotMetadata;
            key: string;
        };
        interface PlotMetadata {
            datasetKey: string;
        }
        type PlotData = {
            data: any[];
            pixelPoints: Point[];
            selection: D3.Selection;
        };
        interface AccessorScaleBinding<D, R> {
            accessor: _Accessor;
            scale?: Scale<D, R>;
        }
    }
    class Plot extends Component {
        protected _dataChanged: boolean;
        protected _key2PlotDatasetKey: D3.Map<Plots.PlotDatasetKey>;
        protected _datasetKeysInOrder: string[];
        protected _renderArea: D3.Selection;
        protected _attrBindings: D3.Map<_Projection>;
        protected _attrExtents: D3.Map<any[]>;
        protected _animate: boolean;
        protected _animateOnNextRender: boolean;
        protected _propertyExtents: D3.Map<any[]>;
        protected _propertyBindings: D3.Map<Plots.AccessorScaleBinding<any, any>>;
        /**
         * Constructs a Plot.
         *
         * Plots render data. Common example include Plot.Scatter, Plot.Bar, and Plot.Line.
         *
         * A bare Plot has a DataSource and any number of projectors, which take
         * data and "project" it onto the Plot, such as "x", "y", "fill", "r".
         *
         * @constructor
         * @param {any[]|Dataset} [dataset] If provided, the data or Dataset to be associated with this Plot.
         */
        constructor();
        anchor(selection: D3.Selection): Plot;
        protected _setup(): void;
        destroy(): void;
        /**
         * @param {Dataset} dataset
         * @returns {Plot} The calling Plot.
         */
        addDataset(dataset: Dataset): Plot;
        protected _getDrawer(key: string): Drawers.AbstractDrawer;
        protected _getAnimator(key: string): Animators.PlotAnimator;
        protected _onDatasetUpdate(): void;
        attr<D>(attr: string): Plots.AccessorScaleBinding<D, number | string>;
        attr(attr: string, attrValue: number | string | _Accessor): Plot;
        attr<D>(attr: string, attrValue: D | _Accessor, scale: Scale<D, number | string>): Plot;
        protected _bindProperty(property: string, value: any, scale: Scale<any, any>): void;
        protected _generateAttrToProjector(): AttributeToProjector;
        /**
         * Generates a dictionary mapping an attribute to a function that calculate that attribute's value
         * in accordance with the given datasetKey.
         *
         * Note that this will return all of the data attributes, which may not perfectly align to svg attributes
         *
         * @param {Dataset} dataset The dataset to generate the dictionary for
         * @returns {AttributeToAppliedProjector} A dictionary mapping attributes to functions
         */
        generateProjectors(dataset: Dataset): AttributeToAppliedProjector;
        protected _render(): void;
        /**
         * Enables or disables animation.
         *
         * @param {boolean} enabled Whether or not to animate.
         */
        animate(enabled: boolean): Plot;
        detach(): Plot;
        /**
         * Updates the extents associated with each attribute, then autodomains all scales the Plot uses.
         */
        protected _updateExtents(): void;
        protected _updateExtentsForProperty(property: string): void;
        protected _filterForProperty(property: string): _Accessor;
        /**
         * Override in subclass to add special extents, such as included values
         */
        protected _extentsForProperty(property: string): any[];
        /**
         * Get the animator associated with the specified Animator key.
         *
         * @return {PlotAnimator} The Animator for the specified key.
         */
        animator(animatorKey: string): Animators.PlotAnimator;
        /**
         * Set the animator associated with the specified Animator key.
         *
         * @param {string} animatorKey The key for the Animator.
         * @param {PlotAnimator} animator An Animator to be assigned to
         * the specified key.
         * @returns {Plot} The calling Plot.
         */
        animator(animatorKey: string, animator: Animators.PlotAnimator): Plot;
        /**
         * @param {Dataset} dataset
         * @returns {Plot} The calling Plot.
         */
        removeDataset(dataset: Dataset): Plot;
        /**
         * Returns an array of internal keys corresponding to those Datasets actually on the plot
         */
        protected _keysForDatasets(datasets: Dataset[]): string[];
        datasets(): Dataset[];
        datasets(datasets: Dataset[]): Plot;
        protected _getDrawersInOrder(): Drawers.AbstractDrawer[];
        protected _generateDrawSteps(): Drawers.DrawStep[];
        protected _additionalPaint(time: number): void;
        protected _getDataToDraw(): D3.Map<any[]>;
        /**
         * Gets the new plot metadata for new dataset with provided key
         *
         * @param {string} key The key of new dataset
         */
        protected _getPlotMetadataForDataset(key: string): Plots.PlotMetadata;
        /**
         * Retrieves all of the Selections of this Plot for the specified Datasets.
         *
         * @param {Dataset[]} datasets The Datasets to retrieve the selections from.
         * If not provided, all selections will be retrieved.
         * @param {boolean} exclude If set to true, all Datasets will be queried excluding the keys referenced
         * in the previous datasetKeys argument (default = false).
         * @returns {D3.Selection} The retrieved Selections.
         */
        getAllSelections(datasets?: Dataset[], exclude?: boolean): D3.Selection;
        /**
         * Retrieves all of the PlotData of this plot for the specified dataset(s)
         *
         * @param {Dataset[]} datasets The Datasets to retrieve the PlotData from.
         * If not provided, all PlotData will be retrieved.
         * @returns {PlotData} The retrieved PlotData.
         */
        getAllPlotData(datasets?: Dataset[]): Plots.PlotData;
        /**
         * Retrieves PlotData with the lowest distance, where distance is defined
         * to be the Euclidiean norm.
         *
         * @param {Point} queryPoint The point to which plot data should be compared
         *
         * @returns {PlotData} The PlotData closest to queryPoint
         */
        getClosestPlotData(queryPoint: Point): Plots.PlotData;
        protected _isVisibleOnPlot(datum: any, pixelPoint: Point, selection: D3.Selection): boolean;
        protected _uninstallScaleForKey(scale: Scale<any, any>, key: string): void;
        protected _installScaleForKey(scale: Scale<any, any>, key: string): void;
        protected _generatePropertyToProjectors(): AttributeToProjector;
    }
}


declare module Plottable {
    module Plots {
        class Pie<D> extends Plot {
            /**
             * Constructs a PiePlot.
             *
             * @constructor
             */
            constructor();
            computeLayout(origin?: Point, availableWidth?: number, availableHeight?: number): Pie<D>;
            addDataset(dataset: Dataset): Pie<D>;
            protected _generateAttrToProjector(): AttributeToProjector;
            protected _getDrawer(key: string): Drawers.AbstractDrawer;
            getAllPlotData(datasets?: Dataset[]): Plots.PlotData;
            sectorValue(): AccessorScaleBinding<D, number>;
            sectorValue(sectorValue: number | _Accessor): Plots.Pie<D>;
            sectorValue(sectorValue: D | _Accessor, scale: Scale<D, number>): Plots.Pie<D>;
            innerRadius(): AccessorScaleBinding<D, number>;
            innerRadius(innerRadius: number | _Accessor): Plots.Pie<D>;
            innerRadius(innerRadius: D | _Accessor, scale: Scale<D, number>): Plots.Pie<D>;
            outerRadius(): AccessorScaleBinding<D, number>;
            outerRadius(outerRadius: number | _Accessor): Plots.Pie<D>;
            outerRadius(outerRadius: D | _Accessor, scale: Scale<D, number>): Plots.Pie<D>;
        }
    }
}


declare module Plottable {
    class XYPlot<X, Y> extends Plot {
        /**
         * Constructs an XYPlot.
         *
         * An XYPlot is a plot from drawing 2-dimensional data. Common examples
         * include Scale.Line and Scale.Bar.
         *
         * @constructor
         * @param {any[]|Dataset} [dataset] The data or Dataset to be associated with this Renderer.
         * @param {Scale} xScale The x scale to use.
         * @param {Scale} yScale The y scale to use.
         */
        constructor(xScale: Scale<X, number>, yScale: Scale<Y, number>);
        x(): Plots.AccessorScaleBinding<X, number>;
        x(x: number | _Accessor): XYPlot<X, Y>;
        x(x: X | _Accessor, xScale: Scale<X, number>): XYPlot<X, Y>;
        y(): Plots.AccessorScaleBinding<Y, number>;
        y(y: number | _Accessor): XYPlot<X, Y>;
        y(y: Y | _Accessor, yScale: Scale<Y, number>): XYPlot<X, Y>;
        protected _filterForProperty(property: string): (datum: any, index: number, dataset: Dataset, plotMetadata: Plots.PlotMetadata) => boolean;
        protected _uninstallScaleForKey(scale: Scale<any, any>, key: string): void;
        protected _installScaleForKey(scale: Scale<any, any>, key: string): void;
        destroy(): XYPlot<X, Y>;
        /**
         * Sets the automatic domain adjustment over visible points for y scale.
         *
         * If autoAdjustment is true adjustment is immediately performend.
         *
         * @param {boolean} autoAdjustment The new value for the automatic adjustment domain for y scale.
         * @returns {XYPlot} The calling XYPlot.
         */
        automaticallyAdjustYScaleOverVisiblePoints(autoAdjustment: boolean): XYPlot<X, Y>;
        /**
         * Sets the automatic domain adjustment over visible points for x scale.
         *
         * If autoAdjustment is true adjustment is immediately performend.
         *
         * @param {boolean} autoAdjustment The new value for the automatic adjustment domain for x scale.
         * @returns {XYPlot} The calling XYPlot.
         */
        automaticallyAdjustXScaleOverVisiblePoints(autoAdjustment: boolean): XYPlot<X, Y>;
        protected _generatePropertyToProjectors(): AttributeToProjector;
        computeLayout(origin?: Point, availableWidth?: number, availableHeight?: number): XYPlot<X, Y>;
        protected _updateXDomainer(): void;
        protected _updateYDomainer(): void;
        /**
         * Adjusts both domains' extents to show all datasets.
         *
         * This call does not override auto domain adjustment behavior over visible points.
         */
        showAllData(): XYPlot<X, Y>;
        protected _projectorsReady(): boolean;
    }
}


declare module Plottable {
    module Plots {
        class Rectangle<X, Y> extends XYPlot<X, Y> {
            /**
             * Constructs a RectanglePlot.
             *
             * A RectanglePlot consists of a bunch of rectangles. The user is required to
             * project the left and right bounds of the rectangle (x1 and x2 respectively)
             * as well as the bottom and top bounds (y1 and y2 respectively)
             *
             * @constructor
             * @param {Scale.Scale} xScale The x scale to use.
             * @param {Scale.Scale} yScale The y scale to use.
             */
            constructor(xScale: Scale<X, any>, yScale: Scale<Y, any>);
            protected _getDrawer(key: string): Drawers.Rect;
            protected _generateAttrToProjector(): {
                [attrToSet: string]: (datum: any, index: number, dataset: Dataset, plotMetadata: PlotMetadata) => any;
            };
            protected _generateDrawSteps(): Drawers.DrawStep[];
            x1(): AccessorScaleBinding<X, number>;
            x1(x1: number | _Accessor): Plots.Rectangle<X, Y>;
            x1(x1: X | _Accessor, scale: Scale<X, number>): Plots.Rectangle<X, Y>;
            x2(): AccessorScaleBinding<X, number>;
            x2(x2: number | _Accessor): Plots.Rectangle<X, Y>;
            x2(x2: X | _Accessor, scale: Scale<X, number>): Plots.Rectangle<X, Y>;
            y1(): AccessorScaleBinding<X, number>;
            y1(y1: number | _Accessor): Plots.Rectangle<X, Y>;
            y1(y1: Y | _Accessor, scale: Scale<Y, number>): Plots.Rectangle<X, Y>;
            y2(): AccessorScaleBinding<X, number>;
            y2(y2: number | _Accessor): Plots.Rectangle<X, Y>;
            y2(y2: Y | _Accessor, scale: Scale<Y, number>): Plots.Rectangle<X, Y>;
        }
    }
}


declare module Plottable {
    module Plots {
        class Scatter<X, Y> extends XYPlot<X, Y> {
            /**
             * Constructs a ScatterPlot.
             *
             * @constructor
             * @param {Scale} xScale The x scale to use.
             * @param {Scale} yScale The y scale to use.
             */
            constructor(xScale: Scale<X, number>, yScale: Scale<Y, number>);
            protected _getDrawer(key: string): Drawers.Symbol;
            protected _generateAttrToProjector(): {
                [attrToSet: string]: (datum: any, index: number, dataset: Dataset, plotMetadata: PlotMetadata) => any;
            };
            size(): AccessorScaleBinding<X, number>;
            size(size: number | _Accessor): Plots.Scatter<X, Y>;
            size(size: any | _Accessor, scale: Scale<any, number>): Plots.Scatter<X, Y>;
            symbol(): AccessorScaleBinding<any, any>;
            symbol(symbol: _Accessor): Plots.Scatter<X, Y>;
            protected _generateDrawSteps(): Drawers.DrawStep[];
            protected _isVisibleOnPlot(datum: any, pixelPoint: Point, selection: D3.Selection): boolean;
        }
    }
}


declare module Plottable {
    module Plots {
        class Grid extends Rectangle<any, any> {
            /**
             * Constructs a GridPlot.
             *
             * A GridPlot is used to shade a grid of data. Each datum is a cell on the
             * grid, and the datum can control what color it is.
             *
             * @constructor
             * @param {Scale.Scale} xScale The x scale to use.
             * @param {Scale.Scale} yScale The y scale to use.
             * @param {Scale.Color|Scale.InterpolatedColor} colorScale The color scale
             * to use for each grid cell.
             */
            constructor(xScale: Scale<any, any>, yScale: Scale<any, any>);
            addDataset(dataset: Dataset): Grid;
            protected _getDrawer(key: string): Drawers.Rect;
            protected _generateDrawSteps(): Drawers.DrawStep[];
            x(): Plots.AccessorScaleBinding<any, number>;
            x(x: number | _Accessor): Grid;
            x(x: any | _Accessor, scale: Scale<any, number>): Grid;
            y(): Plots.AccessorScaleBinding<any, number>;
            y(y: number | _Accessor): Grid;
            y(y: any | _Accessor, scale: Scale<any, number>): Grid;
        }
    }
}


declare module Plottable {
    module Plots {
        class Bar<X, Y> extends XYPlot<X, Y> {
            protected static _BarAlignmentToFactor: {
                [alignment: string]: number;
            };
            protected static _DEFAULT_WIDTH: number;
            protected _isVertical: boolean;
            /**
             * Constructs a BarPlot.
             *
             * @constructor
             * @param {Scale} xScale The x scale to use.
             * @param {Scale} yScale The y scale to use.
             * @param {boolean} isVertical if the plot if vertical.
             */
            constructor(xScale: Scale<X, number>, yScale: Scale<Y, number>, isVertical?: boolean);
            protected _getDrawer(key: string): Drawers.Rect;
            protected _setup(): void;
            /**
             * Gets the baseline value for the bars
             *
             * The baseline is the line that the bars are drawn from, defaulting to 0.
             *
             * @returns {number} The baseline value.
             */
            baseline(): number;
            /**
             * Sets the baseline for the bars to the specified value.
             *
             * The baseline is the line that the bars are drawn from, defaulting to 0.
             *
             * @param {number} value The value to position the baseline at.
             * @returns {Bar} The calling Bar.
             */
            baseline(value: number): Bar<X, Y>;
            /**
             * Sets the bar alignment relative to the independent axis.
             * VerticalBarPlot supports "left", "center", "right"
             * HorizontalBarPlot supports "top", "center", "bottom"
             *
             * @param {string} alignment The desired alignment.
             * @returns {Bar} The calling Bar.
             */
            barAlignment(alignment: string): Bar<X, Y>;
            /**
             * Get whether bar labels are enabled.
             *
             * @returns {boolean} Whether bars should display labels or not.
             */
            labelsEnabled(): boolean;
            /**
             * Set whether bar labels are enabled.
             * @param {boolean} Whether bars should display labels or not.
             *
             * @returns {Bar} The calling plot.
             */
            labelsEnabled(enabled: boolean): Bar<X, Y>;
            /**
             * Get the formatter for bar labels.
             *
             * @returns {Formatter} The formatting function for bar labels.
             */
            labelFormatter(): Formatter;
            /**
             * Change the formatting function for bar labels.
             * @param {Formatter} The formatting function for bar labels.
             *
             * @returns {Bar} The calling plot.
             */
            labelFormatter(formatter: Formatter): Bar<X, Y>;
            /**
             * Retrieves the closest PlotData to queryPoint.
             *
             * Bars containing the queryPoint are considered closest. If queryPoint lies outside
             * of all bars, we return the closest in the dominant axis (x for horizontal
             * charts, y for vertical) and break ties using the secondary axis.
             *
             * @param {Point} queryPoint The point to which plot data should be compared
             *
             * @returns {PlotData} The PlotData closest to queryPoint
             */
            getClosestPlotData(queryPoint: Point): PlotData;
            protected _isVisibleOnPlot(datum: any, pixelPoint: Point, selection: D3.Selection): boolean;
            /**
             * Gets the bar under the given pixel position (if [xValOrExtent]
             * and [yValOrExtent] are {number}s), under a given line (if only one
             * of [xValOrExtent] or [yValOrExtent] are {Extent}s) or are under a
             * 2D area (if [xValOrExtent] and [yValOrExtent] are both {Extent}s).
             *
             * @param {number | Extent} xValOrExtent The pixel x position, or range of x values.
             * @param {number | Extent} yValOrExtent The pixel y position, or range of y values.
             * @returns {D3.Selection} The selected bar, or null if no bar was selected.
             */
            getBars(xValOrExtent: number | Extent, yValOrExtent: number | Extent): D3.Selection;
            protected _updateDomainer(scale: Scale<any, number>): void;
            protected _updateYDomainer(): void;
            protected _updateXDomainer(): void;
            protected _additionalPaint(time: number): void;
            protected _drawLabels(): void;
            protected _generateDrawSteps(): Drawers.DrawStep[];
            protected _generateAttrToProjector(): {
                [attrToSet: string]: (datum: any, index: number, dataset: Dataset, plotMetadata: PlotMetadata) => any;
            };
            /**
             * Computes the barPixelWidth of all the bars in the plot.
             *
             * If the position scale of the plot is a CategoryScale and in bands mode, then the rangeBands function will be used.
             * If the position scale of the plot is a CategoryScale and in points mode, then
             *   from https://github.com/mbostock/d3/wiki/Ordinal-Scales#ordinal_rangePoints, the max barPixelWidth is step * padding
             * If the position scale of the plot is a QuantitativeScale, then _getMinimumDataWidth is scaled to compute the barPixelWidth
             */
            protected _getBarPixelWidth(): number;
            getAllPlotData(datasets?: Dataset[]): Plots.PlotData;
        }
    }
}


declare module Plottable {
    module Plots {
        class Line<X> extends XYPlot<X, number> {
            /**
             * Constructs a LinePlot.
             *
             * @constructor
             * @param {QuantitativeScale} xScale The x scale to use.
             * @param {QuantitativeScale} yScale The y scale to use.
             */
            constructor(xScale: QuantitativeScale<X>, yScale: QuantitativeScale<number>);
            protected _rejectNullsAndNaNs(d: any, i: number, dataset: Dataset, plotMetadata: any, accessor: _Accessor): boolean;
            protected _getDrawer(key: string): Drawers.Line;
            protected _getResetYFunction(): (d: any, i: number, dataset: Dataset, m: PlotMetadata) => number;
            protected _generateDrawSteps(): Drawers.DrawStep[];
            protected _generateAttrToProjector(): {
                [attrToSet: string]: (datum: any, index: number, dataset: Dataset, plotMetadata: PlotMetadata) => any;
            };
            protected _wholeDatumAttributes(): string[];
            getAllPlotData(datasets?: Dataset[]): Plots.PlotData;
            /**
             * Retrieves the closest PlotData to queryPoint.
             *
             * Lines implement an x-dominant notion of distance; points closest in x are
             * tie-broken by y distance.
             *
             * @param {Point} queryPoint The point to which plot data should be compared
             *
             * @returns {PlotData} The PlotData closest to queryPoint
             */
            getClosestPlotData(queryPoint: Point): PlotData;
        }
    }
}


declare module Plottable {
    module Plots {
        /**
         * An AreaPlot draws a filled region (area) between the plot's projected "y" and projected "y0" values.
         */
        class Area<X> extends Line<X> {
            /**
             * Constructs an AreaPlot.
             *
             * @constructor
             * @param {QuantitativeScale} xScale The x scale to use.
             * @param {QuantitativeScale} yScale The y scale to use.
             */
            constructor(xScale: QuantitativeScale<X>, yScale: QuantitativeScale<number>);
            y0(): Plots.AccessorScaleBinding<number, number>;
            y0(y0: number | _Accessor): Area<X>;
            y0(y0: number | _Accessor, y0Scale: Scale<number, number>): Area<X>;
            protected _onDatasetUpdate(): void;
            protected _getDrawer(key: string): Drawers.Area;
            protected _updateYDomainer(): void;
            protected _getResetYFunction(): (datum: any, index: number, dataset: Dataset, plotMetadata: PlotMetadata) => any;
            protected _wholeDatumAttributes(): string[];
            protected _generateAttrToProjector(): {
                [attrToSet: string]: (datum: any, index: number, dataset: Dataset, plotMetadata: PlotMetadata) => any;
            };
        }
    }
}


declare module Plottable {
    module Plots {
        interface ClusteredPlotMetadata extends PlotMetadata {
            position: number;
        }
        class ClusteredBar<X, Y> extends Bar<X, Y> {
            /**
             * Creates a ClusteredBarPlot.
             *
             * A ClusteredBarPlot is a plot that plots several bar plots next to each
             * other. For example, when plotting life expectancy across each country,
             * you would want each country to have a "male" and "female" bar.
             *
             * @constructor
             * @param {Scale} xScale The x scale to use.
             * @param {Scale} yScale The y scale to use.
             * @param {boolean} isVertical if the plot if vertical.
             */
            constructor(xScale: Scale<X, number>, yScale: Scale<Y, number>, isVertical?: boolean);
            protected _generateAttrToProjector(): {
                [attrToSet: string]: (datum: any, index: number, dataset: Dataset, plotMetadata: PlotMetadata) => any;
            };
            protected _getDataToDraw(): D3.Map<any[]>;
            protected _getPlotMetadataForDataset(key: string): ClusteredPlotMetadata;
        }
    }
}


declare module Plottable {
    module Plots {
        interface StackedPlotMetadata extends PlotMetadata {
            offsets: D3.Map<number>;
        }
        type StackedDatum = {
            key: any;
            value: number;
            offset?: number;
        };
    }
    class Stacked<X, Y> extends XYPlot<X, Y> {
        protected _isVertical: boolean;
        _getPlotMetadataForDataset(key: string): Plots.StackedPlotMetadata;
        x(): Plots.AccessorScaleBinding<X, number>;
        x(x: number | _Accessor): XYPlot<X, Y>;
        x(x: X | _Accessor, scale: Scale<X, number>): XYPlot<X, Y>;
        y(): Plots.AccessorScaleBinding<Y, number>;
        y(y: number | _Accessor): XYPlot<X, Y>;
        y(y: Y | _Accessor, scale: Scale<Y, number>): XYPlot<X, Y>;
        _onDatasetUpdate(): void;
        _updateStackOffsets(): void;
        _updateStackExtents(): void;
        /**
         * Feeds the data through d3's stack layout function which will calculate
         * the stack offsets and use the the function declared in .out to set the offsets on the data.
         */
        _stack(dataArray: D3.Map<Plots.StackedDatum>[]): D3.Map<Plots.StackedDatum>[];
        /**
         * After the stack offsets have been determined on each separate dataset, the offsets need
         * to be determined correctly on the overall datasets
         */
        _setDatasetStackOffsets(positiveDataMapArray: D3.Map<Plots.StackedDatum>[], negativeDataMapArray: D3.Map<Plots.StackedDatum>[]): void;
        _getDomainKeys(): string[];
        _generateDefaultMapArray(): D3.Map<Plots.StackedDatum>[];
        protected _updateExtentsForProperty(property: string): void;
        protected _extentsForProperty(attr: string): any[];
        _keyAccessor(): _Accessor;
        _valueAccessor(): _Accessor;
    }
}


declare module Plottable {
    module Plots {
        class StackedArea<X> extends Area<X> {
            /**
             * Constructs a StackedArea plot.
             *
             * @constructor
             * @param {QuantitativeScale} xScale The x scale to use.
             * @param {QuantitativeScale} yScale The y scale to use.
             */
            constructor(xScale: QuantitativeScale<X>, yScale: QuantitativeScale<number>);
            protected _getDrawer(key: string): Drawers.Area;
            _getAnimator(key: string): Animators.PlotAnimator;
            protected _setup(): void;
            x(): Plots.AccessorScaleBinding<X, number>;
            x(x: number | _Accessor): StackedArea<X>;
            x(x: X | _Accessor, xScale: Scale<X, number>): Area<X>;
            y(): Plots.AccessorScaleBinding<number, number>;
            y(y: number | _Accessor): StackedArea<X>;
            y(y: number | _Accessor, yScale: Scale<number, number>): Area<X>;
            protected _additionalPaint(): void;
            protected _updateYDomainer(): void;
            protected _onDatasetUpdate(): StackedArea<X>;
            protected _generateAttrToProjector(): {
                [attrToSet: string]: (datum: any, index: number, dataset: Dataset, plotMetadata: PlotMetadata) => any;
            };
            protected _wholeDatumAttributes(): string[];
            _updateStackOffsets(): void;
            _updateStackExtents(): void;
            _stack(dataArray: D3.Map<StackedDatum>[]): D3.Map<StackedDatum>[];
            _setDatasetStackOffsets(positiveDataMapArray: D3.Map<StackedDatum>[], negativeDataMapArray: D3.Map<StackedDatum>[]): void;
            _getDomainKeys(): any;
            _generateDefaultMapArray(): D3.Map<StackedDatum>[];
            protected _extentsForProperty(attr: string): any;
            _keyAccessor(): _Accessor;
            _valueAccessor(): _Accessor;
            _getPlotMetadataForDataset(key: string): StackedPlotMetadata;
            protected _updateExtentsForProperty(property: string): void;
        }
    }
}


declare module Plottable {
    module Plots {
        class StackedBar<X, Y> extends Bar<X, Y> {
            /**
             * Constructs a StackedBar plot.
             * A StackedBarPlot is a plot that plots several bar plots stacking on top of each
             * other.
             * @constructor
             * @param {Scale} xScale the x scale of the plot.
             * @param {Scale} yScale the y scale of the plot.
             * @param {boolean} isVertical if the plot if vertical.
             */
            constructor(xScale?: Scale<X, number>, yScale?: Scale<Y, number>, isVertical?: boolean);
            protected _getAnimator(key: string): Animators.PlotAnimator;
            x(): Plots.AccessorScaleBinding<X, number>;
            x(x: number | _Accessor): StackedBar<X, Y>;
            x(x: X | _Accessor, xScale: Scale<X, number>): StackedBar<X, Y>;
            y(): Plots.AccessorScaleBinding<Y, number>;
            y(y: number | _Accessor): StackedBar<X, Y>;
            y(y: Y | _Accessor, yScale: Scale<Y, number>): StackedBar<X, Y>;
            protected _generateAttrToProjector(): {
                [attrToSet: string]: (datum: any, index: number, dataset: Dataset, plotMetadata: PlotMetadata) => any;
            };
            protected _generateDrawSteps(): Drawers.DrawStep[];
            protected _onDatasetUpdate(): StackedBar<X, Y>;
            protected _getPlotMetadataForDataset(key: string): StackedPlotMetadata;
            protected _updateExtentsForProperty(property: string): void;
            _updateStackOffsets(): void;
            _updateStackExtents(): void;
            _stack(dataArray: D3.Map<StackedDatum>[]): D3.Map<StackedDatum>[];
            _setDatasetStackOffsets(positiveDataMapArray: D3.Map<StackedDatum>[], negativeDataMapArray: D3.Map<StackedDatum>[]): void;
            _getDomainKeys(): any;
            _generateDefaultMapArray(): D3.Map<StackedDatum>[];
            protected _extentsForProperty(attr: string): any;
            _keyAccessor(): _Accessor;
            _valueAccessor(): _Accessor;
        }
    }
}


declare module Plottable {
    module Animators {
        interface PlotAnimator {
            /**
             * Applies the supplied attributes to a D3.Selection with some animation.
             *
             * @param {D3.Selection} selection The update selection or transition selection that we wish to animate.
             * @param {AttributeToProjector} attrToProjector The set of
             *     IAccessors that we will use to set attributes on the selection.
             * @return {any} Animators should return the selection or
             *     transition object so that plots may chain the transitions between
             *     animators.
             */
            animate(selection: any, attrToProjector: AttributeToProjector): D3.Selection | D3.Transition.Transition;
            /**
             * Given the number of elements, return the total time the animation requires
             * @param number numberofIterations The number of elements that will be drawn
             * @returns {any} The time required for the animation
             */
            getTiming(numberOfIterations: number): number;
        }
        type PlotAnimatorMap = {
            [animatorKey: string]: PlotAnimator;
        };
    }
}


declare module Plottable {
    module Animators {
        /**
         * An animator implementation with no animation. The attributes are
         * immediately set on the selection.
         */
        class Null implements PlotAnimator {
            getTiming(selection: any): number;
            animate(selection: any, attrToProjector: AttributeToProjector): D3.Selection;
        }
    }
}


declare module Plottable {
    module Animators {
        /**
         * The base animator implementation with easing, duration, and delay.
         *
         * The maximum delay between animations can be configured with maxIterativeDelay.
         *
         * The maximum total animation duration can be configured with maxTotalDuration.
         * maxTotalDuration does not set actual total animation duration.
         *
         * The actual interval delay is calculated by following formula:
         * min(maxIterativeDelay(),
         *   max(maxTotalDuration() - duration(), 0) / <number of iterations>)
         */
        class Base implements PlotAnimator {
            /**
             * The default duration of the animation in milliseconds
             */
            static DEFAULT_DURATION_MILLISECONDS: number;
            /**
             * The default starting delay of the animation in milliseconds
             */
            static DEFAULT_DELAY_MILLISECONDS: number;
            /**
             * The default maximum start delay between each start of an animation
             */
            static DEFAULT_MAX_ITERATIVE_DELAY_MILLISECONDS: number;
            /**
             * The default maximum total animation duration
             */
            static DEFAULT_MAX_TOTAL_DURATION_MILLISECONDS: number;
            /**
             * The default easing of the animation
             */
            static DEFAULT_EASING: string;
            /**
             * Constructs the default animator
             *
             * @constructor
             */
            constructor();
            getTiming(numberOfIterations: number): number;
            animate(selection: any, attrToProjector: AttributeToProjector): D3.Transition.Transition;
            /**
             * Gets the duration of the animation in milliseconds.
             *
             * @returns {number} The current duration.
             */
            duration(): number;
            /**
             * Sets the duration of the animation in milliseconds.
             *
             * @param {number} duration The duration in milliseconds.
             * @returns {Default} The calling Default Animator.
             */
            duration(duration: number): Base;
            /**
             * Gets the delay of the animation in milliseconds.
             *
             * @returns {number} The current delay.
             */
            delay(): number;
            /**
             * Sets the delay of the animation in milliseconds.
             *
             * @param {number} delay The delay in milliseconds.
             * @returns {Default} The calling Default Animator.
             */
            delay(delay: number): Base;
            /**
             * Gets the current easing of the animation.
             *
             * @returns {string} the current easing mode.
             */
            easing(): string;
            /**
             * Sets the easing mode of the animation.
             *
             * @param {string} easing The desired easing mode.
             * @returns {Default} The calling Default Animator.
             */
            easing(easing: string): Base;
            /**
             * Gets the maximum start delay between animations in milliseconds.
             *
             * @returns {number} The current maximum iterative delay.
             */
            maxIterativeDelay(): number;
            /**
             * Sets the maximum start delay between animations in milliseconds.
             *
             * @param {number} maxIterDelay The maximum iterative delay in milliseconds.
             * @returns {Base} The calling Base Animator.
             */
            maxIterativeDelay(maxIterDelay: number): Base;
            /**
             * Gets the maximum total animation duration in milliseconds.
             *
             * @returns {number} The current maximum total animation duration.
             */
            maxTotalDuration(): number;
            /**
             * Sets the maximum total animation duration in miliseconds.
             *
             * @param {number} maxDuration The maximum total animation duration in milliseconds.
             * @returns {Base} The calling Base Animator.
             */
            maxTotalDuration(maxDuration: number): Base;
        }
    }
}


declare module Plottable {
    module Animators {
        /**
         * The default animator implementation with easing, duration, and delay.
         */
        class Rect extends Base {
            static ANIMATED_ATTRIBUTES: string[];
            isVertical: boolean;
            isReverse: boolean;
            constructor(isVertical?: boolean, isReverse?: boolean);
            animate(selection: any, attrToProjector: AttributeToProjector): D3.Transition.Transition;
            protected _startMovingProjector(attrToProjector: AttributeToProjector): (datum: any, index: number, dataset: Dataset, plotMetadata: Plots.PlotMetadata) => any;
        }
    }
}


declare module Plottable {
    module Animators {
        /**
         * A child class of RectAnimator that will move the rectangle
         * as well as animate its growth.
         */
        class MovingRect extends Rect {
            /**
             * The pixel value to move from
             */
            startPixelValue: number;
            /**
             * Constructs a MovingRectAnimator
             *
             * @param {number} basePixel The pixel value to start moving from
             * @param {boolean} isVertical If the movement/animation is vertical
             */
            constructor(startPixelValue: number, isVertical?: boolean);
            protected _startMovingProjector(attrToProjector: AttributeToProjector): (p: any) => number;
        }
    }
}


declare module Plottable {
    class Dispatcher {
        protected _event2Callback: {
            [eventName: string]: (e: Event) => any;
        };
        protected _callbacks: Utils.CallbackSet<Function>[];
        protected setCallback(callbackSet: Utils.CallbackSet<Function>, callback: Function): void;
        protected unsetCallback(callbackSet: Utils.CallbackSet<Function>, callback: Function): void;
    }
}


declare module Plottable {
    module Dispatchers {
        type MouseCallback = (p: Point, event: MouseEvent) => any;
        class Mouse extends Dispatcher {
            /**
             * Get a Dispatcher.Mouse for the <svg> containing elem. If one already exists
             * on that <svg>, it will be returned; otherwise, a new one will be created.
             *
             * @param {SVGElement} elem A svg DOM element.
             * @return {Dispatcher.Mouse} A Dispatcher.Mouse
             */
            static getDispatcher(elem: SVGElement): Dispatchers.Mouse;
            /**
             * Creates a Dispatcher.Mouse.
             * This constructor not be invoked directly under most circumstances.
             *
             * @param {SVGElement} svg The root <svg> element to attach to.
             */
            constructor(svg: SVGElement);
            /**
             * Registers a callback to be called whenever the mouse position changes,
             *
             * @param {(p: Point) => any} callback A callback that takes the pixel position
             *                                     in svg-coordinate-space. Pass `null`
             *                                     to remove a callback.
             * @return {Dispatcher.Mouse} The calling Dispatcher.Mouse.
             */
            onMouseMove(callback: MouseCallback): Dispatchers.Mouse;
            /**
             * Registers the callback to be called whenever the mouse position changes,
             *
             * @param {(p: Point) => any} callback A callback that takes the pixel position
             *                                     in svg-coordinate-space. Pass `null`
             *                                     to remove a callback.
             * @return {Dispatcher.Mouse} The calling Dispatcher.Mouse.
             */
            offMouseMove(callback: MouseCallback): Dispatchers.Mouse;
            /**
             * Registers a callback to be called whenever a mousedown occurs.
             *
             * @param {(p: Point) => any} callback A callback that takes the pixel position
             *                                     in svg-coordinate-space. Pass `null`
             *                                     to remove a callback.
             * @return {Dispatcher.Mouse} The calling Dispatcher.Mouse.
             */
            onMouseDown(callback: MouseCallback): Dispatchers.Mouse;
            /**
             * Registers the callback to be called whenever a mousedown occurs.
             *
             * @param {(p: Point) => any} callback A callback that takes the pixel position
             *                                     in svg-coordinate-space. Pass `null`
             *                                     to remove a callback.
             * @return {Dispatcher.Mouse} The calling Dispatcher.Mouse.
             */
            offMouseDown(callback: MouseCallback): Dispatchers.Mouse;
            /**
             * Registers a callback to be called whenever a mouseup occurs.
             *
             * @param {(p: Point) => any} callback A callback that takes the pixel position
             *                                     in svg-coordinate-space. Pass `null`
             *                                     to remove a callback.
             * @return {Dispatcher.Mouse} The calling Dispatcher.Mouse.
             */
            onMouseUp(callback: MouseCallback): Dispatchers.Mouse;
            /**
             * Registers the callback to be called whenever a mouseup occurs.
             *
             * @param {(p: Point) => any} callback A callback that takes the pixel position
             *                                     in svg-coordinate-space. Pass `null`
             *                                     to remove a callback.
             * @return {Dispatcher.Mouse} The calling Dispatcher.Mouse.
             */
            offMouseUp(callback: MouseCallback): Dispatchers.Mouse;
            /**
             * Registers a callback to be called whenever a wheel occurs.
             *
             * @param {MouseCallback} callback A callback that takes the pixel position
             *                                     in svg-coordinate-space.
             *                                     Pass `null` to remove a callback.
             * @return {Dispatcher.Mouse} The calling Dispatcher.Mouse.
             */
            onWheel(callback: MouseCallback): Dispatchers.Mouse;
            /**
             * Registers the callback to be called whenever a wheel occurs.
             *
             * @param {MouseCallback} callback A callback that takes the pixel position
             *                                     in svg-coordinate-space.
             *                                     Pass `null` to remove a callback.
             * @return {Dispatcher.Mouse} The calling Dispatcher.Mouse.
             */
            offWheel(callback: MouseCallback): Dispatchers.Mouse;
            /**
             * Registers a callback to be called whenever a dblClick occurs.
             *
             * @param {MouseCallback} callback A callback that takes the pixel position
             *                                     in svg-coordinate-space.
             *                                     Pass `null` to remove a callback.
             * @return {Dispatcher.Mouse} The calling Dispatcher.Mouse.
             */
            onDblClick(callback: MouseCallback): Dispatchers.Mouse;
            /**
             * Registers the callback to be called whenever a dblClick occurs.
             *
             * @param {MouseCallback} callback A callback that takes the pixel position
             *                                     in svg-coordinate-space.
             *                                     Pass `null` to remove a callback.
             * @return {Dispatcher.Mouse} The calling Dispatcher.Mouse.
             */
            offDblClick(callback: MouseCallback): Dispatchers.Mouse;
            /**
             * Returns the last computed mouse position.
             *
             * @return {Point} The last known mouse position in <svg> coordinate space.
             */
            getLastMousePosition(): {
                x: number;
                y: number;
            };
        }
    }
}


declare module Plottable {
    module Dispatchers {
        type TouchCallback = (ids: number[], idToPoint: {
            [id: number]: Point;
        }, event: TouchEvent) => any;
        class Touch extends Dispatcher {
            /**
             * Get a Dispatcher.Touch for the <svg> containing elem. If one already exists
             * on that <svg>, it will be returned; otherwise, a new one will be created.
             *
             * @param {SVGElement} elem A svg DOM element.
             * @return {Dispatcher.Touch} A Dispatcher.Touch
             */
            static getDispatcher(elem: SVGElement): Dispatchers.Touch;
            /**
             * Creates a Dispatcher.Touch.
             * This constructor should not be invoked directly under most circumstances.
             *
             * @param {SVGElement} svg The root <svg> element to attach to.
             */
            constructor(svg: SVGElement);
            /**
             * Registers a callback to be called whenever a touch starts.
             *
             * @param {TouchCallback} callback A callback that takes the pixel position
             *                                     in svg-coordinate-space. Pass `null`
             *                                     to remove a callback.
             * @return {Dispatcher.Touch} The calling Dispatcher.Touch.
             */
            onTouchStart(callback: TouchCallback): Dispatchers.Touch;
            /**
             * Removes the callback to be called whenever a touch starts.
             *
             * @param {TouchCallback} callback A callback that takes the pixel position
             *                                     in svg-coordinate-space. Pass `null`
             *                                     to remove a callback.
             * @return {Dispatcher.Touch} The calling Dispatcher.Touch.
             */
            offTouchStart(callback: TouchCallback): Dispatchers.Touch;
            /**
             * Registers a callback to be called whenever the touch position changes.
             *
             * @param {TouchCallback} callback A callback that takes the pixel position
             *                                     in svg-coordinate-space. Pass `null`
             *                                     to remove a callback.
             * @return {Dispatcher.Touch} The calling Dispatcher.Touch.
             */
            onTouchMove(callback: TouchCallback): Dispatchers.Touch;
            /**
             * Removes the callback to be called whenever the touch position changes.
             *
             * @param {TouchCallback} callback A callback that takes the pixel position
             *                                     in svg-coordinate-space. Pass `null`
             *                                     to remove a callback.
             * @return {Dispatcher.Touch} The calling Dispatcher.Touch.
             */
            offTouchMove(callback: TouchCallback): Dispatchers.Touch;
            /**
             * Registers a callback to be called whenever a touch ends.
             *
             * @param {TouchCallback} callback A callback that takes the pixel position
             *                                     in svg-coordinate-space. Pass `null`
             *                                     to remove a callback.
             * @return {Dispatcher.Touch} The calling Dispatcher.Touch.
             */
            onTouchEnd(callback: TouchCallback): Dispatchers.Touch;
            /**
             * Removes the callback to be called whenever a touch ends.
             *
             * @param {TouchCallback} callback A callback that takes the pixel position
             *                                     in svg-coordinate-space. Pass `null`
             *                                     to remove a callback.
             * @return {Dispatcher.Touch} The calling Dispatcher.Touch.
             */
            offTouchEnd(callback: TouchCallback): Dispatchers.Touch;
            /**
             * Registers a callback to be called whenever a touch is cancelled.
             *
             * @param {TouchCallback} callback A callback that takes the pixel position
             *                                     in svg-coordinate-space. Pass `null`
             *                                     to remove a callback.
             * @return {Dispatcher.Touch} The calling Dispatcher.Touch.
             */
            onTouchCancel(callback: TouchCallback): Dispatchers.Touch;
            /**
             * Removes the callback to be called whenever a touch is cancelled.
             *
             * @param {TouchCallback} callback A callback that takes the pixel position
             *                                     in svg-coordinate-space. Pass `null`
             *                                     to remove a callback.
             * @return {Dispatcher.Touch} The calling Dispatcher.Touch.
             */
            offTouchCancel(callback: TouchCallback): Dispatchers.Touch;
        }
    }
}


declare module Plottable {
    module Dispatchers {
        type KeyCallback = (keyCode: number, event: KeyboardEvent) => any;
        class Key extends Dispatcher {
            /**
             * Get a Dispatcher.Key. If one already exists it will be returned;
             * otherwise, a new one will be created.
             *
             * @return {Dispatcher.Key} A Dispatcher.Key
             */
            static getDispatcher(): Dispatchers.Key;
            /**
             * Creates a Dispatcher.Key.
             * This constructor not be invoked directly under most circumstances.
             *
             * @param {SVGElement} svg The root <svg> element to attach to.
             */
            constructor();
            /**
             * Registers a callback to be called whenever a key is pressed.
             *
             * @param {KeyCallback} callback
             * @return {Dispatcher.Key} The calling Dispatcher.Key.
             */
            onKeyDown(callback: KeyCallback): Key;
            /**
             * Removes the callback to be called whenever a key is pressed.
             *
             * @param {KeyCallback} callback
             * @return {Dispatcher.Key} The calling Dispatcher.Key.
             */
            offKeyDown(callback: KeyCallback): Key;
        }
    }
}


declare module Plottable {
    class Interaction {
        protected _componentAttachedTo: Component;
        protected _anchor(component: Component): void;
        protected _unanchor(): void;
        /**
         * Attaches this interaction to a Component.
         * If the interaction was already attached to a Component, it first detaches itself from the old Component.
         *
         * @param {Component} component The component to which to attach the interaction.
         *
         * @return {Interaction}
         */
        attachTo(component: Component): Interaction;
        /**
         * Detaches this interaction from the Component.
         * This interaction can be reused.
         *
         * @param {Component} component The component from which to detach the interaction.
         *
         * @return {Interaction}
         */
        detachFrom(component: Component): Interaction;
        /**
         * Translates an <svg>-coordinate-space point to Component-space coordinates.
         *
         * @param {Point} p A Point in <svg>-space coordinates.
         *
         * @return {Point} The same location in Component-space coordinates.
         */
        protected _translateToComponentSpace(p: Point): Point;
        /**
         * Checks whether a Component-coordinate-space Point is inside the Component.
         *
         * @param {Point} p A Point in Coordinate-space coordinates.
         *
         * @return {boolean} Whether or not the point is inside the Component.
         */
        protected _isInsideComponent(p: Point): boolean;
    }
}


declare module Plottable {
    type ClickCallback = (point: Point) => any;
    module Interactions {
        class Click extends Interaction {
            protected _anchor(component: Component): void;
            protected _unanchor(): void;
            /**
             * Sets the callback called when the Component is clicked.
             *
             * @param {ClickCallback} callback The callback to set.
             * @return {Interaction.Click} The calling Interaction.Click.
             */
            onClick(callback: ClickCallback): Click;
            /**
             * Removes the callback from click.
             *
             * @param {ClickCallback} callback The callback to remove.
             * @return {Interaction.Click} The calling Interaction.Click.
             */
            offClick(callback: ClickCallback): Click;
        }
    }
}


declare module Plottable {
    module Interactions {
        class DoubleClick extends Interaction {
            protected _anchor(component: Component): void;
            protected _unanchor(): void;
            /**
             * Sets the callback called when the Component is double-clicked.
             *
             * @param {ClickCallback} callback The callback to set.
             * @return {Interaction.DoubleClick} The calling Interaction.DoubleClick.
             */
            onDoubleClick(callback: ClickCallback): DoubleClick;
            /**
             * Removes the callback called when the Component is double-clicked.
             *
             * @param {ClickCallback} callback The callback to remove.
             * @return {Interaction.DoubleClick} The calling Interaction.DoubleClick.
             */
            offDoubleClick(callback: ClickCallback): DoubleClick;
        }
    }
}


declare module Plottable {
    type KeyCallback = (keyCode: number) => void;
    module Interactions {
        class Key extends Interaction {
            protected _anchor(component: Component): void;
            protected _unanchor(): void;
            /**
             * Sets a callback to be called when the key with the given keyCode is
             * pressed and the user is moused over the Component.
             *
             * @param {number} keyCode The key code associated with the key.
             * @param {KeyCallback} callback Callback to be set.
             * @returns The calling Interaction.Key.
             */
            onKey(keyCode: number, callback: KeyCallback): Key;
            /**
             * Removes the callback to be called when the key with the given keyCode is
             * pressed and the user is moused over the Component.
             *
             * @param {number} keyCode The key code associated with the key.
             * @param {KeyCallback} callback Callback to be removed.
             * @returns The calling Interaction.Key.
             */
            offKey(keyCode: number, callback: KeyCallback): Key;
        }
    }
}


declare module Plottable {
    type PointerCallback = (point: Point) => any;
    module Interactions {
        class Pointer extends Interaction {
            protected _anchor(component: Component): void;
            protected _unanchor(): void;
            /**
             * Sets the callback called when the pointer enters the Component.
             *
             * @param {PointerCallback} callback The callback to set.
             * @return {Interaction.Pointer} The calling Interaction.Pointer.
             */
            onPointerEnter(callback: PointerCallback): Pointer;
            /**
             * Removes a callback called when the pointer enters the Component.
             *
             * @param {PointerCallback} callback The callback to remove.
             * @return {Interaction.Pointer} The calling Interaction.Pointer.
             */
            offPointerEnter(callback: PointerCallback): Pointer;
            /**
             * Sets the callback called when the pointer moves.
             *
             * @param {PointerCallback} callback The callback to set.
             * @return {Interaction.Pointer} The calling Interaction.Pointer.
             */
            onPointerMove(callback: PointerCallback): Pointer;
            /**
             * Removes a callback called when the pointer moves.
             *
             * @param {PointerCallback} callback The callback to remove.
             * @return {Interaction.Pointer} The calling Interaction.Pointer.
             */
            offPointerMove(callback: PointerCallback): Pointer;
            /**
             * Sets the callback called when the pointer exits the Component.
             *
             * @param {PointerCallback} callback The callback to set.
             * @return {Interaction.Pointer} The calling Interaction.Pointer.
             */
            onPointerExit(callback: PointerCallback): Pointer;
            /**
             * Removes a callback called when the pointer exits the Component.
             *
             * @param {PointerCallback} callback The callback to remove.
             * @return {Interaction.Pointer} The calling Interaction.Pointer.
             */
            offPointerExit(callback: PointerCallback): Pointer;
        }
    }
}


declare module Plottable {
    module Interactions {
        class PanZoom extends Interaction {
            /**
             * The number of pixels occupied in a line.
             */
            static PIXELS_PER_LINE: number;
            /**
             * Creates a PanZoomInteraction.
             *
             * The allows you to move around and zoom in on a plot, interactively. It
             * does so by changing the xScale and yScales' domains repeatedly.
             *
             * @constructor
             * @param {QuantitativeScale} [xScale] The X scale to update on panning/zooming.
             * @param {QuantitativeScale} [yScale] The Y scale to update on panning/zooming.
             */
            constructor(xScale?: QuantitativeScale<any>, yScale?: QuantitativeScale<any>);
            protected _anchor(component: Component): void;
            protected _unanchor(): void;
        }
    }
}


declare module Plottable {
    type DragCallback = (start: Point, end: Point) => any;
    module Interactions {
        class Drag extends Interaction {
            protected _anchor(component: Component): void;
            protected _unanchor(): void;
            /**
             * Returns whether or not this Interactions constrains Points passed to its
             * callbacks to lie inside its Component.
             *
             * If true, when the user drags outside of the Component, the closest Point
             * inside the Component will be passed to the callback instead of the actual
             * cursor position.
             *
             * @return {boolean} Whether or not the Interactions.Drag constrains.
             */
            constrainToComponent(): boolean;
            /**
             * Sets whether or not this Interactions constrains Points passed to its
             * callbacks to lie inside its Component.
             *
             * If true, when the user drags outside of the Component, the closest Point
             * inside the Component will be passed to the callback instead of the actual
             * cursor position.
             *
             * @param {boolean} constrain Whether or not to constrain Points.
             * @return {Interactions.Drag} The calling Interactions.Drag.
             */
            constrainToComponent(constrain: boolean): Drag;
            /**
             * Sets the callback to be called when dragging starts.
             *
             * @param {DragCallback} callback The callback to be called. Takes in a Point in pixels.
             * @returns {Drag} The calling Interactions.Drag.
             */
            onDragStart(callback: DragCallback): Drag;
            /**
             * Removes the callback to be called when dragging starts.
             *
             * @param {DragCallback} callback The callback to be removed.
             * @returns {Drag} The calling Interactions.Drag.
             */
            offDragStart(callback: DragCallback): Drag;
            /**
             * Adds a callback to be called during dragging.
             *
             * @param {DragCallback} callback The callback to be called. Takes in Points in pixels.
             * @returns {Drag} The calling Interactions.Drag.
             */
            onDrag(callback: DragCallback): Drag;
            /**
             * Removes a callback to be called during dragging.
             *
             * @param {DragCallback} callback The callback to be removed.
             * @returns {Drag} The calling Interactions.Drag.
             */
            offDrag(callback: DragCallback): Drag;
            /**
             * Adds a callback to be called when the dragging ends.
             *
             * @param {DragCallback} callback The callback to be called. Takes in Points in pixels.
             * @returns {Drag} The calling Interactions.Drag.
             */
            onDragEnd(callback: DragCallback): Drag;
            /**
             * Removes a callback to be called when the dragging ends.
             *
             * @param {DragCallback} callback The callback to be removed
             * @returns {Drag} The calling Interactions.Drag.
             */
            offDragEnd(callback: DragCallback): Drag;
        }
    }
}


declare module Plottable {
    type DragBoxCallback = (bounds: Bounds) => any;
    module Components {
        class DragBoxLayer extends Components.SelectionBoxLayer {
            protected _hasCorners: boolean;
            constructor();
            protected _setup(): void;
            protected _render(): void;
            /**
             * Gets the detection radius of the drag box.
             *
             * @return {number} The detection radius of the drag box.
             */
            detectionRadius(): number;
            /**
             * Sets the detection radius of the drag box.
             *
             * @param {number} r The desired detection radius.
             * @return {DragBoxLayer} The calling DragBoxLayer.
             */
            detectionRadius(r: number): DragBoxLayer;
            /**
             * Gets whether or not the drag box is resizable.
             *
             * @return {boolean} Whether or not the drag box is resizable.
             */
            resizable(): boolean;
            /**
             * Sets whether or not the drag box is resizable.
             *
             * @param {boolean} canResize Whether or not the drag box should be resizable.
             * @return {DragBoxLayer} The calling DragBoxLayer.
             */
            resizable(canResize: boolean): DragBoxLayer;
            protected _setResizableClasses(canResize: boolean): void;
            /**
             * Sets the callback to be called when dragging starts.
             *
             * @param {DragBoxCallback} callback The callback to be called. Passed the current Bounds in pixels.
             * @returns {DragBoxLayer} The calling DragBoxLayer.
             */
            onDragStart(callback: DragBoxCallback): DragBoxLayer;
            /**
             * Removes a callback to be called when dragging starts.
             *
             * @param {DragBoxCallback} callback The callback to be removed.
             * @returns {DragBoxLayer} The calling DragBoxLayer.
             */
            offDragStart(callback: DragBoxCallback): DragBoxLayer;
            /**
             * Sets a callback to be called during dragging.
             *
             * @param {DragBoxCallback} callback The callback to be called. Passed the current Bounds in pixels.
             * @returns {DragBoxLayer} The calling DragBoxLayer.
             */
            onDrag(callback: DragBoxCallback): DragBoxLayer;
            /**
             * Removes a callback to be called during dragging.
             *
             * @param {DragBoxCallback} callback The callback to be removed.
             * @returns {DragBoxLayer} The calling DragBoxLayer.
             */
            offDrag(callback: DragBoxCallback): DragBoxLayer;
            /**
             * Sets a callback to be called when the dragging ends.
             *
             * @param {DragBoxCallback} callback The callback to be called. Passed the current Bounds in pixels.
             * @returns {DragBoxLayer} The calling DragBoxLayer.
             */
            onDragEnd(callback: DragBoxCallback): DragBoxLayer;
            /**
             * Removes a callback to be called when the dragging ends.
             *
             * @param {DragBoxCallback} callback The callback to be removed.
             * @returns {DragBoxLayer} The calling DragBoxLayer.
             */
            offDragEnd(callback: DragBoxCallback): DragBoxLayer;
        }
    }
}


declare module Plottable {
    module Components {
        class XDragBoxLayer extends DragBoxLayer {
            constructor();
            computeLayout(origin?: Point, availableWidth?: number, availableHeight?: number): XDragBoxLayer;
            protected _setBounds(newBounds: Bounds): void;
            protected _setResizableClasses(canResize: boolean): void;
        }
    }
}


declare module Plottable {
    module Components {
        class YDragBoxLayer extends DragBoxLayer {
            constructor();
            computeLayout(origin?: Point, availableWidth?: number, availableHeight?: number): YDragBoxLayer;
            protected _setBounds(newBounds: Bounds): void;
            protected _setResizableClasses(canResize: boolean): void;
        }
    }
}<|MERGE_RESOLUTION|>--- conflicted
+++ resolved
@@ -2328,20 +2328,9 @@
              * @param {number} col The column in which to add the Component.
              * @returns {Table} The calling Table.
              */
-<<<<<<< HEAD
             add(component: Component, row: number, col: number): Table;
             protected _remove(component: Component): boolean;
-            requestedSpace(offeredWidth: number, offeredHeight: number): _SpaceRequest;
-=======
-            addComponent(component: Component, row: number, col: number): Table;
-            /**
-             * Removes a Component.
-             *
-             * @param {Component} component The Component to be removed.
-             */
-            removeComponent(component: Component): void;
             requestedSpace(offeredWidth: number, offeredHeight: number): SpaceRequest;
->>>>>>> 0c691dbb
             computeLayout(origin?: Point, availableWidth?: number, availableHeight?: number): Table;
             /**
              * Sets the row and column padding on the Table.
