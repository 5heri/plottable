--- conflicted
+++ resolved
@@ -2671,15 +2671,10 @@
             constructor();
             protected _setup(): void;
             computeLayout(origin?: Point, availableWidth?: number, availableHeight?: number): Pie;
-<<<<<<< HEAD
             protected _addDataset(dataset: Dataset): Pie;
+            protected _removeDatasetNodes(dataset: Dataset): void;
             protected _removeDataset(dataset: Dataset): Pie;
-=======
-            addDataset(dataset: Dataset): Pie;
-            protected _removeDatasetNodes(dataset: Dataset): void;
-            removeDataset(dataset: Dataset): Pie;
             selections(datasets?: Dataset[]): d3.Selection<any>;
->>>>>>> f9d64866
             protected _onDatasetUpdate(): void;
             protected _createDrawer(dataset: Dataset): Drawers.Arc;
             entities(datasets?: Dataset[]): PlotEntity[];
