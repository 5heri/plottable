--- conflicted
+++ resolved
@@ -1853,15 +1853,9 @@
         protected _isHorizontal(): boolean;
         protected _computeWidth(): number;
         protected _computeHeight(): number;
-<<<<<<< HEAD
-        _requestedSpace(offeredWidth: number, offeredHeight: number): _SpaceRequest;
+        requestedSpace(offeredWidth: number, offeredHeight: number): _SpaceRequest;
         hasFixedHeight(): boolean;
         hasFixedWidth(): boolean;
-=======
-        requestedSpace(offeredWidth: number, offeredHeight: number): _SpaceRequest;
-        _isFixedHeight(): boolean;
-        _isFixedWidth(): boolean;
->>>>>>> 2b756635
         protected _rescale(): void;
         computeLayout(origin?: Point, availableWidth?: number, availableHeight?: number): Axis;
         protected _setup(): void;
