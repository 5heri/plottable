--- conflicted
+++ resolved
@@ -2704,10 +2704,7 @@
 
 declare module Plottable {
     module Plot {
-<<<<<<< HEAD
         class AbstractBarPlot<X, Y> extends AbstractXYPlot<X, Y> implements Interaction.Hoverable {
-=======
-        class AbstractBarPlot<X, Y> extends AbstractXYPlot<X, Y> {
             static _BarAlignmentToFactor: {
                 [x: string]: number;
             };
@@ -2716,7 +2713,6 @@
             _barAlignmentFactor: number;
             _isVertical: boolean;
             _animators: Animator.PlotAnimatorMap;
->>>>>>> b0795a55
             /**
              * Constructs a BarPlot.
              *
@@ -2766,7 +2762,10 @@
              * @returns {AbstractBarPlot} The calling AbstractBarPlot.
              */
             deselectAll(): AbstractBarPlot<X, Y>;
-<<<<<<< HEAD
+            _updateDomainer(scale: Scale.AbstractScale<any, number>): void;
+            _updateYDomainer(): void;
+            _updateXDomainer(): void;
+            _generateAttrToProjector(): AttributeToProjector;
             /**
              * Gets the current hover mode.
              *
@@ -2787,12 +2786,6 @@
             hoverOver(p: Point): void;
             hoverOut(p: Point): void;
             getHoverData(p: Point): Interaction.HoverData;
-=======
-            _updateDomainer(scale: Scale.AbstractScale<any, number>): void;
-            _updateYDomainer(): void;
-            _updateXDomainer(): void;
-            _generateAttrToProjector(): AttributeToProjector;
->>>>>>> b0795a55
         }
     }
 }
@@ -3226,8 +3219,8 @@
              * e.g. crosshairs.
              */
             _hitBox: D3.Selection;
-            _componentToListenTo: Component.AbstractComponent;
-            _anchor(component: Component.AbstractComponent, hitBox: D3.Selection): void;
+            _componentToListenTo: Interactable;
+            _anchor(component: Interactable, hitBox: D3.Selection): void;
         }
     }
 }
@@ -3498,6 +3491,8 @@
             getHoverData(p: Point): HoverData;
         }
         class Hover extends AbstractInteraction {
+            _componentToListenTo: Hoverable;
+            _anchor(component: Hoverable, hitBox: D3.Selection): void;
             /**
              * Attaches an callback to be called when the user mouses over an element.
              *
