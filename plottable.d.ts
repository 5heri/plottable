declare module Plottable {
    module Utils {
        /**
        * Checks if x is between a and b.
        */
        function inRange(x: number, a: number, b: number): boolean;
        /**
        * Gets the bounding box of an element.
        * @param {D3.Selection} element
        * @returns {SVGRed} The bounding box.
        */
        function getBBox(element: D3.Selection): SVGRect;
        /**
        * Truncates a text string to a max length, given the element in which to draw the text
        *
        * @param {string} text: The string to put in the text element, and truncate
        * @param {D3.Selection} element: The element in which to measure and place the text
        * @param {number} length: How much space to truncate text into
        * @returns {string} text - the shortened text
        */
        function truncateTextToLength(text: string, length: number, element: D3.Selection): string;
        /**
        * Gets the height of a text element, as rendered.
        *
        * @param {D3.Selection} textElement
        * @return {number} The height of the text element, in pixels.
        */
        function getTextHeight(textElement: D3.Selection): number;
    }
}
declare module Plottable {
    module OSUtils {
        /**
        * Returns the sortedIndex for inserting a value into an array.
        * Takes a number and an array of numbers OR an array of objects and an accessor that returns a number.
        * @param {number} value: The numerical value to insert
        * @param {any[]} arr: Array to find insertion index, can be number[] or any[] (if accessor provided)
        * @param {IAccessor} accessor: If provided, this function is called on members of arr to determine insertion index
        * @returns {number} The insertion index.
        * The behavior is undefined for arrays that are unsorted
        * If there are multiple valid insertion indices that maintain sorted order (e.g. addign 1 to [1,1,1,1,1]) then
        * the behavior must satisfy that the array is sorted post-insertion, but is otherwise unspecified.
        * This is a modified version of Underscore.js's implementation of sortedIndex.
        * Underscore.js is released under the MIT License:
        Copyright (c) 2009-2014 Jeremy Ashkenas, DocumentCloud and Investigative
        Reporters & Editors
        
        Permission is hereby granted, free of charge, to any person
        obtaining a copy of this software and associated documentation
        files (the "Software"), to deal in the Software without
        restriction, including without limitation the rights to use,
        copy, modify, merge, publish, distribute, sublicense, and/or sell
        copies of the Software, and to permit persons to whom the
        Software is furnished to do so, subject to the following
        conditions:
        
        The above copyright notice and this permission notice shall be
        included in all copies or substantial portions of the Software.
        
        THE SOFTWARE IS PROVIDED "AS IS", WITHOUT WARRANTY OF ANY KIND,
        EXPRESS OR IMPLIED, INCLUDING BUT NOT LIMITED TO THE WARRANTIES
        OF MERCHANTABILITY, FITNESS FOR A PARTICULAR PURPOSE AND
        NONINFRINGEMENT. IN NO EVENT SHALL THE AUTHORS OR COPYRIGHT
        HOLDERS BE LIABLE FOR ANY CLAIM, DAMAGES OR OTHER LIABILITY,
        WHETHER IN AN ACTION OF CONTRACT, TORT OR OTHERWISE, ARISING
        FROM, OUT OF OR IN CONNECTION WITH THE SOFTWARE OR THE USE OR
        OTHER DEALINGS IN THE SOFTWARE.
        */
        function sortedIndex(val: number, arr: number[]): number;
        function sortedIndex(val: number, arr: any[], accessor: IAccessor): number;
    }
}
declare module Plottable {
    class Component {
        public element: D3.Selection;
        public content: D3.Selection;
        public backgroundContainer: D3.Selection;
        public foregroundContainer: D3.Selection;
        public clipPathEnabled: boolean;
        public availableWidth: number;
        public availableHeight: number;
        public xOrigin: number;
        public yOrigin: number;
        /**
        * Attaches the Component to a DOM element. Usually only directly invoked on root-level Components.
        *
        * @param {D3.Selection} element A D3 selection consisting of the element to anchor to.
        * @returns {Component} The calling component.
        */
        /**
        * Computes the size, position, and alignment from the specified values.
        * If no parameters are supplied and the component is a root node,
        * they are inferred from the size of the component's element.
        *
        * @param {number} xOrigin
        * @param {number} yOrigin
        * @param {number} availableWidth
        * @param {number} availableHeight
        * @returns {Component} The calling Component.
        */
        /**
        * Renders the component.
        *
        * @returns {Component} The calling Component.
        */
        public renderTo(element: D3.Selection): Component;
        /**
        * Sets the x alignment of the Component.
        *
        * @param {string} alignment The x alignment of the Component (one of LEFT/CENTER/RIGHT).
        * @returns {Component} The calling Component.
        */
        public xAlign(alignment: string): Component;
        /**
        * Sets the y alignment of the Component.
        *
        * @param {string} alignment The y alignment of the Component (one of TOP/CENTER/BOTTOM).
        * @returns {Component} The calling Component.
        */
        public yAlign(alignment: string): Component;
        /**
        * Sets the x offset of the Component.
        *
        * @param {number} offset The desired x offset, in pixels.
        * @returns {Component} The calling Component.
        */
        public xOffset(offset: number): Component;
        /**
        * Sets the y offset of the Component.
        *
        * @param {number} offset The desired y offset, in pixels.
        * @returns {Component} The calling Component.
        */
        public yOffset(offset: number): Component;
        /**
        * Attaches an Interaction to the Component, so that the Interaction will listen for events on the Component.
        *
        * @param {Interaction} interaction The Interaction to attach to the Component.
        * @return {Component} The calling Component.
        */
        public registerInteraction(interaction: Interaction): Component;
        /**
        * Adds/removes a given CSS class to/from the Component, or checks if the Component has a particular CSS class.
        *
        * @param {string} cssClass The CSS class to add/remove/check for.
        * @param {boolean} [addClass] Whether to add or remove the CSS class. If not supplied, checks for the CSS class.
        * @return {boolean|Component} Whether the Component has the given CSS class, or the calling Component (if addClass is supplied).
        */
        public classed(cssClass: string): boolean;
        public classed(cssClass: string, addClass: boolean): Component;
        /**
        * Sets or retrieves the Component's minimum height.
        *
        * @param {number} [newVal] The new value for the Component's minimum height, in pixels.
        * @return {number|Component} The current minimum height, or the calling Component (if newVal is not supplied).
        */
        public rowMinimum(): number;
        public rowMinimum(newVal: number): Component;
        /**
        * Sets or retrieves the Component's minimum width.
        *
        * @param {number} [newVal] The new value for the Component's minimum width, in pixels.
        * @return {number|Component} The current minimum width, or the calling Component (if newVal is not supplied).
        */
        public colMinimum(): number;
        public colMinimum(newVal: number): Component;
        /**
        * Checks if the Component has a fixed width or scales to fill available space.
        * Returns true by default on the base Component class.
        *
        * @return {boolean} Whether the component has a fixed width.
        */
        public isFixedWidth(): boolean;
        /**
        * Checks if the Component has a fixed height or scales to fill available space.
        * Returns true by default on the base Component class.
        *
        * @return {boolean} Whether the component has a fixed height.
        */
        public isFixedHeight(): boolean;
        /**
        * Merges this Component with another Component, returning a ComponentGroup.
        * There are four cases:
        * Component + Component: Returns a ComponentGroup with both components inside it.
        * ComponentGroup + Component: Returns the ComponentGroup with the Component appended.
        * Component + ComponentGroup: Returns the ComponentGroup with the Component prepended.
        * ComponentGroup + ComponentGroup: Returns a new ComponentGroup with two ComponentGroups inside it.
        *
        * @param {Component} c The component to merge in.
        * @return {ComponentGroup}
        */
        public merge(c: Component): ComponentGroup;
    }
}
declare module Plottable {
    class Scale implements IBroadcaster {
        /**
        * Creates a new Scale.
        * @constructor
        * @param {D3.Scale.Scale} scale The D3 scale backing the Scale.
        */
        constructor(scale: D3.Scale.Scale);
        /**
        * Returns the range value corresponding to a given domain value.
        *
        * @param value {any} A domain value to be scaled.
        * @returns {any} The range value corresponding to the supplied domain value.
        */
        public scale(value: any): any;
        /**
        * Retrieves the current domain, or sets the Scale's domain to the specified values.
        * @param {any[]} [values] The new value for the domain.
        * @returns {any[]|Scale} The current domain, or the calling Scale (if values is supplied).
        */
        public domain(): any[];
        public domain(values: any[]): Scale;
        /**
        * Retrieves the current range, or sets the Scale's range to the specified values.
        * @param {any[]} [values] The new value for the range.
        * @returns {any[]|Scale} The current range, or the calling Scale (if values is supplied).
        */
        public range(): any[];
        public range(values: any[]): Scale;
        /**
        * Creates a copy of the Scale with the same domain and range but without any registered listeners.
        * @returns {Scale} A copy of the calling Scale.
        */
        public copy(): Scale;
        /**
        * Registers a callback to be called when the scale's domain is changed.
        * @param {IBroadcasterCallback} callback A callback to be called when the Scale's domain changes.
        * @returns {Scale} The Calling Scale.
        */
        public registerListener(callback: IBroadcasterCallback): Scale;
    }
    class QuantitiveScale extends Scale {
        /**
        * Creates a new QuantitiveScale.
        * @constructor
        * @param {D3.Scale.QuantitiveScale} scale The D3 QuantitiveScale backing the QuantitiveScale.
        */
        constructor(scale: D3.Scale.QuantitiveScale);
        /**
        * Retrieves the domain value corresponding to a supplied range value.
        * @param {number} value: A value from the Scale's range.
        * @returns {number} The domain value corresponding to the supplied range value.
        */
        public invert(value: number): number;
        /**
        * Creates a copy of the QuantitiveScale with the same domain and range but without any registered listeners.
        * @returns {QuantitiveScale} A copy of the calling QuantitiveScale.
        */
        public copy(): QuantitiveScale;
        /**
        * Expands the QuantitiveScale's domain to cover the new region.
        * @param {number} newDomain The additional domain to be covered by the QuantitiveScale.
        * @returns {QuantitiveScale} The scale.
        */
        public widenDomain(newDomain: number[]): QuantitiveScale;
        /**
        * Sets or gets the QuantitiveScale's output interpolator
        *
        * @param {D3.Transition.Interpolate} [factory] The output interpolator to use.
        * @returns {D3.Transition.Interpolate|QuantitiveScale} The current output interpolator, or the calling QuantitiveScale.
        */
        public interpolate(): D3.Transition.Interpolate;
        public interpolate(factory: D3.Transition.Interpolate): QuantitiveScale;
        /**
        * Sets the range of the QuantitiveScale and sets the interpolator to d3.interpolateRound.
        *
        * @param {number[]} values The new range value for the range.
        */
        public rangeRound(values: number[]): QuantitiveScale;
        /**
        * Gets or sets the clamp status of the QuantitiveScale (whether to cut off values outside the ouput range).
        *
        * @param {boolean} [clamp] Whether or not to clamp the QuantitiveScale.
        * @returns {boolean|QuantitiveScale} The current clamp status, or the calling QuantitiveScale.
        */
        public clamp(): boolean;
        public clamp(clamp: boolean): QuantitiveScale;
        /**
        * Extends the scale's domain so it starts and ends with "nice" values.
        *
        * @param {number} [count] The number of ticks that should fit inside the new domain.
        */
        public nice(count?: number): QuantitiveScale;
        /**
        * Generates tick values.
        * @param {number} [count] The number of ticks to generate.
        * @returns {any[]} The generated ticks.
        */
        public ticks(count?: number): any[];
        /**
        * Gets a tick formatting function for displaying tick values.
        *
        * @param {number} count The number of ticks to be displayed
        * @param {string} [format] A format specifier string.
        * @returns {(n: number) => string} A formatting function.
        */
        public tickFormat(count: number, format?: string): (n: number) => string;
        /**
        * Pads out the domain of the scale by a specified ratio.
        *
        * @param {number} [padProportion] Proportionally how much bigger the new domain should be (0.05 = 5% larger)
        * @returns {QuantitiveScale} The calling QuantitiveScale.
        */
        public padDomain(padProportion?: number): QuantitiveScale;
    }
    class LinearScale extends QuantitiveScale {
        /**
        * Creates a new LinearScale.
        * @constructor
        * @param {D3.Scale.LinearScale} [scale] The D3 LinearScale backing the LinearScale. If not supplied, uses a default scale.
        */
        constructor();
        constructor(scale: D3.Scale.LinearScale);
        /**
        * Creates a copy of the LinearScale with the same domain and range but without any registered listeners.
        * @returns {LinearScale} A copy of the calling LinearScale.
        */
        public copy(): LinearScale;
    }
    class ColorScale extends Scale {
        /**
        * Creates a ColorScale.
        * @constructor
        * @param {string} [scaleType] the type of color scale to create (Category10/Category20/Category20b/Category20c)
        */
        constructor(scaleType?: string);
    }
}
declare module Plottable {
    class Interaction {
        public hitBox: D3.Selection;
        public componentToListenTo: Component;
        /**
        * Creates an Interaction.
        *
        * @constructor
        * @param {Component} componentToListenTo The component to listen for interactions on.
        */
        constructor(componentToListenTo: Component);
        /**
        * Registers the Interaction on the Component it's listening to.
        * This needs to be called to activate the interaction.
        */
        public registerWithComponent(): Interaction;
    }
    interface ZoomInfo {
        translate: number[];
        scale: number[];
    }
    class PanZoomInteraction extends Interaction {
        public xScale: QuantitiveScale;
        public yScale: QuantitiveScale;
        /**
        * Creates a PanZoomInteraction.
        *
        * @constructor
        * @param {Component} componentToListenTo The component to listen for interactions on.
        * @param {QuantitiveScale} xScale The X scale to update on panning/zooming.
        * @param {QuantitiveScale} yScale The Y scale to update on panning/zooming.
        */
        constructor(componentToListenTo: Component, xScale: QuantitiveScale, yScale: QuantitiveScale);
    }
    class AreaInteraction extends Interaction {
        /**
        * Creates an AreaInteraction.
        *
        * @param {Component} componentToListenTo The component to listen for interactions on.
        */
        constructor(componentToListenTo: Component);
        /**
        * Adds a callback to be called when the AreaInteraction triggers.
        *
        * @param {(a: SelectionArea) => any} cb The function to be called. Takes in a SelectionArea in pixels.
        * @returns {AreaInteraction} The calling AreaInteraction.
        */
        public callback(cb?: (a: SelectionArea) => any): AreaInteraction;
        /**
        * Clears the highlighted drag-selection box drawn by the AreaInteraction.
        *
        * @returns {AreaInteraction} The calling AreaInteraction.
        */
        public clearBox(): AreaInteraction;
    }
    class ZoomCallbackGenerator {
        /**
        * Adds listen-update pair of X scales.
        *
        * @param {QuantitiveScale} listenerScale An X scale to listen for events on.
        * @param {QuantitiveScale} [targetScale] An X scale to update when events occur.
        * If not supplied, listenerScale will be updated when an event occurs.
        * @returns {ZoomCallbackGenerator} The calling ZoomCallbackGenerator.
        */
        public addXScale(listenerScale: QuantitiveScale, targetScale?: QuantitiveScale): ZoomCallbackGenerator;
        /**
        * Adds listen-update pair of Y scales.
        *
        * @param {QuantitiveScale} listenerScale A Y scale to listen for events on.
        * @param {QuantitiveScale} [targetScale] A Y scale to update when events occur.
        * If not supplied, listenerScale will be updated when an event occurs.
        * @returns {ZoomCallbackGenerator} The calling ZoomCallbackGenerator.
        */
        public addYScale(listenerScale: QuantitiveScale, targetScale?: QuantitiveScale): ZoomCallbackGenerator;
        /**
        * Generates a callback that can be passed to Interactions.
        *
        * @returns {(area: SelectionArea) => void} A callback that updates the scales previously specified.
        */
        public getCallback(): (area: SelectionArea) => void;
    }
    class MousemoveInteraction extends Interaction {
        constructor(componentToListenTo: Component);
        public mousemove(x: number, y: number): void;
    }
    class CrosshairsInteraction extends MousemoveInteraction {
        constructor(renderer: XYRenderer);
        public mousemove(x: number, y: number): void;
    }
}
declare module Plottable {
    class Label extends Component {
        /**
        * Creates a Label.
        *
        * @constructor
        * @param {string} [text] The text of the Label.
        * @param {string} [orientation] The orientation of the Label (horizontal/vertical-left/vertical-right).
        */
        constructor(text?: string, orientation?: string);
        /**
        * Sets the text on the Label.
        *
        * @param {string} text The new text for the Label.
        * @returns {Label} The calling Label.
        */
        public setText(text: string): Label;
    }
    class TitleLabel extends Label {
        constructor(text?: string, orientation?: string);
    }
    class AxisLabel extends Label {
        constructor(text?: string, orientation?: string);
    }
}
declare module Plottable {
    class Renderer extends Component {
        public renderArea: D3.Selection;
        public element: D3.Selection;
        public scales: Scale[];
        /**
        * Creates a Renderer.
        *
        * @constructor
        * @param {IDataset} [dataset] The dataset associated with the Renderer.
        */
        constructor(dataset?: IDataset);
        /**
        * Sets a new dataset on the Renderer.
        *
        * @param {IDataset} dataset The new dataset to be associated with the Renderer.
        * @returns {Renderer} The calling Renderer.
        */
        public dataset(dataset: IDataset): Renderer;
        public metadata(metadata: IMetadata): Renderer;
        public data(data: any[]): Renderer;
        public colorAccessor(a: IAccessor): Renderer;
    }
    class XYRenderer extends Renderer {
        public dataSelection: D3.UpdateSelection;
        public xScale: QuantitiveScale;
        public yScale: QuantitiveScale;
        public xAccessor: IAccessor;
        public yAccessor: IAccessor;
        /**
        * Creates an XYRenderer.
        *
        * @constructor
        * @param {IDataset} dataset The dataset to render.
        * @param {QuantitiveScale} xScale The x scale to use.
        * @param {QuantitiveScale} yScale The y scale to use.
        * @param {IAccessor} [xAccessor] A function for extracting x values from the data.
        * @param {IAccessor} [yAccessor] A function for extracting y values from the data.
        */
        constructor(dataset: IDataset, xScale: QuantitiveScale, yScale: QuantitiveScale, xAccessor?: IAccessor, yAccessor?: IAccessor);
        /**
        * Converts a SelectionArea with pixel ranges to one with data ranges.
        *
        * @param {SelectionArea} pixelArea The selected area, in pixels.
        * @returns {SelectionArea} The corresponding selected area in the domains of the scales.
        */
        public invertXYSelectionArea(pixelArea: SelectionArea): SelectionArea;
        /**
        * Gets the data in a selected area.
        *
        * @param {SelectionArea} dataArea The selected area.
        * @returns {D3.UpdateSelection} The data in the selected area.
        */
        public getSelectionFromArea(dataArea: SelectionArea): D3.UpdateSelection;
        /**
        * Gets the indices of data in a selected area
        *
        * @param {SelectionArea} dataArea The selected area.
        * @returns {number[]} An array of the indices of datapoints in the selected area.
        */
        public getDataIndicesFromArea(dataArea: SelectionArea): number[];
    }
    class LineRenderer extends XYRenderer {
        /**
        * Creates a LineRenderer.
        *
        * @constructor
        * @param {IDataset} dataset The dataset to render.
        * @param {QuantitiveScale} xScale The x scale to use.
        * @param {QuantitiveScale} yScale The y scale to use.
        * @param {IAccessor} [xAccessor] A function for extracting x values from the data.
        * @param {IAccessor} [yAccessor] A function for extracting y values from the data.
        */
        constructor(dataset: IDataset, xScale: QuantitiveScale, yScale: QuantitiveScale, xAccessor?: IAccessor, yAccessor?: IAccessor);
    }
    class CircleRenderer extends XYRenderer {
        /**
        * Creates a CircleRenderer.
        *
        * @constructor
        * @param {IDataset} dataset The dataset to render.
        * @param {QuantitiveScale} xScale The x scale to use.
        * @param {QuantitiveScale} yScale The y scale to use.
        * @param {IAccessor} [xAccessor] A function for extracting x values from the data.
        * @param {IAccessor} [yAccessor] A function for extracting y values from the data.
        * @param {IAccessor} [rAccessor] A function for extracting radius values from the data.
        */
        constructor(dataset: IDataset, xScale: QuantitiveScale, yScale: QuantitiveScale, xAccessor?: IAccessor, yAccessor?: IAccessor, rAccessor?: IAccessor);
    }
    class BarRenderer extends XYRenderer {
        public barPaddingPx: number;
        public dxAccessor: IAccessor;
        /**
        * Creates a BarRenderer.
        *
        * @constructor
        * @param {IDataset} dataset The dataset to render.
        * @param {QuantitiveScale} xScale The x scale to use.
        * @param {QuantitiveScale} yScale The y scale to use.
        * @param {IAccessor} [xAccessor] A function for extracting the start position of each bar from the data.
        * @param {IAccessor} [dxAccessor] A function for extracting the width of each bar from the data.
        * @param {IAccessor} [yAccessor] A function for extracting height of each bar from the data.
        */
        constructor(dataset: IDataset, xScale: QuantitiveScale, yScale: QuantitiveScale, xAccessor?: IAccessor, dxAccessor?: IAccessor, yAccessor?: IAccessor);
    }
}
declare module Plottable {
    class Table extends Component {
        /**
        * Creates a Table.
        *
        * @constructor
        * @param {Component[][]} [rows] A 2-D array of the Components to place in the table.
        * null can be used if a cell is empty.
        */
        constructor(rows?: Component[][]);
        /**
        * Adds a Component in the specified cell.
        *
        * @param {number} row The row in which to add the Component.
        * @param {number} col The column in which to add the Component.
        * @param {Component} component The Component to be added.
        */
        public addComponent(row: number, col: number, component: Component): Table;
        /**
        * Sets the row and column padding on the Table.
        *
        * @param {number} rowPadding The padding above and below each row, in pixels.
        * @param {number} colPadding the padding to the left and right of each column, in pixels.
        * @returns {Table} The calling Table.
        */
        public padding(rowPadding: number, colPadding: number): Table;
        /**
        * Sets the layout weight of a particular row.
        * Space is allocated to rows based on their weight. Rows with higher weights receive proportionally more space.
        *
        * @param {number} index The index of the row.
        * @param {number} weight The weight to be set on the row.
        * @returns {Table} The calling Table.
        */
        public rowWeight(index: number, weight: number): Table;
        /**
        * Sets the layout weight of a particular column.
        * Space is allocated to columns based on their weight. Columns with higher weights receive proportionally more space.
        *
        * @param {number} index The index of the column.
        * @param {number} weight The weight to be set on the column.
        * @returns {Table} The calling Table.
        */
        public colWeight(index: number, weight: number): Table;
        public rowMinimum(): number;
        public rowMinimum(newVal: number): Table;
        public colMinimum(): number;
        public colMinimum(newVal: number): Table;
        public isFixedWidth(): boolean;
        public isFixedHeight(): boolean;
    }
}
declare module Plottable {
    class ScaleDomainCoordinator {
        /**
        * Creates a ScaleDomainCoordinator.
        *
        * @constructor
        * @param {Scale[]} scales A list of scales whose domains should be linked.
        */
        constructor(scales: Scale[]);
        public rescale(scale: Scale): void;
    }
}
declare module Plottable {
    class Legend extends Component {
        /**
        * Creates a Legend.
        *
        * @constructor
        * @param {ColorScale} colorScale
        */
        constructor(colorScale?: ColorScale);
        /**
        * Assigns a new ColorScale to the Legend.
        *
        * @param {ColorScale} scale
        * @returns {Legend} The calling Legend.
        */
        public scale(scale: ColorScale): Legend;
        public rowMinimum(): number;
        public rowMinimum(newVal: number): Legend;
    }
}
declare module Plottable {
    class Axis extends Component {
        static yWidth: number;
        static xHeight: number;
        public axisElement: D3.Selection;
        /**
        * Creates an Axis.
        *
        * @constructor
        * @param {Scale} scale The Scale to base the Axis on.
        * @param {string} orientation The orientation of the Axis (top/bottom/left/right)
        * @param {any} [formatter] a D3 formatter
        */
        constructor(axisScale: Scale, orientation: string, formatter?: any);
        public scale(): Scale;
        public scale(newScale: Scale): Axis;
        /**
        * Sets or gets the tick label position relative to the tick marks.
        * The exact consequences of particular tick label positionings depends on the subclass implementation.
        *
        * @param {string} [position] The relative position of the tick label.
        * @returns {string|Axis} The current tick label position, or the calling Axis.
        */
        public tickLabelPosition(): string;
        public tickLabelPosition(position: string): Axis;
        public orient(): string;
        public orient(newOrient: string): Axis;
        public ticks(): any[];
        public ticks(...args: any[]): Axis;
        public tickValues(): any[];
        public tickValues(...args: any[]): Axis;
        public tickSize(): number;
        public tickSize(inner: number): Axis;
        public tickSize(inner: number, outer: number): Axis;
        public innerTickSize(): number;
        public innerTickSize(val: number): Axis;
        public outerTickSize(): number;
        public outerTickSize(val: number): Axis;
        public tickPadding(): number;
        public tickPadding(val: number): Axis;
        public tickFormat(): (value: any) => string;
        public tickFormat(formatter: (value: any) => string): Axis;
    }
    class XAxis extends Axis {
        /**
        * Creates an XAxis (a horizontal Axis).
        *
        * @constructor
        * @param {Scale} scale The Scale to base the Axis on.
        * @param {string} orientation The orientation of the Axis (top/bottom)
        * @param {any} [formatter] a D3 formatter
        */
        constructor(scale: Scale, orientation: string, formatter?: any);
        /**
        * Sets or gets the tick label position relative to the tick marks.
        *
        * @param {string} [position] The relative position of the tick label (left/center/right).
        * @returns {string|XAxis} The current tick label position, or the calling XAxis.
        */
        public tickLabelPosition(): string;
        public tickLabelPosition(position: string): XAxis;
    }
    class YAxis extends Axis {
        /**
        * Creates a YAxis (a vertical Axis).
        *
        * @constructor
        * @param {Scale} scale The Scale to base the Axis on.
        * @param {string} orientation The orientation of the Axis (left/right)
        * @param {any} [formatter] a D3 formatter
        */
        constructor(scale: Scale, orientation: string, formatter?: any);
        /**
        * Sets or gets the tick label position relative to the tick marks.
        *
        * @param {string} [position] The relative position of the tick label (top/middle/bottom).
        * @returns {string|YAxis} The current tick label position, or the calling YAxis.
        */
        public tickLabelPosition(): string;
        public tickLabelPosition(position: string): YAxis;
    }
}
declare module Plottable {
    class ComponentGroup extends Component {
        /**
        * Creates a ComponentGroup.
        *
        * @constructor
        * @param {Component[]} [components] The Components in the ComponentGroup.
        */
        constructor(components?: Component[]);
<<<<<<< HEAD
<<<<<<< HEAD
<<<<<<< HEAD
        public merge(c: Component): ComponentGroup;
        public anchor(element: D3.Selection): ComponentGroup;
        public computeLayout(xOrigin?: number, yOrigin?: number, availableWidth?: number, availableHeight?: number): ComponentGroup;
        public render(): ComponentGroup;
=======
=======
        public merge(c: Component): ComponentGroup;
        public isFixedWidth(): boolean;
        public isFixedHeight(): boolean;
    }
}
declare module Plottable {
    class Gridlines extends Component {
>>>>>>> c53750c7
        /**
        * Creates a set of Gridlines.
        * @constructor
        *
        * @param {QuantitiveScale} xScale The scale to base the x gridlines on. Pass null if no gridlines are desired.
        * @param {QuantitiveScale} yScale The scale to base the y gridlines on. Pass null if no gridlines are desired.
        */
<<<<<<< HEAD
        public addComponent(c: Component): ComponentGroup;
        public _anchor(element: D3.Selection): ComponentGroup;
        public _computeLayout(xOrigin?: number, yOrigin?: number, availableWidth?: number, availableHeight?: number): ComponentGroup;
        public _render(): ComponentGroup;
>>>>>>> Make anchor, computeLayout, and render protected methods (via _convention)
=======
        public merge(c: Component): ComponentGroup;
>>>>>>> Update plottable.js and plottable.d.ts
        public isFixedWidth(): boolean;
        public isFixedHeight(): boolean;
=======
        constructor(xScale: QuantitiveScale, yScale: QuantitiveScale);
>>>>>>> c53750c7
    }
}
declare module Plottable {
    class Gridlines extends Component {
        /**
        * Creates a set of Gridlines.
        * @constructor
        *
        * @param {QuantitiveScale} xScale The scale to base the x gridlines on. Pass null if no gridlines are desired.
        * @param {QuantitiveScale} yScale The scale to base the y gridlines on. Pass null if no gridlines are desired.
        */
        constructor(xScale: QuantitiveScale, yScale: QuantitiveScale);
    }
}
declare module Plottable {
    interface IDataset {
        data: any[];
        metadata: IMetadata;
    }
    interface IMetadata {
        cssClass?: string;
        color?: string;
    }
    interface IAccessor {
        (datum: any, index?: number, metadata?: any): any;
    }
    interface SelectionArea {
        xMin: number;
        xMax: number;
        yMin: number;
        yMax: number;
    }
    interface FullSelectionArea {
        pixel: SelectionArea;
        data: SelectionArea;
    }
    interface IBroadcasterCallback {
        (broadcaster: IBroadcaster, ...args: any[]): any;
    }
    interface IBroadcaster {
        registerListener: (cb: IBroadcasterCallback) => IBroadcaster;
    }
}<|MERGE_RESOLUTION|>--- conflicted
+++ resolved
@@ -726,15 +726,6 @@
         * @param {Component[]} [components] The Components in the ComponentGroup.
         */
         constructor(components?: Component[]);
-<<<<<<< HEAD
-<<<<<<< HEAD
-<<<<<<< HEAD
-        public merge(c: Component): ComponentGroup;
-        public anchor(element: D3.Selection): ComponentGroup;
-        public computeLayout(xOrigin?: number, yOrigin?: number, availableWidth?: number, availableHeight?: number): ComponentGroup;
-        public render(): ComponentGroup;
-=======
-=======
         public merge(c: Component): ComponentGroup;
         public isFixedWidth(): boolean;
         public isFixedHeight(): boolean;
@@ -742,7 +733,6 @@
 }
 declare module Plottable {
     class Gridlines extends Component {
->>>>>>> c53750c7
         /**
         * Creates a set of Gridlines.
         * @constructor
@@ -750,20 +740,7 @@
         * @param {QuantitiveScale} xScale The scale to base the x gridlines on. Pass null if no gridlines are desired.
         * @param {QuantitiveScale} yScale The scale to base the y gridlines on. Pass null if no gridlines are desired.
         */
-<<<<<<< HEAD
-        public addComponent(c: Component): ComponentGroup;
-        public _anchor(element: D3.Selection): ComponentGroup;
-        public _computeLayout(xOrigin?: number, yOrigin?: number, availableWidth?: number, availableHeight?: number): ComponentGroup;
-        public _render(): ComponentGroup;
->>>>>>> Make anchor, computeLayout, and render protected methods (via _convention)
-=======
-        public merge(c: Component): ComponentGroup;
->>>>>>> Update plottable.js and plottable.d.ts
-        public isFixedWidth(): boolean;
-        public isFixedHeight(): boolean;
-=======
         constructor(xScale: QuantitiveScale, yScale: QuantitiveScale);
->>>>>>> c53750c7
     }
 }
 declare module Plottable {
