--- conflicted
+++ resolved
@@ -1355,7 +1355,6 @@
 
 declare module Plottable {
     module Axis {
-<<<<<<< HEAD
         class Time extends Abstract.Axis {
             /**
             * Creates a TimeAxis
@@ -1364,8 +1363,14 @@
             * @param {OrdinalScale} scale The scale to base the Axis on.
             * @param {string} orientation The orientation of the Axis (top/bottom/left/right)
             */
-            constructor(scale: Scale.Time, orientation?: string, formatter?: (n: any) => string);
-=======
+            constructor(scale: Scale.Time, orientation: string, formatter?: Abstract.Formatter);
+        }
+    }
+}
+
+
+declare module Plottable {
+    module Axis {
         class Number extends Abstract.Axis {
             /**
             * Creates a NumberAxis.
@@ -1376,7 +1381,6 @@
             * @param {Formatter} [formatter] A function to format tick labels.
             */
             constructor(scale: Abstract.QuantitiveScale, orientation: string, formatter?: Abstract.Formatter);
->>>>>>> 0d9976dc
         }
     }
 }
