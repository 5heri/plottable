--- conflicted
+++ resolved
@@ -6572,7 +6572,6 @@
                 _super.prototype.project.call(this, attrToSet, accessor, scale);
                 return this;
             };
-<<<<<<< HEAD
             AbstractXYPlot.prototype.remove = function () {
                 _super.prototype.remove.call(this);
                 if (this._xScale) {
@@ -6608,7 +6607,7 @@
                 this._autoAdjustXScaleDomain = autoAdjustment;
                 this.adjustXDomainOnChangeFromY();
                 return this;
-=======
+            };
             AbstractXYPlot.prototype._generateAttrToProjector = function () {
                 var attrToProjector = _super.prototype._generateAttrToProjector.call(this);
                 var positionXFn = attrToProjector["x"];
@@ -6619,7 +6618,6 @@
                     return positionX != null && positionX === positionX && positionY != null && positionY === positionY;
                 };
                 return attrToProjector;
->>>>>>> c9a58c19
             };
             AbstractXYPlot.prototype._computeLayout = function (xOffset, yOffset, availableWidth, availableHeight) {
                 _super.prototype._computeLayout.call(this, xOffset, yOffset, availableWidth, availableHeight);
