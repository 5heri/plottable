/*!
Plottable 0.37.0 (https://github.com/palantir/plottable)
Copyright 2014 Palantir Technologies
Licensed under MIT (https://github.com/palantir/plottable/blob/master/LICENSE)
*/

///<reference path="../reference.ts" />
var Plottable;
(function (Plottable) {
    (function (_Util) {
        (function (Methods) {
            /**
             * Checks if x is between a and b.
             *
             * @param {number} x The value to test if in range
             * @param {number} a The beginning of the (inclusive) range
             * @param {number} b The ending of the (inclusive) range
             * @return {boolean} Whether x is in [a, b]
             */
            function inRange(x, a, b) {
                return (Math.min(a, b) <= x && x <= Math.max(a, b));
            }
            Methods.inRange = inRange;
            /** Print a warning message to the console, if it is available.
             *
             * @param {string} The warnings to print
             */
            function warn(warning) {
                if (!Plottable.Config.SHOW_WARNINGS) {
                    return;
                }
                /* tslint:disable:no-console */
                if (window.console != null) {
                    if (window.console.warn != null) {
                        console.warn(warning);
                    }
                    else if (window.console.log != null) {
                        console.log(warning);
                    }
                }
                /* tslint:enable:no-console */
            }
            Methods.warn = warn;
            /**
             * Takes two arrays of numbers and adds them together
             *
             * @param {number[]} alist The first array of numbers
             * @param {number[]} blist The second array of numbers
             * @return {number[]} An array of numbers where x[i] = alist[i] + blist[i]
             */
            function addArrays(alist, blist) {
                if (alist.length !== blist.length) {
                    throw new Error("attempted to add arrays of unequal length");
                }
                return alist.map(function (_, i) { return alist[i] + blist[i]; });
            }
            Methods.addArrays = addArrays;
            /**
             * Takes two sets and returns the intersection
             *
             * Due to the fact that D3.Sets store strings internally, return type is always a string set
             *
             * @param {D3.Set<T>} set1 The first set
             * @param {D3.Set<T>} set2 The second set
             * @return {D3.Set<string>} A set that contains elements that appear in both set1 and set2
             */
            function intersection(set1, set2) {
                var set = d3.set();
                set1.forEach(function (v) {
                    if (set2.has(v)) {
                        set.add(v);
                    }
                });
                return set;
            }
            Methods.intersection = intersection;
            /**
             * Take an accessor object (may be a string to be made into a key, or a value, or a color code)
             * and "activate" it by turning it into a function in (datum, index, metadata)
             */
            function accessorize(accessor) {
                if (typeof (accessor) === "function") {
                    return accessor;
                }
                else if (typeof (accessor) === "string" && accessor[0] !== "#") {
                    return function (d, i, s) { return d[accessor]; };
                }
                else {
                    return function (d, i, s) { return accessor; };
                }
                ;
            }
            Methods.accessorize = accessorize;
            /**
             * Takes two sets and returns the union
             *
             * Due to the fact that D3.Sets store strings internally, return type is always a string set
             *
             * @param {D3.Set<T>} set1 The first set
             * @param {D3.Set<T>} set2 The second set
             * @return {D3.Set<string>} A set that contains elements that appear in either set1 or set2
             */
            function union(set1, set2) {
                var set = d3.set();
                set1.forEach(function (v) { return set.add(v); });
                set2.forEach(function (v) { return set.add(v); });
                return set;
            }
            Methods.union = union;
            /**
             * Populates a map from an array of keys and a transformation function.
             *
             * @param {string[]} keys The array of keys.
             * @param {(string, number) => T} transform A transformation function to apply to the keys.
             * @return {D3.Map<T>} A map mapping keys to their transformed values.
             */
            function populateMap(keys, transform) {
                var map = d3.map();
                keys.forEach(function (key, i) {
                    map.set(key, transform(key, i));
                });
                return map;
            }
            Methods.populateMap = populateMap;
            /**
             * Take an array of values, and return the unique values.
             * Will work iff ∀ a, b, a.toString() == b.toString() => a == b; will break on Object inputs
             *
             * @param {T[]} values The values to find uniqueness for
             * @return {T[]} The unique values
             */
            function uniq(arr) {
                var seen = d3.set();
                var result = [];
                arr.forEach(function (x) {
                    if (!seen.has(x)) {
                        seen.add(x);
                        result.push(x);
                    }
                });
                return result;
            }
            Methods.uniq = uniq;
            function createFilledArray(value, count) {
                var out = [];
                for (var i = 0; i < count; i++) {
                    out[i] = typeof (value) === "function" ? value(i) : value;
                }
                return out;
            }
            Methods.createFilledArray = createFilledArray;
            /**
             * @param {T[][]} a The 2D array that will have its elements joined together.
             * @return {T[]} Every array in a, concatenated together in the order they appear.
             */
            function flatten(a) {
                return Array.prototype.concat.apply([], a);
            }
            Methods.flatten = flatten;
            /**
             * Check if two arrays are equal by strict equality.
             */
            function arrayEq(a, b) {
                // Technically, null and undefined are arrays too
                if (a == null || b == null) {
                    return a === b;
                }
                if (a.length !== b.length) {
                    return false;
                }
                for (var i = 0; i < a.length; i++) {
                    if (a[i] !== b[i]) {
                        return false;
                    }
                }
                return true;
            }
            Methods.arrayEq = arrayEq;
            /**
             * @param {any} a Object to check against b for equality.
             * @param {any} b Object to check against a for equality.
             *
             * @returns {boolean} whether or not two objects share the same keys, and
             *          values associated with those keys. Values will be compared
             *          with ===.
             */
            function objEq(a, b) {
                if (a == null || b == null) {
                    return a === b;
                }
                var keysA = Object.keys(a).sort();
                var keysB = Object.keys(b).sort();
                var valuesA = keysA.map(function (k) { return a[k]; });
                var valuesB = keysB.map(function (k) { return b[k]; });
                return arrayEq(keysA, keysB) && arrayEq(valuesA, valuesB);
            }
            Methods.objEq = objEq;
            function max(arr, one, two) {
                if (arr.length === 0) {
                    if (typeof (one) !== "function") {
                        return one;
                    }
                    else {
                        return two;
                    }
                }
                /* tslint:disable:ban */
                var acc = typeof (one) === "function" ? one : typeof (two) === "function" ? two : undefined;
                return acc === undefined ? d3.max(arr) : d3.max(arr, acc);
                /* tslint:enable:ban */
            }
            Methods.max = max;
            function min(arr, one, two) {
                if (arr.length === 0) {
                    if (typeof (one) !== "function") {
                        return one;
                    }
                    else {
                        return two;
                    }
                }
                /* tslint:disable:ban */
                var acc = typeof (one) === "function" ? one : typeof (two) === "function" ? two : undefined;
                return acc === undefined ? d3.min(arr) : d3.min(arr, acc);
                /* tslint:enable:ban */
            }
            Methods.min = min;
            /**
             * Creates shallow copy of map.
             * @param {{ [key: string]: any }} oldMap Map to copy
             *
             * @returns {[{ [key: string]: any }} coppied map.
             */
            function copyMap(oldMap) {
                var newMap = {};
                d3.keys(oldMap).forEach(function (key) { return newMap[key] = oldMap[key]; });
                return newMap;
            }
            Methods.copyMap = copyMap;
            function range(start, stop, step) {
                if (step === void 0) { step = 1; }
                if (step === 0) {
                    throw new Error("step cannot be 0");
                }
                var length = Math.max(Math.ceil((stop - start) / step), 0);
                var range = [];
                for (var i = 0; i < length; ++i) {
                    range[i] = start + step * i;
                }
                return range;
            }
            Methods.range = range;
            /** Is like setTimeout, but activates synchronously if time=0
             * We special case 0 because of an observed issue where calling setTimeout causes visible flickering.
             * We believe this is because when requestAnimationFrame calls into the paint function, as soon as that function finishes
             * evaluating, the results are painted to the screen. As a result, if we want something to occur immediately but call setTimeout
             * with time=0, then it is pushed to the call stack and rendered in the next frame, so the component that was rendered via
             * setTimeout appears out-of-sync with the rest of the plot.
             */
            function setTimeout(f, time) {
                var args = [];
                for (var _i = 2; _i < arguments.length; _i++) {
                    args[_i - 2] = arguments[_i];
                }
                if (time === 0) {
                    f(args);
                    return -1;
                }
                else {
                    return window.setTimeout(f, time, args);
                }
            }
            Methods.setTimeout = setTimeout;
            function colorTest(colorTester, className) {
                colorTester.classed(className, true);
                // Use regex to get the text inside the rgb parentheses
                var colorStyle = colorTester.style("background-color");
                if (colorStyle === "transparent") {
                    return null;
                }
                var rgb = /\((.+)\)/.exec(colorStyle)[1].split(",").map(function (colorValue) {
                    var colorNumber = +colorValue;
                    var hexValue = colorNumber.toString(16);
                    return colorNumber < 16 ? "0" + hexValue : hexValue;
                });
                if (rgb.length === 4 && rgb[3] === "00") {
                    return null;
                }
                var hexCode = "#" + rgb.join("");
                colorTester.classed(className, false);
                return hexCode;
            }
            Methods.colorTest = colorTest;
        })(_Util.Methods || (_Util.Methods = {}));
        var Methods = _Util.Methods;
    })(Plottable._Util || (Plottable._Util = {}));
    var _Util = Plottable._Util;
})(Plottable || (Plottable = {}));

///<reference path="../reference.ts" />
// This file contains open source utilities, along with their copyright notices
var Plottable;
(function (Plottable) {
    (function (_Util) {
        (function (OpenSource) {
            function sortedIndex(val, arr, accessor) {
                var low = 0;
                var high = arr.length;
                while (low < high) {
                    /* tslint:disable:no-bitwise */
                    var mid = (low + high) >>> 1;
                    /* tslint:enable:no-bitwise */
                    var x = accessor == null ? arr[mid] : accessor(arr[mid]);
                    if (x < val) {
                        low = mid + 1;
                    }
                    else {
                        high = mid;
                    }
                }
                return low;
            }
            OpenSource.sortedIndex = sortedIndex;
            ;
        })(_Util.OpenSource || (_Util.OpenSource = {}));
        var OpenSource = _Util.OpenSource;
    })(Plottable._Util || (Plottable._Util = {}));
    var _Util = Plottable._Util;
})(Plottable || (Plottable = {}));

///<reference path="../reference.ts" />
var Plottable;
(function (Plottable) {
    (function (_Util) {
        var IDCounter = (function () {
            function IDCounter() {
                this.counter = {};
            }
            IDCounter.prototype.setDefault = function (id) {
                if (this.counter[id] == null) {
                    this.counter[id] = 0;
                }
            };
            IDCounter.prototype.increment = function (id) {
                this.setDefault(id);
                return ++this.counter[id];
            };
            IDCounter.prototype.decrement = function (id) {
                this.setDefault(id);
                return --this.counter[id];
            };
            IDCounter.prototype.get = function (id) {
                this.setDefault(id);
                return this.counter[id];
            };
            return IDCounter;
        })();
        _Util.IDCounter = IDCounter;
    })(Plottable._Util || (Plottable._Util = {}));
    var _Util = Plottable._Util;
})(Plottable || (Plottable = {}));

///<reference path="../reference.ts" />
var Plottable;
(function (Plottable) {
    (function (_Util) {
        /**
         * An associative array that can be keyed by anything (inc objects).
         * Uses pointer equality checks which is why this works.
         * This power has a price: everything is linear time since it is actually backed by an array...
         */
        var StrictEqualityAssociativeArray = (function () {
            function StrictEqualityAssociativeArray() {
                this.keyValuePairs = [];
            }
            /**
             * Set a new key/value pair in the store.
             *
             * @param {any} key Key to set in the store
             * @param {any} value Value to set in the store
             * @return {boolean} True if key already in store, false otherwise
             */
            StrictEqualityAssociativeArray.prototype.set = function (key, value) {
                if (key !== key) {
                    throw new Error("NaN may not be used as a key to the StrictEqualityAssociativeArray");
                }
                for (var i = 0; i < this.keyValuePairs.length; i++) {
                    if (this.keyValuePairs[i][0] === key) {
                        this.keyValuePairs[i][1] = value;
                        return true;
                    }
                }
                this.keyValuePairs.push([key, value]);
                return false;
            };
            /**
             * Get a value from the store, given a key.
             *
             * @param {any} key Key associated with value to retrieve
             * @return {any} Value if found, undefined otherwise
             */
            StrictEqualityAssociativeArray.prototype.get = function (key) {
                for (var i = 0; i < this.keyValuePairs.length; i++) {
                    if (this.keyValuePairs[i][0] === key) {
                        return this.keyValuePairs[i][1];
                    }
                }
                return undefined;
            };
            /**
             * Test whether store has a value associated with given key.
             *
             * Will return true if there is a key/value entry,
             * even if the value is explicitly `undefined`.
             *
             * @param {any} key Key to test for presence of an entry
             * @return {boolean} Whether there was a matching entry for that key
             */
            StrictEqualityAssociativeArray.prototype.has = function (key) {
                for (var i = 0; i < this.keyValuePairs.length; i++) {
                    if (this.keyValuePairs[i][0] === key) {
                        return true;
                    }
                }
                return false;
            };
            /**
             * Return an array of the values in the key-value store
             *
             * @return {any[]} The values in the store
             */
            StrictEqualityAssociativeArray.prototype.values = function () {
                return this.keyValuePairs.map(function (x) { return x[1]; });
            };
            /**
             * Return an array of keys in the key-value store
             *
             * @return {any[]} The keys in the store
             */
            StrictEqualityAssociativeArray.prototype.keys = function () {
                return this.keyValuePairs.map(function (x) { return x[0]; });
            };
            /**
             * Execute a callback for each entry in the array.
             *
             * @param {(key: any, val?: any, index?: number) => any} callback The callback to eecute
             * @return {any[]} The results of mapping the callback over the entries
             */
            StrictEqualityAssociativeArray.prototype.map = function (cb) {
                return this.keyValuePairs.map(function (kv, index) {
                    return cb(kv[0], kv[1], index);
                });
            };
            /**
             * Delete a key from the key-value store. Return whether the key was present.
             *
             * @param {any} The key to remove
             * @return {boolean} Whether a matching entry was found and removed
             */
            StrictEqualityAssociativeArray.prototype.delete = function (key) {
                for (var i = 0; i < this.keyValuePairs.length; i++) {
                    if (this.keyValuePairs[i][0] === key) {
                        this.keyValuePairs.splice(i, 1);
                        return true;
                    }
                }
                return false;
            };
            return StrictEqualityAssociativeArray;
        })();
        _Util.StrictEqualityAssociativeArray = StrictEqualityAssociativeArray;
    })(Plottable._Util || (Plottable._Util = {}));
    var _Util = Plottable._Util;
})(Plottable || (Plottable = {}));

///<reference path="../reference.ts" />
var Plottable;
(function (Plottable) {
    (function (_Util) {
        var Cache = (function () {
            /**
             * @constructor
             *
             * @param {string} compute The function whose results will be cached.
             * @param {string} [canonicalKey] If present, when clear() is called,
             *        this key will be re-computed. If its result hasn't been changed,
             *        the cache will not be cleared.
             * @param {(v: T, w: T) => boolean} [valueEq]
             *        Used to determine if the value of canonicalKey has changed.
             *        If omitted, defaults to === comparision.
             */
            function Cache(compute, canonicalKey, valueEq) {
                if (valueEq === void 0) { valueEq = function (v, w) { return v === w; }; }
                this.cache = d3.map();
                this.canonicalKey = null;
                this.compute = compute;
                this.canonicalKey = canonicalKey;
                this.valueEq = valueEq;
                if (canonicalKey !== undefined) {
                    this.cache.set(this.canonicalKey, this.compute(this.canonicalKey));
                }
            }
            /**
             * Attempt to look up k in the cache, computing the result if it isn't
             * found.
             *
             * @param {string} k The key to look up in the cache.
             * @return {T} The value associated with k; the result of compute(k).
             */
            Cache.prototype.get = function (k) {
                if (!this.cache.has(k)) {
                    this.cache.set(k, this.compute(k));
                }
                return this.cache.get(k);
            };
            /**
             * Reset the cache empty.
             *
             * If canonicalKey was provided at construction, compute(canonicalKey)
             * will be re-run. If the result matches what is already in the cache,
             * it will not clear the cache.
             *
             * @return {Cache<T>} The calling Cache.
             */
            Cache.prototype.clear = function () {
                if (this.canonicalKey === undefined || !this.valueEq(this.cache.get(this.canonicalKey), this.compute(this.canonicalKey))) {
                    this.cache = d3.map();
                }
                return this;
            };
            return Cache;
        })();
        _Util.Cache = Cache;
    })(Plottable._Util || (Plottable._Util = {}));
    var _Util = Plottable._Util;
})(Plottable || (Plottable = {}));

///<reference path="../reference.ts" />
var Plottable;
(function (Plottable) {
    (function (_Util) {
        (function (Text) {
            Text.HEIGHT_TEXT = "bqpdl";
            ;
            ;
            /**
             * Returns a quasi-pure function of typesignature (t: string) => Dimensions which measures height and width of text
             * in the given text selection
             *
             * @param {D3.Selection} selection: A temporary text selection that the string will be placed into for measurement.
             *                                  Will be removed on function creation and appended only for measurement.
             * @returns {Dimensions} width and height of the text
             */
            function getTextMeasurer(selection) {
                var parentNode = selection.node().parentNode;
                selection.remove();
                return function (s) {
                    if (s.trim() === "") {
                        return { width: 0, height: 0 };
                    }
                    parentNode.appendChild(selection.node());
                    selection.text(s);
                    var bb = _Util.DOM.getBBox(selection);
                    selection.remove();
                    return { width: bb.width, height: bb.height };
                };
            }
            Text.getTextMeasurer = getTextMeasurer;
            /**
             * @return {TextMeasurer} A test measurer that will treat all sequences
             *         of consecutive whitespace as a single " ".
             */
            function combineWhitespace(tm) {
                return function (s) { return tm(s.replace(/\s+/g, " ")); };
            }
            /**
             * Returns a text measure that measures each individual character of the
             * string with tm, then combines all the individual measurements.
             */
            function measureByCharacter(tm) {
                return function (s) {
                    var whs = s.trim().split("").map(tm);
                    return {
                        width: d3.sum(whs, function (wh) { return wh.width; }),
                        height: _Util.Methods.max(whs, function (wh) { return wh.height; }, 0)
                    };
                };
            }
            var CANONICAL_CHR = "a";
            /**
             * Some TextMeasurers get confused when measuring something that's only
             * whitespace: only whitespace in a dom node takes up 0 x 0 space.
             *
             * @return {TextMeasurer} A function that if its argument is all
             *         whitespace, it will wrap its argument in CANONICAL_CHR before
             *         measuring in order to get a non-zero size of the whitespace.
             */
            function wrapWhitespace(tm) {
                return function (s) {
                    if (/^\s*$/.test(s)) {
                        var whs = s.split("").map(function (c) {
                            var wh = tm(CANONICAL_CHR + c + CANONICAL_CHR);
                            var whWrapping = tm(CANONICAL_CHR);
                            return {
                                width: wh.width - 2 * whWrapping.width,
                                height: wh.height
                            };
                        });
                        return {
                            width: d3.sum(whs, function (x) { return x.width; }),
                            height: _Util.Methods.max(whs, function (x) { return x.height; }, 0)
                        };
                    }
                    else {
                        return tm(s);
                    }
                };
            }
            /**
             * This class will measure text by measuring each character individually,
             * then adding up the dimensions. It will also cache the dimensions of each
             * letter.
             */
            var CachingCharacterMeasurer = (function () {
                /**
                 * @param {D3.Selection} textSelection The element that will have text inserted into
                 *        it in order to measure text. The styles present for text in
                 *        this element will to the text being measured.
                 */
                function CachingCharacterMeasurer(textSelection) {
                    var _this = this;
                    this.cache = new _Util.Cache(getTextMeasurer(textSelection), CANONICAL_CHR, _Util.Methods.objEq);
                    this.measure = combineWhitespace(measureByCharacter(wrapWhitespace(function (s) { return _this.cache.get(s); })));
                }
                /**
                 * Clear the cache, if it seems that the text has changed size.
                 */
                CachingCharacterMeasurer.prototype.clear = function () {
                    this.cache.clear();
                    return this;
                };
                return CachingCharacterMeasurer;
            })();
            Text.CachingCharacterMeasurer = CachingCharacterMeasurer;
            /**
             * Gets a truncated version of a sting that fits in the available space, given the element in which to draw the text
             *
             * @param {string} text: The string to be truncated
             * @param {number} availableWidth: The available width, in pixels
             * @param {D3.Selection} element: The text element used to measure the text
             * @returns {string} text - the shortened text
             */
            function getTruncatedText(text, availableWidth, measurer) {
                if (measurer(text).width <= availableWidth) {
                    return text;
                }
                else {
                    return addEllipsesToLine(text, availableWidth, measurer);
                }
            }
            Text.getTruncatedText = getTruncatedText;
            /**
             * Takes a line, a width to fit it in, and a text measurer. Will attempt to add ellipses to the end of the line,
             * shortening the line as required to ensure that it fits within width.
             */
            function addEllipsesToLine(line, width, measureText) {
                var mutatedLine = line.trim(); // Leave original around for debugging utility
                var widthMeasure = function (s) { return measureText(s).width; };
                var lineWidth = widthMeasure(line);
                var ellipsesWidth = widthMeasure("...");
                if (width < ellipsesWidth) {
                    var periodWidth = widthMeasure(".");
                    var numPeriodsThatFit = Math.floor(width / periodWidth);
                    return "...".substr(0, numPeriodsThatFit);
                }
                while (lineWidth + ellipsesWidth > width) {
                    mutatedLine = mutatedLine.substr(0, mutatedLine.length - 1).trim();
                    lineWidth = widthMeasure(mutatedLine);
                }
                if (widthMeasure(mutatedLine + "...") > width) {
                    throw new Error("addEllipsesToLine failed :(");
                }
                return mutatedLine + "...";
            }
            Text.addEllipsesToLine = addEllipsesToLine;
            function writeLineHorizontally(line, g, width, height, xAlign, yAlign) {
                if (xAlign === void 0) { xAlign = "left"; }
                if (yAlign === void 0) { yAlign = "top"; }
                var xOffsetFactor = { left: 0, center: 0.5, right: 1 };
                var yOffsetFactor = { top: 0, center: 0.5, bottom: 1 };
                if (xOffsetFactor[xAlign] === undefined || yOffsetFactor[yAlign] === undefined) {
                    throw new Error("unrecognized alignment x:" + xAlign + ", y:" + yAlign);
                }
                var innerG = g.append("g");
                var textEl = innerG.append("text");
                textEl.text(line);
                var bb = _Util.DOM.getBBox(textEl);
                var h = bb.height;
                var w = bb.width;
                if (w > width || h > height) {
                    _Util.Methods.warn("Insufficient space to fit text: " + line);
                    textEl.text("");
                    return { width: 0, height: 0 };
                }
                var anchorConverter = { left: "start", center: "middle", right: "end" };
                var anchor = anchorConverter[xAlign];
                var xOff = width * xOffsetFactor[xAlign];
                var yOff = height * yOffsetFactor[yAlign];
                var ems = 0.85 - yOffsetFactor[yAlign];
                textEl.attr("text-anchor", anchor).attr("y", ems + "em");
                _Util.DOM.translate(innerG, xOff, yOff);
                return { width: w, height: h };
            }
            Text.writeLineHorizontally = writeLineHorizontally;
            function writeLineVertically(line, g, width, height, xAlign, yAlign, rotation) {
                if (xAlign === void 0) { xAlign = "left"; }
                if (yAlign === void 0) { yAlign = "top"; }
                if (rotation === void 0) { rotation = "right"; }
                if (rotation !== "right" && rotation !== "left") {
                    throw new Error("unrecognized rotation: " + rotation);
                }
                var isRight = rotation === "right";
                var rightTranslator = { left: "bottom", right: "top", center: "center", top: "left", bottom: "right" };
                var leftTranslator = { left: "top", right: "bottom", center: "center", top: "right", bottom: "left" };
                var alignTranslator = isRight ? rightTranslator : leftTranslator;
                var innerG = g.append("g");
                var wh = writeLineHorizontally(line, innerG, height, width, alignTranslator[yAlign], alignTranslator[xAlign]);
                var xForm = d3.transform("");
                xForm.rotate = rotation === "right" ? 90 : -90;
                xForm.translate = [isRight ? width : 0, isRight ? 0 : height];
                innerG.attr("transform", xForm.toString());
                innerG.classed("rotated-" + rotation, true);
                return { width: wh.height, height: wh.width };
            }
            Text.writeLineVertically = writeLineVertically;
            function writeTextHorizontally(brokenText, g, width, height, xAlign, yAlign) {
                if (xAlign === void 0) { xAlign = "left"; }
                if (yAlign === void 0) { yAlign = "top"; }
                var h = getTextMeasurer(g.append("text"))(Text.HEIGHT_TEXT).height;
                var maxWidth = 0;
                var blockG = g.append("g");
                brokenText.forEach(function (line, i) {
                    var innerG = blockG.append("g");
                    _Util.DOM.translate(innerG, 0, i * h);
                    var wh = writeLineHorizontally(line, innerG, width, h, xAlign, yAlign);
                    if (wh.width > maxWidth) {
                        maxWidth = wh.width;
                    }
                });
                var usedSpace = h * brokenText.length;
                var freeSpace = height - usedSpace;
                var translator = { center: 0.5, top: 0, bottom: 1 };
                _Util.DOM.translate(blockG, 0, freeSpace * translator[yAlign]);
                return { width: maxWidth, height: usedSpace };
            }
            function writeTextVertically(brokenText, g, width, height, xAlign, yAlign, rotation) {
                if (xAlign === void 0) { xAlign = "left"; }
                if (yAlign === void 0) { yAlign = "top"; }
                if (rotation === void 0) { rotation = "left"; }
                var h = getTextMeasurer(g.append("text"))(Text.HEIGHT_TEXT).height;
                var maxHeight = 0;
                var blockG = g.append("g");
                brokenText.forEach(function (line, i) {
                    var innerG = blockG.append("g");
                    _Util.DOM.translate(innerG, i * h, 0);
                    var wh = writeLineVertically(line, innerG, h, height, xAlign, yAlign, rotation);
                    if (wh.height > maxHeight) {
                        maxHeight = wh.height;
                    }
                });
                var usedSpace = h * brokenText.length;
                var freeSpace = width - usedSpace;
                var translator = { center: 0.5, left: 0, right: 1 };
                _Util.DOM.translate(blockG, freeSpace * translator[xAlign], 0);
                return { width: usedSpace, height: maxHeight };
            }
            ;
            /**
             * @param {write} [IWriteOptions] If supplied, the text will be written
             *        To the given g. Will align the text vertically if it seems like
             *        that is appropriate.
             * Returns an IWriteTextResult with info on whether the text fit, and how much width/height was used.
             */
            function writeText(text, width, height, tm, orientation, write) {
                if (orientation === void 0) { orientation = "horizontal"; }
                if (["left", "right", "horizontal"].indexOf(orientation) === -1) {
                    throw new Error("Unrecognized orientation to writeText: " + orientation);
                }
                var orientHorizontally = orientation === "horizontal";
                var primaryDimension = orientHorizontally ? width : height;
                var secondaryDimension = orientHorizontally ? height : width;
                var wrappedText = _Util.WordWrap.breakTextToFitRect(text, primaryDimension, secondaryDimension, tm);
                if (wrappedText.lines.length === 0) {
                    return { textFits: wrappedText.textFits, usedWidth: 0, usedHeight: 0 };
                }
                var usedWidth, usedHeight;
                if (write == null) {
                    var widthFn = orientHorizontally ? _Util.Methods.max : d3.sum;
                    var heightFn = orientHorizontally ? d3.sum : _Util.Methods.max;
                    var heightAcc = function (line) { return orientHorizontally ? tm(line).height : tm(line).width; };
                    var widthAcc = function (line) { return orientHorizontally ? tm(line).width : tm(line).height; };
                    usedWidth = widthFn(wrappedText.lines, widthAcc, 0);
                    usedHeight = heightFn(wrappedText.lines, heightAcc, 0);
                }
                else {
                    var innerG = write.g.append("g").classed("writeText-inner-g", true); // unleash your inner G
                    // the outerG contains general transforms for positining the whole block, the inner g
                    // will contain transforms specific to orienting the text properly within the block.
                    var writeTextFn = orientHorizontally ? writeTextHorizontally : writeTextVertically;
                    var wh = writeTextFn.call(this, wrappedText.lines, innerG, width, height, write.xAlign, write.yAlign, orientation);
                    usedWidth = wh.width;
                    usedHeight = wh.height;
                }
                return { textFits: wrappedText.textFits, usedWidth: usedWidth, usedHeight: usedHeight };
            }
            Text.writeText = writeText;
        })(_Util.Text || (_Util.Text = {}));
        var Text = _Util.Text;
    })(Plottable._Util || (Plottable._Util = {}));
    var _Util = Plottable._Util;
})(Plottable || (Plottable = {}));

///<reference path="../reference.ts" />
var Plottable;
(function (Plottable) {
    (function (_Util) {
        (function (WordWrap) {
            var LINE_BREAKS_BEFORE = /[{\[]/;
            var LINE_BREAKS_AFTER = /[!"%),-.:;?\]}]/;
            var SPACES = /^\s+$/;
            ;
            /**
             * Takes a block of text, a width and height to fit it in, and a 2-d text measurement function.
             * Wraps words and fits as much of the text as possible into the given width and height.
             */
            function breakTextToFitRect(text, width, height, measureText) {
                var widthMeasure = function (s) { return measureText(s).width; };
                var lines = breakTextToFitWidth(text, width, widthMeasure);
                var textHeight = measureText("hello world").height;
                var nLinesThatFit = Math.floor(height / textHeight);
                var textFit = nLinesThatFit >= lines.length;
                if (!textFit) {
                    lines = lines.splice(0, nLinesThatFit);
                    if (nLinesThatFit > 0) {
                        // Overwrite the last line to one that has had a ... appended to the end
                        lines[nLinesThatFit - 1] = _Util.Text.addEllipsesToLine(lines[nLinesThatFit - 1], width, measureText);
                    }
                }
                return { originalText: text, lines: lines, textFits: textFit };
            }
            WordWrap.breakTextToFitRect = breakTextToFitRect;
            /**
             * Splits up the text so that it will fit in width (or splits into a list of single characters if it is impossible
             * to fit in width). Tries to avoid breaking words on non-linebreak-or-space characters, and will only break a word if
             * the word is too big to fit within width on its own.
             */
            function breakTextToFitWidth(text, width, widthMeasure) {
                var ret = [];
                var paragraphs = text.split("\n");
                for (var i = 0, len = paragraphs.length; i < len; i++) {
                    var paragraph = paragraphs[i];
                    if (paragraph !== null) {
                        ret = ret.concat(breakParagraphToFitWidth(paragraph, width, widthMeasure));
                    }
                    else {
                        ret.push("");
                    }
                }
                return ret;
            }
            /**
             * Determines if it is possible to fit a given text within width without breaking any of the words.
             * Simple algorithm, split the text up into tokens, and make sure that the widest token doesn't exceed
             * allowed width.
             */
            function canWrapWithoutBreakingWords(text, width, widthMeasure) {
                var tokens = tokenize(text);
                var widths = tokens.map(widthMeasure);
                var maxWidth = _Util.Methods.max(widths, 0);
                return maxWidth <= width;
            }
            WordWrap.canWrapWithoutBreakingWords = canWrapWithoutBreakingWords;
            /**
             * A paragraph is a string of text containing no newlines.
             * Given a paragraph, break it up into lines that are no
             * wider than width.  widthMeasure is a function that takes
             * text as input, and returns the width of the text in pixels.
             */
            function breakParagraphToFitWidth(text, width, widthMeasure) {
                var lines = [];
                var tokens = tokenize(text);
                var curLine = "";
                var i = 0;
                var nextToken;
                while (nextToken || i < tokens.length) {
                    if (typeof nextToken === "undefined" || nextToken === null) {
                        nextToken = tokens[i++];
                    }
                    var brokenToken = breakNextTokenToFitInWidth(curLine, nextToken, width, widthMeasure);
                    var canAdd = brokenToken[0];
                    var leftOver = brokenToken[1];
                    if (canAdd !== null) {
                        curLine += canAdd;
                    }
                    nextToken = leftOver;
                    if (leftOver) {
                        lines.push(curLine);
                        curLine = "";
                    }
                }
                if (curLine) {
                    lines.push(curLine);
                }
                return lines;
            }
            /**
             * Breaks up the next token and so that some part of it can be
             * added to curLine and fits in the width. the return value
             * is an array with 2 elements, the part that can be added
             * and the left over part of the token
             * widthMeasure is a function that takes text as input,
             * and returns the width of the text in pixels.
             */
            function breakNextTokenToFitInWidth(curLine, nextToken, width, widthMeasure) {
                if (isBlank(nextToken)) {
                    return [nextToken, null];
                }
                if (widthMeasure(curLine + nextToken) <= width) {
                    return [nextToken, null];
                }
                if (!isBlank(curLine)) {
                    return [null, nextToken];
                }
                var i = 0;
                while (i < nextToken.length) {
                    if (widthMeasure(curLine + nextToken[i] + "-") <= width) {
                        curLine += nextToken[i++];
                    }
                    else {
                        break;
                    }
                }
                var append = "-";
                if (isBlank(curLine) && i === 0) {
                    i = 1;
                    append = "";
                }
                return [nextToken.substring(0, i) + append, nextToken.substring(i)];
            }
            /**
             * Breaks up into tokens for word wrapping
             * Each token is comprised of either:
             *  1) Only word and non line break characters
             *  2) Only spaces characters
             *  3) Line break characters such as ":" or ";" or ","
             *  (will be single character token, unless there is a repeated linebreak character)
             */
            function tokenize(text) {
                var ret = [];
                var token = "";
                var lastChar = "";
                for (var i = 0, len = text.length; i < len; i++) {
                    var curChar = text[i];
                    if (token === "" || isTokenizedTogether(token[0], curChar, lastChar)) {
                        token += curChar;
                    }
                    else {
                        ret.push(token);
                        token = curChar;
                    }
                    lastChar = curChar;
                }
                if (token) {
                    ret.push(token);
                }
                return ret;
            }
            /**
             * Returns whether a string is blank.
             *
             * @param {string} str: The string to test for blank-ness
             * @returns {boolean} Whether the string is blank
             */
            function isBlank(text) {
                return text == null ? true : text.trim() === "";
            }
            /**
             * Given a token (ie a string of characters that are similar and shouldn't be broken up) and a character, determine
             * whether that character should be added to the token. Groups of characters that don't match the space or line break
             * regex are always tokenzied together. Spaces are always tokenized together. Line break characters are almost always
             * split into their own token, except that two subsequent identical line break characters are put into the same token.
             * For isTokenizedTogether(":", ",") == False but isTokenizedTogether("::") == True.
             */
            function isTokenizedTogether(text, nextChar, lastChar) {
                if (!(text && nextChar)) {
                    false;
                }
                if (SPACES.test(text) && SPACES.test(nextChar)) {
                    return true;
                }
                else if (SPACES.test(text) || SPACES.test(nextChar)) {
                    return false;
                }
                if (LINE_BREAKS_AFTER.test(lastChar) || LINE_BREAKS_BEFORE.test(nextChar)) {
                    return false;
                }
                return true;
            }
        })(_Util.WordWrap || (_Util.WordWrap = {}));
        var WordWrap = _Util.WordWrap;
    })(Plottable._Util || (Plottable._Util = {}));
    var _Util = Plottable._Util;
})(Plottable || (Plottable = {}));

var Plottable;
(function (Plottable) {
    (function (_Util) {
        (function (DOM) {
            /**
             * Gets the bounding box of an element.
             * @param {D3.Selection} element
             * @returns {SVGRed} The bounding box.
             */
            function getBBox(element) {
                var bbox;
                try {
                    bbox = element.node().getBBox();
                }
                catch (err) {
                    bbox = {
                        x: 0,
                        y: 0,
                        width: 0,
                        height: 0
                    };
                }
                return bbox;
            }
            DOM.getBBox = getBBox;
            DOM.POLYFILL_TIMEOUT_MSEC = 1000 / 60; // 60 fps
            function requestAnimationFramePolyfill(fn) {
                if (window.requestAnimationFrame != null) {
                    window.requestAnimationFrame(fn);
                }
                else {
                    setTimeout(fn, DOM.POLYFILL_TIMEOUT_MSEC);
                }
            }
            DOM.requestAnimationFramePolyfill = requestAnimationFramePolyfill;
            function getParsedStyleValue(style, prop) {
                var value = style.getPropertyValue(prop);
                var parsedValue = parseFloat(value);
                if (parsedValue !== parsedValue) {
                    return 0;
                }
                return parsedValue;
            }
            function isSelectionRemovedFromSVG(selection) {
                var n = selection.node();
                while (n !== null && n.nodeName !== "svg") {
                    n = n.parentNode;
                }
                return (n == null);
            }
            DOM.isSelectionRemovedFromSVG = isSelectionRemovedFromSVG;
            function getElementWidth(elem) {
                var style = window.getComputedStyle(elem);
                return getParsedStyleValue(style, "width") + getParsedStyleValue(style, "padding-left") + getParsedStyleValue(style, "padding-right") + getParsedStyleValue(style, "border-left-width") + getParsedStyleValue(style, "border-right-width");
            }
            DOM.getElementWidth = getElementWidth;
            function getElementHeight(elem) {
                var style = window.getComputedStyle(elem);
                return getParsedStyleValue(style, "height") + getParsedStyleValue(style, "padding-top") + getParsedStyleValue(style, "padding-bottom") + getParsedStyleValue(style, "border-top-width") + getParsedStyleValue(style, "border-bottom-width");
            }
            DOM.getElementHeight = getElementHeight;
            function getSVGPixelWidth(svg) {
                var width = svg.node().clientWidth;
                if (width === 0) {
                    var widthAttr = svg.attr("width");
                    if (widthAttr.indexOf("%") !== -1) {
                        var ancestorNode = svg.node().parentNode;
                        while (ancestorNode != null && ancestorNode.clientWidth === 0) {
                            ancestorNode = ancestorNode.parentNode;
                        }
                        if (ancestorNode == null) {
                            throw new Error("Could not compute width of element");
                        }
                        width = ancestorNode.clientWidth * parseFloat(widthAttr) / 100;
                    }
                    else {
                        width = parseFloat(widthAttr);
                    }
                }
                return width;
            }
            DOM.getSVGPixelWidth = getSVGPixelWidth;
            function translate(s, x, y) {
                var xform = d3.transform(s.attr("transform"));
                if (x == null) {
                    return xform.translate;
                }
                else {
                    y = (y == null) ? 0 : y;
                    xform.translate[0] = x;
                    xform.translate[1] = y;
                    s.attr("transform", xform.toString());
                    return s;
                }
            }
            DOM.translate = translate;
            function boxesOverlap(boxA, boxB) {
                if (boxA.right < boxB.left) {
                    return false;
                }
                if (boxA.left > boxB.right) {
                    return false;
                }
                if (boxA.bottom < boxB.top) {
                    return false;
                }
                if (boxA.top > boxB.bottom) {
                    return false;
                }
                return true;
            }
            DOM.boxesOverlap = boxesOverlap;
        })(_Util.DOM || (_Util.DOM = {}));
        var DOM = _Util.DOM;
    })(Plottable._Util || (Plottable._Util = {}));
    var _Util = Plottable._Util;
})(Plottable || (Plottable = {}));

///<reference path="../reference.ts" />
var Plottable;
(function (Plottable) {
    (function (_Util) {
        (function (Color) {
            /**
             * Return relative luminance (defined here: http://www.w3.org/TR/2008/REC-WCAG20-20081211/#relativeluminancedef)
             * Based on implementation from chroma.js by Gregor Aisch (gka) (licensed under BSD)
             * chroma.js may be found here: https://github.com/gka/chroma.js
             * License may be found here: https://github.com/gka/chroma.js/blob/master/LICENSE
             */
            function luminance(color) {
                var rgb = d3.rgb(color);
                var lum = function (x) {
                    x = x / 255;
                    return x <= 0.03928 ? x / 12.92 : Math.pow((x + 0.055) / 1.055, 2.4);
                };
                var r = lum(rgb.r);
                var g = lum(rgb.g);
                var b = lum(rgb.b);
                return 0.2126 * r + 0.7152 * g + 0.0722 * b;
            }
            /**
             * Return contrast ratio between two colors
             * Based on implementation from chroma.js by Gregor Aisch (gka) (licensed under BSD)
             * chroma.js may be found here: https://github.com/gka/chroma.js
             * License may be found here: https://github.com/gka/chroma.js/blob/master/LICENSE
             * see http://www.w3.org/TR/2008/REC-WCAG20-20081211/#contrast-ratiodef
             */
            function contrast(a, b) {
                var l1 = luminance(a) + 0.05;
                var l2 = luminance(b) + 0.05;
                return l1 > l2 ? l1 / l2 : l2 / l1;
            }
            Color.contrast = contrast;
        })(_Util.Color || (_Util.Color = {}));
        var Color = _Util.Color;
    })(Plottable._Util || (Plottable._Util = {}));
    var _Util = Plottable._Util;
})(Plottable || (Plottable = {}));

///<reference path="../reference.ts" />
var Plottable;
(function (Plottable) {
    Plottable.MILLISECONDS_IN_ONE_DAY = 24 * 60 * 60 * 1000;
    (function (Formatters) {
        /**
         * Creates a formatter for currency values.
         *
         * @param {number} [precision] The number of decimal places to show (default 2).
         * @param {string} [symbol] The currency symbol to use (default "$").
         * @param {boolean} [prefix] Whether to prepend or append the currency symbol (default true).
         * @param {boolean} [onlyShowUnchanged] Whether to return a value if value changes after formatting (default true).
         *
         * @returns {Formatter} A formatter for currency values.
         */
        function currency(precision, symbol, prefix) {
            if (precision === void 0) { precision = 2; }
            if (symbol === void 0) { symbol = "$"; }
            if (prefix === void 0) { prefix = true; }
            var fixedFormatter = Formatters.fixed(precision);
            return function (d) {
                var formattedValue = fixedFormatter(Math.abs(d));
                if (formattedValue !== "") {
                    if (prefix) {
                        formattedValue = symbol + formattedValue;
                    }
                    else {
                        formattedValue += symbol;
                    }
                    if (d < 0) {
                        formattedValue = "-" + formattedValue;
                    }
                }
                return formattedValue;
            };
        }
        Formatters.currency = currency;
        /**
         * Creates a formatter that displays exactly [precision] decimal places.
         *
         * @param {number} [precision] The number of decimal places to show (default 3).
         * @param {boolean} [onlyShowUnchanged] Whether to return a value if value changes after formatting (default true).
         *
         * @returns {Formatter} A formatter that displays exactly [precision] decimal places.
         */
        function fixed(precision) {
            if (precision === void 0) { precision = 3; }
            verifyPrecision(precision);
            return function (d) {
                return d.toFixed(precision);
            };
        }
        Formatters.fixed = fixed;
        /**
         * Creates a formatter that formats numbers to show no more than
         * [precision] decimal places. All other values are stringified.
         *
         * @param {number} [precision] The number of decimal places to show (default 3).
         * @param {boolean} [onlyShowUnchanged] Whether to return a value if value changes after formatting (default true).
         *
         * @returns {Formatter} A formatter for general values.
         */
        function general(precision) {
            if (precision === void 0) { precision = 3; }
            verifyPrecision(precision);
            return function (d) {
                if (typeof d === "number") {
                    var multiplier = Math.pow(10, precision);
                    return String(Math.round(d * multiplier) / multiplier);
                }
                else {
                    return String(d);
                }
            };
        }
        Formatters.general = general;
        /**
         * Creates a formatter that stringifies its input.
         *
         * @returns {Formatter} A formatter that stringifies its input.
         */
        function identity() {
            return function (d) {
                return String(d);
            };
        }
        Formatters.identity = identity;
        /**
         * Creates a formatter for percentage values.
         * Multiplies the input by 100 and appends "%".
         *
         * @param {number} [precision] The number of decimal places to show (default 0).
         * @param {boolean} [onlyShowUnchanged] Whether to return a value if value changes after formatting (default true).
         *
         * @returns {Formatter} A formatter for percentage values.
         */
        function percentage(precision) {
            if (precision === void 0) { precision = 0; }
            var fixedFormatter = Formatters.fixed(precision);
            return function (d) {
                var valToFormat = d * 100;
                // Account for float imprecision
                var valString = d.toString();
                var integerPowerTen = Math.pow(10, valString.length - (valString.indexOf(".") + 1));
                valToFormat = parseInt((valToFormat * integerPowerTen).toString(), 10) / integerPowerTen;
                return fixedFormatter(valToFormat) + "%";
            };
        }
        Formatters.percentage = percentage;
        /**
         * Creates a formatter for values that displays [precision] significant figures
         * and puts SI notation.
         *
         * @param {number} [precision] The number of significant figures to show (default 3).
         *
         * @returns {Formatter} A formatter for SI values.
         */
        function siSuffix(precision) {
            if (precision === void 0) { precision = 3; }
            verifyPrecision(precision);
            return function (d) {
                return d3.format("." + precision + "s")(d);
            };
        }
        Formatters.siSuffix = siSuffix;
        /**
         * Creates a multi time formatter that displays dates.
         *
         * @returns {Formatter} A formatter for time/date values.
         */
        function multiTime() {
            var numFormats = 8;
            // these defaults were taken from d3
            // https://github.com/mbostock/d3/wiki/Time-Formatting#format_multi
            var timeFormat = {};
            timeFormat[0] = {
                format: ".%L",
                filter: function (d) { return d.getMilliseconds() !== 0; }
            };
            timeFormat[1] = {
                format: ":%S",
                filter: function (d) { return d.getSeconds() !== 0; }
            };
            timeFormat[2] = {
                format: "%I:%M",
                filter: function (d) { return d.getMinutes() !== 0; }
            };
            timeFormat[3] = {
                format: "%I %p",
                filter: function (d) { return d.getHours() !== 0; }
            };
            timeFormat[4] = {
                format: "%a %d",
                filter: function (d) { return d.getDay() !== 0 && d.getDate() !== 1; }
            };
            timeFormat[5] = {
                format: "%b %d",
                filter: function (d) { return d.getDate() !== 1; }
            };
            timeFormat[6] = {
                format: "%b",
                filter: function (d) { return d.getMonth() !== 0; }
            };
            timeFormat[7] = {
                format: "%Y",
                filter: function () { return true; }
            };
            return function (d) {
                for (var i = 0; i < numFormats; i++) {
                    if (timeFormat[i].filter(d)) {
                        return d3.time.format(timeFormat[i].format)(d);
                    }
                }
            };
        }
        Formatters.multiTime = multiTime;
        /**
         * Creates a time formatter that displays time/date using given specifier.
         *
         * List of directives can be found on: https://github.com/mbostock/d3/wiki/Time-Formatting#format
         *
         * @param {string} [specifier] The specifier for the formatter.
         *
         * @returns {Formatter} A formatter for time/date values.
         */
        function time(specifier) {
            return d3.time.format(specifier);
        }
        Formatters.time = time;
        /**
         * Creates a formatter for relative dates.
         *
         * @param {number} baseValue The start date (as epoch time) used in computing relative dates (default 0)
         * @param {number} increment The unit used in calculating relative date values (default MILLISECONDS_IN_ONE_DAY)
         * @param {string} label The label to append to the formatted string (default "")
         *
         * @returns {Formatter} A formatter for time/date values.
         */
        function relativeDate(baseValue, increment, label) {
            if (baseValue === void 0) { baseValue = 0; }
            if (increment === void 0) { increment = Plottable.MILLISECONDS_IN_ONE_DAY; }
            if (label === void 0) { label = ""; }
            return function (d) {
                var relativeDate = Math.round((d.valueOf() - baseValue) / increment);
                return relativeDate.toString() + label;
            };
        }
        Formatters.relativeDate = relativeDate;
        function verifyPrecision(precision) {
            if (precision < 0 || precision > 20) {
                throw new RangeError("Formatter precision must be between 0 and 20");
            }
        }
    })(Plottable.Formatters || (Plottable.Formatters = {}));
    var Formatters = Plottable.Formatters;
})(Plottable || (Plottable = {}));

///<reference path="../reference.ts" />
var Plottable;
(function (Plottable) {
    (function (Config) {
        /**
         * Specifies if Plottable should show warnings.
         */
        Config.SHOW_WARNINGS = true;
    })(Plottable.Config || (Plottable.Config = {}));
    var Config = Plottable.Config;
})(Plottable || (Plottable = {}));

///<reference path="../reference.ts" />
var Plottable;
(function (Plottable) {
    Plottable.version = "0.37.0";
})(Plottable || (Plottable = {}));

///<reference path="../reference.ts" />
var Plottable;
(function (Plottable) {
    (function (Core) {
        /**
         * Colors we use as defaults on a number of graphs.
         */
        var Colors = (function () {
            function Colors() {
            }
            Colors.CORAL_RED = "#fd373e";
            Colors.INDIGO = "#5279c7";
            Colors.ROBINS_EGG_BLUE = "#06cccc";
            Colors.FERN = "#63c261";
            Colors.BURNING_ORANGE = "#ff7939";
            Colors.ROYAL_HEATH = "#962565";
            Colors.CONIFER = "#99ce50";
            Colors.CERISE_RED = "#db2e65";
            Colors.BRIGHT_SUN = "#fad419";
            Colors.JACARTA = "#2c2b6f";
            Colors.PLOTTABLE_COLORS = [
                Colors.INDIGO,
                Colors.CORAL_RED,
                Colors.FERN,
                Colors.BRIGHT_SUN,
                Colors.JACARTA,
                Colors.BURNING_ORANGE,
                Colors.CERISE_RED,
                Colors.CONIFER,
                Colors.ROYAL_HEATH,
                Colors.ROBINS_EGG_BLUE,
            ];
            return Colors;
        })();
        Core.Colors = Colors;
    })(Plottable.Core || (Plottable.Core = {}));
    var Core = Plottable.Core;
})(Plottable || (Plottable = {}));

///<reference path="../reference.ts" />
var Plottable;
(function (Plottable) {
    (function (Core) {
        /**
         * A class most other Plottable classes inherit from, in order to have a
         * unique ID.
         */
        var PlottableObject = (function () {
            function PlottableObject() {
                this._plottableID = PlottableObject.nextID++;
            }
            PlottableObject.nextID = 0;
            return PlottableObject;
        })();
        Core.PlottableObject = PlottableObject;
    })(Plottable.Core || (Plottable.Core = {}));
    var Core = Plottable.Core;
})(Plottable || (Plottable = {}));

///<reference path="../reference.ts" />
var __extends = this.__extends || function (d, b) {
    for (var p in b) if (b.hasOwnProperty(p)) d[p] = b[p];
    function __() { this.constructor = d; }
    __.prototype = b.prototype;
    d.prototype = new __();
};
var Plottable;
(function (Plottable) {
    (function (Core) {
        /**
         * The Broadcaster class is owned by an Listenable. Third parties can register and deregister listeners
         * from the broadcaster. When the broadcaster.broadcast method is activated, all registered callbacks are
         * called. The registered callbacks are called with the registered Listenable that the broadcaster is attached
         * to, along with optional arguments passed to the `broadcast` method.
         *
         * The listeners are called synchronously.
         */
        var Broadcaster = (function (_super) {
            __extends(Broadcaster, _super);
            /**
             * Constructs a broadcaster, taking the Listenable that the broadcaster will be attached to.
             *
             * @constructor
             * @param {Listenable} listenable The Listenable-object that this broadcaster is attached to.
             */
            function Broadcaster(listenable) {
                _super.call(this);
                this.key2callback = new Plottable._Util.StrictEqualityAssociativeArray();
                this.listenable = listenable;
            }
            /**
             * Registers a callback to be called when the broadcast method is called. Also takes a key which
             * is used to support deregistering the same callback later, by passing in the same key.
             * If there is already a callback associated with that key, then the callback will be replaced.
             *
             * @param key The key associated with the callback. Key uniqueness is determined by deep equality.
             * @param {BroadcasterCallback} callback A callback to be called when the Scale's domain changes.
             * @returns {Broadcaster} this object
             */
            Broadcaster.prototype.registerListener = function (key, callback) {
                this.key2callback.set(key, callback);
                return this;
            };
            /**
             * Call all listening callbacks, optionally with arguments passed through.
             *
             * @param ...args A variable number of optional arguments
             * @returns {Broadcaster} this object
             */
            Broadcaster.prototype.broadcast = function () {
                var _this = this;
                var args = [];
                for (var _i = 0; _i < arguments.length; _i++) {
                    args[_i - 0] = arguments[_i];
                }
                this.key2callback.values().forEach(function (callback) { return callback(_this.listenable, args); });
                return this;
            };
            /**
             * Deregisters the callback associated with a key.
             *
             * @param key The key to deregister.
             * @returns {Broadcaster} this object
             */
            Broadcaster.prototype.deregisterListener = function (key) {
                this.key2callback.delete(key);
                return this;
            };
            /**
             * Deregisters all listeners and callbacks associated with the broadcaster.
             *
             * @returns {Broadcaster} this object
             */
            Broadcaster.prototype.deregisterAllListeners = function () {
                this.key2callback = new Plottable._Util.StrictEqualityAssociativeArray();
            };
            return Broadcaster;
        })(Core.PlottableObject);
        Core.Broadcaster = Broadcaster;
    })(Plottable.Core || (Plottable.Core = {}));
    var Core = Plottable.Core;
})(Plottable || (Plottable = {}));

///<reference path="../reference.ts" />
var __extends = this.__extends || function (d, b) {
    for (var p in b) if (b.hasOwnProperty(p)) d[p] = b[p];
    function __() { this.constructor = d; }
    __.prototype = b.prototype;
    d.prototype = new __();
};
var Plottable;
(function (Plottable) {
    var Dataset = (function (_super) {
        __extends(Dataset, _super);
        /**
         * Constructs a new set.
         *
         * A Dataset is mostly just a wrapper around an any[], Dataset is the
         * data you're going to plot.
         *
         * @constructor
         * @param {any[]} data The data for this DataSource (default = []).
         * @param {any} metadata An object containing additional information (default = {}).
         */
        function Dataset(data, metadata) {
            if (data === void 0) { data = []; }
            if (metadata === void 0) { metadata = {}; }
            _super.call(this);
            this.broadcaster = new Plottable.Core.Broadcaster(this);
            this._data = data;
            this._metadata = metadata;
            this.accessor2cachedExtent = new Plottable._Util.StrictEqualityAssociativeArray();
        }
        Dataset.prototype.data = function (data) {
            if (data == null) {
                return this._data;
            }
            else {
                this._data = data;
                this.accessor2cachedExtent = new Plottable._Util.StrictEqualityAssociativeArray();
                this.broadcaster.broadcast();
                return this;
            }
        };
        Dataset.prototype.metadata = function (metadata) {
            if (metadata == null) {
                return this._metadata;
            }
            else {
                this._metadata = metadata;
                this.accessor2cachedExtent = new Plottable._Util.StrictEqualityAssociativeArray();
                this.broadcaster.broadcast();
                return this;
            }
        };
        Dataset.prototype._getExtent = function (accessor, typeCoercer, plotMetadata) {
            if (plotMetadata === void 0) { plotMetadata = {}; }
            var cachedExtent = this.accessor2cachedExtent.get(accessor);
            if (cachedExtent === undefined) {
                cachedExtent = this.computeExtent(accessor, typeCoercer, plotMetadata);
                this.accessor2cachedExtent.set(accessor, cachedExtent);
            }
            return cachedExtent;
        };
        Dataset.prototype.computeExtent = function (accessor, typeCoercer, plotMetadata) {
            var _this = this;
            var appliedAccessor = function (d, i) { return accessor(d, i, _this._metadata, plotMetadata); };
            var mappedData = this._data.map(appliedAccessor).map(typeCoercer);
            if (mappedData.length === 0) {
                return [];
            }
            else if (typeof (mappedData[0]) === "string") {
                return Plottable._Util.Methods.uniq(mappedData);
            }
            else {
                var extent = d3.extent(mappedData);
                if (extent[0] == null || extent[1] == null) {
                    return [];
                }
                else {
                    return extent;
                }
            }
        };
        return Dataset;
    })(Plottable.Core.PlottableObject);
    Plottable.Dataset = Dataset;
})(Plottable || (Plottable = {}));

///<reference path="../reference.ts" />
var Plottable;
(function (Plottable) {
    (function (Core) {
        (function (RenderController) {
            (function (RenderPolicy) {
                /**
                 * Never queue anything, render everything immediately. Useful for
                 * debugging, horrible for performance.
                 */
                var Immediate = (function () {
                    function Immediate() {
                    }
                    Immediate.prototype.render = function () {
                        RenderController.flush();
                    };
                    return Immediate;
                })();
                RenderPolicy.Immediate = Immediate;
                /**
                 * The default way to render, which only tries to render every frame
                 * (usually, 1/60th of a second).
                 */
                var AnimationFrame = (function () {
                    function AnimationFrame() {
                    }
                    AnimationFrame.prototype.render = function () {
                        Plottable._Util.DOM.requestAnimationFramePolyfill(RenderController.flush);
                    };
                    return AnimationFrame;
                })();
                RenderPolicy.AnimationFrame = AnimationFrame;
                /**
                 * Renders with `setTimeout`. This is generally an inferior way to render
                 * compared to `requestAnimationFrame`, but it's still there if you want
                 * it.
                 */
                var Timeout = (function () {
                    function Timeout() {
                        this._timeoutMsec = Plottable._Util.DOM.POLYFILL_TIMEOUT_MSEC;
                    }
                    Timeout.prototype.render = function () {
                        setTimeout(RenderController.flush, this._timeoutMsec);
                    };
                    return Timeout;
                })();
                RenderPolicy.Timeout = Timeout;
            })(RenderController.RenderPolicy || (RenderController.RenderPolicy = {}));
            var RenderPolicy = RenderController.RenderPolicy;
        })(Core.RenderController || (Core.RenderController = {}));
        var RenderController = Core.RenderController;
    })(Plottable.Core || (Plottable.Core = {}));
    var Core = Plottable.Core;
})(Plottable || (Plottable = {}));

///<reference path="../reference.ts" />
var Plottable;
(function (Plottable) {
    (function (Core) {
        /**
         * The RenderController is responsible for enqueueing and synchronizing
         * layout and render calls for Plottable components.
         *
         * Layouts and renders occur inside an animation callback
         * (window.requestAnimationFrame if available).
         *
         * If you require immediate rendering, call RenderController.flush() to
         * perform enqueued layout and rendering serially.
         *
         * If you want to always have immediate rendering (useful for debugging),
         * call
         * ```typescript
         * Plottable.Core.RenderController.setRenderPolicy(
         *   new Plottable.Core.RenderController.RenderPolicy.Immediate()
         * );
         * ```
         */
        (function (RenderController) {
            var _componentsNeedingRender = {};
            var _componentsNeedingComputeLayout = {};
            var _animationRequested = false;
            var _isCurrentlyFlushing = false;
            RenderController._renderPolicy = new RenderController.RenderPolicy.AnimationFrame();
            function setRenderPolicy(policy) {
                if (typeof (policy) === "string") {
                    switch (policy.toLowerCase()) {
                        case "immediate":
                            policy = new RenderController.RenderPolicy.Immediate();
                            break;
                        case "animationframe":
                            policy = new RenderController.RenderPolicy.AnimationFrame();
                            break;
                        case "timeout":
                            policy = new RenderController.RenderPolicy.Timeout();
                            break;
                        default:
                            Plottable._Util.Methods.warn("Unrecognized renderPolicy: " + policy);
                            return;
                    }
                }
                RenderController._renderPolicy = policy;
            }
            RenderController.setRenderPolicy = setRenderPolicy;
            /**
             * If the RenderController is enabled, we enqueue the component for
             * render. Otherwise, it is rendered immediately.
             *
             * @param {AbstractComponent} component Any Plottable component.
             */
            function registerToRender(c) {
                if (_isCurrentlyFlushing) {
                    Plottable._Util.Methods.warn("Registered to render while other components are flushing: request may be ignored");
                }
                _componentsNeedingRender[c._plottableID] = c;
                requestRender();
            }
            RenderController.registerToRender = registerToRender;
            /**
             * If the RenderController is enabled, we enqueue the component for
             * layout and render. Otherwise, it is rendered immediately.
             *
             * @param {AbstractComponent} component Any Plottable component.
             */
            function registerToComputeLayout(c) {
                _componentsNeedingComputeLayout[c._plottableID] = c;
                _componentsNeedingRender[c._plottableID] = c;
                requestRender();
            }
            RenderController.registerToComputeLayout = registerToComputeLayout;
            function requestRender() {
                // Only run or enqueue flush on first request.
                if (!_animationRequested) {
                    _animationRequested = true;
                    RenderController._renderPolicy.render();
                }
            }
            /**
             * Render everything that is waiting to be rendered right now, instead of
             * waiting until the next frame.
             *
             * Useful to call when debugging.
             */
            function flush() {
                if (_animationRequested) {
                    // Layout
                    var toCompute = d3.values(_componentsNeedingComputeLayout);
                    toCompute.forEach(function (c) { return c._computeLayout(); });
                    // Top level render.
                    // Containers will put their children in the toRender queue
                    var toRender = d3.values(_componentsNeedingRender);
                    toRender.forEach(function (c) { return c._render(); });
                    // now we are flushing
                    _isCurrentlyFlushing = true;
                    // Finally, perform render of all components
                    var failed = {};
                    Object.keys(_componentsNeedingRender).forEach(function (k) {
                        try {
                            _componentsNeedingRender[k]._doRender();
                        }
                        catch (err) {
                            // using setTimeout instead of console.log, we get the familiar red
                            // stack trace
                            setTimeout(function () {
                                throw err;
                            }, 0);
                            failed[k] = _componentsNeedingRender[k];
                        }
                    });
                    // Reset queues
                    _componentsNeedingComputeLayout = {};
                    _componentsNeedingRender = failed;
                    _animationRequested = false;
                    _isCurrentlyFlushing = false;
                }
                // Reset resize flag regardless of queue'd components
                Core.ResizeBroadcaster.clearResizing();
            }
            RenderController.flush = flush;
        })(Core.RenderController || (Core.RenderController = {}));
        var RenderController = Core.RenderController;
    })(Plottable.Core || (Plottable.Core = {}));
    var Core = Plottable.Core;
})(Plottable || (Plottable = {}));

///<reference path="../reference.ts" />
var Plottable;
(function (Plottable) {
    (function (Core) {
        /**
         * The ResizeBroadcaster will broadcast a notification to any registered
         * components when the window is resized.
         *
         * The broadcaster and single event listener are lazily constructed.
         *
         * Upon resize, the _resized flag will be set to true until after the next
         * flush of the RenderController. This is used, for example, to disable
         * animations during resize.
         */
        (function (ResizeBroadcaster) {
            var broadcaster;
            var _resizing = false;
            function _lazyInitialize() {
                if (broadcaster === undefined) {
                    broadcaster = new Core.Broadcaster(ResizeBroadcaster);
                    window.addEventListener("resize", _onResize);
                }
            }
            function _onResize() {
                _resizing = true;
                broadcaster.broadcast();
            }
            /**
             * Checks if the window has been resized and the RenderController
             * has not yet been flushed.
             *
             * @returns {boolean} If the window has been resized/RenderController
             * has not yet been flushed.
             */
            function resizing() {
                return _resizing;
            }
            ResizeBroadcaster.resizing = resizing;
            /**
             * Sets that it is not resizing anymore. Good if it stubbornly thinks
             * it is still resizing, or for cancelling the effects of resizing
             * prematurely.
             */
            function clearResizing() {
                _resizing = false;
            }
            ResizeBroadcaster.clearResizing = clearResizing;
            /**
             * Registers a component.
             *
             * When the window is resized, ._invalidateLayout() is invoked on the
             * component, which will enqueue the component for layout and rendering
             * with the RenderController.
             *
             * @param {Component} component Any Plottable component.
             */
            function register(c) {
                _lazyInitialize();
                broadcaster.registerListener(c._plottableID, function () { return c._invalidateLayout(); });
            }
            ResizeBroadcaster.register = register;
            /**
             * Deregisters the components.
             *
             * The component will no longer receive updates on window resize.
             *
             * @param {Component} component Any Plottable component.
             */
            function deregister(c) {
                if (broadcaster) {
                    broadcaster.deregisterListener(c._plottableID);
                }
            }
            ResizeBroadcaster.deregister = deregister;
        })(Core.ResizeBroadcaster || (Core.ResizeBroadcaster = {}));
        var ResizeBroadcaster = Core.ResizeBroadcaster;
    })(Plottable.Core || (Plottable.Core = {}));
    var Core = Plottable.Core;
})(Plottable || (Plottable = {}));

var Plottable;
(function (Plottable) {
    ;
})(Plottable || (Plottable = {}));

///<reference path="../reference.ts" />
var Plottable;
(function (Plottable) {
    var Domainer = (function () {
        /**
         * Constructs a new Domainer.
         *
         * @constructor
         * @param {(extents: any[][]) => any[]} combineExtents
         *        If present, this function will be used by the Domainer to merge
         *        all the extents that are present on a scale.
         *
         *        A plot may draw multiple things relative to a scale, e.g.
         *        different stocks over time. The plot computes their extents,
         *        which are a [min, max] pair. combineExtents is responsible for
         *        merging them all into one [min, max] pair. It defaults to taking
         *        the min of the first elements and the max of the second arguments.
         */
        function Domainer(combineExtents) {
            this.doNice = false;
            this.padProportion = 0.0;
            this.paddingExceptions = d3.map();
            this.unregisteredPaddingExceptions = d3.set();
            this.includedValues = d3.map();
            // includedValues needs to be a map, even unregistered, to support getting un-stringified values back out
            this.unregisteredIncludedValues = d3.map();
            this.combineExtents = combineExtents;
        }
        /**
         * @param {any[][]} extents The list of extents to be reduced to a single
         *        extent.
         * @param {QuantitativeScale} scale
         *        Since nice() must do different things depending on Linear, Log,
         *        or Time scale, the scale must be passed in for nice() to work.
         * @returns {any[]} The domain, as a merging of all exents, as a [min, max]
         *                 pair.
         */
        Domainer.prototype.computeDomain = function (extents, scale) {
            var domain;
            if (this.combineExtents != null) {
                domain = this.combineExtents(extents);
            }
            else if (extents.length === 0) {
                domain = scale._defaultExtent();
            }
            else {
                domain = [Plottable._Util.Methods.min(extents, function (e) { return e[0]; }, 0), Plottable._Util.Methods.max(extents, function (e) { return e[1]; }, 0)];
            }
            domain = this.includeDomain(domain);
            domain = this.padDomain(scale, domain);
            domain = this.niceDomain(scale, domain);
            return domain;
        };
        /**
         * Sets the Domainer to pad by a given ratio.
         *
         * @param {number} padProportion Proportionally how much bigger the
         *         new domain should be (0.05 = 5% larger).
         *
         *         A domainer will pad equal visual amounts on each side.
         *         On a linear scale, this means both sides are padded the same
         *         amount: [10, 20] will be padded to [5, 25].
         *         On a log scale, the top will be padded more than the bottom, so
         *         [10, 100] will be padded to [1, 1000].
         *
         * @returns {Domainer} The calling Domainer.
         */
        Domainer.prototype.pad = function (padProportion) {
            if (padProportion === void 0) { padProportion = 0.05; }
            this.padProportion = padProportion;
            return this;
        };
        /**
         * Adds a padding exception, a value that will not be padded at either end of the domain.
         *
         * Eg, if a padding exception is added at x=0, then [0, 100] will pad to [0, 105] instead of [-2.5, 102.5].
         * If a key is provided, it will be registered under that key with standard map semantics. (Overwrite / remove by key)
         * If a key is not provided, it will be added with set semantics (Can be removed by value)
         *
         * @param {any} exception The padding exception to add.
         * @param {string} key The key to register the exception under.
         * @returns {Domainer} The calling domainer
         */
        Domainer.prototype.addPaddingException = function (exception, key) {
            if (key != null) {
                this.paddingExceptions.set(key, exception);
            }
            else {
                this.unregisteredPaddingExceptions.add(exception);
            }
            return this;
        };
        /**
         * Removes a padding exception, allowing the domain to pad out that value again.
         *
         * If a string is provided, it is assumed to be a key and the exception associated with that key is removed.
         * If a non-string is provdied, it is assumed to be an unkeyed exception and that exception is removed.
         *
         * @param {any} keyOrException The key for the value to remove, or the value to remove
         * @return {Domainer} The calling domainer
         */
        Domainer.prototype.removePaddingException = function (keyOrException) {
            if (typeof (keyOrException) === "string") {
                this.paddingExceptions.remove(keyOrException);
            }
            else {
                this.unregisteredPaddingExceptions.remove(keyOrException);
            }
            return this;
        };
        /**
         * Adds an included value, a value that must be included inside the domain.
         *
         * Eg, if a value exception is added at x=0, then [50, 100] will expand to [0, 100] rather than [50, 100].
         * If a key is provided, it will be registered under that key with standard map semantics. (Overwrite / remove by key)
         * If a key is not provided, it will be added with set semantics (Can be removed by value)
         *
         * @param {any} value The included value to add.
         * @param {string} key The key to register the value under.
         * @returns {Domainer} The calling domainer
         */
        Domainer.prototype.addIncludedValue = function (value, key) {
            if (key != null) {
                this.includedValues.set(key, value);
            }
            else {
                this.unregisteredIncludedValues.set(value, value);
            }
            return this;
        };
        /**
         * Remove an included value, allowing the domain to not include that value gain again.
         *
         * If a string is provided, it is assumed to be a key and the value associated with that key is removed.
         * If a non-string is provdied, it is assumed to be an unkeyed value and that value is removed.
         *
         * @param {any} keyOrException The key for the value to remove, or the value to remove
         * @return {Domainer} The calling domainer
         */
        Domainer.prototype.removeIncludedValue = function (valueOrKey) {
            if (typeof (valueOrKey) === "string") {
                this.includedValues.remove(valueOrKey);
            }
            else {
                this.unregisteredIncludedValues.remove(valueOrKey);
            }
            return this;
        };
        /**
         * Extends the scale's domain so it starts and ends with "nice" values.
         *
         * @param {number} count The number of ticks that should fit inside the new domain.
         * @return {Domainer} The calling Domainer.
         */
        Domainer.prototype.nice = function (count) {
            this.doNice = true;
            this.niceCount = count;
            return this;
        };
        Domainer.defaultCombineExtents = function (extents) {
            return [Plottable._Util.Methods.min(extents, function (e) { return e[0]; }, 0), Plottable._Util.Methods.max(extents, function (e) { return e[1]; }, 1)];
        };
        Domainer.prototype.padDomain = function (scale, domain) {
            var min = domain[0];
            var max = domain[1];
            if (min === max && this.padProportion > 0.0) {
                var d = min.valueOf(); // valueOf accounts for dates properly
                if (min instanceof Date) {
                    return [d - Domainer.ONE_DAY, d + Domainer.ONE_DAY];
                }
                else {
                    return [d - Domainer.PADDING_FOR_IDENTICAL_DOMAIN, d + Domainer.PADDING_FOR_IDENTICAL_DOMAIN];
                }
            }
            if (scale.domain()[0] === scale.domain()[1]) {
                return domain;
            }
            var p = this.padProportion / 2;
            // This scaling is done to account for log scales and other non-linear
            // scales. A log scale should be padded more on the max than on the min.
            var newMin = scale.invert(scale.scale(min) - (scale.scale(max) - scale.scale(min)) * p);
            var newMax = scale.invert(scale.scale(max) + (scale.scale(max) - scale.scale(min)) * p);
            var exceptionValues = this.paddingExceptions.values().concat(this.unregisteredPaddingExceptions.values());
            var exceptionSet = d3.set(exceptionValues);
            if (exceptionSet.has(min)) {
                newMin = min;
            }
            if (exceptionSet.has(max)) {
                newMax = max;
            }
            return [newMin, newMax];
        };
        Domainer.prototype.niceDomain = function (scale, domain) {
            if (this.doNice) {
                return scale._niceDomain(domain, this.niceCount);
            }
            else {
                return domain;
            }
        };
        Domainer.prototype.includeDomain = function (domain) {
            var includedValues = this.includedValues.values().concat(this.unregisteredIncludedValues.values());
            return includedValues.reduce(function (domain, value) { return [Math.min(domain[0], value), Math.max(domain[1], value)]; }, domain);
        };
        Domainer.PADDING_FOR_IDENTICAL_DOMAIN = 1;
        Domainer.ONE_DAY = 1000 * 60 * 60 * 24;
        return Domainer;
    })();
    Plottable.Domainer = Domainer;
})(Plottable || (Plottable = {}));

///<reference path="../reference.ts" />
var __extends = this.__extends || function (d, b) {
    for (var p in b) if (b.hasOwnProperty(p)) d[p] = b[p];
    function __() { this.constructor = d; }
    __.prototype = b.prototype;
    d.prototype = new __();
};
var Plottable;
(function (Plottable) {
    (function (Scale) {
        var AbstractScale = (function (_super) {
            __extends(AbstractScale, _super);
            /**
             * Constructs a new Scale.
             *
             * A Scale is a wrapper around a D3.Scale.Scale. A Scale is really just a
             * function. Scales have a domain (input), a range (output), and a function
             * from domain to range.
             *
             * @constructor
             * @param {D3.Scale.Scale} scale The D3 scale backing the Scale.
             */
            function AbstractScale(scale) {
                _super.call(this);
                this._autoDomainAutomatically = true;
                this.broadcaster = new Plottable.Core.Broadcaster(this);
                this._rendererAttrID2Extent = {};
                this._typeCoercer = function (d) { return d; };
                this._domainModificationInProgress = false;
                this._d3Scale = scale;
            }
            AbstractScale.prototype._getAllExtents = function () {
                return d3.values(this._rendererAttrID2Extent);
            };
            AbstractScale.prototype._getExtent = function () {
                return []; // this should be overwritten
            };
            /**
             * Modifies the domain on the scale so that it includes the extent of all
             * perspectives it depends on. This will normally happen automatically, but
             * if you set domain explicitly with `plot.domain(x)`, you will need to
             * call this function if you want the domain to neccessarily include all
             * the data.
             *
             * Extent: The [min, max] pair for a Scale.Quantitative, all covered
             * strings for a Scale.Ordinal.
             *
             * Perspective: A combination of a Dataset and an Accessor that
             * represents a view in to the data.
             *
             * @returns {Scale} The calling Scale.
             */
            AbstractScale.prototype.autoDomain = function () {
                this._autoDomainAutomatically = true;
                this._setDomain(this._getExtent());
                return this;
            };
            AbstractScale.prototype._autoDomainIfAutomaticMode = function () {
                if (this._autoDomainAutomatically) {
                    this.autoDomain();
                }
            };
            /**
             * Computes the range value corresponding to a given domain value. In other
             * words, apply the function to value.
             *
             * @param {R} value A domain value to be scaled.
             * @returns {R} The range value corresponding to the supplied domain value.
             */
            AbstractScale.prototype.scale = function (value) {
                return this._d3Scale(value);
            };
            AbstractScale.prototype.domain = function (values) {
                if (values == null) {
                    return this._getDomain();
                }
                else {
                    this._autoDomainAutomatically = false;
                    this._setDomain(values);
                    return this;
                }
            };
            AbstractScale.prototype._getDomain = function () {
                return this._d3Scale.domain();
            };
            AbstractScale.prototype._setDomain = function (values) {
                if (!this._domainModificationInProgress) {
                    this._domainModificationInProgress = true;
                    this._d3Scale.domain(values);
                    this.broadcaster.broadcast();
                    this._domainModificationInProgress = false;
                }
            };
            AbstractScale.prototype.range = function (values) {
                if (values == null) {
                    return this._d3Scale.range();
                }
                else {
                    this._d3Scale.range(values);
                    return this;
                }
            };
            /**
             * Constructs a copy of the Scale with the same domain and range but without
             * any registered listeners.
             *
             * @returns {Scale} A copy of the calling Scale.
             */
            AbstractScale.prototype.copy = function () {
                return new AbstractScale(this._d3Scale.copy());
            };
            /**
             * When a renderer determines that the extent of a projector has changed,
             * it will call this function. This function should ensure that
             * the scale has a domain at least large enough to include extent.
             *
             * @param {number} rendererID A unique indentifier of the renderer sending
             *                 the new extent.
             * @param {string} attr The attribute being projected, e.g. "x", "y0", "r"
             * @param {D[]} extent The new extent to be included in the scale.
             */
            AbstractScale.prototype._updateExtent = function (plotProvidedKey, attr, extent) {
                this._rendererAttrID2Extent[plotProvidedKey + attr] = extent;
                this._autoDomainIfAutomaticMode();
                return this;
            };
            AbstractScale.prototype._removeExtent = function (plotProvidedKey, attr) {
                delete this._rendererAttrID2Extent[plotProvidedKey + attr];
                this._autoDomainIfAutomaticMode();
                return this;
            };
            return AbstractScale;
        })(Plottable.Core.PlottableObject);
        Scale.AbstractScale = AbstractScale;
    })(Plottable.Scale || (Plottable.Scale = {}));
    var Scale = Plottable.Scale;
})(Plottable || (Plottable = {}));

///<reference path="../reference.ts" />
var __extends = this.__extends || function (d, b) {
    for (var p in b) if (b.hasOwnProperty(p)) d[p] = b[p];
    function __() { this.constructor = d; }
    __.prototype = b.prototype;
    d.prototype = new __();
};
var Plottable;
(function (Plottable) {
    (function (Scale) {
        var AbstractQuantitative = (function (_super) {
            __extends(AbstractQuantitative, _super);
            /**
             * Constructs a new QuantitativeScale.
             *
             * A QuantitativeScale is a Scale that maps anys to numbers. It
             * is invertible and continuous.
             *
             * @constructor
             * @param {D3.Scale.QuantitativeScale} scale The D3 QuantitativeScale
             * backing the QuantitativeScale.
             */
            function AbstractQuantitative(scale) {
                _super.call(this, scale);
                this._numTicks = 10;
                this._PADDING_FOR_IDENTICAL_DOMAIN = 1;
                this._userSetDomainer = false;
                this._domainer = new Plottable.Domainer();
                this._typeCoercer = function (d) { return +d; };
                this._tickGenerator = function (scale) { return scale.getDefaultTicks(); };
            }
            AbstractQuantitative.prototype._getExtent = function () {
                return this._domainer.computeDomain(this._getAllExtents(), this);
            };
            /**
             * Retrieves the domain value corresponding to a supplied range value.
             *
             * @param {number} value: A value from the Scale's range.
             * @returns {D} The domain value corresponding to the supplied range value.
             */
            AbstractQuantitative.prototype.invert = function (value) {
                return this._d3Scale.invert(value);
            };
            /**
             * Creates a copy of the QuantitativeScale with the same domain and range but without any registered list.
             *
             * @returns {AbstractQuantitative} A copy of the calling QuantitativeScale.
             */
            AbstractQuantitative.prototype.copy = function () {
                return new AbstractQuantitative(this._d3Scale.copy());
            };
            AbstractQuantitative.prototype.domain = function (values) {
                return _super.prototype.domain.call(this, values); // need to override type sig to enable method chaining :/
            };
            AbstractQuantitative.prototype._setDomain = function (values) {
                var isNaNOrInfinity = function (x) { return x !== x || x === Infinity || x === -Infinity; };
                if (isNaNOrInfinity(values[0]) || isNaNOrInfinity(values[1])) {
                    Plottable._Util.Methods.warn("Warning: QuantitativeScales cannot take NaN or Infinity as a domain value. Ignoring.");
                    return;
                }
                _super.prototype._setDomain.call(this, values);
            };
            AbstractQuantitative.prototype.interpolate = function (factory) {
                if (factory == null) {
                    return this._d3Scale.interpolate();
                }
                this._d3Scale.interpolate(factory);
                return this;
            };
            /**
             * Sets the range of the QuantitativeScale and sets the interpolator to d3.interpolateRound.
             *
             * @param {number[]} values The new range value for the range.
             */
            AbstractQuantitative.prototype.rangeRound = function (values) {
                this._d3Scale.rangeRound(values);
                return this;
            };
            /**
             * Gets ticks generated by the default algorithm.
             */
            AbstractQuantitative.prototype.getDefaultTicks = function () {
                return this._d3Scale.ticks(this.numTicks());
            };
            AbstractQuantitative.prototype.clamp = function (clamp) {
                if (clamp == null) {
                    return this._d3Scale.clamp();
                }
                this._d3Scale.clamp(clamp);
                return this;
            };
            /**
             * Gets a set of tick values spanning the domain.
             *
             * @returns {any[]} The generated ticks.
             */
            AbstractQuantitative.prototype.ticks = function () {
                return this._tickGenerator(this);
            };
            AbstractQuantitative.prototype.numTicks = function (count) {
                if (count == null) {
                    return this._numTicks;
                }
                this._numTicks = count;
                return this;
            };
            /**
             * Given a domain, expands its domain onto "nice" values, e.g. whole
             * numbers.
             */
            AbstractQuantitative.prototype._niceDomain = function (domain, count) {
                return this._d3Scale.copy().domain(domain).nice(count).domain();
            };
            AbstractQuantitative.prototype.domainer = function (domainer) {
                if (domainer == null) {
                    return this._domainer;
                }
                else {
                    this._domainer = domainer;
                    this._userSetDomainer = true;
                    this._autoDomainIfAutomaticMode();
                    return this;
                }
            };
            AbstractQuantitative.prototype._defaultExtent = function () {
                return [0, 1];
            };
            AbstractQuantitative.prototype.tickGenerator = function (generator) {
                if (generator == null) {
                    return this._tickGenerator;
                }
                else {
                    this._tickGenerator = generator;
                    return this;
                }
            };
            return AbstractQuantitative;
        })(Scale.AbstractScale);
        Scale.AbstractQuantitative = AbstractQuantitative;
    })(Plottable.Scale || (Plottable.Scale = {}));
    var Scale = Plottable.Scale;
})(Plottable || (Plottable = {}));

///<reference path="../reference.ts" />
var __extends = this.__extends || function (d, b) {
    for (var p in b) if (b.hasOwnProperty(p)) d[p] = b[p];
    function __() { this.constructor = d; }
    __.prototype = b.prototype;
    d.prototype = new __();
};
var Plottable;
(function (Plottable) {
    (function (Scale) {
        var Linear = (function (_super) {
            __extends(Linear, _super);
            function Linear(scale) {
                _super.call(this, scale == null ? d3.scale.linear() : scale);
            }
            /**
             * Constructs a copy of the LinearScale with the same domain and range but
             * without any registered listeners.
             *
             * @returns {Linear} A copy of the calling LinearScale.
             */
            Linear.prototype.copy = function () {
                return new Linear(this._d3Scale.copy());
            };
            return Linear;
        })(Scale.AbstractQuantitative);
        Scale.Linear = Linear;
    })(Plottable.Scale || (Plottable.Scale = {}));
    var Scale = Plottable.Scale;
})(Plottable || (Plottable = {}));

///<reference path="../reference.ts" />
var __extends = this.__extends || function (d, b) {
    for (var p in b) if (b.hasOwnProperty(p)) d[p] = b[p];
    function __() { this.constructor = d; }
    __.prototype = b.prototype;
    d.prototype = new __();
};
var Plottable;
(function (Plottable) {
    (function (Scale) {
        var Log = (function (_super) {
            __extends(Log, _super);
            function Log(scale) {
                _super.call(this, scale == null ? d3.scale.log() : scale);
                if (!Log.warned) {
                    Log.warned = true;
                    Plottable._Util.Methods.warn("Plottable.Scale.Log is deprecated. If possible, use Plottable.Scale.ModifiedLog instead.");
                }
            }
            /**
             * Creates a copy of the Scale.Log with the same domain and range but without any registered listeners.
             *
             * @returns {Log} A copy of the calling Log.
             */
            Log.prototype.copy = function () {
                return new Log(this._d3Scale.copy());
            };
            Log.prototype._defaultExtent = function () {
                return [1, 10];
            };
            Log.warned = false;
            return Log;
        })(Scale.AbstractQuantitative);
        Scale.Log = Log;
    })(Plottable.Scale || (Plottable.Scale = {}));
    var Scale = Plottable.Scale;
})(Plottable || (Plottable = {}));

///<reference path="../reference.ts" />
var __extends = this.__extends || function (d, b) {
    for (var p in b) if (b.hasOwnProperty(p)) d[p] = b[p];
    function __() { this.constructor = d; }
    __.prototype = b.prototype;
    d.prototype = new __();
};
var Plottable;
(function (Plottable) {
    (function (Scale) {
        var ModifiedLog = (function (_super) {
            __extends(ModifiedLog, _super);
            /**
             * Creates a new Scale.ModifiedLog.
             *
             * A ModifiedLog scale acts as a regular log scale for large numbers.
             * As it approaches 0, it gradually becomes linear. This means that the
             * scale won't freak out if you give it 0 or a negative number, where an
             * ordinary Log scale would.
             *
             * However, it does mean that scale will be effectively linear as values
             * approach 0. If you want very small values on a log scale, you should use
             * an ordinary Scale.Log instead.
             *
             * @constructor
             * @param {number} [base]
             *        The base of the log. Defaults to 10, and must be > 1.
             *
             *        For base <= x, scale(x) = log(x).
             *
             *        For 0 < x < base, scale(x) will become more and more
             *        linear as it approaches 0.
             *
             *        At x == 0, scale(x) == 0.
             *
             *        For negative values, scale(-x) = -scale(x).
             */
            function ModifiedLog(base) {
                if (base === void 0) { base = 10; }
                _super.call(this, d3.scale.linear());
                this._showIntermediateTicks = false;
                this.base = base;
                this.pivot = this.base;
                this.untransformedDomain = this._defaultExtent();
                this._numTicks = 10;
                if (base <= 1) {
                    throw new Error("ModifiedLogScale: The base must be > 1");
                }
            }
            /**
             * Returns an adjusted log10 value for graphing purposes.  The first
             * adjustment is that negative values are changed to positive during
             * the calculations, and then the answer is negated at the end.  The
             * second is that, for values less than 10, an increasingly large
             * (0 to 1) scaling factor is added such that at 0 the value is
             * adjusted to 1, resulting in a returned result of 0.
             */
            ModifiedLog.prototype.adjustedLog = function (x) {
                var negationFactor = x < 0 ? -1 : 1;
                x *= negationFactor;
                if (x < this.pivot) {
                    x += (this.pivot - x) / this.pivot;
                }
                x = Math.log(x) / Math.log(this.base);
                x *= negationFactor;
                return x;
            };
            ModifiedLog.prototype.invertedAdjustedLog = function (x) {
                var negationFactor = x < 0 ? -1 : 1;
                x *= negationFactor;
                x = Math.pow(this.base, x);
                if (x < this.pivot) {
                    x = (this.pivot * (x - 1)) / (this.pivot - 1);
                }
                x *= negationFactor;
                return x;
            };
            ModifiedLog.prototype.scale = function (x) {
                return this._d3Scale(this.adjustedLog(x));
            };
            ModifiedLog.prototype.invert = function (x) {
                return this.invertedAdjustedLog(this._d3Scale.invert(x));
            };
            ModifiedLog.prototype._getDomain = function () {
                return this.untransformedDomain;
            };
            ModifiedLog.prototype._setDomain = function (values) {
                this.untransformedDomain = values;
                var transformedDomain = [this.adjustedLog(values[0]), this.adjustedLog(values[1])];
                this._d3Scale.domain(transformedDomain);
                this.broadcaster.broadcast();
            };
            ModifiedLog.prototype.ticks = function (count) {
                if (count === void 0) { count = this.numTicks(); }
                // Say your domain is [-100, 100] and your pivot is 10.
                // then we're going to draw negative log ticks from -100 to -10,
                // linear ticks from -10 to 10, and positive log ticks from 10 to 100.
                var middle = function (x, y, z) { return [x, y, z].sort(function (a, b) { return a - b; })[1]; };
                var min = Plottable._Util.Methods.min(this.untransformedDomain, 0);
                var max = Plottable._Util.Methods.max(this.untransformedDomain, 0);
                var negativeLower = min;
                var negativeUpper = middle(min, max, -this.pivot);
                var positiveLower = middle(min, max, this.pivot);
                var positiveUpper = max;
                var negativeLogTicks = this.logTicks(-negativeUpper, -negativeLower).map(function (x) { return -x; }).reverse();
                var positiveLogTicks = this.logTicks(positiveLower, positiveUpper);
                var linearTicks = this._showIntermediateTicks ? d3.scale.linear().domain([negativeUpper, positiveLower]).ticks(this.howManyTicks(negativeUpper, positiveLower)) : [-this.pivot, 0, this.pivot].filter(function (x) { return min <= x && x <= max; });
                var ticks = negativeLogTicks.concat(linearTicks).concat(positiveLogTicks);
                // If you only have 1 tick, you can't tell how big the scale is.
                if (ticks.length <= 1) {
                    ticks = d3.scale.linear().domain([min, max]).ticks(count);
                }
                return ticks;
            };
            /**
             * Return an appropriate number of ticks from lower to upper.
             *
             * This will first try to fit as many powers of this.base as it can from
             * lower to upper.
             *
             * If it still has ticks after that, it will generate ticks in "clusters",
             * e.g. [20, 30, ... 90, 100] would be a cluster, [200, 300, ... 900, 1000]
             * would be another cluster.
             *
             * This function will generate clusters as large as it can while not
             * drastically exceeding its number of ticks.
             */
            ModifiedLog.prototype.logTicks = function (lower, upper) {
                var _this = this;
                var nTicks = this.howManyTicks(lower, upper);
                if (nTicks === 0) {
                    return [];
                }
                var startLogged = Math.floor(Math.log(lower) / Math.log(this.base));
                var endLogged = Math.ceil(Math.log(upper) / Math.log(this.base));
                var bases = d3.range(endLogged, startLogged, -Math.ceil((endLogged - startLogged) / nTicks));
                var nMultiples = this._showIntermediateTicks ? Math.floor(nTicks / bases.length) : 1;
                var multiples = d3.range(this.base, 1, -(this.base - 1) / nMultiples).map(Math.floor);
                var uniqMultiples = Plottable._Util.Methods.uniq(multiples);
                var clusters = bases.map(function (b) { return uniqMultiples.map(function (x) { return Math.pow(_this.base, b - 1) * x; }); });
                var flattened = Plottable._Util.Methods.flatten(clusters);
                var filtered = flattened.filter(function (x) { return lower <= x && x <= upper; });
                var sorted = filtered.sort(function (x, y) { return x - y; });
                return sorted;
            };
            /**
             * How many ticks does the range [lower, upper] deserve?
             *
             * e.g. if your domain was [10, 1000] and I asked howManyTicks(10, 100),
             * I would get 1/2 of the ticks. The range 10, 100 takes up 1/2 of the
             * distance when plotted.
             */
            ModifiedLog.prototype.howManyTicks = function (lower, upper) {
                var adjustedMin = this.adjustedLog(Plottable._Util.Methods.min(this.untransformedDomain, 0));
                var adjustedMax = this.adjustedLog(Plottable._Util.Methods.max(this.untransformedDomain, 0));
                var adjustedLower = this.adjustedLog(lower);
                var adjustedUpper = this.adjustedLog(upper);
                var proportion = (adjustedUpper - adjustedLower) / (adjustedMax - adjustedMin);
                var ticks = Math.ceil(proportion * this._numTicks);
                return ticks;
            };
            ModifiedLog.prototype.copy = function () {
                return new ModifiedLog(this.base);
            };
            ModifiedLog.prototype._niceDomain = function (domain, count) {
                return domain;
            };
            ModifiedLog.prototype.showIntermediateTicks = function (show) {
                if (show == null) {
                    return this._showIntermediateTicks;
                }
                else {
                    this._showIntermediateTicks = show;
                }
            };
            return ModifiedLog;
        })(Scale.AbstractQuantitative);
        Scale.ModifiedLog = ModifiedLog;
    })(Plottable.Scale || (Plottable.Scale = {}));
    var Scale = Plottable.Scale;
})(Plottable || (Plottable = {}));

///<reference path="../reference.ts" />
var __extends = this.__extends || function (d, b) {
    for (var p in b) if (b.hasOwnProperty(p)) d[p] = b[p];
    function __() { this.constructor = d; }
    __.prototype = b.prototype;
    d.prototype = new __();
};
var Plottable;
(function (Plottable) {
    (function (Scale) {
        var Ordinal = (function (_super) {
            __extends(Ordinal, _super);
            /**
             * Creates an OrdinalScale.
             *
             * An OrdinalScale maps strings to numbers. A common use is to map the
             * labels of a bar plot (strings) to their pixel locations (numbers).
             *
             * @constructor
             */
            function Ordinal(scale) {
                _super.call(this, scale == null ? d3.scale.ordinal() : scale);
                this._range = [0, 1];
                this._rangeType = "bands";
                // Padding as a proportion of the spacing between domain values
                this._innerPadding = 0.3;
                this._outerPadding = 0.5;
                this._typeCoercer = function (d) { return d != null && d.toString ? d.toString() : d; };
                if (this._innerPadding > this._outerPadding) {
                    throw new Error("outerPadding must be >= innerPadding so cat axis bands work out reasonably");
                }
            }
            Ordinal.prototype._getExtent = function () {
                var extents = this._getAllExtents();
                return Plottable._Util.Methods.uniq(Plottable._Util.Methods.flatten(extents));
            };
            Ordinal.prototype.domain = function (values) {
                return _super.prototype.domain.call(this, values);
            };
            Ordinal.prototype._setDomain = function (values) {
                _super.prototype._setDomain.call(this, values);
                this.range(this.range()); // update range
            };
            Ordinal.prototype.range = function (values) {
                if (values == null) {
                    return this._range;
                }
                else {
                    this._range = values;
                    if (this._rangeType === "points") {
                        this._d3Scale.rangePoints(values, 2 * this._outerPadding); // d3 scale takes total padding
                    }
                    else if (this._rangeType === "bands") {
                        this._d3Scale.rangeBands(values, this._innerPadding, this._outerPadding);
                    }
                    return this;
                }
            };
            /**
             * Returns the width of the range band. Only valid when rangeType is set to "bands".
             *
             * @returns {number} The range band width or 0 if rangeType isn't "bands".
             */
            Ordinal.prototype.rangeBand = function () {
                return this._d3Scale.rangeBand();
            };
            Ordinal.prototype.innerPadding = function () {
                var d = this.domain();
                if (d.length < 2) {
                    return 0;
                }
                var step = Math.abs(this.scale(d[1]) - this.scale(d[0]));
                return step - this.rangeBand();
            };
            Ordinal.prototype.fullBandStartAndWidth = function (v) {
                var start = this.scale(v) - this.innerPadding() / 2;
                var width = this.rangeBand() + this.innerPadding();
                return [start, width];
            };
            Ordinal.prototype.rangeType = function (rangeType, outerPadding, innerPadding) {
                if (rangeType == null) {
                    return this._rangeType;
                }
                else {
                    if (!(rangeType === "points" || rangeType === "bands")) {
                        throw new Error("Unsupported range type: " + rangeType);
                    }
                    this._rangeType = rangeType;
                    if (outerPadding != null) {
                        this._outerPadding = outerPadding;
                    }
                    if (innerPadding != null) {
                        this._innerPadding = innerPadding;
                    }
                    this.range(this.range());
                    this.broadcaster.broadcast();
                    return this;
                }
            };
            Ordinal.prototype.copy = function () {
                return new Ordinal(this._d3Scale.copy());
            };
            return Ordinal;
        })(Scale.AbstractScale);
        Scale.Ordinal = Ordinal;
    })(Plottable.Scale || (Plottable.Scale = {}));
    var Scale = Plottable.Scale;
})(Plottable || (Plottable = {}));

///<reference path="../reference.ts" />
var __extends = this.__extends || function (d, b) {
    for (var p in b) if (b.hasOwnProperty(p)) d[p] = b[p];
    function __() { this.constructor = d; }
    __.prototype = b.prototype;
    d.prototype = new __();
};
var Plottable;
(function (Plottable) {
    (function (Scale) {
        var Color = (function (_super) {
            __extends(Color, _super);
            /**
             * Constructs a ColorScale.
             *
             * @constructor
             * @param {string} [scaleType] the type of color scale to create
             *     (Category10/Category20/Category20b/Category20c).
             * See https://github.com/mbostock/d3/wiki/Ordinal-Scales#categorical-colors
             */
            function Color(scaleType) {
                var scale;
                switch (scaleType) {
                    case null:
                    case undefined:
                        scale = d3.scale.ordinal().range(Color.getPlottableColors());
                        break;
                    case "Category10":
                    case "category10":
                    case "10":
                        scale = d3.scale.category10();
                        break;
                    case "Category20":
                    case "category20":
                    case "20":
                        scale = d3.scale.category20();
                        break;
                    case "Category20b":
                    case "category20b":
                    case "20b":
                        scale = d3.scale.category20b();
                        break;
                    case "Category20c":
                    case "category20c":
                    case "20c":
                        scale = d3.scale.category20c();
                        break;
                    default:
                        throw new Error("Unsupported ColorScale type");
                }
                _super.call(this, scale);
            }
            // Duplicated from OrdinalScale._getExtent - should be removed in #388
            Color.prototype._getExtent = function () {
                var extents = this._getAllExtents();
                var concatenatedExtents = [];
                extents.forEach(function (e) {
                    concatenatedExtents = concatenatedExtents.concat(e);
                });
                return Plottable._Util.Methods.uniq(concatenatedExtents);
            };
            Color.getPlottableColors = function () {
                var plottableDefaultColors = [];
                var colorTester = d3.select("body").append("div");
                var i = 0;
                var colorHex;
                while ((colorHex = Plottable._Util.Methods.colorTest(colorTester, "plottable-colors-" + i)) !== null) {
                    plottableDefaultColors.push(colorHex);
                    i++;
                }
                colorTester.remove();
                return plottableDefaultColors;
            };
            return Color;
        })(Scale.AbstractScale);
        Scale.Color = Color;
    })(Plottable.Scale || (Plottable.Scale = {}));
    var Scale = Plottable.Scale;
})(Plottable || (Plottable = {}));

///<reference path="../reference.ts" />
var __extends = this.__extends || function (d, b) {
    for (var p in b) if (b.hasOwnProperty(p)) d[p] = b[p];
    function __() { this.constructor = d; }
    __.prototype = b.prototype;
    d.prototype = new __();
};
var Plottable;
(function (Plottable) {
    (function (Scale) {
        var Time = (function (_super) {
            __extends(Time, _super);
            function Time(scale) {
                // need to cast since d3 time scales do not descend from Quantitative scales
                _super.call(this, scale == null ? d3.time.scale() : scale);
                this._typeCoercer = function (d) { return d && d._isAMomentObject || d instanceof Date ? d : new Date(d); };
            }
            Time.prototype._tickInterval = function (interval, step) {
                // temporarily creats a time scale from our linear scale into a time scale so we can get access to its api
                var tempScale = d3.time.scale();
                tempScale.domain(this.domain());
                tempScale.range(this.range());
                return tempScale.ticks(interval.range, step);
            };
            Time.prototype._setDomain = function (values) {
                // attempt to parse dates
                values = values.map(this._typeCoercer);
                return _super.prototype._setDomain.call(this, values);
            };
            Time.prototype.copy = function () {
                return new Time(this._d3Scale.copy());
            };
            Time.prototype._defaultExtent = function () {
                var endTime = new Date().valueOf();
                var startTime = endTime - Plottable.MILLISECONDS_IN_ONE_DAY;
                return [startTime, endTime];
            };
            return Time;
        })(Scale.AbstractQuantitative);
        Scale.Time = Time;
    })(Plottable.Scale || (Plottable.Scale = {}));
    var Scale = Plottable.Scale;
})(Plottable || (Plottable = {}));

///<reference path="../reference.ts" />
var __extends = this.__extends || function (d, b) {
    for (var p in b) if (b.hasOwnProperty(p)) d[p] = b[p];
    function __() { this.constructor = d; }
    __.prototype = b.prototype;
    d.prototype = new __();
};
var Plottable;
(function (Plottable) {
    (function (Scale) {
        ;
        /**
         * This class implements a color scale that takes quantitive input and
         * interpolates between a list of color values. It returns a hex string
         * representing the interpolated color.
         *
         * By default it generates a linear scale internally.
         */
        var InterpolatedColor = (function (_super) {
            __extends(InterpolatedColor, _super);
            /**
             * Constructs an InterpolatedColorScale.
             *
             * An InterpolatedColorScale maps numbers evenly to color strings.
             *
             * @constructor
             * @param {string|string[]} colorRange the type of color scale to
             *     create. Default is "reds". @see {@link colorRange} for further
             *     options.
             * @param {string} scaleType the type of underlying scale to use
             *     (linear/pow/log/sqrt). Default is "linear". @see {@link scaleType}
             *     for further options.
             */
            function InterpolatedColor(colorRange, scaleType) {
                if (colorRange === void 0) { colorRange = "reds"; }
                if (scaleType === void 0) { scaleType = "linear"; }
                this._colorRange = this._resolveColorValues(colorRange);
                this._scaleType = scaleType;
                _super.call(this, InterpolatedColor.getD3InterpolatedScale(this._colorRange, this._scaleType));
            }
            /**
             * Converts the string array into a d3 scale.
             *
             * @param {string[]} colors an array of strings representing color
             *     values in hex ("#FFFFFF") or keywords ("white").
             * @param {string} scaleType a string representing the underlying scale
             *     type ("linear"/"log"/"sqrt"/"pow")
             * @returns {D3.Scale.QuantitativeScale} The converted Quantitative d3 scale.
             */
            InterpolatedColor.getD3InterpolatedScale = function (colors, scaleType) {
                var scale;
                switch (scaleType) {
                    case "linear":
                        scale = d3.scale.linear();
                        break;
                    case "log":
                        scale = d3.scale.log();
                        break;
                    case "sqrt":
                        scale = d3.scale.sqrt();
                        break;
                    case "pow":
                        scale = d3.scale.pow();
                        break;
                }
                if (scale == null) {
                    throw new Error("unknown Quantitative scale type " + scaleType);
                }
                return scale.range([0, 1]).interpolate(InterpolatedColor.interpolateColors(colors));
            };
            /**
             * Creates a d3 interpolator given the color array.
             *
             * This class implements a scale that maps numbers to strings.
             *
             * @param {string[]} colors an array of strings representing color
             *     values in hex ("#FFFFFF") or keywords ("white").
             * @returns {D3.Transition.Interpolate} The d3 interpolator for colors.
             */
            InterpolatedColor.interpolateColors = function (colors) {
                if (colors.length < 2) {
                    throw new Error("Color scale arrays must have at least two elements.");
                }
                ;
                return function (ignored) {
                    return function (t) {
                        // Clamp t parameter to [0,1]
                        t = Math.max(0, Math.min(1, t));
                        // Determine indices for colors
                        var tScaled = t * (colors.length - 1);
                        var i0 = Math.floor(tScaled);
                        var i1 = Math.ceil(tScaled);
                        var frac = (tScaled - i0);
                        // Interpolate in the L*a*b color space
                        return d3.interpolateLab(colors[i0], colors[i1])(frac);
                    };
                };
            };
            InterpolatedColor.prototype.colorRange = function (colorRange) {
                if (colorRange == null) {
                    return this._colorRange;
                }
                this._colorRange = this._resolveColorValues(colorRange);
                this._resetScale();
                return this;
            };
            InterpolatedColor.prototype.scaleType = function (scaleType) {
                if (scaleType == null) {
                    return this._scaleType;
                }
                this._scaleType = scaleType;
                this._resetScale();
                return this;
            };
            InterpolatedColor.prototype._resetScale = function () {
                this._d3Scale = InterpolatedColor.getD3InterpolatedScale(this._colorRange, this._scaleType);
                this._autoDomainIfAutomaticMode();
                this.broadcaster.broadcast();
            };
            InterpolatedColor.prototype._resolveColorValues = function (colorRange) {
                if (colorRange instanceof Array) {
                    return colorRange;
                }
                else if (InterpolatedColor.COLOR_SCALES[colorRange] != null) {
                    return InterpolatedColor.COLOR_SCALES[colorRange];
                }
                else {
                    return InterpolatedColor.COLOR_SCALES["reds"];
                }
            };
            InterpolatedColor.prototype.autoDomain = function () {
                // unlike other QuantitativeScales, interpolatedColorScale ignores its domainer
                var extents = this._getAllExtents();
                if (extents.length > 0) {
                    this._setDomain([Plottable._Util.Methods.min(extents, function (x) { return x[0]; }, 0), Plottable._Util.Methods.max(extents, function (x) { return x[1]; }, 0)]);
                }
                return this;
            };
            InterpolatedColor.COLOR_SCALES = {
                reds: [
                    "#FFFFFF",
                    "#FFF6E1",
                    "#FEF4C0",
                    "#FED976",
                    "#FEB24C",
                    "#FD8D3C",
                    "#FC4E2A",
                    "#E31A1C",
                    "#B10026"
                ],
                blues: [
                    "#FFFFFF",
                    "#CCFFFF",
                    "#A5FFFD",
                    "#85F7FB",
                    "#6ED3EF",
                    "#55A7E0",
                    "#417FD0",
                    "#2545D3",
                    "#0B02E1"
                ],
                posneg: [
                    "#0B02E1",
                    "#2545D3",
                    "#417FD0",
                    "#55A7E0",
                    "#6ED3EF",
                    "#85F7FB",
                    "#A5FFFD",
                    "#CCFFFF",
                    "#FFFFFF",
                    "#FFF6E1",
                    "#FEF4C0",
                    "#FED976",
                    "#FEB24C",
                    "#FD8D3C",
                    "#FC4E2A",
                    "#E31A1C",
                    "#B10026"
                ]
            };
            return InterpolatedColor;
        })(Scale.AbstractScale);
        Scale.InterpolatedColor = InterpolatedColor;
    })(Plottable.Scale || (Plottable.Scale = {}));
    var Scale = Plottable.Scale;
})(Plottable || (Plottable = {}));

///<reference path="../reference.ts" />
var Plottable;
(function (Plottable) {
    (function (_Util) {
        var ScaleDomainCoordinator = (function () {
            /**
             * Constructs a ScaleDomainCoordinator.
             *
             * @constructor
             * @param {Scale[]} scales A list of scales whose domains should be linked.
             */
            function ScaleDomainCoordinator(scales) {
                var _this = this;
                /* This class is responsible for maintaining coordination between linked scales.
                It registers event listeners for when one of its scales changes its domain. When the scale
                does change its domain, it re-propogates the change to every linked scale.
                */
                this.rescaleInProgress = false;
                if (scales == null) {
                    throw new Error("ScaleDomainCoordinator requires scales to coordinate");
                }
                this.scales = scales;
                this.scales.forEach(function (s) { return s.broadcaster.registerListener(_this, function (sx) { return _this.rescale(sx); }); });
            }
            ScaleDomainCoordinator.prototype.rescale = function (scale) {
                if (this.rescaleInProgress) {
                    return;
                }
                this.rescaleInProgress = true;
                var newDomain = scale.domain();
                this.scales.forEach(function (s) { return s.domain(newDomain); });
                this.rescaleInProgress = false;
            };
            return ScaleDomainCoordinator;
        })();
        _Util.ScaleDomainCoordinator = ScaleDomainCoordinator;
    })(Plottable._Util || (Plottable._Util = {}));
    var _Util = Plottable._Util;
})(Plottable || (Plottable = {}));

///<reference path="../reference.ts" />
var Plottable;
(function (Plottable) {
    (function (Scale) {
        (function (TickGenerators) {
            /**
             * Creates a tick generator using the specified interval.
             *
             * Generates ticks at multiples of the interval while also including the domain boundaries.
             *
             * @param {number} interval The interval between two ticks (not including the end ticks).
             *
             * @returns {TickGenerator} A tick generator using the specified interval.
             */
            function intervalTickGenerator(interval) {
                if (interval <= 0) {
                    throw new Error("interval must be positive number");
                }
                return function (s) {
                    var domain = s.domain();
                    var low = Math.min(domain[0], domain[1]);
                    var high = Math.max(domain[0], domain[1]);
                    var firstTick = Math.ceil(low / interval) * interval;
                    var numTicks = Math.floor((high - firstTick) / interval) + 1;
                    var lowTicks = low % interval === 0 ? [] : [low];
                    var middleTicks = Plottable._Util.Methods.range(0, numTicks).map(function (t) { return firstTick + t * interval; });
                    var highTicks = high % interval === 0 ? [] : [high];
                    return lowTicks.concat(middleTicks).concat(highTicks);
                };
            }
            TickGenerators.intervalTickGenerator = intervalTickGenerator;
            /**
             * Creates a tick generator that will filter for only the integers in defaultTicks and return them.
             *
             * Will also include the end ticks.
             *
             * @returns {TickGenerator} A tick generator returning only integer ticks.
             */
            function integerTickGenerator() {
                return function (s) {
                    var defaultTicks = s.getDefaultTicks();
                    return defaultTicks.filter(function (tick, i) { return (tick % 1 === 0) || (i === 0) || (i === defaultTicks.length - 1); });
                };
            }
            TickGenerators.integerTickGenerator = integerTickGenerator;
        })(Scale.TickGenerators || (Scale.TickGenerators = {}));
        var TickGenerators = Scale.TickGenerators;
    })(Plottable.Scale || (Plottable.Scale = {}));
    var Scale = Plottable.Scale;
})(Plottable || (Plottable = {}));

///<reference path="../reference.ts" />
var Plottable;
(function (Plottable) {
    (function (_Drawer) {
        var AbstractDrawer = (function () {
            /**
             * Constructs a Drawer
             *
             * @constructor
             * @param{string} key The key associated with this Drawer
             */
            function AbstractDrawer(key) {
                this.key = key;
            }
            /**
             * Sets the class, which needs to be applied to bound elements.
             *
             * @param{string} className The class name to be applied.
             */
            AbstractDrawer.prototype.setClass = function (className) {
                this._className = className;
                return this;
            };
            AbstractDrawer.prototype.setup = function (area) {
                this._renderArea = area;
            };
            /**
             * Removes the Drawer and its renderArea
             */
            AbstractDrawer.prototype.remove = function () {
                if (this._renderArea != null) {
                    this._renderArea.remove();
                }
            };
            /**
             * Enter new data to render area and creates binding
             *
             * @param{any[]} data The data to be drawn
             */
            AbstractDrawer.prototype._enterData = function (data) {
                // no-op
            };
            /**
             * Draws data using one step
             *
             * @param{AppliedDrawStep} step The step, how data should be drawn.
             */
            AbstractDrawer.prototype._drawStep = function (step) {
                // no-op
            };
            AbstractDrawer.prototype._numberOfAnimationIterations = function (data) {
                return data.length;
            };
            AbstractDrawer.prototype.applyMetadata = function (attrToProjector, userMetadata, plotMetadata) {
                var modifiedAttrToProjector = {};
                d3.keys(attrToProjector).forEach(function (attr) {
                    modifiedAttrToProjector[attr] = function (datum, index) { return attrToProjector[attr](datum, index, userMetadata, plotMetadata); };
                });
                return modifiedAttrToProjector;
            };
            AbstractDrawer.prototype._prepareDrawSteps = function (drawSteps) {
                // no-op
            };
            AbstractDrawer.prototype._prepareData = function (data, drawSteps) {
                return data;
            };
            /**
             * Draws the data into the renderArea using the spefic steps and metadata
             *
             * @param{any[]} data The data to be drawn
             * @param{DrawStep[]} drawSteps The list of steps, which needs to be drawn
             * @param{any} userMetadata The metadata provided by user
             * @param{any} plotMetadata The metadata provided by plot
             */
            AbstractDrawer.prototype.draw = function (data, drawSteps, userMetadata, plotMetadata) {
                var _this = this;
                var appliedDrawSteps = drawSteps.map(function (dr) {
                    return {
                        attrToProjector: _this.applyMetadata(dr.attrToProjector, userMetadata, plotMetadata),
                        animator: dr.animator
                    };
                });
                var preparedData = this._prepareData(data, appliedDrawSteps);
                this._prepareDrawSteps(appliedDrawSteps);
                this._enterData(preparedData);
                var numberOfIterations = this._numberOfAnimationIterations(preparedData);
                var delay = 0;
                appliedDrawSteps.forEach(function (drawStep, i) {
                    Plottable._Util.Methods.setTimeout(function () { return _this._drawStep(drawStep); }, delay);
                    delay += drawStep.animator.getTiming(numberOfIterations);
                });
                return delay;
            };
            return AbstractDrawer;
        })();
        _Drawer.AbstractDrawer = AbstractDrawer;
    })(Plottable._Drawer || (Plottable._Drawer = {}));
    var _Drawer = Plottable._Drawer;
})(Plottable || (Plottable = {}));

///<reference path="../reference.ts" />
var __extends = this.__extends || function (d, b) {
    for (var p in b) if (b.hasOwnProperty(p)) d[p] = b[p];
    function __() { this.constructor = d; }
    __.prototype = b.prototype;
    d.prototype = new __();
};
var Plottable;
(function (Plottable) {
    (function (_Drawer) {
        var Line = (function (_super) {
            __extends(Line, _super);
            function Line() {
                _super.apply(this, arguments);
            }
            Line.prototype._enterData = function (data) {
                _super.prototype._enterData.call(this, data);
                this.pathSelection.datum(data);
            };
            Line.prototype.setup = function (area) {
                this.pathSelection = area.append("path").classed("line", true).style({
                    "fill": "none",
                    "vector-effect": "non-scaling-stroke"
                });
                _super.prototype.setup.call(this, area);
            };
            Line.prototype.createLine = function (xFunction, yFunction, definedFunction) {
                if (!definedFunction) {
                    definedFunction = function (d, i) { return true; };
                }
                return d3.svg.line().x(xFunction).y(yFunction).defined(definedFunction);
            };
            Line.prototype._numberOfAnimationIterations = function (data) {
                return 1;
            };
            Line.prototype._drawStep = function (step) {
                var baseTime = _super.prototype._drawStep.call(this, step);
                var attrToProjector = Plottable._Util.Methods.copyMap(step.attrToProjector);
                var xFunction = attrToProjector["x"];
                var yFunction = attrToProjector["y"];
                var definedFunction = attrToProjector["defined"];
                delete attrToProjector["x"];
                delete attrToProjector["y"];
                if (attrToProjector["defined"]) {
                    delete attrToProjector["defined"];
                }
                attrToProjector["d"] = this.createLine(xFunction, yFunction, definedFunction);
                if (attrToProjector["fill"]) {
                    this.pathSelection.attr("fill", attrToProjector["fill"]); // so colors don't animate
                }
                step.animator.animate(this.pathSelection, attrToProjector);
            };
            return Line;
        })(_Drawer.AbstractDrawer);
        _Drawer.Line = Line;
    })(Plottable._Drawer || (Plottable._Drawer = {}));
    var _Drawer = Plottable._Drawer;
})(Plottable || (Plottable = {}));

///<reference path="../reference.ts" />
var __extends = this.__extends || function (d, b) {
    for (var p in b) if (b.hasOwnProperty(p)) d[p] = b[p];
    function __() { this.constructor = d; }
    __.prototype = b.prototype;
    d.prototype = new __();
};
var Plottable;
(function (Plottable) {
    (function (_Drawer) {
        var Area = (function (_super) {
            __extends(Area, _super);
            function Area() {
                _super.apply(this, arguments);
                this._drawLine = true;
            }
            Area.prototype._enterData = function (data) {
                if (this._drawLine) {
                    _super.prototype._enterData.call(this, data);
                }
                else {
                    _Drawer.AbstractDrawer.prototype._enterData.call(this, data);
                }
                this.areaSelection.datum(data);
            };
            /**
             * Sets the value determining if line should be drawn.
             *
             * @param{boolean} draw The value determing if line should be drawn.
             */
            Area.prototype.drawLine = function (draw) {
                this._drawLine = draw;
                return this;
            };
            Area.prototype.setup = function (area) {
                this.areaSelection = area.append("path").classed("area", true).style({ "stroke": "none" });
                if (this._drawLine) {
                    _super.prototype.setup.call(this, area);
                }
                else {
                    _Drawer.AbstractDrawer.prototype.setup.call(this, area);
                }
            };
            Area.prototype.createArea = function (xFunction, y0Function, y1Function, definedFunction) {
                if (!definedFunction) {
                    definedFunction = function () { return true; };
                }
                return d3.svg.area().x(xFunction).y0(y0Function).y1(y1Function).defined(definedFunction);
            };
            Area.prototype._drawStep = function (step) {
                if (this._drawLine) {
                    _super.prototype._drawStep.call(this, step);
                }
                else {
                    _Drawer.AbstractDrawer.prototype._drawStep.call(this, step);
                }
                var attrToProjector = Plottable._Util.Methods.copyMap(step.attrToProjector);
                var xFunction = attrToProjector["x"];
                var y0Function = attrToProjector["y0"];
                var y1Function = attrToProjector["y"];
                var definedFunction = attrToProjector["defined"];
                delete attrToProjector["x"];
                delete attrToProjector["y0"];
                delete attrToProjector["y"];
                if (attrToProjector["defined"]) {
                    delete attrToProjector["defined"];
                }
                attrToProjector["d"] = this.createArea(xFunction, y0Function, y1Function, definedFunction);
                if (attrToProjector["fill"]) {
                    this.areaSelection.attr("fill", attrToProjector["fill"]); // so colors don't animate
                }
                step.animator.animate(this.areaSelection, attrToProjector);
            };
            return Area;
        })(_Drawer.Line);
        _Drawer.Area = Area;
    })(Plottable._Drawer || (Plottable._Drawer = {}));
    var _Drawer = Plottable._Drawer;
})(Plottable || (Plottable = {}));

///<reference path="../reference.ts" />
var __extends = this.__extends || function (d, b) {
    for (var p in b) if (b.hasOwnProperty(p)) d[p] = b[p];
    function __() { this.constructor = d; }
    __.prototype = b.prototype;
    d.prototype = new __();
};
var Plottable;
(function (Plottable) {
    (function (_Drawer) {
        var Element = (function (_super) {
            __extends(Element, _super);
            function Element() {
                _super.apply(this, arguments);
            }
            /**
             * Sets the svg element, which needs to be bind to data
             *
             * @param{string} tag The svg element to be bind
             */
            Element.prototype.svgElement = function (tag) {
                this._svgElement = tag;
                return this;
            };
            Element.prototype._getDrawSelection = function () {
                return this._renderArea.selectAll(this._svgElement);
            };
            Element.prototype._drawStep = function (step) {
                _super.prototype._drawStep.call(this, step);
                var drawSelection = this._getDrawSelection();
                if (step.attrToProjector["fill"]) {
                    drawSelection.attr("fill", step.attrToProjector["fill"]); // so colors don't animate
                }
                step.animator.animate(drawSelection, step.attrToProjector);
            };
            Element.prototype._enterData = function (data) {
                _super.prototype._enterData.call(this, data);
                var dataElements = this._getDrawSelection().data(data);
                dataElements.enter().append(this._svgElement);
                if (this._className != null) {
                    dataElements.classed(this._className, true);
                }
                dataElements.exit().remove();
            };
            Element.prototype.filterDefinedData = function (data, definedFunction) {
                return definedFunction ? data.filter(definedFunction) : data;
            };
            // HACKHACK To prevent populating undesired attribute to d3, we delete them here.
            Element.prototype._prepareDrawSteps = function (drawSteps) {
                _super.prototype._prepareDrawSteps.call(this, drawSteps);
                drawSteps.forEach(function (d) {
                    if (d.attrToProjector["defined"]) {
                        delete d.attrToProjector["defined"];
                    }
                });
            };
            Element.prototype._prepareData = function (data, drawSteps) {
                var _this = this;
                return drawSteps.reduce(function (data, drawStep) { return _this.filterDefinedData(data, drawStep.attrToProjector["defined"]); }, _super.prototype._prepareData.call(this, data, drawSteps));
            };
            return Element;
        })(_Drawer.AbstractDrawer);
        _Drawer.Element = Element;
    })(Plottable._Drawer || (Plottable._Drawer = {}));
    var _Drawer = Plottable._Drawer;
})(Plottable || (Plottable = {}));

///<reference path="../reference.ts" />
var __extends = this.__extends || function (d, b) {
    for (var p in b) if (b.hasOwnProperty(p)) d[p] = b[p];
    function __() { this.constructor = d; }
    __.prototype = b.prototype;
    d.prototype = new __();
};
var Plottable;
(function (Plottable) {
    (function (_Drawer) {
        var LABEL_VERTICAL_PADDING = 5;
        var LABEL_HORIZONTAL_PADDING = 5;
        var Rect = (function (_super) {
            __extends(Rect, _super);
            function Rect(key, isVertical) {
                _super.call(this, key);
                this._someLabelsTooWide = false;
                this.svgElement("rect");
                this._isVertical = isVertical;
            }
            Rect.prototype.setup = function (area) {
                // need to put the bars in a seperate container so we can ensure that they don't cover labels
                _super.prototype.setup.call(this, area.append("g").classed("bar-area", true));
                this.textArea = area.append("g").classed("bar-label-text-area", true);
                this.measurer = new Plottable._Util.Text.CachingCharacterMeasurer(this.textArea.append("text")).measure;
            };
            Rect.prototype.removeLabels = function () {
                this.textArea.selectAll("g").remove();
            };
            Rect.prototype.drawText = function (data, attrToProjector, userMetadata, plotMetadata) {
                var _this = this;
                var labelTooWide = data.map(function (d, i) {
                    var text = attrToProjector["label"](d, i, userMetadata, plotMetadata).toString();
                    var w = attrToProjector["width"](d, i, userMetadata, plotMetadata);
                    var h = attrToProjector["height"](d, i, userMetadata, plotMetadata);
                    var x = attrToProjector["x"](d, i, userMetadata, plotMetadata);
                    var y = attrToProjector["y"](d, i, userMetadata, plotMetadata);
                    var positive = attrToProjector["positive"](d, i, userMetadata, plotMetadata);
                    var measurement = _this.measurer(text);
                    var color = attrToProjector["fill"](d, i, userMetadata, plotMetadata);
                    var dark = Plottable._Util.Color.contrast("white", color) * 1.6 < Plottable._Util.Color.contrast("black", color);
                    var primary = _this._isVertical ? h : w;
                    var primarySpace = _this._isVertical ? measurement.height : measurement.width;
                    var secondaryAttrTextSpace = _this._isVertical ? measurement.width : measurement.height;
                    var secondaryAttrAvailableSpace = _this._isVertical ? w : h;
                    var tooWide = secondaryAttrTextSpace + 2 * LABEL_HORIZONTAL_PADDING > secondaryAttrAvailableSpace;
                    if (measurement.height <= h && measurement.width <= w) {
                        var offset = Math.min((primary - primarySpace) / 2, LABEL_VERTICAL_PADDING);
                        if (!positive) {
                            offset = offset * -1;
                        }
                        if (_this._isVertical) {
                            y += offset;
                        }
                        else {
                            x += offset;
                        }
                        var g = _this.textArea.append("g").attr("transform", "translate(" + x + "," + y + ")");
                        var className = dark ? "dark-label" : "light-label";
                        g.classed(className, true);
                        var xAlign;
                        var yAlign;
                        if (_this._isVertical) {
                            xAlign = "center";
                            yAlign = positive ? "top" : "bottom";
                        }
                        else {
                            xAlign = positive ? "left" : "right";
                            yAlign = "center";
                        }
                        Plottable._Util.Text.writeLineHorizontally(text, g, w, h, xAlign, yAlign);
                    }
                    return tooWide;
                });
                this._someLabelsTooWide = labelTooWide.some(function (d) { return d; });
            };
            return Rect;
        })(_Drawer.Element);
        _Drawer.Rect = Rect;
    })(Plottable._Drawer || (Plottable._Drawer = {}));
    var _Drawer = Plottable._Drawer;
})(Plottable || (Plottable = {}));

///<reference path="../reference.ts" />
var __extends = this.__extends || function (d, b) {
    for (var p in b) if (b.hasOwnProperty(p)) d[p] = b[p];
    function __() { this.constructor = d; }
    __.prototype = b.prototype;
    d.prototype = new __();
};
var Plottable;
(function (Plottable) {
    (function (_Drawer) {
        var Arc = (function (_super) {
            __extends(Arc, _super);
            function Arc(key) {
                _super.call(this, key);
                this._svgElement = "path";
            }
            Arc.prototype.createArc = function (innerRadiusF, outerRadiusF) {
                return d3.svg.arc().innerRadius(innerRadiusF).outerRadius(outerRadiusF);
            };
            Arc.prototype.retargetProjectors = function (attrToProjector) {
                var retargetedAttrToProjector = {};
                d3.entries(attrToProjector).forEach(function (entry) {
                    retargetedAttrToProjector[entry.key] = function (d, i) { return entry.value(d.data, i); };
                });
                return retargetedAttrToProjector;
            };
            Arc.prototype._drawStep = function (step) {
                var attrToProjector = Plottable._Util.Methods.copyMap(step.attrToProjector);
                attrToProjector = this.retargetProjectors(attrToProjector);
                var innerRadiusF = attrToProjector["inner-radius"];
                var outerRadiusF = attrToProjector["outer-radius"];
                delete attrToProjector["inner-radius"];
                delete attrToProjector["outer-radius"];
                attrToProjector["d"] = this.createArc(innerRadiusF, outerRadiusF);
                return _super.prototype._drawStep.call(this, { attrToProjector: attrToProjector, animator: step.animator });
            };
            Arc.prototype.draw = function (data, drawSteps, userMetadata, plotMetadata) {
                // HACKHACK Applying metadata should be done in base class
                var valueAccessor = function (d, i) { return drawSteps[0].attrToProjector["value"](d, i, userMetadata, plotMetadata); };
                var pie = d3.layout.pie().sort(null).value(valueAccessor)(data);
                drawSteps.forEach(function (s) { return delete s.attrToProjector["value"]; });
                return _super.prototype.draw.call(this, pie, drawSteps, userMetadata, plotMetadata);
            };
            return Arc;
        })(_Drawer.Element);
        _Drawer.Arc = Arc;
    })(Plottable._Drawer || (Plottable._Drawer = {}));
    var _Drawer = Plottable._Drawer;
})(Plottable || (Plottable = {}));

///<reference path="../reference.ts" />
var __extends = this.__extends || function (d, b) {
    for (var p in b) if (b.hasOwnProperty(p)) d[p] = b[p];
    function __() { this.constructor = d; }
    __.prototype = b.prototype;
    d.prototype = new __();
};
var Plottable;
(function (Plottable) {
    (function (Component) {
        var AbstractComponent = (function (_super) {
            __extends(AbstractComponent, _super);
            function AbstractComponent() {
                _super.apply(this, arguments);
                this.clipPathEnabled = false;
                this._xAlignProportion = 0; // What % along the free space do we want to position (0 = left, .5 = center, 1 = right)
                this._yAlignProportion = 0;
                this._fixedHeightFlag = false;
                this._fixedWidthFlag = false;
                this._isSetup = false;
                this._isAnchored = false;
                this.interactionsToRegister = [];
                this.boxes = [];
                this.isTopLevelComponent = false;
                this._width = 0; // Width and height of the component. Used to size the hitbox, bounding box, etc
                this._height = 0;
                this._xOffset = 0; // Offset from Origin, used for alignment and floating positioning
                this._yOffset = 0;
                this.cssClasses = ["component"];
                this.removed = false;
                this._autoResize = AbstractComponent.AUTORESIZE_BY_DEFAULT;
            }
            /**
             * Attaches the Component as a child of a given a DOM element. Usually only directly invoked on root-level Components.
             *
             * @param {D3.Selection} element A D3 selection consisting of the element to anchor under.
             */
            AbstractComponent.prototype._anchor = function (element) {
                if (this.removed) {
                    throw new Error("Can't reuse remove()-ed components!");
                }
                if (element.node().nodeName === "svg") {
                    // svg node gets the "plottable" CSS class
                    this.rootSVG = element;
                    this.rootSVG.classed("plottable", true);
                    // visible overflow for firefox https://stackoverflow.com/questions/5926986/why-does-firefox-appear-to-truncate-embedded-svgs
                    this.rootSVG.style("overflow", "visible");
                    this.isTopLevelComponent = true;
                }
                if (this._element != null) {
                    // reattach existing element
                    element.node().appendChild(this._element.node());
                }
                else {
                    this._element = element.append("g");
                    this._setup();
                }
                this._isAnchored = true;
            };
            /**
             * Creates additional elements as necessary for the Component to function.
             * Called during _anchor() if the Component's element has not been created yet.
             * Override in subclasses to provide additional functionality.
             */
            AbstractComponent.prototype._setup = function () {
                var _this = this;
                if (this._isSetup) {
                    return;
                }
                this.cssClasses.forEach(function (cssClass) {
                    _this._element.classed(cssClass, true);
                });
                this.cssClasses = null;
                this._backgroundContainer = this._element.append("g").classed("background-container", true);
                this._content = this._element.append("g").classed("content", true);
                this._foregroundContainer = this._element.append("g").classed("foreground-container", true);
                this.boxContainer = this._element.append("g").classed("box-container", true);
                if (this.clipPathEnabled) {
                    this.generateClipPath();
                }
                ;
                this.addBox("bounding-box");
                this.interactionsToRegister.forEach(function (r) { return _this.registerInteraction(r); });
                this.interactionsToRegister = null;
                if (this.isTopLevelComponent) {
                    this.autoResize(this._autoResize);
                }
                this._isSetup = true;
            };
            AbstractComponent.prototype._requestedSpace = function (availableWidth, availableHeight) {
                return { width: 0, height: 0, wantsWidth: false, wantsHeight: false };
            };
            /**
             * Computes the size, position, and alignment from the specified values.
             * If no parameters are supplied and the component is a root node,
             * they are inferred from the size of the component's element.
             *
             * @param {number} xOrigin x-coordinate of the origin of the component
             * @param {number} yOrigin y-coordinate of the origin of the component
             * @param {number} availableWidth available width for the component to render in
             * @param {number} availableHeight available height for the component to render in
             */
            AbstractComponent.prototype._computeLayout = function (xOrigin, yOrigin, availableWidth, availableHeight) {
                var _this = this;
                if (xOrigin == null || yOrigin == null || availableWidth == null || availableHeight == null) {
                    if (this._element == null) {
                        throw new Error("anchor must be called before computeLayout");
                    }
                    else if (this.isTopLevelComponent) {
                        // we are the root node, retrieve height/width from root SVG
                        xOrigin = 0;
                        yOrigin = 0;
                        // Set width/height to 100% if not specified, to allow accurate size calculation
                        // see http://www.w3.org/TR/CSS21/visudet.html#block-replaced-width
                        // and http://www.w3.org/TR/CSS21/visudet.html#inline-replaced-height
                        if (this.rootSVG.attr("width") == null) {
                            this.rootSVG.attr("width", "100%");
                        }
                        if (this.rootSVG.attr("height") == null) {
                            this.rootSVG.attr("height", "100%");
                        }
                        var elem = this.rootSVG.node();
                        availableWidth = Plottable._Util.DOM.getElementWidth(elem);
                        availableHeight = Plottable._Util.DOM.getElementHeight(elem);
                    }
                    else {
                        throw new Error("null arguments cannot be passed to _computeLayout() on a non-root node");
                    }
                }
                this.xOrigin = xOrigin;
                this.yOrigin = yOrigin;
                var requestedSpace = this._requestedSpace(availableWidth, availableHeight);
                this._width = this._isFixedWidth() ? Math.min(availableWidth, requestedSpace.width) : availableWidth;
                this._height = this._isFixedHeight() ? Math.min(availableHeight, requestedSpace.height) : availableHeight;
                var xPosition = this.xOrigin + this._xOffset;
                var yPosition = this.yOrigin + this._yOffset;
                xPosition += (availableWidth - this.width()) * this._xAlignProportion;
                yPosition += (availableHeight - requestedSpace.height) * this._yAlignProportion;
                this._element.attr("transform", "translate(" + xPosition + "," + yPosition + ")");
                this.boxes.forEach(function (b) { return b.attr("width", _this.width()).attr("height", _this.height()); });
            };
            AbstractComponent.prototype._render = function () {
                if (this._isAnchored && this._isSetup) {
                    Plottable.Core.RenderController.registerToRender(this);
                }
            };
            AbstractComponent.prototype._scheduleComputeLayout = function () {
                if (this._isAnchored && this._isSetup) {
                    Plottable.Core.RenderController.registerToComputeLayout(this);
                }
            };
            AbstractComponent.prototype._doRender = function () {
            };
            AbstractComponent.prototype._invalidateLayout = function () {
                if (this._isAnchored && this._isSetup) {
                    if (this.isTopLevelComponent) {
                        this._scheduleComputeLayout();
                    }
                    else {
                        this._parent._invalidateLayout();
                    }
                }
            };
            AbstractComponent.prototype.renderTo = function (element) {
                if (element != null) {
                    var selection;
                    if (typeof (element.node) === "function") {
                        selection = element;
                    }
                    else {
                        selection = d3.select(element);
                    }
                    if (!selection.node() || selection.node().nodeName !== "svg") {
                        throw new Error("Plottable requires a valid SVG to renderTo");
                    }
                    this._anchor(selection);
                }
                if (this._element == null) {
                    throw new Error("If a component has never been rendered before, then renderTo must be given a node to render to, \
          or a D3.Selection, or a selector string");
                }
                this._computeLayout();
                this._render();
                // flush so that consumers can immediately attach to stuff we create in the DOM
                Plottable.Core.RenderController.flush();
                return this;
            };
            /**
             * Causes the Component to recompute layout and redraw. If passed arguments, will resize the root SVG it lives in.
             *
             * This function should be called when CSS changes could influence the size
             * of the components, e.g. changing the font size.
             *
             * @param {number} [availableWidth]  - the width of the container element
             * @param {number} [availableHeight] - the height of the container element
             * @returns {Component} The calling component.
             */
            AbstractComponent.prototype.resize = function (width, height) {
                if (!this.isTopLevelComponent) {
                    throw new Error("Cannot resize on non top-level component");
                }
                if (width != null && height != null && this._isAnchored) {
                    this.rootSVG.attr({ width: width, height: height });
                }
                this._invalidateLayout();
                return this;
            };
            /**
             * Enables or disables resize on window resizes.
             *
             * If enabled, window resizes will enqueue this component for a re-layout
             * and re-render. Animations are disabled during window resizes when auto-
             * resize is enabled.
             *
             * @param {boolean} flag Enable (true) or disable (false) auto-resize.
             * @returns {Component} The calling component.
             */
            AbstractComponent.prototype.autoResize = function (flag) {
                if (flag) {
                    Plottable.Core.ResizeBroadcaster.register(this);
                }
                else {
                    Plottable.Core.ResizeBroadcaster.deregister(this);
                }
                this._autoResize = flag; // if _setup were called by constructor, this var could be removed #591
                return this;
            };
            /**
             * Sets the x alignment of the Component. This will be used if the
             * Component is given more space than it needs.
             *
             * For example, you may want to make a Legend postition itself it the top
             * right, so you would call `legend.xAlign("right")` and
             * `legend.yAlign("top")`.
             *
             * @param {string} alignment The x alignment of the Component (one of ["left", "center", "right"]).
             * @returns {Component} The calling Component.
             */
            AbstractComponent.prototype.xAlign = function (alignment) {
                alignment = alignment.toLowerCase();
                if (alignment === "left") {
                    this._xAlignProportion = 0;
                }
                else if (alignment === "center") {
                    this._xAlignProportion = 0.5;
                }
                else if (alignment === "right") {
                    this._xAlignProportion = 1;
                }
                else {
                    throw new Error("Unsupported alignment");
                }
                this._invalidateLayout();
                return this;
            };
            /**
             * Sets the y alignment of the Component. This will be used if the
             * Component is given more space than it needs.
             *
             * For example, you may want to make a Legend postition itself it the top
             * right, so you would call `legend.xAlign("right")` and
             * `legend.yAlign("top")`.
             *
             * @param {string} alignment The x alignment of the Component (one of ["top", "center", "bottom"]).
             * @returns {Component} The calling Component.
             */
            AbstractComponent.prototype.yAlign = function (alignment) {
                alignment = alignment.toLowerCase();
                if (alignment === "top") {
                    this._yAlignProportion = 0;
                }
                else if (alignment === "center") {
                    this._yAlignProportion = 0.5;
                }
                else if (alignment === "bottom") {
                    this._yAlignProportion = 1;
                }
                else {
                    throw new Error("Unsupported alignment");
                }
                this._invalidateLayout();
                return this;
            };
            /**
             * Sets the x offset of the Component. This will be used if the Component
             * is given more space than it needs.
             *
             * @param {number} offset The desired x offset, in pixels, from the left
             * side of the container.
             * @returns {Component} The calling Component.
             */
            AbstractComponent.prototype.xOffset = function (offset) {
                this._xOffset = offset;
                this._invalidateLayout();
                return this;
            };
            /**
             * Sets the y offset of the Component. This will be used if the Component
             * is given more space than it needs.
             *
             * @param {number} offset The desired y offset, in pixels, from the top
             * side of the container.
             * @returns {Component} The calling Component.
             */
            AbstractComponent.prototype.yOffset = function (offset) {
                this._yOffset = offset;
                this._invalidateLayout();
                return this;
            };
            AbstractComponent.prototype.addBox = function (className, parentElement) {
                if (this._element == null) {
                    throw new Error("Adding boxes before anchoring is currently disallowed");
                }
                parentElement = parentElement == null ? this.boxContainer : parentElement;
                var box = parentElement.append("rect");
                if (className != null) {
                    box.classed(className, true);
                }
                ;
                this.boxes.push(box);
                if (this.width() != null && this.height() != null) {
                    box.attr("width", this.width()).attr("height", this.height());
                }
                return box;
            };
            AbstractComponent.prototype.generateClipPath = function () {
                // The clip path will prevent content from overflowing its component space.
                // HACKHACK: IE <=9 does not respect the HTML base element in SVG.
                // They don't need the current URL in the clip path reference.
                var prefix = /MSIE [5-9]/.test(navigator.userAgent) ? "" : document.location.href;
                prefix = prefix.split("#")[0]; // To fix cases where an anchor tag was used
                this._element.attr("clip-path", "url(\"" + prefix + "#clipPath" + this._plottableID + "\")");
                var clipPathParent = this.boxContainer.append("clipPath").attr("id", "clipPath" + this._plottableID);
                this.addBox("clip-rect", clipPathParent);
            };
            /**
             * Attaches an Interaction to the Component, so that the Interaction will listen for events on the Component.
             *
             * @param {Interaction} interaction The Interaction to attach to the Component.
             * @returns {Component} The calling Component.
             */
            AbstractComponent.prototype.registerInteraction = function (interaction) {
                // Interactions can be registered before or after anchoring. If registered before, they are
                // pushed to this.interactionsToRegister and registered during anchoring. If after, they are
                // registered immediately
                if (this._element) {
                    if (!this.hitBox) {
                        this.hitBox = this.addBox("hit-box");
                        this.hitBox.style("fill", "#ffffff").style("opacity", 0); // We need to set these so Chrome will register events
                    }
                    interaction._anchor(this, this.hitBox);
                }
                else {
                    this.interactionsToRegister.push(interaction);
                }
                return this;
            };
            AbstractComponent.prototype.classed = function (cssClass, addClass) {
                if (addClass == null) {
                    if (cssClass == null) {
                        return false;
                    }
                    else if (this._element == null) {
                        return (this.cssClasses.indexOf(cssClass) !== -1);
                    }
                    else {
                        return this._element.classed(cssClass);
                    }
                }
                else {
                    if (cssClass == null) {
                        return this;
                    }
                    if (this._element == null) {
                        var classIndex = this.cssClasses.indexOf(cssClass);
                        if (addClass && classIndex === -1) {
                            this.cssClasses.push(cssClass);
                        }
                        else if (!addClass && classIndex !== -1) {
                            this.cssClasses.splice(classIndex, 1);
                        }
                    }
                    else {
                        this._element.classed(cssClass, addClass);
                    }
                    return this;
                }
            };
            /**
             * Checks if the Component has a fixed width or false if it grows to fill available space.
             * Returns false by default on the base Component class.
             *
             * @returns {boolean} Whether the component has a fixed width.
             */
            AbstractComponent.prototype._isFixedWidth = function () {
                return this._fixedWidthFlag;
            };
            /**
             * Checks if the Component has a fixed height or false if it grows to fill available space.
             * Returns false by default on the base Component class.
             *
             * @returns {boolean} Whether the component has a fixed height.
             */
            AbstractComponent.prototype._isFixedHeight = function () {
                return this._fixedHeightFlag;
            };
            /**
             * Merges this Component with another Component, returning a
             * ComponentGroup. This is used to layer Components on top of each other.
             *
             * There are four cases:
             * Component + Component: Returns a ComponentGroup with both components inside it.
             * ComponentGroup + Component: Returns the ComponentGroup with the Component appended.
             * Component + ComponentGroup: Returns the ComponentGroup with the Component prepended.
             * ComponentGroup + ComponentGroup: Returns a new ComponentGroup with two ComponentGroups inside it.
             *
             * @param {Component} c The component to merge in.
             * @returns {ComponentGroup} The relevant ComponentGroup out of the above four cases.
             */
            AbstractComponent.prototype.merge = function (c) {
                var cg;
                if (this._isSetup || this._isAnchored) {
                    throw new Error("Can't presently merge a component that's already been anchored");
                }
                if (Plottable.Component.Group.prototype.isPrototypeOf(c)) {
                    cg = c;
                    cg._addComponent(this, true);
                    return cg;
                }
                else {
                    cg = new Plottable.Component.Group([this, c]);
                    return cg;
                }
            };
            /**
             * Detaches a Component from the DOM. The component can be reused.
             *
             * This should only be used if you plan on reusing the calling
             * Components. Otherwise, use remove().
             *
             * @returns The calling Component.
             */
            AbstractComponent.prototype.detach = function () {
                if (this._isAnchored) {
                    this._element.remove();
                }
                if (this._parent != null) {
                    this._parent._removeComponent(this);
                }
                this._isAnchored = false;
                this._parent = null;
                return this;
            };
            /**
             * Removes a Component from the DOM and disconnects it from everything it's
             * listening to (effectively destroying it).
             */
            AbstractComponent.prototype.remove = function () {
                this.removed = true;
                this.detach();
                Plottable.Core.ResizeBroadcaster.deregister(this);
            };
            /**
             * Return the width of the component
             *
             * @return {number} width of the component
             */
            AbstractComponent.prototype.width = function () {
                return this._width;
            };
            /**
             * Return the height of the component
             *
             * @return {number} height of the component
             */
            AbstractComponent.prototype.height = function () {
                return this._height;
            };
            AbstractComponent.AUTORESIZE_BY_DEFAULT = true;
            return AbstractComponent;
        })(Plottable.Core.PlottableObject);
        Component.AbstractComponent = AbstractComponent;
    })(Plottable.Component || (Plottable.Component = {}));
    var Component = Plottable.Component;
})(Plottable || (Plottable = {}));

///<reference path="../reference.ts" />
var __extends = this.__extends || function (d, b) {
    for (var p in b) if (b.hasOwnProperty(p)) d[p] = b[p];
    function __() { this.constructor = d; }
    __.prototype = b.prototype;
    d.prototype = new __();
};
var Plottable;
(function (Plottable) {
    (function (Component) {
        /*
         * An abstract ComponentContainer class to encapsulate Table and ComponentGroup's shared functionality.
         * It will not do anything if instantiated directly.
         */
        var AbstractComponentContainer = (function (_super) {
            __extends(AbstractComponentContainer, _super);
            function AbstractComponentContainer() {
                _super.apply(this, arguments);
                this._components = [];
            }
            AbstractComponentContainer.prototype._anchor = function (element) {
                var _this = this;
                _super.prototype._anchor.call(this, element);
                this.components().forEach(function (c) { return c._anchor(_this._content); });
            };
            AbstractComponentContainer.prototype._render = function () {
                this._components.forEach(function (c) { return c._render(); });
            };
            AbstractComponentContainer.prototype._removeComponent = function (c) {
                var removeIndex = this._components.indexOf(c);
                if (removeIndex >= 0) {
                    this.components().splice(removeIndex, 1);
                    this._invalidateLayout();
                }
            };
            AbstractComponentContainer.prototype._addComponent = function (c, prepend) {
                if (prepend === void 0) { prepend = false; }
                if (!c || this._components.indexOf(c) >= 0) {
                    return false;
                }
                if (prepend) {
                    this.components().unshift(c);
                }
                else {
                    this.components().push(c);
                }
                c._parent = this;
                if (this._isAnchored) {
                    c._anchor(this._content);
                }
                this._invalidateLayout();
                return true;
            };
            /**
             * Returns a list of components in the ComponentContainer.
             *
             * @returns {Component[]} the contained Components
             */
            AbstractComponentContainer.prototype.components = function () {
                return this._components;
            };
            /**
             * Returns true iff the ComponentContainer is empty.
             *
             * @returns {boolean} Whether the calling ComponentContainer is empty.
             */
            AbstractComponentContainer.prototype.empty = function () {
                return this._components.length === 0;
            };
            /**
             * Detaches all components contained in the ComponentContainer, and
             * empties the ComponentContainer.
             *
             * @returns {ComponentContainer} The calling ComponentContainer
             */
            AbstractComponentContainer.prototype.detachAll = function () {
                // Calling c.remove() will mutate this._components because the component will call this._parent._removeComponent(this)
                // Since mutating an array while iterating over it is dangerous, we instead iterate over a copy generated by Arr.slice()
                this.components().slice().forEach(function (c) { return c.detach(); });
                return this;
            };
            AbstractComponentContainer.prototype.remove = function () {
                _super.prototype.remove.call(this);
                this.components().slice().forEach(function (c) { return c.remove(); });
            };
            return AbstractComponentContainer;
        })(Component.AbstractComponent);
        Component.AbstractComponentContainer = AbstractComponentContainer;
    })(Plottable.Component || (Plottable.Component = {}));
    var Component = Plottable.Component;
})(Plottable || (Plottable = {}));

///<reference path="../reference.ts" />
var __extends = this.__extends || function (d, b) {
    for (var p in b) if (b.hasOwnProperty(p)) d[p] = b[p];
    function __() { this.constructor = d; }
    __.prototype = b.prototype;
    d.prototype = new __();
};
var Plottable;
(function (Plottable) {
    (function (Component) {
        var Group = (function (_super) {
            __extends(Group, _super);
            /**
             * Constructs a GroupComponent.
             *
             * A GroupComponent is a set of Components that will be rendered on top of
             * each other. When you call Component.merge(Component), it creates and
             * returns a GroupComponent.
             *
             * @constructor
             * @param {Component[]} components The Components in the Group (default = []).
             */
            function Group(components) {
                var _this = this;
                if (components === void 0) { components = []; }
                _super.call(this);
                this.classed("component-group", true);
                components.forEach(function (c) { return _this._addComponent(c); });
            }
            Group.prototype._requestedSpace = function (offeredWidth, offeredHeight) {
                var requests = this.components().map(function (c) { return c._requestedSpace(offeredWidth, offeredHeight); });
                return {
                    width: Plottable._Util.Methods.max(requests, function (request) { return request.width; }, 0),
                    height: Plottable._Util.Methods.max(requests, function (request) { return request.height; }, 0),
                    wantsWidth: requests.map(function (r) { return r.wantsWidth; }).some(function (x) { return x; }),
                    wantsHeight: requests.map(function (r) { return r.wantsHeight; }).some(function (x) { return x; })
                };
            };
            Group.prototype.merge = function (c) {
                this._addComponent(c);
                return this;
            };
            Group.prototype._computeLayout = function (xOrigin, yOrigin, availableWidth, availableHeight) {
                var _this = this;
                _super.prototype._computeLayout.call(this, xOrigin, yOrigin, availableWidth, availableHeight);
                this.components().forEach(function (c) {
                    c._computeLayout(0, 0, _this.width(), _this.height());
                });
                return this;
            };
            Group.prototype._isFixedWidth = function () {
                return this.components().every(function (c) { return c._isFixedWidth(); });
            };
            Group.prototype._isFixedHeight = function () {
                return this.components().every(function (c) { return c._isFixedHeight(); });
            };
            return Group;
        })(Component.AbstractComponentContainer);
        Component.Group = Group;
    })(Plottable.Component || (Plottable.Component = {}));
    var Component = Plottable.Component;
})(Plottable || (Plottable = {}));

///<reference path="../../reference.ts" />
var __extends = this.__extends || function (d, b) {
    for (var p in b) if (b.hasOwnProperty(p)) d[p] = b[p];
    function __() { this.constructor = d; }
    __.prototype = b.prototype;
    d.prototype = new __();
};
var Plottable;
(function (Plottable) {
    (function (Axis) {
        var AbstractAxis = (function (_super) {
            __extends(AbstractAxis, _super);
            /**
             * Constructs an axis. An axis is a wrapper around a scale for rendering.
             *
             * @constructor
             * @param {Scale} scale The scale for this axis to render.
             * @param {string} orientation One of ["top", "left", "bottom", "right"];
             * on which side the axis will appear. On most axes, this is either "left"
             * or "bottom".
             * @param {Formatter} Data is passed through this formatter before being
             * displayed.
             */
            function AbstractAxis(scale, orientation, formatter) {
                var _this = this;
                if (formatter === void 0) { formatter = Plottable.Formatters.identity(); }
                _super.call(this);
                this._endTickLength = 5;
                this._tickLength = 5;
                this._tickLabelPadding = 10;
                this._gutter = 15;
                this._showEndTickLabels = false;
                if (scale == null || orientation == null) {
                    throw new Error("Axis requires a scale and orientation");
                }
                this._scale = scale;
                this.orient(orientation);
                this._setDefaultAlignment();
                this.classed("axis", true);
                if (this._isHorizontal()) {
                    this.classed("x-axis", true);
                }
                else {
                    this.classed("y-axis", true);
                }
                this.formatter(formatter);
                this._scale.broadcaster.registerListener(this, function () { return _this._rescale(); });
            }
            AbstractAxis.prototype.remove = function () {
                _super.prototype.remove.call(this);
                this._scale.broadcaster.deregisterListener(this);
            };
            AbstractAxis.prototype._isHorizontal = function () {
                return this._orientation === "top" || this._orientation === "bottom";
            };
            AbstractAxis.prototype._computeWidth = function () {
                // to be overridden by subclass logic
                this._computedWidth = this._maxLabelTickLength();
                return this._computedWidth;
            };
            AbstractAxis.prototype._computeHeight = function () {
                // to be overridden by subclass logic
                this._computedHeight = this._maxLabelTickLength();
                return this._computedHeight;
            };
            AbstractAxis.prototype._requestedSpace = function (offeredWidth, offeredHeight) {
                var requestedWidth = 0;
                var requestedHeight = 0;
                if (this._isHorizontal()) {
                    if (this._computedHeight == null) {
                        this._computeHeight();
                    }
                    requestedHeight = this._computedHeight + this._gutter;
                }
                else {
                    if (this._computedWidth == null) {
                        this._computeWidth();
                    }
                    requestedWidth = this._computedWidth + this._gutter;
                }
                return {
                    width: requestedWidth,
                    height: requestedHeight,
                    wantsWidth: !this._isHorizontal() && offeredWidth < requestedWidth,
                    wantsHeight: this._isHorizontal() && offeredHeight < requestedHeight
                };
            };
            AbstractAxis.prototype._isFixedHeight = function () {
                return this._isHorizontal();
            };
            AbstractAxis.prototype._isFixedWidth = function () {
                return !this._isHorizontal();
            };
            AbstractAxis.prototype._rescale = function () {
                // default implementation; subclasses may call _invalidateLayout() here
                this._render();
            };
            AbstractAxis.prototype._computeLayout = function (xOffset, yOffset, availableWidth, availableHeight) {
                _super.prototype._computeLayout.call(this, xOffset, yOffset, availableWidth, availableHeight);
                if (this._isHorizontal()) {
                    this._scale.range([0, this.width()]);
                }
                else {
                    this._scale.range([this.height(), 0]);
                }
            };
            AbstractAxis.prototype._setup = function () {
                _super.prototype._setup.call(this);
                this._tickMarkContainer = this._content.append("g").classed(AbstractAxis.TICK_MARK_CLASS + "-container", true);
                this._tickLabelContainer = this._content.append("g").classed(AbstractAxis.TICK_LABEL_CLASS + "-container", true);
                this._baseline = this._content.append("line").classed("baseline", true);
            };
            /*
             * Function for generating tick values in data-space (as opposed to pixel values).
             * To be implemented by subclasses.
             */
            AbstractAxis.prototype._getTickValues = function () {
                return [];
            };
            AbstractAxis.prototype._doRender = function () {
                var tickMarkValues = this._getTickValues();
                var tickMarks = this._tickMarkContainer.selectAll("." + AbstractAxis.TICK_MARK_CLASS).data(tickMarkValues);
                tickMarks.enter().append("line").classed(AbstractAxis.TICK_MARK_CLASS, true);
                tickMarks.attr(this._generateTickMarkAttrHash());
                d3.select(tickMarks[0][0]).classed(AbstractAxis.END_TICK_MARK_CLASS, true).attr(this._generateTickMarkAttrHash(true));
                d3.select(tickMarks[0][tickMarkValues.length - 1]).classed(AbstractAxis.END_TICK_MARK_CLASS, true).attr(this._generateTickMarkAttrHash(true));
                tickMarks.exit().remove();
                this._baseline.attr(this._generateBaselineAttrHash());
            };
            AbstractAxis.prototype._generateBaselineAttrHash = function () {
                var baselineAttrHash = {
                    x1: 0,
                    y1: 0,
                    x2: 0,
                    y2: 0
                };
                switch (this._orientation) {
                    case "bottom":
                        baselineAttrHash.x2 = this.width();
                        break;
                    case "top":
                        baselineAttrHash.x2 = this.width();
                        baselineAttrHash.y1 = this.height();
                        baselineAttrHash.y2 = this.height();
                        break;
                    case "left":
                        baselineAttrHash.x1 = this.width();
                        baselineAttrHash.x2 = this.width();
                        baselineAttrHash.y2 = this.height();
                        break;
                    case "right":
                        baselineAttrHash.y2 = this.height();
                        break;
                }
                return baselineAttrHash;
            };
            AbstractAxis.prototype._generateTickMarkAttrHash = function (isEndTickMark) {
                var _this = this;
                if (isEndTickMark === void 0) { isEndTickMark = false; }
                var tickMarkAttrHash = {
                    x1: 0,
                    y1: 0,
                    x2: 0,
                    y2: 0
                };
                var scalingFunction = function (d) { return _this._scale.scale(d); };
                if (this._isHorizontal()) {
                    tickMarkAttrHash["x1"] = scalingFunction;
                    tickMarkAttrHash["x2"] = scalingFunction;
                }
                else {
                    tickMarkAttrHash["y1"] = scalingFunction;
                    tickMarkAttrHash["y2"] = scalingFunction;
                }
                var tickLength = isEndTickMark ? this._endTickLength : this._tickLength;
                switch (this._orientation) {
                    case "bottom":
                        tickMarkAttrHash["y2"] = tickLength;
                        break;
                    case "top":
                        tickMarkAttrHash["y1"] = this.height();
                        tickMarkAttrHash["y2"] = this.height() - tickLength;
                        break;
                    case "left":
                        tickMarkAttrHash["x1"] = this.width();
                        tickMarkAttrHash["x2"] = this.width() - tickLength;
                        break;
                    case "right":
                        tickMarkAttrHash["x2"] = tickLength;
                        break;
                }
                return tickMarkAttrHash;
            };
            AbstractAxis.prototype._invalidateLayout = function () {
                this._computedWidth = null;
                this._computedHeight = null;
                _super.prototype._invalidateLayout.call(this);
            };
            AbstractAxis.prototype._setDefaultAlignment = function () {
                switch (this._orientation) {
                    case "bottom":
                        this.yAlign("top");
                        break;
                    case "top":
                        this.yAlign("bottom");
                        break;
                    case "left":
                        this.xAlign("right");
                        break;
                    case "right":
                        this.xAlign("left");
                        break;
                }
            };
            AbstractAxis.prototype.formatter = function (formatter) {
                if (formatter === undefined) {
                    return this._formatter;
                }
                this._formatter = formatter;
                this._invalidateLayout();
                return this;
            };
            AbstractAxis.prototype.tickLength = function (length) {
                if (length == null) {
                    return this._tickLength;
                }
                else {
                    if (length < 0) {
                        throw new Error("tick length must be positive");
                    }
                    this._tickLength = length;
                    this._invalidateLayout();
                    return this;
                }
            };
            AbstractAxis.prototype.endTickLength = function (length) {
                if (length == null) {
                    return this._endTickLength;
                }
                else {
                    if (length < 0) {
                        throw new Error("end tick length must be positive");
                    }
                    this._endTickLength = length;
                    this._invalidateLayout();
                    return this;
                }
            };
            AbstractAxis.prototype._maxLabelTickLength = function () {
                if (this.showEndTickLabels()) {
                    return Math.max(this.tickLength(), this.endTickLength());
                }
                else {
                    return this.tickLength();
                }
            };
            AbstractAxis.prototype.tickLabelPadding = function (padding) {
                if (padding == null) {
                    return this._tickLabelPadding;
                }
                else {
                    if (padding < 0) {
                        throw new Error("tick label padding must be positive");
                    }
                    this._tickLabelPadding = padding;
                    this._invalidateLayout();
                    return this;
                }
            };
            AbstractAxis.prototype.gutter = function (size) {
                if (size == null) {
                    return this._gutter;
                }
                else {
                    if (size < 0) {
                        throw new Error("gutter size must be positive");
                    }
                    this._gutter = size;
                    this._invalidateLayout();
                    return this;
                }
            };
            AbstractAxis.prototype.orient = function (newOrientation) {
                if (newOrientation == null) {
                    return this._orientation;
                }
                else {
                    var newOrientationLC = newOrientation.toLowerCase();
                    if (newOrientationLC !== "top" && newOrientationLC !== "bottom" && newOrientationLC !== "left" && newOrientationLC !== "right") {
                        throw new Error("unsupported orientation");
                    }
                    this._orientation = newOrientationLC;
                    this._invalidateLayout();
                    return this;
                }
            };
            AbstractAxis.prototype.showEndTickLabels = function (show) {
                if (show == null) {
                    return this._showEndTickLabels;
                }
                this._showEndTickLabels = show;
                this._render();
                return this;
            };
            AbstractAxis.prototype._hideEndTickLabels = function () {
                var _this = this;
                var boundingBox = this._element.select(".bounding-box")[0][0].getBoundingClientRect();
                var isInsideBBox = function (tickBox) {
                    return (Math.floor(boundingBox.left) <= Math.ceil(tickBox.left) && Math.floor(boundingBox.top) <= Math.ceil(tickBox.top) && Math.floor(tickBox.right) <= Math.ceil(boundingBox.left + _this.width()) && Math.floor(tickBox.bottom) <= Math.ceil(boundingBox.top + _this.height()));
                };
                var tickLabels = this._tickLabelContainer.selectAll("." + AbstractAxis.TICK_LABEL_CLASS);
                if (tickLabels[0].length === 0) {
                    return;
                }
                var firstTickLabel = tickLabels[0][0];
                if (!isInsideBBox(firstTickLabel.getBoundingClientRect())) {
                    d3.select(firstTickLabel).style("visibility", "hidden");
                }
                var lastTickLabel = tickLabels[0][tickLabels[0].length - 1];
                if (!isInsideBBox(lastTickLabel.getBoundingClientRect())) {
                    d3.select(lastTickLabel).style("visibility", "hidden");
                }
            };
            AbstractAxis.prototype._hideOverlappingTickLabels = function () {
                var visibleTickLabels = this._tickLabelContainer.selectAll("." + AbstractAxis.TICK_LABEL_CLASS).filter(function (d, i) {
                    return d3.select(this).style("visibility") === "visible";
                });
                var lastLabelClientRect;
                visibleTickLabels.each(function (d) {
                    var clientRect = this.getBoundingClientRect();
                    var tickLabel = d3.select(this);
                    if (lastLabelClientRect != null && Plottable._Util.DOM.boxesOverlap(clientRect, lastLabelClientRect)) {
                        tickLabel.style("visibility", "hidden");
                    }
                    else {
                        lastLabelClientRect = clientRect;
                        tickLabel.style("visibility", "visible");
                    }
                });
            };
            /**
             * The css class applied to each end tick mark (the line on the end tick).
             */
            AbstractAxis.END_TICK_MARK_CLASS = "end-tick-mark";
            /**
             * The css class applied to each tick mark (the line on the tick).
             */
            AbstractAxis.TICK_MARK_CLASS = "tick-mark";
            /**
             * The css class applied to each tick label (the text associated with the tick).
             */
            AbstractAxis.TICK_LABEL_CLASS = "tick-label";
            return AbstractAxis;
        })(Plottable.Component.AbstractComponent);
        Axis.AbstractAxis = AbstractAxis;
    })(Plottable.Axis || (Plottable.Axis = {}));
    var Axis = Plottable.Axis;
})(Plottable || (Plottable = {}));

///<reference path="../../reference.ts" />
var __extends = this.__extends || function (d, b) {
    for (var p in b) if (b.hasOwnProperty(p)) d[p] = b[p];
    function __() { this.constructor = d; }
    __.prototype = b.prototype;
    d.prototype = new __();
};
var Plottable;
(function (Plottable) {
    (function (Axis) {
        ;
        var Time = (function (_super) {
            __extends(Time, _super);
            /**
             * Constructs a TimeAxis.
             *
             * A TimeAxis is used for rendering a TimeScale.
             *
             * @constructor
             * @param {TimeScale} scale The scale to base the Axis on.
             * @param {string} orientation The orientation of the Axis (top/bottom)
             */
            function Time(scale, orientation) {
                _super.call(this, scale, orientation);
                /*
                 * Default possible axis configurations.
                 */
                this.possibleTimeAxisConfigurations = [
                    { tierConfigurations: [
                        { interval: d3.time.second, step: 1, formatter: Plottable.Formatters.time("%I:%M:%S %p") },
                        { interval: d3.time.day, step: 1, formatter: Plottable.Formatters.time("%B %e, %Y") }
                    ] },
                    { tierConfigurations: [
                        { interval: d3.time.second, step: 5, formatter: Plottable.Formatters.time("%I:%M:%S %p") },
                        { interval: d3.time.day, step: 1, formatter: Plottable.Formatters.time("%B %e, %Y") }
                    ] },
                    { tierConfigurations: [
                        { interval: d3.time.second, step: 10, formatter: Plottable.Formatters.time("%I:%M:%S %p") },
                        { interval: d3.time.day, step: 1, formatter: Plottable.Formatters.time("%B %e, %Y") }
                    ] },
                    { tierConfigurations: [
                        { interval: d3.time.second, step: 15, formatter: Plottable.Formatters.time("%I:%M:%S %p") },
                        { interval: d3.time.day, step: 1, formatter: Plottable.Formatters.time("%B %e, %Y") }
                    ] },
                    { tierConfigurations: [
                        { interval: d3.time.second, step: 30, formatter: Plottable.Formatters.time("%I:%M:%S %p") },
                        { interval: d3.time.day, step: 1, formatter: Plottable.Formatters.time("%B %e, %Y") }
                    ] },
                    { tierConfigurations: [
                        { interval: d3.time.minute, step: 1, formatter: Plottable.Formatters.time("%I:%M %p") },
                        { interval: d3.time.day, step: 1, formatter: Plottable.Formatters.time("%B %e, %Y") }
                    ] },
                    { tierConfigurations: [
                        { interval: d3.time.minute, step: 5, formatter: Plottable.Formatters.time("%I:%M %p") },
                        { interval: d3.time.day, step: 1, formatter: Plottable.Formatters.time("%B %e, %Y") }
                    ] },
                    { tierConfigurations: [
                        { interval: d3.time.minute, step: 10, formatter: Plottable.Formatters.time("%I:%M %p") },
                        { interval: d3.time.day, step: 1, formatter: Plottable.Formatters.time("%B %e, %Y") }
                    ] },
                    { tierConfigurations: [
                        { interval: d3.time.minute, step: 15, formatter: Plottable.Formatters.time("%I:%M %p") },
                        { interval: d3.time.day, step: 1, formatter: Plottable.Formatters.time("%B %e, %Y") }
                    ] },
                    { tierConfigurations: [
                        { interval: d3.time.minute, step: 30, formatter: Plottable.Formatters.time("%I:%M %p") },
                        { interval: d3.time.day, step: 1, formatter: Plottable.Formatters.time("%B %e, %Y") }
                    ] },
                    { tierConfigurations: [
                        { interval: d3.time.hour, step: 1, formatter: Plottable.Formatters.time("%I %p") },
                        { interval: d3.time.day, step: 1, formatter: Plottable.Formatters.time("%B %e, %Y") }
                    ] },
                    { tierConfigurations: [
                        { interval: d3.time.hour, step: 3, formatter: Plottable.Formatters.time("%I %p") },
                        { interval: d3.time.day, step: 1, formatter: Plottable.Formatters.time("%B %e, %Y") }
                    ] },
                    { tierConfigurations: [
                        { interval: d3.time.hour, step: 6, formatter: Plottable.Formatters.time("%I %p") },
                        { interval: d3.time.day, step: 1, formatter: Plottable.Formatters.time("%B %e, %Y") }
                    ] },
                    { tierConfigurations: [
                        { interval: d3.time.hour, step: 12, formatter: Plottable.Formatters.time("%I %p") },
                        { interval: d3.time.day, step: 1, formatter: Plottable.Formatters.time("%B %e, %Y") }
                    ] },
                    { tierConfigurations: [
                        { interval: d3.time.day, step: 1, formatter: Plottable.Formatters.time("%a %e") },
                        { interval: d3.time.month, step: 1, formatter: Plottable.Formatters.time("%B %Y") }
                    ] },
                    { tierConfigurations: [
                        { interval: d3.time.day, step: 1, formatter: Plottable.Formatters.time("%e") },
                        { interval: d3.time.month, step: 1, formatter: Plottable.Formatters.time("%B %Y") }
                    ] },
                    { tierConfigurations: [
                        { interval: d3.time.month, step: 1, formatter: Plottable.Formatters.time("%B") },
                        { interval: d3.time.year, step: 1, formatter: Plottable.Formatters.time("%Y") }
                    ] },
                    { tierConfigurations: [
                        { interval: d3.time.month, step: 1, formatter: Plottable.Formatters.time("%b") },
                        { interval: d3.time.year, step: 1, formatter: Plottable.Formatters.time("%Y") }
                    ] },
                    { tierConfigurations: [
                        { interval: d3.time.month, step: 3, formatter: Plottable.Formatters.time("%b") },
                        { interval: d3.time.year, step: 1, formatter: Plottable.Formatters.time("%Y") }
                    ] },
                    { tierConfigurations: [
                        { interval: d3.time.month, step: 6, formatter: Plottable.Formatters.time("%b") },
                        { interval: d3.time.year, step: 1, formatter: Plottable.Formatters.time("%Y") }
                    ] },
                    { tierConfigurations: [
                        { interval: d3.time.year, step: 1, formatter: Plottable.Formatters.time("%Y") }
                    ] },
                    { tierConfigurations: [
                        { interval: d3.time.year, step: 1, formatter: Plottable.Formatters.time("%y") }
                    ] },
                    { tierConfigurations: [
                        { interval: d3.time.year, step: 5, formatter: Plottable.Formatters.time("%Y") }
                    ] },
                    { tierConfigurations: [
                        { interval: d3.time.year, step: 25, formatter: Plottable.Formatters.time("%Y") }
                    ] },
                    { tierConfigurations: [
                        { interval: d3.time.year, step: 50, formatter: Plottable.Formatters.time("%Y") }
                    ] },
                    { tierConfigurations: [
                        { interval: d3.time.year, step: 100, formatter: Plottable.Formatters.time("%Y") }
                    ] },
                    { tierConfigurations: [
                        { interval: d3.time.year, step: 200, formatter: Plottable.Formatters.time("%Y") }
                    ] },
                    { tierConfigurations: [
                        { interval: d3.time.year, step: 500, formatter: Plottable.Formatters.time("%Y") }
                    ] },
                    { tierConfigurations: [
                        { interval: d3.time.year, step: 1000, formatter: Plottable.Formatters.time("%Y") }
                    ] }
                ];
                this.classed("time-axis", true);
                this.tickLabelPadding(5);
            }
            Time.prototype.axisConfigurations = function (configurations) {
                if (configurations == null) {
                    return this.possibleTimeAxisConfigurations;
                }
                this.possibleTimeAxisConfigurations = configurations;
                this._invalidateLayout();
                return this;
            };
            /**
             * Gets the index of the most precise TimeAxisConfiguration that will fit in the current width.
             */
            Time.prototype.getMostPreciseConfigurationIndex = function () {
                var _this = this;
                var mostPreciseIndex = this.possibleTimeAxisConfigurations.length;
                this.possibleTimeAxisConfigurations.forEach(function (interval, index) {
                    if (index < mostPreciseIndex && interval.tierConfigurations.every(function (tier) { return _this.checkTimeAxisTierConfigurationWidth(tier); })) {
                        mostPreciseIndex = index;
                    }
                });
                if (mostPreciseIndex === this.possibleTimeAxisConfigurations.length) {
                    Plottable._Util.Methods.warn("zoomed out too far: could not find suitable interval to display labels");
                    --mostPreciseIndex;
                }
                return mostPreciseIndex;
            };
            Time.prototype.orient = function (orientation) {
                if (orientation && (orientation.toLowerCase() === "right" || orientation.toLowerCase() === "left")) {
                    throw new Error(orientation + " is not a supported orientation for TimeAxis - only horizontal orientations are supported");
                }
                return _super.prototype.orient.call(this, orientation); // maintains getter-setter functionality
            };
            Time.prototype._computeHeight = function () {
                if (this._computedHeight !== null) {
                    return this._computedHeight;
                }
                var textHeight = this._measureTextHeight() * 2;
                this.tickLength(textHeight);
                this.endTickLength(textHeight);
                this._computedHeight = this._maxLabelTickLength() + 2 * this.tickLabelPadding();
                return this._computedHeight;
            };
            Time.prototype.getIntervalLength = function (config) {
                var startDate = this._scale.domain()[0];
                var endDate = config.interval.offset(startDate, config.step);
                if (endDate > this._scale.domain()[1]) {
                    // this offset is too large, so just return available width
                    return this.width();
                }
                // measure how much space one date can get
                var stepLength = Math.abs(this._scale.scale(endDate) - this._scale.scale(startDate));
                return stepLength;
            };
            Time.prototype.maxWidthForInterval = function (config) {
                return this.measurer(config.formatter(Time.LONG_DATE)).width;
            };
            /**
             * Check if tier configuration fits in the current width.
             */
            Time.prototype.checkTimeAxisTierConfigurationWidth = function (config) {
                var worstWidth = this.maxWidthForInterval(config) + 2 * this.tickLabelPadding();
                return Math.min(this.getIntervalLength(config), this.width()) >= worstWidth;
            };
            Time.prototype._setup = function () {
                _super.prototype._setup.call(this);
                this.tierLabelContainers = [];
                for (var i = 0; i < Time.NUM_TIERS; ++i) {
                    this.tierLabelContainers.push(this._content.append("g").classed(Axis.AbstractAxis.TICK_LABEL_CLASS, true));
                }
                this.measurer = Plottable._Util.Text.getTextMeasurer(this.tierLabelContainers[0].append("text"));
            };
            Time.prototype.getTickIntervalValues = function (config) {
                return this._scale._tickInterval(config.interval, config.step);
            };
            Time.prototype._getTickValues = function () {
                var _this = this;
                return this.possibleTimeAxisConfigurations[this.mostPreciseConfigIndex].tierConfigurations.reduce(function (ticks, config) { return ticks.concat(_this.getTickIntervalValues(config)); }, []);
            };
            Time.prototype._measureTextHeight = function () {
                return this.measurer(Plottable._Util.Text.HEIGHT_TEXT).height;
            };
            Time.prototype.cleanContainer = function (container) {
                container.selectAll("." + Axis.AbstractAxis.TICK_LABEL_CLASS).remove();
            };
            Time.prototype.renderTierLabels = function (container, config, height) {
                var _this = this;
                var tickPos = this._scale._tickInterval(config.interval, config.step);
                tickPos.splice(0, 0, this._scale.domain()[0]);
                tickPos.push(this._scale.domain()[1]);
                var shouldCenterText = config.step === 1;
                // only center when the label should span the whole interval
                var labelPos = [];
                if (shouldCenterText) {
                    tickPos.map(function (datum, index) {
                        if (index + 1 >= tickPos.length) {
                            return;
                        }
                        labelPos.push(new Date((tickPos[index + 1].valueOf() - tickPos[index].valueOf()) / 2 + tickPos[index].valueOf()));
                    });
                }
                else {
                    labelPos = tickPos;
                }
                var filteredTicks = [];
                labelPos = labelPos.filter(function (d, i) {
                    var fits = _this.canFitLabelFilter(container, d, tickPos.slice(i, i + 2), config.formatter(d), shouldCenterText);
                    if (fits) {
                        filteredTicks.push(tickPos[i]);
                    }
                    return fits;
                });
                var tickLabels = container.selectAll("." + Axis.AbstractAxis.TICK_LABEL_CLASS).data(labelPos, function (d) { return d.valueOf(); });
                var tickLabelsEnter = tickLabels.enter().append("g").classed(Axis.AbstractAxis.TICK_LABEL_CLASS, true);
                tickLabelsEnter.append("text");
                var xTranslate = shouldCenterText ? 0 : this.tickLabelPadding();
                var yTranslate = (this.orient() === "bottom" ? (this._maxLabelTickLength() / 2 * height) : (this.height() - this._maxLabelTickLength() / 2 * height + 2 * this.tickLabelPadding()));
                var textSelection = tickLabels.selectAll("text");
                if (textSelection.size() > 0) {
                    Plottable._Util.DOM.translate(textSelection, xTranslate, yTranslate);
                }
                tickLabels.exit().remove();
                tickLabels.attr("transform", function (d) { return "translate(" + _this._scale.scale(d) + ",0)"; });
                var anchor = shouldCenterText ? "middle" : "start";
                tickLabels.selectAll("text").text(config.formatter).style("text-anchor", anchor);
                return filteredTicks;
            };
            Time.prototype.canFitLabelFilter = function (container, position, bounds, label, isCentered) {
                var endPosition;
                var startPosition;
                var width = this.measurer(label).width + this.tickLabelPadding();
                var leftBound = this._scale.scale(bounds[0]);
                var rightBound = this._scale.scale(bounds[1]);
                if (isCentered) {
                    endPosition = this._scale.scale(position) + width / 2;
                    startPosition = this._scale.scale(position) - width / 2;
                }
                else {
                    endPosition = this._scale.scale(position) + width;
                    startPosition = this._scale.scale(position);
                }
                return endPosition <= rightBound && startPosition >= leftBound;
            };
            Time.prototype.adjustTickLength = function (tickValues, height) {
                var selection = this._tickMarkContainer.selectAll("." + Axis.AbstractAxis.TICK_MARK_CLASS).filter(function (d) { return tickValues.map(function (x) { return x.valueOf(); }).indexOf(d.valueOf()) >= 0; });
                if (this.orient() === "top") {
                    height = this.height() - height;
                }
                selection.attr("y2", height);
            };
            Time.prototype.generateLabellessTicks = function () {
                if (this.mostPreciseConfigIndex < 1) {
                    return [];
                }
                return this.getTickIntervalValues(this.possibleTimeAxisConfigurations[this.mostPreciseConfigIndex - 1].tierConfigurations[0]);
            };
            Time.prototype.createTickMarks = function (ticks) {
                var tickMarks = this._tickMarkContainer.selectAll("." + Axis.AbstractAxis.TICK_MARK_CLASS).data(ticks);
                tickMarks.enter().append("line").classed(Axis.AbstractAxis.TICK_MARK_CLASS, true);
                tickMarks.attr(this._generateTickMarkAttrHash());
                tickMarks.exit().remove();
            };
            Time.prototype._doRender = function () {
                var _this = this;
                this.mostPreciseConfigIndex = this.getMostPreciseConfigurationIndex();
                _super.prototype._doRender.call(this);
                var tierConfigs = this.possibleTimeAxisConfigurations[this.mostPreciseConfigIndex].tierConfigurations;
                this.tierLabelContainers.forEach(this.cleanContainer);
                var tierTicks = tierConfigs.map(function (config, i) { return _this.renderTierLabels(_this.tierLabelContainers[i], config, i + 1); });
                var ticks = tierTicks.slice();
                var labelLessTicks = [];
                var domain = this._scale.domain();
                var totalLength = this._scale.scale(domain[1]) - this._scale.scale(domain[0]);
                if (this.getIntervalLength(tierConfigs[0]) * 1.5 >= totalLength) {
                    labelLessTicks = this.generateLabellessTicks();
                }
                ticks.push(labelLessTicks);
                this.createTickMarks(Plottable._Util.Methods.flatten(ticks));
                this.adjustTickLength(labelLessTicks, this.tickLabelPadding());
                tierConfigs.forEach(function (config, i) { return _this.adjustTickLength(tierTicks[i], _this._maxLabelTickLength() * (i + 1) / Time.NUM_TIERS); });
                return this;
            };
            Time.LONG_DATE = new Date(9999, 8, 29, 12, 59, 9999);
            /**
             * Number of possible tiers.
             */
            Time.NUM_TIERS = 2;
            return Time;
        })(Axis.AbstractAxis);
        Axis.Time = Time;
    })(Plottable.Axis || (Plottable.Axis = {}));
    var Axis = Plottable.Axis;
})(Plottable || (Plottable = {}));

///<reference path="../../reference.ts" />
var __extends = this.__extends || function (d, b) {
    for (var p in b) if (b.hasOwnProperty(p)) d[p] = b[p];
    function __() { this.constructor = d; }
    __.prototype = b.prototype;
    d.prototype = new __();
};
var Plottable;
(function (Plottable) {
    (function (Axis) {
        var Numeric = (function (_super) {
            __extends(Numeric, _super);
            /**
             * Constructs a NumericAxis.
             *
             * Just as an CategoryAxis is for rendering an OrdinalScale, a NumericAxis
             * is for rendering a QuantitativeScale.
             *
             * @constructor
             * @param {QuantitativeScale} scale The QuantitativeScale to base the axis on.
             * @param {string} orientation The orientation of the QuantitativeScale (top/bottom/left/right)
             * @param {Formatter} formatter A function to format tick labels (default Formatters.general()).
             */
            function Numeric(scale, orientation, formatter) {
                if (formatter === void 0) { formatter = Plottable.Formatters.general(); }
                _super.call(this, scale, orientation, formatter);
                this.tickLabelPositioning = "center";
                // Whether or not first/last tick label will still be displayed even if
                // the label is cut off.
                this.showFirstTickLabel = false;
                this.showLastTickLabel = false;
            }
            Numeric.prototype._setup = function () {
                _super.prototype._setup.call(this);
                this.measurer = Plottable._Util.Text.getTextMeasurer(this._tickLabelContainer.append("text").classed(Axis.AbstractAxis.TICK_LABEL_CLASS, true));
            };
            Numeric.prototype._computeWidth = function () {
                var _this = this;
                var tickValues = this._getTickValues();
                var textLengths = tickValues.map(function (v) {
                    var formattedValue = _this.formatter()(v);
                    return _this.measurer(formattedValue).width;
                });
                var maxTextLength = Plottable._Util.Methods.max(textLengths, 0);
                if (this.tickLabelPositioning === "center") {
                    this._computedWidth = this._maxLabelTickLength() + this.tickLabelPadding() + maxTextLength;
                }
                else {
                    this._computedWidth = Math.max(this._maxLabelTickLength(), this.tickLabelPadding() + maxTextLength);
                }
                return this._computedWidth;
            };
            Numeric.prototype._computeHeight = function () {
                var textHeight = this.measurer(Plottable._Util.Text.HEIGHT_TEXT).height;
                if (this.tickLabelPositioning === "center") {
                    this._computedHeight = this._maxLabelTickLength() + this.tickLabelPadding() + textHeight;
                }
                else {
                    this._computedHeight = Math.max(this._maxLabelTickLength(), this.tickLabelPadding() + textHeight);
                }
                return this._computedHeight;
            };
            Numeric.prototype._getTickValues = function () {
                return this._scale.ticks();
            };
            Numeric.prototype._rescale = function () {
                if (!this._isSetup) {
                    return;
                }
                if (!this._isHorizontal()) {
                    var reComputedWidth = this._computeWidth();
                    if (reComputedWidth > this.width() || reComputedWidth < (this.width() - this.gutter())) {
                        this._invalidateLayout();
                        return;
                    }
                }
                this._render();
            };
            Numeric.prototype._doRender = function () {
                _super.prototype._doRender.call(this);
                var tickLabelAttrHash = {
                    x: 0,
                    y: 0,
                    dx: "0em",
                    dy: "0.3em"
                };
                var tickMarkLength = this._maxLabelTickLength();
                var tickLabelPadding = this.tickLabelPadding();
                var tickLabelTextAnchor = "middle";
                var labelGroupTransformX = 0;
                var labelGroupTransformY = 0;
                var labelGroupShiftX = 0;
                var labelGroupShiftY = 0;
                if (this._isHorizontal()) {
                    switch (this.tickLabelPositioning) {
                        case "left":
                            tickLabelTextAnchor = "end";
                            labelGroupTransformX = -tickLabelPadding;
                            labelGroupShiftY = tickLabelPadding;
                            break;
                        case "center":
                            labelGroupShiftY = tickMarkLength + tickLabelPadding;
                            break;
                        case "right":
                            tickLabelTextAnchor = "start";
                            labelGroupTransformX = tickLabelPadding;
                            labelGroupShiftY = tickLabelPadding;
                            break;
                    }
                }
                else {
                    switch (this.tickLabelPositioning) {
                        case "top":
                            tickLabelAttrHash["dy"] = "-0.3em";
                            labelGroupShiftX = tickLabelPadding;
                            labelGroupTransformY = -tickLabelPadding;
                            break;
                        case "center":
                            labelGroupShiftX = tickMarkLength + tickLabelPadding;
                            break;
                        case "bottom":
                            tickLabelAttrHash["dy"] = "1em";
                            labelGroupShiftX = tickLabelPadding;
                            labelGroupTransformY = tickLabelPadding;
                            break;
                    }
                }
                var tickMarkAttrHash = this._generateTickMarkAttrHash();
                switch (this.orient()) {
                    case "bottom":
                        tickLabelAttrHash["x"] = tickMarkAttrHash["x1"];
                        tickLabelAttrHash["dy"] = "0.95em";
                        labelGroupTransformY = tickMarkAttrHash["y1"] + labelGroupShiftY;
                        break;
                    case "top":
                        tickLabelAttrHash["x"] = tickMarkAttrHash["x1"];
                        tickLabelAttrHash["dy"] = "-.25em";
                        labelGroupTransformY = tickMarkAttrHash["y1"] - labelGroupShiftY;
                        break;
                    case "left":
                        tickLabelTextAnchor = "end";
                        labelGroupTransformX = tickMarkAttrHash["x1"] - labelGroupShiftX;
                        tickLabelAttrHash["y"] = tickMarkAttrHash["y1"];
                        break;
                    case "right":
                        tickLabelTextAnchor = "start";
                        labelGroupTransformX = tickMarkAttrHash["x1"] + labelGroupShiftX;
                        tickLabelAttrHash["y"] = tickMarkAttrHash["y1"];
                        break;
                }
                var tickLabelValues = this._getTickValues();
                var tickLabels = this._tickLabelContainer.selectAll("." + Axis.AbstractAxis.TICK_LABEL_CLASS).data(tickLabelValues);
                tickLabels.enter().append("text").classed(Axis.AbstractAxis.TICK_LABEL_CLASS, true);
                tickLabels.exit().remove();
                tickLabels.style("text-anchor", tickLabelTextAnchor).style("visibility", "visible").attr(tickLabelAttrHash).text(this.formatter());
                var labelGroupTransform = "translate(" + labelGroupTransformX + ", " + labelGroupTransformY + ")";
                this._tickLabelContainer.attr("transform", labelGroupTransform);
                if (!this.showEndTickLabels()) {
                    this._hideEndTickLabels();
                }
                this._hideOverlappingTickLabels();
            };
            Numeric.prototype.tickLabelPosition = function (position) {
                if (position == null) {
                    return this.tickLabelPositioning;
                }
                else {
                    var positionLC = position.toLowerCase();
                    if (this._isHorizontal()) {
                        if (!(positionLC === "left" || positionLC === "center" || positionLC === "right")) {
                            throw new Error(positionLC + " is not a valid tick label position for a horizontal NumericAxis");
                        }
                    }
                    else {
                        if (!(positionLC === "top" || positionLC === "center" || positionLC === "bottom")) {
                            throw new Error(positionLC + " is not a valid tick label position for a vertical NumericAxis");
                        }
                    }
                    this.tickLabelPositioning = positionLC;
                    this._invalidateLayout();
                    return this;
                }
            };
            Numeric.prototype.showEndTickLabel = function (orientation, show) {
                if ((this._isHorizontal() && orientation === "left") || (!this._isHorizontal() && orientation === "bottom")) {
                    if (show === undefined) {
                        return this.showFirstTickLabel;
                    }
                    else {
                        this.showFirstTickLabel = show;
                        this._render();
                        return this;
                    }
                }
                else if ((this._isHorizontal() && orientation === "right") || (!this._isHorizontal() && orientation === "top")) {
                    if (show === undefined) {
                        return this.showLastTickLabel;
                    }
                    else {
                        this.showLastTickLabel = show;
                        this._render();
                        return this;
                    }
                }
                else {
                    throw new Error("Attempt to show " + orientation + " tick label on a " + (this._isHorizontal() ? "horizontal" : "vertical") + " axis");
                }
            };
            return Numeric;
        })(Axis.AbstractAxis);
        Axis.Numeric = Numeric;
    })(Plottable.Axis || (Plottable.Axis = {}));
    var Axis = Plottable.Axis;
})(Plottable || (Plottable = {}));

///<reference path="../../reference.ts" />
var __extends = this.__extends || function (d, b) {
    for (var p in b) if (b.hasOwnProperty(p)) d[p] = b[p];
    function __() { this.constructor = d; }
    __.prototype = b.prototype;
    d.prototype = new __();
};
var Plottable;
(function (Plottable) {
    (function (Axis) {
        var Category = (function (_super) {
            __extends(Category, _super);
            /**
             * Constructs a CategoryAxis.
             *
             * A CategoryAxis takes an OrdinalScale and includes word-wrapping
             * algorithms and advanced layout logic to try to display the scale as
             * efficiently as possible.
             *
             * @constructor
             * @param {OrdinalScale} scale The scale to base the Axis on.
             * @param {string} orientation The orientation of the Axis (top/bottom/left/right) (default = "bottom").
             * @param {Formatter} formatter The Formatter for the Axis (default Formatters.identity())
             */
            function Category(scale, orientation, formatter) {
                if (orientation === void 0) { orientation = "bottom"; }
                if (formatter === void 0) { formatter = Plottable.Formatters.identity(); }
                _super.call(this, scale, orientation, formatter);
                this._tickLabelAngle = 0;
                this.classed("category-axis", true);
            }
            Category.prototype._setup = function () {
                _super.prototype._setup.call(this);
                this.measurer = new Plottable._Util.Text.CachingCharacterMeasurer(this._tickLabelContainer.append("text"));
            };
            Category.prototype._rescale = function () {
                return this._invalidateLayout();
            };
            Category.prototype._requestedSpace = function (offeredWidth, offeredHeight) {
                var widthRequiredByTicks = this._isHorizontal() ? 0 : this._maxLabelTickLength() + this.tickLabelPadding() + this.gutter();
                var heightRequiredByTicks = this._isHorizontal() ? this._maxLabelTickLength() + this.tickLabelPadding() + this.gutter() : 0;
                if (this._scale.domain().length === 0) {
                    return { width: 0, height: 0, wantsWidth: false, wantsHeight: false };
                }
                var fakeScale = this._scale.copy();
                if (this._isHorizontal()) {
                    fakeScale.range([0, offeredWidth]);
                }
                else {
                    fakeScale.range([offeredHeight, 0]);
                }
                var textResult = this.measureTicks(offeredWidth, offeredHeight, fakeScale, this._scale.domain());
                return {
                    width: textResult.usedWidth + widthRequiredByTicks,
                    height: textResult.usedHeight + heightRequiredByTicks,
                    wantsWidth: !textResult.textFits,
                    wantsHeight: !textResult.textFits
                };
            };
            Category.prototype._getTickValues = function () {
                return this._scale.domain();
            };
            Category.prototype.tickLabelAngle = function (angle) {
                if (angle == null) {
                    return this._tickLabelAngle;
                }
                if (angle !== 0 && angle !== 90 && angle !== -90) {
                    throw new Error("Angle " + angle + " not supported; only 0, 90, and -90 are valid values");
                }
                this._tickLabelAngle = angle;
                this._invalidateLayout();
                return this;
            };
            Category.prototype.tickLabelOrientation = function () {
                switch (this._tickLabelAngle) {
                    case 0:
                        return "horizontal";
                    case -90:
                        return "left";
                    case 90:
                        return "right";
                    default:
                        throw new Error("bad orientation");
                }
            };
            /**
             * Measures the size of the ticks while also writing them to the DOM.
             * @param {D3.Selection} ticks The tick elements to be written to.
             */
            Category.prototype.drawTicks = function (axisWidth, axisHeight, scale, ticks) {
                return this.drawOrMeasureTicks(axisWidth, axisHeight, scale, ticks, true);
            };
            /**
             * Measures the size of the ticks without making any (permanent) DOM
             * changes.
             *
             * @param {string[]} ticks The strings that will be printed on the ticks.
             */
            Category.prototype.measureTicks = function (axisWidth, axisHeight, scale, ticks) {
                return this.drawOrMeasureTicks(axisWidth, axisHeight, scale, ticks, false);
            };
            Category.prototype.drawOrMeasureTicks = function (axisWidth, axisHeight, scale, dataOrTicks, draw) {
                var self = this;
                var textWriteResults = [];
                var tm = function (s) { return self.measurer.measure(s); };
                var iterator = draw ? function (f) { return dataOrTicks.each(f); } : function (f) { return dataOrTicks.forEach(f); };
                iterator(function (d) {
                    var bandWidth = scale.fullBandStartAndWidth(d)[1];
                    var width = self._isHorizontal() ? bandWidth : axisWidth - self._maxLabelTickLength() - self.tickLabelPadding();
                    var height = self._isHorizontal() ? axisHeight - self._maxLabelTickLength() - self.tickLabelPadding() : bandWidth;
                    var textWriteResult;
                    var formatter = self.formatter();
                    if (draw) {
                        var d3this = d3.select(this);
                        var xAlign = { left: "right", right: "left", top: "center", bottom: "center" };
                        var yAlign = { left: "center", right: "center", top: "bottom", bottom: "top" };
                        textWriteResult = Plottable._Util.Text.writeText(formatter(d), width, height, tm, self.tickLabelOrientation(), {
                            g: d3this,
                            xAlign: xAlign[self.orient()],
                            yAlign: yAlign[self.orient()]
                        });
                    }
                    else {
                        textWriteResult = Plottable._Util.Text.writeText(formatter(d), width, height, tm, self.tickLabelOrientation());
                    }
                    textWriteResults.push(textWriteResult);
                });
                var widthFn = this._isHorizontal() ? d3.sum : Plottable._Util.Methods.max;
                var heightFn = this._isHorizontal() ? Plottable._Util.Methods.max : d3.sum;
                return {
                    textFits: textWriteResults.every(function (t) { return t.textFits; }),
                    usedWidth: widthFn(textWriteResults, function (t) { return t.usedWidth; }, 0),
                    usedHeight: heightFn(textWriteResults, function (t) { return t.usedHeight; }, 0)
                };
            };
            Category.prototype._doRender = function () {
                var _this = this;
                _super.prototype._doRender.call(this);
                var tickLabels = this._tickLabelContainer.selectAll("." + Axis.AbstractAxis.TICK_LABEL_CLASS).data(this._scale.domain(), function (d) { return d; });
                var getTickLabelTransform = function (d, i) {
                    var startAndWidth = _this._scale.fullBandStartAndWidth(d);
                    var bandStartPosition = startAndWidth[0];
                    var x = _this._isHorizontal() ? bandStartPosition : 0;
                    var y = _this._isHorizontal() ? 0 : bandStartPosition;
                    return "translate(" + x + "," + y + ")";
                };
                tickLabels.enter().append("g").classed(Axis.AbstractAxis.TICK_LABEL_CLASS, true);
                tickLabels.exit().remove();
                tickLabels.attr("transform", getTickLabelTransform);
                // erase all text first, then rewrite
                tickLabels.text("");
                this.drawTicks(this.width(), this.height(), this._scale, tickLabels);
                var translate = this._isHorizontal() ? [this._scale.rangeBand() / 2, 0] : [0, this._scale.rangeBand() / 2];
                var xTranslate = this.orient() === "right" ? this._maxLabelTickLength() + this.tickLabelPadding() : 0;
                var yTranslate = this.orient() === "bottom" ? this._maxLabelTickLength() + this.tickLabelPadding() : 0;
                Plottable._Util.DOM.translate(this._tickLabelContainer, xTranslate, yTranslate);
                Plottable._Util.DOM.translate(this._tickMarkContainer, translate[0], translate[1]);
                return this;
            };
            Category.prototype._computeLayout = function (xOrigin, yOrigin, availableWidth, availableHeight) {
                // When anyone calls _invalidateLayout, _computeLayout will be called
                // on everyone, including this. Since CSS or something might have
                // affected the size of the characters, clear the cache.
                this.measurer.clear();
                return _super.prototype._computeLayout.call(this, xOrigin, yOrigin, availableWidth, availableHeight);
            };
            return Category;
        })(Axis.AbstractAxis);
        Axis.Category = Category;
    })(Plottable.Axis || (Plottable.Axis = {}));
    var Axis = Plottable.Axis;
})(Plottable || (Plottable = {}));

///<reference path="../reference.ts" />
var __extends = this.__extends || function (d, b) {
    for (var p in b) if (b.hasOwnProperty(p)) d[p] = b[p];
    function __() { this.constructor = d; }
    __.prototype = b.prototype;
    d.prototype = new __();
};
var Plottable;
(function (Plottable) {
    (function (Component) {
        var Label = (function (_super) {
            __extends(Label, _super);
            /**
             * Creates a Label.
             *
             * A label is component that renders just text. The most common use of
             * labels is to create a title or axis labels.
             *
             * @constructor
             * @param {string} displayText The text of the Label (default = "").
             * @param {string} orientation The orientation of the Label (horizontal/left/right) (default = "horizontal").
             */
            function Label(displayText, orientation) {
                if (displayText === void 0) { displayText = ""; }
                if (orientation === void 0) { orientation = "horizontal"; }
                _super.call(this);
                this.classed("label", true);
                this.text(displayText);
                this.orient(orientation);
                this.xAlign("center").yAlign("center");
                this._fixedHeightFlag = true;
                this._fixedWidthFlag = true;
                this._padding = 0;
            }
            /**
             * Sets the horizontal side the label will go to given the label is given more space that it needs
             *
             * @param {string} alignment The new setting, one of `["left", "center",
             * "right"]`. Defaults to `"center"`.
             * @returns {Label} The calling Label.
             */
            Label.prototype.xAlign = function (alignment) {
                var alignmentLC = alignment.toLowerCase();
                _super.prototype.xAlign.call(this, alignmentLC);
                this.xAlignment = alignmentLC;
                return this;
            };
            /**
             * Sets the vertical side the label will go to given the label is given more space that it needs
             *
             * @param {string} alignment The new setting, one of `["top", "center",
             * "bottom"]`. Defaults to `"center"`.
             * @returns {Label} The calling Label.
             */
            Label.prototype.yAlign = function (alignment) {
                var alignmentLC = alignment.toLowerCase();
                _super.prototype.yAlign.call(this, alignmentLC);
                this.yAlignment = alignmentLC;
                return this;
            };
            Label.prototype._requestedSpace = function (offeredWidth, offeredHeight) {
                var desiredWH = this.measurer(this._text);
                var desiredWidth = (this.orientation === "horizontal" ? desiredWH.width : desiredWH.height) + 2 * this.padding();
                var desiredHeight = (this.orientation === "horizontal" ? desiredWH.height : desiredWH.width) + 2 * this.padding();
                return {
                    width: desiredWidth,
                    height: desiredHeight,
                    wantsWidth: desiredWidth > offeredWidth,
                    wantsHeight: desiredHeight > offeredHeight
                };
            };
            Label.prototype._setup = function () {
                _super.prototype._setup.call(this);
                this.textContainer = this._content.append("g");
                this.measurer = Plottable._Util.Text.getTextMeasurer(this.textContainer.append("text"));
                this.text(this._text);
            };
            Label.prototype.text = function (displayText) {
                if (displayText === undefined) {
                    return this._text;
                }
                else {
                    this._text = displayText;
                    this._invalidateLayout();
                    return this;
                }
            };
            Label.prototype.orient = function (newOrientation) {
                if (newOrientation == null) {
                    return this.orientation;
                }
                else {
                    newOrientation = newOrientation.toLowerCase();
                    if (newOrientation === "horizontal" || newOrientation === "left" || newOrientation === "right") {
                        this.orientation = newOrientation;
                    }
                    else {
                        throw new Error(newOrientation + " is not a valid orientation for LabelComponent");
                    }
                    this._invalidateLayout();
                    return this;
                }
            };
            Label.prototype.padding = function (padAmount) {
                if (padAmount == null) {
                    return this._padding;
                }
                else {
                    padAmount = +padAmount;
                    if (padAmount < 0) {
                        throw new Error(padAmount + " is not a valid padding value.  Cannot be less than 0.");
                    }
                    this._padding = padAmount;
                    this._invalidateLayout();
                    return this;
                }
            };
            Label.prototype._doRender = function () {
                _super.prototype._doRender.call(this);
                var textMeasurement = this.measurer(this._text);
                var heightPadding = Math.max(Math.min((this.height() - textMeasurement.height) / 2, this.padding()), 0);
                var widthPadding = Math.max(Math.min((this.width() - textMeasurement.width) / 2, this.padding()), 0);
                this.textContainer.attr("transform", "translate(" + widthPadding + "," + heightPadding + ")");
                this.textContainer.text("");
                var dimension = this.orientation === "horizontal" ? this.width() : this.height();
                var truncatedText = Plottable._Util.Text.getTruncatedText(this._text, dimension, this.measurer);
                var writeWidth = this.width() - 2 * widthPadding;
                var writeHeight = this.height() - 2 * heightPadding;
                if (this.orientation === "horizontal") {
                    Plottable._Util.Text.writeLineHorizontally(truncatedText, this.textContainer, writeWidth, writeHeight, this.xAlignment, this.yAlignment);
                }
                else {
                    Plottable._Util.Text.writeLineVertically(truncatedText, this.textContainer, writeWidth, writeHeight, this.xAlignment, this.yAlignment, this.orientation);
                }
            };
            Label.prototype._computeLayout = function (xOffset, yOffset, availableWidth, availableHeight) {
                this.measurer = Plottable._Util.Text.getTextMeasurer(this.textContainer.append("text")); // reset it in case fonts have changed
                _super.prototype._computeLayout.call(this, xOffset, yOffset, availableWidth, availableHeight);
                return this;
            };
            return Label;
        })(Component.AbstractComponent);
        Component.Label = Label;
        var TitleLabel = (function (_super) {
            __extends(TitleLabel, _super);
            /**
             * Creates a TitleLabel, a type of label made for rendering titles.
             *
             * @constructor
             */
            function TitleLabel(text, orientation) {
                _super.call(this, text, orientation);
                this.classed("title-label", true);
            }
            return TitleLabel;
        })(Label);
        Component.TitleLabel = TitleLabel;
        var AxisLabel = (function (_super) {
            __extends(AxisLabel, _super);
            /**
             * Creates a AxisLabel, a type of label made for rendering axis labels.
             *
             * @constructor
             */
            function AxisLabel(text, orientation) {
                _super.call(this, text, orientation);
                this.classed("axis-label", true);
            }
            return AxisLabel;
        })(Label);
        Component.AxisLabel = AxisLabel;
    })(Plottable.Component || (Plottable.Component = {}));
    var Component = Plottable.Component;
})(Plottable || (Plottable = {}));

///<reference path="../reference.ts" />
var __extends = this.__extends || function (d, b) {
    for (var p in b) if (b.hasOwnProperty(p)) d[p] = b[p];
    function __() { this.constructor = d; }
    __.prototype = b.prototype;
    d.prototype = new __();
};
var Plottable;
(function (Plottable) {
    (function (Component) {
        var Legend = (function (_super) {
            __extends(Legend, _super);
            /**
             * Constructs a Legend.
             *
             * A legend consists of a series of legend rows, each with a color and label taken from the `colorScale`.
             * The rows will be displayed in the order of the `colorScale` domain.
             * This legend also allows interactions, through the functions `toggleCallback` and `hoverCallback`
             * Setting a callback will also put classes on the individual rows.
             *
             * @constructor
             * @param {ColorScale} colorScale
             */
            function Legend(colorScale) {
                _super.call(this);
                this.classed("legend", true);
                this.scale(colorScale);
                this.xAlign("RIGHT").yAlign("TOP");
                this.xOffset(5).yOffset(5);
                this._fixedWidthFlag = true;
                this._fixedHeightFlag = true;
            }
            Legend.prototype.remove = function () {
                _super.prototype.remove.call(this);
                if (this.colorScale != null) {
                    this.colorScale.broadcaster.deregisterListener(this);
                }
            };
            Legend.prototype.toggleCallback = function (callback) {
                if (callback !== undefined) {
                    this._toggleCallback = callback;
                    this.isOff = d3.set();
                    this.updateListeners();
                    this.updateClasses();
                    return this;
                }
                else {
                    return this._toggleCallback;
                }
            };
            Legend.prototype.hoverCallback = function (callback) {
                if (callback !== undefined) {
                    this._hoverCallback = callback;
                    this.datumCurrentlyFocusedOn = undefined;
                    this.updateListeners();
                    this.updateClasses();
                    return this;
                }
                else {
                    return this._hoverCallback;
                }
            };
            Legend.prototype.scale = function (scale) {
                var _this = this;
                if (scale != null) {
                    if (this.colorScale != null) {
                        this.colorScale.broadcaster.deregisterListener(this);
                    }
                    this.colorScale = scale;
                    this.colorScale.broadcaster.registerListener(this, function () { return _this.updateDomain(); });
                    this.updateDomain();
                    return this;
                }
                else {
                    return this.colorScale;
                }
            };
            Legend.prototype.updateDomain = function () {
                if (this._toggleCallback != null) {
                    this.isOff = Plottable._Util.Methods.intersection(this.isOff, d3.set(this.scale().domain()));
                }
                if (this._hoverCallback != null) {
                    this.datumCurrentlyFocusedOn = this.scale().domain().indexOf(this.datumCurrentlyFocusedOn) >= 0 ? this.datumCurrentlyFocusedOn : undefined;
                }
                this._invalidateLayout();
            };
            Legend.prototype._computeLayout = function (xOrigin, yOrigin, availableWidth, availableHeight) {
                _super.prototype._computeLayout.call(this, xOrigin, yOrigin, availableWidth, availableHeight);
                var textHeight = this.measureTextHeight();
                var totalNumRows = this.colorScale.domain().length;
                this.nRowsDrawn = Math.min(totalNumRows, Math.floor(this.height() / textHeight));
            };
            Legend.prototype._requestedSpace = function (offeredWidth, offeredHeight) {
                var textHeight = this.measureTextHeight();
                var totalNumRows = this.colorScale.domain().length;
                var rowsICanFit = Math.min(totalNumRows, Math.floor((offeredHeight - 2 * Legend.MARGIN) / textHeight));
                var fakeLegendEl = this._content.append("g").classed(Legend.SUBELEMENT_CLASS, true);
                var measure = Plottable._Util.Text.getTextMeasurer(fakeLegendEl.append("text"));
                var maxWidth = Plottable._Util.Methods.max(this.colorScale.domain(), function (d) { return measure(d).width; }, 0);
                fakeLegendEl.remove();
                maxWidth = maxWidth === undefined ? 0 : maxWidth;
                var desiredWidth = rowsICanFit === 0 ? 0 : maxWidth + textHeight + 2 * Legend.MARGIN;
                var desiredHeight = rowsICanFit === 0 ? 0 : totalNumRows * textHeight + 2 * Legend.MARGIN;
                return {
                    width: desiredWidth,
                    height: desiredHeight,
                    wantsWidth: offeredWidth < desiredWidth,
                    wantsHeight: offeredHeight < desiredHeight
                };
            };
            Legend.prototype.measureTextHeight = function () {
                // note: can't be called before anchoring atm
                var fakeLegendEl = this._content.append("g").classed(Legend.SUBELEMENT_CLASS, true);
                var textHeight = Plottable._Util.Text.getTextMeasurer(fakeLegendEl.append("text"))(Plottable._Util.Text.HEIGHT_TEXT).height;
                // HACKHACK
                if (textHeight === 0) {
                    textHeight = 1;
                }
                fakeLegendEl.remove();
                return textHeight;
            };
            Legend.prototype._doRender = function () {
                _super.prototype._doRender.call(this);
                var domain = this.colorScale.domain().slice(0, this.nRowsDrawn);
                var textHeight = this.measureTextHeight();
                var availableWidth = this.width() - textHeight - Legend.MARGIN;
                var r = textHeight * 0.3;
                var legend = this._content.selectAll("." + Legend.SUBELEMENT_CLASS).data(domain, function (d) { return d; });
                var legendEnter = legend.enter().append("g").classed(Legend.SUBELEMENT_CLASS, true);
                legendEnter.each(function (d) {
                    d3.select(this).classed(d.replace(" ", "-"), true);
                });
                legendEnter.append("circle");
                legendEnter.append("g").classed("text-container", true);
                legend.exit().remove();
                legend.selectAll("circle").attr("cx", textHeight / 2).attr("cy", textHeight / 2).attr("r", r).attr("fill", this.colorScale._d3Scale);
                legend.selectAll("g.text-container").text("").attr("transform", "translate(" + textHeight + ", 0)").each(function (d) {
                    var d3this = d3.select(this);
                    var measure = Plottable._Util.Text.getTextMeasurer(d3this.append("text"));
                    var writeLine = Plottable._Util.Text.getTruncatedText(d, availableWidth, measure);
                    var writeLineMeasure = measure(writeLine);
                    Plottable._Util.Text.writeLineHorizontally(writeLine, d3this, writeLineMeasure.width, writeLineMeasure.height);
                });
                legend.attr("transform", function (d) {
                    return "translate(" + Legend.MARGIN + "," + (domain.indexOf(d) * textHeight + Legend.MARGIN) + ")";
                });
                this.updateClasses();
                this.updateListeners();
            };
            Legend.prototype.updateListeners = function () {
                var _this = this;
                if (!this._isSetup) {
                    return;
                }
                var dataSelection = this._content.selectAll("." + Legend.SUBELEMENT_CLASS);
                if (this._hoverCallback != null) {
                    // tag the element that is being hovered over with the class "focus"
                    // this callback will trigger with the specific element being hovered over.
                    var hoverRow = function (mouseover) { return function (datum) {
                        _this.datumCurrentlyFocusedOn = mouseover ? datum : undefined;
                        _this._hoverCallback(_this.datumCurrentlyFocusedOn);
                        _this.updateClasses();
                    }; };
                    dataSelection.on("mouseover", hoverRow(true));
                    dataSelection.on("mouseout", hoverRow(false));
                }
                else {
                    // remove all mouseover/mouseout listeners
                    dataSelection.on("mouseover", null);
                    dataSelection.on("mouseout", null);
                }
                if (this._toggleCallback != null) {
                    dataSelection.on("click", function (datum) {
                        var turningOn = _this.isOff.has(datum);
                        if (turningOn) {
                            _this.isOff.remove(datum);
                        }
                        else {
                            _this.isOff.add(datum);
                        }
                        _this._toggleCallback(datum, turningOn);
                        _this.updateClasses();
                    });
                }
                else {
                    // remove all click listeners
                    dataSelection.on("click", null);
                }
            };
            Legend.prototype.updateClasses = function () {
                var _this = this;
                if (!this._isSetup) {
                    return;
                }
                var dataSelection = this._content.selectAll("." + Legend.SUBELEMENT_CLASS);
                if (this._hoverCallback != null) {
                    dataSelection.classed("focus", function (d) { return _this.datumCurrentlyFocusedOn === d; });
                    dataSelection.classed("hover", this.datumCurrentlyFocusedOn !== undefined);
                }
                else {
                    dataSelection.classed("hover", false);
                    dataSelection.classed("focus", false);
                }
                if (this._toggleCallback != null) {
                    dataSelection.classed("toggled-on", function (d) { return !_this.isOff.has(d); });
                    dataSelection.classed("toggled-off", function (d) { return _this.isOff.has(d); });
                }
                else {
                    dataSelection.classed("toggled-on", false);
                    dataSelection.classed("toggled-off", false);
                }
            };
            /**
             * The css class applied to each legend row
             */
            Legend.SUBELEMENT_CLASS = "legend-row";
            Legend.MARGIN = 5;
            return Legend;
        })(Component.AbstractComponent);
        Component.Legend = Legend;
    })(Plottable.Component || (Plottable.Component = {}));
    var Component = Plottable.Component;
})(Plottable || (Plottable = {}));

///<reference path="../reference.ts" />
var __extends = this.__extends || function (d, b) {
    for (var p in b) if (b.hasOwnProperty(p)) d[p] = b[p];
    function __() { this.constructor = d; }
    __.prototype = b.prototype;
    d.prototype = new __();
};
var Plottable;
(function (Plottable) {
    (function (Component) {
        var HorizontalLegend = (function (_super) {
            __extends(HorizontalLegend, _super);
            /**
             * Creates a Horizontal Legend.
             *
             * The legend consists of a series of legend entries, each with a color and label taken from the `colorScale`.
             * The entries will be displayed in the order of the `colorScale` domain.
             *
             * @constructor
             * @param {Scale.Color} colorScale
             */
            function HorizontalLegend(colorScale) {
                var _this = this;
                _super.call(this);
                this.padding = 5;
                this.classed("legend", true);
                this.scale = colorScale;
                this.scale.broadcaster.registerListener(this, function () { return _this._invalidateLayout(); });
                this.xAlign("left").yAlign("center");
                this._fixedWidthFlag = true;
                this._fixedHeightFlag = true;
            }
            HorizontalLegend.prototype.remove = function () {
                _super.prototype.remove.call(this);
                this.scale.broadcaster.deregisterListener(this);
            };
            HorizontalLegend.prototype.calculateLayoutInfo = function (availableWidth, availableHeight) {
                var _this = this;
                var fakeLegendRow = this._content.append("g").classed(HorizontalLegend.LEGEND_ROW_CLASS, true);
                var fakeLegendEntry = fakeLegendRow.append("g").classed(HorizontalLegend.LEGEND_ENTRY_CLASS, true);
                var measure = Plottable._Util.Text.getTextMeasurer(fakeLegendRow.append("text"));
                var textHeight = measure(Plottable._Util.Text.HEIGHT_TEXT).height;
                var availableWidthForEntries = Math.max(0, (availableWidth - this.padding));
                var measureEntry = function (entryText) {
                    var originalEntryLength = (textHeight + measure(entryText).width + _this.padding);
                    return Math.min(originalEntryLength, availableWidthForEntries);
                };
                var entries = this.scale.domain();
                var entryLengths = Plottable._Util.Methods.populateMap(entries, measureEntry);
                fakeLegendRow.remove();
                var rows = this.packRows(availableWidthForEntries, entries, entryLengths);
                var rowsAvailable = Math.floor((availableHeight - 2 * this.padding) / textHeight);
                if (rowsAvailable !== rowsAvailable) {
                    rowsAvailable = 0;
                }
                return {
                    textHeight: textHeight,
                    entryLengths: entryLengths,
                    rows: rows,
                    numRowsToDraw: Math.max(Math.min(rowsAvailable, rows.length), 0)
                };
            };
            HorizontalLegend.prototype._requestedSpace = function (offeredWidth, offeredHeight) {
                var estimatedLayout = this.calculateLayoutInfo(offeredWidth, offeredHeight);
                var rowLengths = estimatedLayout.rows.map(function (row) {
                    return d3.sum(row, function (entry) { return estimatedLayout.entryLengths.get(entry); });
                });
                var longestRowLength = Plottable._Util.Methods.max(rowLengths, 0);
                longestRowLength = longestRowLength === undefined ? 0 : longestRowLength; // HACKHACK: #843
                var desiredWidth = this.padding + longestRowLength;
                var acceptableHeight = estimatedLayout.numRowsToDraw * estimatedLayout.textHeight + 2 * this.padding;
                var desiredHeight = estimatedLayout.rows.length * estimatedLayout.textHeight + 2 * this.padding;
                return {
                    width: desiredWidth,
                    height: acceptableHeight,
                    wantsWidth: offeredWidth < desiredWidth,
                    wantsHeight: offeredHeight < desiredHeight
                };
            };
            HorizontalLegend.prototype.packRows = function (availableWidth, entries, entryLengths) {
                var rows = [[]];
                var currentRow = rows[0];
                var spaceLeft = availableWidth;
                entries.forEach(function (e) {
                    var entryLength = entryLengths.get(e);
                    if (entryLength > spaceLeft) {
                        currentRow = [];
                        rows.push(currentRow);
                        spaceLeft = availableWidth;
                    }
                    currentRow.push(e);
                    spaceLeft -= entryLength;
                });
                return rows;
            };
            HorizontalLegend.prototype._doRender = function () {
                var _this = this;
                _super.prototype._doRender.call(this);
                var layout = this.calculateLayoutInfo(this.width(), this.height());
                var rowsToDraw = layout.rows.slice(0, layout.numRowsToDraw);
                var rows = this._content.selectAll("g." + HorizontalLegend.LEGEND_ROW_CLASS).data(rowsToDraw);
                rows.enter().append("g").classed(HorizontalLegend.LEGEND_ROW_CLASS, true);
                rows.exit().remove();
                rows.attr("transform", function (d, i) { return "translate(0, " + (i * layout.textHeight + _this.padding) + ")"; });
                var entries = rows.selectAll("g." + HorizontalLegend.LEGEND_ENTRY_CLASS).data(function (d) { return d; });
                var entriesEnter = entries.enter().append("g").classed(HorizontalLegend.LEGEND_ENTRY_CLASS, true);
                entries.each(function (d) {
                    d3.select(this).classed(d.replace(" ", "-"), true);
                });
                entriesEnter.append("circle");
                entriesEnter.append("g").classed("text-container", true);
                entries.exit().remove();
                var legendPadding = this.padding;
                rows.each(function (values) {
                    var xShift = legendPadding;
                    var entriesInRow = d3.select(this).selectAll("g." + HorizontalLegend.LEGEND_ENTRY_CLASS);
                    entriesInRow.attr("transform", function (value, i) {
                        var translateString = "translate(" + xShift + ", 0)";
                        xShift += layout.entryLengths.get(value);
                        return translateString;
                    });
                });
                entries.select("circle").attr("cx", layout.textHeight / 2).attr("cy", layout.textHeight / 2).attr("r", layout.textHeight * 0.3).attr("fill", function (value) { return _this.scale.scale(value); });
                var padding = this.padding;
                var textContainers = entries.select("g.text-container");
                textContainers.text(""); // clear out previous results
                textContainers.append("title").text(function (value) { return value; });
                // HACKHACK (translate vertical shift): #864
                textContainers.attr("transform", "translate(" + layout.textHeight + ", " + (layout.textHeight * 0.1) + ")").each(function (value) {
                    var container = d3.select(this);
                    var measure = Plottable._Util.Text.getTextMeasurer(container.append("text"));
                    var maxTextLength = layout.entryLengths.get(value) - layout.textHeight - padding;
                    var textToWrite = Plottable._Util.Text.getTruncatedText(value, maxTextLength, measure);
                    var textSize = measure(textToWrite);
                    Plottable._Util.Text.writeLineHorizontally(textToWrite, container, textSize.width, textSize.height);
                });
            };
            /**
             * The css class applied to each legend row
             */
            HorizontalLegend.LEGEND_ROW_CLASS = "legend-row";
            /**
             * The css class applied to each legend entry
             */
            HorizontalLegend.LEGEND_ENTRY_CLASS = "legend-entry";
            return HorizontalLegend;
        })(Component.AbstractComponent);
        Component.HorizontalLegend = HorizontalLegend;
    })(Plottable.Component || (Plottable.Component = {}));
    var Component = Plottable.Component;
})(Plottable || (Plottable = {}));

///<reference path="../reference.ts" />
var __extends = this.__extends || function (d, b) {
    for (var p in b) if (b.hasOwnProperty(p)) d[p] = b[p];
    function __() { this.constructor = d; }
    __.prototype = b.prototype;
    d.prototype = new __();
};
var Plottable;
(function (Plottable) {
    (function (Component) {
        var Gridlines = (function (_super) {
            __extends(Gridlines, _super);
            /**
             * Creates a set of Gridlines.
             * @constructor
             *
             * @param {QuantitativeScale} xScale The scale to base the x gridlines on. Pass null if no gridlines are desired.
             * @param {QuantitativeScale} yScale The scale to base the y gridlines on. Pass null if no gridlines are desired.
             */
            function Gridlines(xScale, yScale) {
                var _this = this;
                if (xScale != null && !(Plottable.Scale.AbstractQuantitative.prototype.isPrototypeOf(xScale))) {
                    throw new Error("xScale needs to inherit from Scale.AbstractQuantitative");
                }
                if (yScale != null && !(Plottable.Scale.AbstractQuantitative.prototype.isPrototypeOf(yScale))) {
                    throw new Error("yScale needs to inherit from Scale.AbstractQuantitative");
                }
                _super.call(this);
                this.classed("gridlines", true);
                this.xScale = xScale;
                this.yScale = yScale;
                if (this.xScale) {
                    this.xScale.broadcaster.registerListener(this, function () { return _this._render(); });
                }
                if (this.yScale) {
                    this.yScale.broadcaster.registerListener(this, function () { return _this._render(); });
                }
            }
            Gridlines.prototype.remove = function () {
                _super.prototype.remove.call(this);
                if (this.xScale) {
                    this.xScale.broadcaster.deregisterListener(this);
                }
                if (this.yScale) {
                    this.yScale.broadcaster.deregisterListener(this);
                }
                return this;
            };
            Gridlines.prototype._setup = function () {
                _super.prototype._setup.call(this);
                this.xLinesContainer = this._content.append("g").classed("x-gridlines", true);
                this.yLinesContainer = this._content.append("g").classed("y-gridlines", true);
            };
            Gridlines.prototype._doRender = function () {
                _super.prototype._doRender.call(this);
                this.redrawXLines();
                this.redrawYLines();
            };
            Gridlines.prototype.redrawXLines = function () {
                var _this = this;
                if (this.xScale) {
                    var xTicks = this.xScale.ticks();
                    var getScaledXValue = function (tickVal) { return _this.xScale.scale(tickVal); };
                    var xLines = this.xLinesContainer.selectAll("line").data(xTicks);
                    xLines.enter().append("line");
                    xLines.attr("x1", getScaledXValue).attr("y1", 0).attr("x2", getScaledXValue).attr("y2", this.height()).classed("zeroline", function (t) { return t === 0; });
                    xLines.exit().remove();
                }
            };
            Gridlines.prototype.redrawYLines = function () {
                var _this = this;
                if (this.yScale) {
                    var yTicks = this.yScale.ticks();
                    var getScaledYValue = function (tickVal) { return _this.yScale.scale(tickVal); };
                    var yLines = this.yLinesContainer.selectAll("line").data(yTicks);
                    yLines.enter().append("line");
                    yLines.attr("x1", 0).attr("y1", getScaledYValue).attr("x2", this.width()).attr("y2", getScaledYValue).classed("zeroline", function (t) { return t === 0; });
                    yLines.exit().remove();
                }
            };
            return Gridlines;
        })(Component.AbstractComponent);
        Component.Gridlines = Gridlines;
    })(Plottable.Component || (Plottable.Component = {}));
    var Component = Plottable.Component;
})(Plottable || (Plottable = {}));

///<reference path="../reference.ts" />
var __extends = this.__extends || function (d, b) {
    for (var p in b) if (b.hasOwnProperty(p)) d[p] = b[p];
    function __() { this.constructor = d; }
    __.prototype = b.prototype;
    d.prototype = new __();
};
var Plottable;
(function (Plottable) {
    (function (Component) {
        ;
        var Table = (function (_super) {
            __extends(Table, _super);
            /**
             * Constructs a Table.
             *
             * A Table is used to combine multiple Components in the form of a grid. A
             * common case is combining a y-axis, x-axis, and the plotted data via
             * ```typescript
             * new Table([[yAxis, plot],
             *            [null,  xAxis]]);
             * ```
             *
             * @constructor
             * @param {Component[][]} [rows] A 2-D array of the Components to place in the table.
             * null can be used if a cell is empty. (default = [])
             */
            function Table(rows) {
                var _this = this;
                if (rows === void 0) { rows = []; }
                _super.call(this);
                this.rowPadding = 0;
                this.colPadding = 0;
                this.rows = [];
                this.rowWeights = [];
                this.colWeights = [];
                this.nRows = 0;
                this.nCols = 0;
                this.classed("table", true);
                rows.forEach(function (row, rowIndex) {
                    row.forEach(function (component, colIndex) {
                        _this.addComponent(rowIndex, colIndex, component);
                    });
                });
            }
            /**
             * Adds a Component in the specified cell. The cell must be unoccupied.
             *
             * For example, instead of calling `new Table([[a, b], [null, c]])`, you
             * could call
             * ```typescript
             * var table = new Table();
             * table.addComponent(0, 0, a);
             * table.addComponent(0, 1, b);
             * table.addComponent(1, 1, c);
             * ```
             *
             * @param {number} row The row in which to add the Component.
             * @param {number} col The column in which to add the Component.
             * @param {Component} component The Component to be added.
             * @returns {Table} The calling Table.
             */
            Table.prototype.addComponent = function (row, col, component) {
                if (this._addComponent(component)) {
                    this.nRows = Math.max(row + 1, this.nRows);
                    this.nCols = Math.max(col + 1, this.nCols);
                    this.padTableToSize(this.nRows, this.nCols);
                    var currentComponent = this.rows[row][col];
                    if (currentComponent) {
                        throw new Error("Table.addComponent cannot be called on a cell where a component already exists (for the moment)");
                    }
                    this.rows[row][col] = component;
                }
                return this;
            };
            Table.prototype._removeComponent = function (component) {
                _super.prototype._removeComponent.call(this, component);
                var rowpos;
                var colpos;
                outer: for (var i = 0; i < this.nRows; i++) {
                    for (var j = 0; j < this.nCols; j++) {
                        if (this.rows[i][j] === component) {
                            rowpos = i;
                            colpos = j;
                            break outer;
                        }
                    }
                }
                if (rowpos !== undefined) {
                    this.rows[rowpos][colpos] = null;
                }
            };
            Table.prototype.iterateLayout = function (availableWidth, availableHeight) {
                /*
                 * Given availableWidth and availableHeight, figure out how to allocate it between rows and columns using an iterative algorithm.
                 *
                 * For both dimensions, keeps track of "guaranteedSpace", which the fixed-size components have requested, and
                 * "proportionalSpace", which is being given to proportionally-growing components according to the weights on the table.
                 * Here is how it works (example uses width but it is the same for height). First, columns are guaranteed no width, and
                 * the free width is allocated to columns based on their colWeights. Then, in determineGuarantees, every component is
                 * offered its column's width and may request some amount of it, which increases that column's guaranteed
                 * width. If there are some components that were not satisfied with the width they were offered, and there is free
                 * width that has not already been guaranteed, then the remaining width is allocated to the unsatisfied columns and the
                 * algorithm runs again. If all components are satisfied, then the remaining width is allocated as proportional space
                 * according to the colWeights.
                 *
                 * The guaranteed width for each column is monotonically increasing as the algorithm iterates. Since it is deterministic
                 * and monotonically increasing, if the freeWidth does not change during an iteration it implies that no further progress
                 * is possible, so the algorithm will not continue iterating on that dimension's account.
                 *
                 * If the algorithm runs more than 5 times, we stop and just use whatever we arrived at. It's not clear under what
                 * circumstances this will happen or if it will happen at all. A message will be printed to the console if this occurs.
                 *
                 */
                var cols = d3.transpose(this.rows);
                var availableWidthAfterPadding = availableWidth - this.colPadding * (this.nCols - 1);
                var availableHeightAfterPadding = availableHeight - this.rowPadding * (this.nRows - 1);
                var rowWeights = Table.calcComponentWeights(this.rowWeights, this.rows, function (c) { return (c == null) || c._isFixedHeight(); });
                var colWeights = Table.calcComponentWeights(this.colWeights, cols, function (c) { return (c == null) || c._isFixedWidth(); });
                // To give the table a good starting position to iterate from, we give the fixed-width components half-weight
                // so that they will get some initial space allocated to work with
                var heuristicColWeights = colWeights.map(function (c) { return c === 0 ? 0.5 : c; });
                var heuristicRowWeights = rowWeights.map(function (c) { return c === 0 ? 0.5 : c; });
                var colProportionalSpace = Table.calcProportionalSpace(heuristicColWeights, availableWidthAfterPadding);
                var rowProportionalSpace = Table.calcProportionalSpace(heuristicRowWeights, availableHeightAfterPadding);
                var guaranteedWidths = Plottable._Util.Methods.createFilledArray(0, this.nCols);
                var guaranteedHeights = Plottable._Util.Methods.createFilledArray(0, this.nRows);
                var freeWidth;
                var freeHeight;
                var nIterations = 0;
                while (true) {
                    var offeredHeights = Plottable._Util.Methods.addArrays(guaranteedHeights, rowProportionalSpace);
                    var offeredWidths = Plottable._Util.Methods.addArrays(guaranteedWidths, colProportionalSpace);
                    var guarantees = this.determineGuarantees(offeredWidths, offeredHeights);
                    guaranteedWidths = guarantees.guaranteedWidths;
                    guaranteedHeights = guarantees.guaranteedHeights;
                    var wantsWidth = guarantees.wantsWidthArr.some(function (x) { return x; });
                    var wantsHeight = guarantees.wantsHeightArr.some(function (x) { return x; });
                    var lastFreeWidth = freeWidth;
                    var lastFreeHeight = freeHeight;
                    freeWidth = availableWidthAfterPadding - d3.sum(guarantees.guaranteedWidths);
                    freeHeight = availableHeightAfterPadding - d3.sum(guarantees.guaranteedHeights);
                    var xWeights;
                    if (wantsWidth) {
                        xWeights = guarantees.wantsWidthArr.map(function (x) { return x ? 0.1 : 0; });
                        xWeights = Plottable._Util.Methods.addArrays(xWeights, colWeights);
                    }
                    else {
                        xWeights = colWeights;
                    }
                    var yWeights;
                    if (wantsHeight) {
                        yWeights = guarantees.wantsHeightArr.map(function (x) { return x ? 0.1 : 0; });
                        yWeights = Plottable._Util.Methods.addArrays(yWeights, rowWeights);
                    }
                    else {
                        yWeights = rowWeights;
                    }
                    colProportionalSpace = Table.calcProportionalSpace(xWeights, freeWidth);
                    rowProportionalSpace = Table.calcProportionalSpace(yWeights, freeHeight);
                    nIterations++;
                    var canImproveWidthAllocation = freeWidth > 0 && wantsWidth && freeWidth !== lastFreeWidth;
                    var canImproveHeightAllocation = freeHeight > 0 && wantsHeight && freeHeight !== lastFreeHeight;
                    if (!(canImproveWidthAllocation || canImproveHeightAllocation)) {
                        break;
                    }
                    if (nIterations > 5) {
                        break;
                    }
                }
                // Redo the proportional space one last time, to ensure we use the real weights not the wantsWidth/Height weights
                freeWidth = availableWidthAfterPadding - d3.sum(guarantees.guaranteedWidths);
                freeHeight = availableHeightAfterPadding - d3.sum(guarantees.guaranteedHeights);
                colProportionalSpace = Table.calcProportionalSpace(colWeights, freeWidth);
                rowProportionalSpace = Table.calcProportionalSpace(rowWeights, freeHeight);
                return { colProportionalSpace: colProportionalSpace, rowProportionalSpace: rowProportionalSpace, guaranteedWidths: guarantees.guaranteedWidths, guaranteedHeights: guarantees.guaranteedHeights, wantsWidth: wantsWidth, wantsHeight: wantsHeight };
            };
            Table.prototype.determineGuarantees = function (offeredWidths, offeredHeights) {
                var requestedWidths = Plottable._Util.Methods.createFilledArray(0, this.nCols);
                var requestedHeights = Plottable._Util.Methods.createFilledArray(0, this.nRows);
                var layoutWantsWidth = Plottable._Util.Methods.createFilledArray(false, this.nCols);
                var layoutWantsHeight = Plottable._Util.Methods.createFilledArray(false, this.nRows);
                this.rows.forEach(function (row, rowIndex) {
                    row.forEach(function (component, colIndex) {
                        var spaceRequest;
                        if (component != null) {
                            spaceRequest = component._requestedSpace(offeredWidths[colIndex], offeredHeights[rowIndex]);
                        }
                        else {
                            spaceRequest = { width: 0, height: 0, wantsWidth: false, wantsHeight: false };
                        }
                        var allocatedWidth = Math.min(spaceRequest.width, offeredWidths[colIndex]);
                        var allocatedHeight = Math.min(spaceRequest.height, offeredHeights[rowIndex]);
                        requestedWidths[colIndex] = Math.max(requestedWidths[colIndex], allocatedWidth);
                        requestedHeights[rowIndex] = Math.max(requestedHeights[rowIndex], allocatedHeight);
                        layoutWantsWidth[colIndex] = layoutWantsWidth[colIndex] || spaceRequest.wantsWidth;
                        layoutWantsHeight[rowIndex] = layoutWantsHeight[rowIndex] || spaceRequest.wantsHeight;
                    });
                });
                return { guaranteedWidths: requestedWidths, guaranteedHeights: requestedHeights, wantsWidthArr: layoutWantsWidth, wantsHeightArr: layoutWantsHeight };
            };
            Table.prototype._requestedSpace = function (offeredWidth, offeredHeight) {
                var layout = this.iterateLayout(offeredWidth, offeredHeight);
                return { width: d3.sum(layout.guaranteedWidths), height: d3.sum(layout.guaranteedHeights), wantsWidth: layout.wantsWidth, wantsHeight: layout.wantsHeight };
            };
            // xOffset is relative to parent element, not absolute
            Table.prototype._computeLayout = function (xOffset, yOffset, availableWidth, availableHeight) {
                var _this = this;
                _super.prototype._computeLayout.call(this, xOffset, yOffset, availableWidth, availableHeight);
                var layout = this.iterateLayout(this.width(), this.height());
                var sumPair = function (p) { return p[0] + p[1]; };
                var rowHeights = Plottable._Util.Methods.addArrays(layout.rowProportionalSpace, layout.guaranteedHeights);
                var colWidths = Plottable._Util.Methods.addArrays(layout.colProportionalSpace, layout.guaranteedWidths);
                var childYOffset = 0;
                this.rows.forEach(function (row, rowIndex) {
                    var childXOffset = 0;
                    row.forEach(function (component, colIndex) {
                        // recursively compute layout
                        if (component != null) {
                            component._computeLayout(childXOffset, childYOffset, colWidths[colIndex], rowHeights[rowIndex]);
                        }
                        childXOffset += colWidths[colIndex] + _this.colPadding;
                    });
                    childYOffset += rowHeights[rowIndex] + _this.rowPadding;
                });
            };
            /**
             * Sets the row and column padding on the Table.
             *
             * @param {number} rowPadding The padding above and below each row, in pixels.
             * @param {number} colPadding the padding to the left and right of each column, in pixels.
             * @returns {Table} The calling Table.
             */
            Table.prototype.padding = function (rowPadding, colPadding) {
                this.rowPadding = rowPadding;
                this.colPadding = colPadding;
                this._invalidateLayout();
                return this;
            };
            /**
             * Sets the layout weight of a particular row.
             * Space is allocated to rows based on their weight. Rows with higher weights receive proportionally more space.
             *
             * A common case would be to have one row take up 2/3rds of the space,
             * and the other row take up 1/3rd.
             *
             * Example:
             *
             * ```JavaScript
             * plot = new Plottable.Component.Table([
             *  [row1],
             *  [row2]
             * ]);
             *
             * // assign twice as much space to the first row
             * plot
             *  .rowWeight(0, 2)
             *  .rowWeight(1, 1)
             * ```
             *
             * @param {number} index The index of the row.
             * @param {number} weight The weight to be set on the row.
             * @returns {Table} The calling Table.
             */
            Table.prototype.rowWeight = function (index, weight) {
                this.rowWeights[index] = weight;
                this._invalidateLayout();
                return this;
            };
            /**
             * Sets the layout weight of a particular column.
             * Space is allocated to columns based on their weight. Columns with higher weights receive proportionally more space.
             *
             * Please see `rowWeight` docs for an example.
             *
             * @param {number} index The index of the column.
             * @param {number} weight The weight to be set on the column.
             * @returns {Table} The calling Table.
             */
            Table.prototype.colWeight = function (index, weight) {
                this.colWeights[index] = weight;
                this._invalidateLayout();
                return this;
            };
            Table.prototype._isFixedWidth = function () {
                var cols = d3.transpose(this.rows);
                return Table.fixedSpace(cols, function (c) { return (c == null) || c._isFixedWidth(); });
            };
            Table.prototype._isFixedHeight = function () {
                return Table.fixedSpace(this.rows, function (c) { return (c == null) || c._isFixedHeight(); });
            };
            Table.prototype.padTableToSize = function (nRows, nCols) {
                for (var i = 0; i < nRows; i++) {
                    if (this.rows[i] === undefined) {
                        this.rows[i] = [];
                        this.rowWeights[i] = null;
                    }
                    for (var j = 0; j < nCols; j++) {
                        if (this.rows[i][j] === undefined) {
                            this.rows[i][j] = null;
                        }
                    }
                }
                for (j = 0; j < nCols; j++) {
                    if (this.colWeights[j] === undefined) {
                        this.colWeights[j] = null;
                    }
                }
            };
            Table.calcComponentWeights = function (setWeights, componentGroups, fixityAccessor) {
                // If the row/col weight was explicitly set, then return it outright
                // If the weight was not explicitly set, then guess it using the heuristic that if all components are fixed-space
                // then weight is 0, otherwise weight is 1
                return setWeights.map(function (w, i) {
                    if (w != null) {
                        return w;
                    }
                    var fixities = componentGroups[i].map(fixityAccessor);
                    var allFixed = fixities.reduce(function (a, b) { return a && b; }, true);
                    return allFixed ? 0 : 1;
                });
            };
            Table.calcProportionalSpace = function (weights, freeSpace) {
                var weightSum = d3.sum(weights);
                if (weightSum === 0) {
                    return Plottable._Util.Methods.createFilledArray(0, weights.length);
                }
                else {
                    return weights.map(function (w) { return freeSpace * w / weightSum; });
                }
            };
            Table.fixedSpace = function (componentGroup, fixityAccessor) {
                var all = function (bools) { return bools.reduce(function (a, b) { return a && b; }, true); };
                var group_isFixed = function (components) { return all(components.map(fixityAccessor)); };
                return all(componentGroup.map(group_isFixed));
            };
            return Table;
        })(Component.AbstractComponentContainer);
        Component.Table = Table;
    })(Plottable.Component || (Plottable.Component = {}));
    var Component = Plottable.Component;
})(Plottable || (Plottable = {}));

///<reference path="../../reference.ts" />
var __extends = this.__extends || function (d, b) {
    for (var p in b) if (b.hasOwnProperty(p)) d[p] = b[p];
    function __() { this.constructor = d; }
    __.prototype = b.prototype;
    d.prototype = new __();
};
var Plottable;
(function (Plottable) {
    (function (Plot) {
        var AbstractPlot = (function (_super) {
            __extends(AbstractPlot, _super);
            /**
             * Constructs a Plot.
             *
             * Plots render data. Common example include Plot.Scatter, Plot.Bar, and Plot.Line.
             *
             * A bare Plot has a DataSource and any number of projectors, which take
             * data and "project" it onto the Plot, such as "x", "y", "fill", "r".
             *
             * @constructor
             * @param {any[]|Dataset} [dataset] If provided, the data or Dataset to be associated with this Plot.
             */
            function AbstractPlot() {
                _super.call(this);
                this._dataChanged = false;
                this._projections = {};
                this._animate = false;
                this._animators = {};
                this._animateOnNextRender = true;
                this.clipPathEnabled = true;
                this.classed("plot", true);
                this._key2PlotDatasetKey = d3.map();
                this._datasetKeysInOrder = [];
                this._nextSeriesIndex = 0;
            }
            AbstractPlot.prototype._anchor = function (element) {
                _super.prototype._anchor.call(this, element);
                this._animateOnNextRender = true;
                this._dataChanged = true;
                this._updateScaleExtents();
            };
            AbstractPlot.prototype._setup = function () {
                var _this = this;
                _super.prototype._setup.call(this);
                this._renderArea = this._content.append("g").classed("render-area", true);
                // HACKHACK on 591
                this._getDrawersInOrder().forEach(function (d) { return d.setup(_this._renderArea.append("g")); });
            };
            AbstractPlot.prototype.remove = function () {
                var _this = this;
                _super.prototype.remove.call(this);
                this._datasetKeysInOrder.forEach(function (k) { return _this.removeDataset(k); });
                // deregister from all scales
                var properties = Object.keys(this._projections);
                properties.forEach(function (property) {
                    var projector = _this._projections[property];
                    if (projector.scale) {
                        projector.scale.broadcaster.deregisterListener(_this);
                    }
                });
            };
            AbstractPlot.prototype.addDataset = function (keyOrDataset, dataset) {
                if (typeof (keyOrDataset) !== "string" && dataset !== undefined) {
                    throw new Error("invalid input to addDataset");
                }
                if (typeof (keyOrDataset) === "string" && keyOrDataset[0] === "_") {
                    Plottable._Util.Methods.warn("Warning: Using _named series keys may produce collisions with unlabeled data sources");
                }
                var key = typeof (keyOrDataset) === "string" ? keyOrDataset : "_" + this._nextSeriesIndex++;
                var data = typeof (keyOrDataset) !== "string" ? keyOrDataset : dataset;
                dataset = (data instanceof Plottable.Dataset) ? data : new Plottable.Dataset(data);
                this._addDataset(key, dataset);
                return this;
            };
            AbstractPlot.prototype._addDataset = function (key, dataset) {
                var _this = this;
                if (this._key2PlotDatasetKey.has(key)) {
                    this.removeDataset(key);
                }
                ;
                var drawer = this._getDrawer(key);
                var metadata = this._getPlotMetadataForDataset(key);
                var pdk = { drawer: drawer, dataset: dataset, key: key, plotMetadata: metadata };
                this._datasetKeysInOrder.push(key);
                this._key2PlotDatasetKey.set(key, pdk);
                if (this._isSetup) {
                    drawer.setup(this._renderArea.append("g"));
                }
                dataset.broadcaster.registerListener(this, function () { return _this._onDatasetUpdate(); });
                this._onDatasetUpdate();
            };
            AbstractPlot.prototype._getDrawer = function (key) {
                return new Plottable._Drawer.AbstractDrawer(key);
            };
            AbstractPlot.prototype._getAnimator = function (key) {
                if (this._animate && this._animateOnNextRender) {
                    return this._animators[key] || new Plottable.Animator.Null();
                }
                else {
                    return new Plottable.Animator.Null();
                }
            };
            AbstractPlot.prototype._onDatasetUpdate = function () {
                this._updateScaleExtents();
                this._animateOnNextRender = true;
                this._dataChanged = true;
                this._render();
            };
            /**
             * Sets an attribute of every data point.
             *
             * Here's a common use case:
             * ```typescript
             * plot.attr("r", function(d) { return d.foo; });
             * ```
             * This will set the radius of each datum `d` to be `d.foo`.
             *
             * @param {string} attrToSet The attribute to set across each data
             * point. Popular examples include "x", "y", "r". Scales that inherit from
             * Plot define their meaning.
             *
             * @param {Function|string|any} accessor Function to apply to each element
             * of the dataSource. If a Function, use `accessor(d, i)`. If a string,
             * `d[accessor]` is used. If anything else, use `accessor` as a constant
             * across all data points.
             *
             * @param {Scale.AbstractScale} scale If provided, the result of the accessor
             * is passed through the scale, such as `scale.scale(accessor(d, i))`.
             *
             * @returns {Plot} The calling Plot.
             */
            AbstractPlot.prototype.attr = function (attrToSet, accessor, scale) {
                return this.project(attrToSet, accessor, scale);
            };
            /**
             * Identical to plot.attr
             */
            AbstractPlot.prototype.project = function (attrToSet, accessor, scale) {
                var _this = this;
                attrToSet = attrToSet.toLowerCase();
                var currentProjection = this._projections[attrToSet];
                var existingScale = currentProjection && currentProjection.scale;
                if (existingScale) {
                    this._datasetKeysInOrder.forEach(function (key) {
                        existingScale._removeExtent(_this._plottableID.toString() + "_" + key, attrToSet);
                        existingScale.broadcaster.deregisterListener(_this);
                    });
                }
                if (scale) {
                    scale.broadcaster.registerListener(this, function () { return _this._render(); });
                }
                accessor = Plottable._Util.Methods.accessorize(accessor);
                this._projections[attrToSet] = { accessor: accessor, scale: scale, attribute: attrToSet };
                this._updateScaleExtent(attrToSet);
                this._render(); // queue a re-render upon changing projector
                return this;
            };
            AbstractPlot.prototype._generateAttrToProjector = function () {
                var _this = this;
                var h = {};
                d3.keys(this._projections).forEach(function (a) {
                    var projection = _this._projections[a];
                    var accessor = projection.accessor;
                    var scale = projection.scale;
                    var fn = scale ? function (d, i, u, m) { return scale.scale(accessor(d, i, u, m)); } : accessor;
                    h[a] = fn;
                });
                return h;
            };
            AbstractPlot.prototype._doRender = function () {
                if (this._isAnchored) {
                    this._paint();
                    this._dataChanged = false;
                    this._animateOnNextRender = false;
                }
            };
            /**
             * Enables or disables animation.
             *
             * @param {boolean} enabled Whether or not to animate.
             */
            AbstractPlot.prototype.animate = function (enabled) {
                this._animate = enabled;
                return this;
            };
            AbstractPlot.prototype.detach = function () {
                _super.prototype.detach.call(this);
                // make the domain resize
                this._updateScaleExtents();
                return this;
            };
            /**
             * This function makes sure that all of the scales in this._projections
             * have an extent that includes all the data that is projected onto them.
             */
            AbstractPlot.prototype._updateScaleExtents = function () {
                var _this = this;
                d3.keys(this._projections).forEach(function (attr) { return _this._updateScaleExtent(attr); });
            };
            AbstractPlot.prototype._updateScaleExtent = function (attr) {
                var _this = this;
                var projector = this._projections[attr];
                if (projector.scale) {
                    this._key2PlotDatasetKey.forEach(function (key, pdk) {
                        var extent = pdk.dataset._getExtent(projector.accessor, projector.scale._typeCoercer, pdk.plotMetadata);
                        var scaleKey = _this._plottableID.toString() + "_" + key;
                        if (extent.length === 0 || !_this._isAnchored) {
                            projector.scale._removeExtent(scaleKey, attr);
                        }
                        else {
                            projector.scale._updateExtent(scaleKey, attr, extent);
                        }
                    });
                }
            };
            AbstractPlot.prototype.animator = function (animatorKey, animator) {
                if (animator === undefined) {
                    return this._animators[animatorKey];
                }
                else {
                    this._animators[animatorKey] = animator;
                    return this;
                }
            };
            AbstractPlot.prototype.datasetOrder = function (order) {
                if (order === undefined) {
                    return this._datasetKeysInOrder;
                }
                function isPermutation(l1, l2) {
                    var intersection = Plottable._Util.Methods.intersection(d3.set(l1), d3.set(l2));
                    var size = intersection.size(); // HACKHACK pending on borisyankov/definitelytyped/ pr #2653
                    return size === l1.length && size === l2.length;
                }
                if (isPermutation(order, this._datasetKeysInOrder)) {
                    this._datasetKeysInOrder = order;
                    this._onDatasetUpdate();
                }
                else {
                    Plottable._Util.Methods.warn("Attempted to change datasetOrder, but new order is not permutation of old. Ignoring.");
                }
                return this;
            };
            AbstractPlot.prototype.removeDataset = function (datasetOrKeyOrArray) {
                var key;
                if (typeof (datasetOrKeyOrArray) === "string") {
                    key = datasetOrKeyOrArray;
                }
                else if (datasetOrKeyOrArray instanceof Plottable.Dataset || datasetOrKeyOrArray instanceof Array) {
                    var array = (datasetOrKeyOrArray instanceof Plottable.Dataset) ? this.datasets() : this.datasets().map(function (d) { return d.data(); });
                    var idx = array.indexOf(datasetOrKeyOrArray);
                    if (idx !== -1) {
                        key = this._datasetKeysInOrder[idx];
                    }
                }
                return this._removeDataset(key);
            };
            AbstractPlot.prototype._removeDataset = function (key) {
                if (key != null && this._key2PlotDatasetKey.has(key)) {
                    var pdk = this._key2PlotDatasetKey.get(key);
                    pdk.drawer.remove();
                    var projectors = d3.values(this._projections);
                    var scaleKey = this._plottableID.toString() + "_" + key;
                    projectors.forEach(function (p) {
                        if (p.scale != null) {
                            p.scale._removeExtent(scaleKey, p.attribute);
                        }
                    });
                    pdk.dataset.broadcaster.deregisterListener(this);
                    this._datasetKeysInOrder.splice(this._datasetKeysInOrder.indexOf(key), 1);
                    this._key2PlotDatasetKey.remove(key);
                    this._onDatasetUpdate();
                }
                return this;
            };
            AbstractPlot.prototype.datasets = function () {
                var _this = this;
                return this._datasetKeysInOrder.map(function (k) { return _this._key2PlotDatasetKey.get(k).dataset; });
            };
            AbstractPlot.prototype._getDrawersInOrder = function () {
                var _this = this;
                return this._datasetKeysInOrder.map(function (k) { return _this._key2PlotDatasetKey.get(k).drawer; });
            };
            AbstractPlot.prototype._generateDrawSteps = function () {
                return [{ attrToProjector: this._generateAttrToProjector(), animator: new Plottable.Animator.Null() }];
            };
            AbstractPlot.prototype._additionalPaint = function (time) {
                // no-op
            };
            AbstractPlot.prototype._getDataToDraw = function () {
                var _this = this;
                var datasets = d3.map();
                this._datasetKeysInOrder.forEach(function (key) {
                    datasets.set(key, _this._key2PlotDatasetKey.get(key).dataset.data());
                });
                return datasets;
            };
            /**
             * Gets the new plot metadata for new dataset with provided key
             *
             * @param {string} key The key of new dataset
             */
            AbstractPlot.prototype._getPlotMetadataForDataset = function (key) {
                return {
                    datasetKey: key
                };
            };
            AbstractPlot.prototype._paint = function () {
                var _this = this;
                var drawSteps = this._generateDrawSteps();
                var dataToDraw = this._getDataToDraw();
                var drawers = this._getDrawersInOrder();
                // TODO: Use metadata instead of dataToDraw #1297.
                var times = this._datasetKeysInOrder.map(function (k, i) { return drawers[i].draw(dataToDraw.get(k), drawSteps, _this._key2PlotDatasetKey.get(k).dataset.metadata(), _this._key2PlotDatasetKey.get(k).plotMetadata); });
                var maxTime = Plottable._Util.Methods.max(times, 0);
                this._additionalPaint(maxTime);
            };
            return AbstractPlot;
        })(Plottable.Component.AbstractComponent);
        Plot.AbstractPlot = AbstractPlot;
    })(Plottable.Plot || (Plottable.Plot = {}));
    var Plot = Plottable.Plot;
})(Plottable || (Plottable = {}));

///<reference path="../../reference.ts" />
var __extends = this.__extends || function (d, b) {
    for (var p in b) if (b.hasOwnProperty(p)) d[p] = b[p];
    function __() { this.constructor = d; }
    __.prototype = b.prototype;
    d.prototype = new __();
};
var Plottable;
(function (Plottable) {
    (function (Plot) {
        /*
         * A PiePlot is a plot meant to show how much out of a total an attribute's value is.
         * One usecase is to show how much funding departments are given out of a total budget.
         *
         * Primary projection attributes:
         *   "fill" - Accessor determining the color of each sector
         *   "inner-radius" - Accessor determining the distance from the center to the inner edge of the sector
         *   "outer-radius" - Accessor determining the distance from the center to the outer edge of the sector
         *   "value" - Accessor to extract the value determining the proportion of each slice to the total
         */
        var Pie = (function (_super) {
            __extends(Pie, _super);
            /**
             * Constructs a PiePlot.
             *
             * @constructor
             */
            function Pie() {
                _super.call(this);
                this._colorScale = new Plottable.Scale.Color();
                this.classed("pie-plot", true);
            }
            Pie.prototype._computeLayout = function (xOffset, yOffset, availableWidth, availableHeight) {
                _super.prototype._computeLayout.call(this, xOffset, yOffset, availableWidth, availableHeight);
                this._renderArea.attr("transform", "translate(" + this.width() / 2 + "," + this.height() / 2 + ")");
            };
            Pie.prototype.addDataset = function (keyOrDataset, dataset) {
                if (this._datasetKeysInOrder.length === 1) {
                    Plottable._Util.Methods.warn("Only one dataset is supported in Pie plots");
                    return this;
                }
                _super.prototype.addDataset.call(this, keyOrDataset, dataset);
                return this;
            };
            Pie.prototype._generateAttrToProjector = function () {
                var _this = this;
                var attrToProjector = _super.prototype._generateAttrToProjector.call(this);
                attrToProjector["inner-radius"] = attrToProjector["inner-radius"] || d3.functor(0);
                attrToProjector["outer-radius"] = attrToProjector["outer-radius"] || d3.functor(Math.min(this.width(), this.height()) / 2);
                var defaultFillFunction = function (d, i) { return _this._colorScale.scale(String(i)); };
                attrToProjector["fill"] = attrToProjector["fill"] || defaultFillFunction;
                return attrToProjector;
            };
            Pie.prototype._getDrawer = function (key) {
                return new Plottable._Drawer.Arc(key).setClass("arc");
            };
            return Pie;
        })(Plot.AbstractPlot);
        Plot.Pie = Pie;
    })(Plottable.Plot || (Plottable.Plot = {}));
    var Plot = Plottable.Plot;
})(Plottable || (Plottable = {}));

///<reference path="../../reference.ts" />
var __extends = this.__extends || function (d, b) {
    for (var p in b) if (b.hasOwnProperty(p)) d[p] = b[p];
    function __() { this.constructor = d; }
    __.prototype = b.prototype;
    d.prototype = new __();
};
var Plottable;
(function (Plottable) {
    (function (Plot) {
        var AbstractXYPlot = (function (_super) {
            __extends(AbstractXYPlot, _super);
            /**
             * Constructs an XYPlot.
             *
             * An XYPlot is a plot from drawing 2-dimensional data. Common examples
             * include Scale.Line and Scale.Bar.
             *
             * @constructor
             * @param {any[]|Dataset} [dataset] The data or Dataset to be associated with this Renderer.
             * @param {Scale} xScale The x scale to use.
             * @param {Scale} yScale The y scale to use.
             */
            function AbstractXYPlot(xScale, yScale) {
                var _this = this;
                _super.call(this);
                this._autoAdjustXScaleDomain = false;
                this._autoAdjustYScaleDomain = false;
                if (xScale == null || yScale == null) {
                    throw new Error("XYPlots require an xScale and yScale");
                }
                this.classed("xy-plot", true);
                this._xScale = xScale;
                this._yScale = yScale;
                this._updateXDomainer();
                xScale.broadcaster.registerListener("yDomainAdjustment" + this._plottableID, function () { return _this._adjustYDomainOnChangeFromX(); });
                this._updateYDomainer();
                yScale.broadcaster.registerListener("xDomainAdjustment" + this._plottableID, function () { return _this._adjustXDomainOnChangeFromY(); });
            }
            /**
             * @param {string} attrToSet One of ["x", "y"] which determines the point's
             * x and y position in the Plot.
             */
            AbstractXYPlot.prototype.project = function (attrToSet, accessor, scale) {
                var _this = this;
                // We only want padding and nice-ing on scales that will correspond to axes / pixel layout.
                // So when we get an "x" or "y" scale, enable autoNiceing and autoPadding.
                if (attrToSet === "x" && scale) {
                    if (this._xScale) {
                        this._xScale.broadcaster.deregisterListener("yDomainAdjustment" + this._plottableID);
                    }
                    this._xScale = scale;
                    this._updateXDomainer();
                    scale.broadcaster.registerListener("yDomainAdjustment" + this._plottableID, function () { return _this._adjustYDomainOnChangeFromX(); });
                }
                if (attrToSet === "y" && scale) {
                    if (this._yScale) {
                        this._yScale.broadcaster.deregisterListener("xDomainAdjustment" + this._plottableID);
                    }
                    this._yScale = scale;
                    this._updateYDomainer();
                    scale.broadcaster.registerListener("xDomainAdjustment" + this._plottableID, function () { return _this._adjustXDomainOnChangeFromY(); });
                }
                _super.prototype.project.call(this, attrToSet, accessor, scale);
                return this;
            };
            AbstractXYPlot.prototype.remove = function () {
                _super.prototype.remove.call(this);
                if (this._xScale) {
                    this._xScale.broadcaster.deregisterListener("yDomainAdjustment" + this._plottableID);
                }
                if (this._yScale) {
                    this._yScale.broadcaster.deregisterListener("xDomainAdjustment" + this._plottableID);
                }
                return this;
            };
            /**
             * Sets the automatic domain adjustment over visible points for y scale.
             *
             * If autoAdjustment is true adjustment is immediately performend.
             *
             * @param {boolean} autoAdjustment The new value for the automatic adjustment domain for y scale.
             * @returns {AbstractXYPlot} The calling AbstractXYPlot.
             */
            AbstractXYPlot.prototype.automaticallyAdjustYScaleOverVisiblePoints = function (autoAdjustment) {
                this._autoAdjustYScaleDomain = autoAdjustment;
                this._adjustYDomainOnChangeFromX();
                return this;
            };
            /**
             * Sets the automatic domain adjustment over visible points for x scale.
             *
             * If autoAdjustment is true adjustment is immediately performend.
             *
             * @param {boolean} autoAdjustment The new value for the automatic adjustment domain for x scale.
             * @returns {AbstractXYPlot} The calling AbstractXYPlot.
             */
            AbstractXYPlot.prototype.automaticallyAdjustXScaleOverVisiblePoints = function (autoAdjustment) {
                this._autoAdjustXScaleDomain = autoAdjustment;
                this._adjustXDomainOnChangeFromY();
                return this;
            };
            AbstractXYPlot.prototype._generateAttrToProjector = function () {
                var attrToProjector = _super.prototype._generateAttrToProjector.call(this);
                var positionXFn = attrToProjector["x"];
                var positionYFn = attrToProjector["y"];
                attrToProjector["defined"] = function (d, i, u, m) {
                    var positionX = positionXFn(d, i, u, m);
                    var positionY = positionYFn(d, i, u, m);
                    return positionX != null && positionX === positionX && positionY != null && positionY === positionY;
                };
                return attrToProjector;
            };
            AbstractXYPlot.prototype._computeLayout = function (xOffset, yOffset, availableWidth, availableHeight) {
                _super.prototype._computeLayout.call(this, xOffset, yOffset, availableWidth, availableHeight);
                this._xScale.range([0, this.width()]);
                if (this._yScale instanceof Plottable.Scale.Ordinal) {
                    this._yScale.range([0, this.height()]);
                }
                else {
                    this._yScale.range([this.height(), 0]);
                }
            };
            AbstractXYPlot.prototype._updateXDomainer = function () {
                if (this._xScale instanceof Plottable.Scale.AbstractQuantitative) {
                    var scale = this._xScale;
                    if (!scale._userSetDomainer) {
                        scale.domainer().pad().nice();
                    }
                }
            };
            AbstractXYPlot.prototype._updateYDomainer = function () {
                if (this._yScale instanceof Plottable.Scale.AbstractQuantitative) {
                    var scale = this._yScale;
                    if (!scale._userSetDomainer) {
                        scale.domainer().pad().nice();
                    }
                }
            };
            /**
             * Adjusts both domains' extents to show all datasets.
             *
             * This call does not override auto domain adjustment behavior over visible points.
             */
            AbstractXYPlot.prototype.showAllData = function () {
                this._xScale.autoDomain();
                if (!this._autoAdjustYScaleDomain) {
                    this._yScale.autoDomain();
                }
            };
            AbstractXYPlot.prototype._adjustYDomainOnChangeFromX = function () {
                if (!this._projectorsReady()) {
                    return;
                }
                if (this._autoAdjustYScaleDomain) {
                    this._adjustDomainToVisiblePoints(this._xScale, this._yScale, true);
                }
            };
            AbstractXYPlot.prototype._adjustXDomainOnChangeFromY = function () {
                if (!this._projectorsReady()) {
                    return;
                }
                if (this._autoAdjustXScaleDomain) {
                    this._adjustDomainToVisiblePoints(this._yScale, this._xScale, false);
                }
            };
            AbstractXYPlot.prototype._adjustDomainToVisiblePoints = function (fromScale, toScale, fromX) {
                if (toScale instanceof Plottable.Scale.AbstractQuantitative) {
                    var toScaleQ = toScale;
                    var normalizedData = this._normalizeDatasets(fromX);
                    var adjustedDomain = this._adjustDomainOverVisiblePoints(normalizedData, fromScale.domain());
                    if (adjustedDomain.length === 0) {
                        return;
                    }
                    adjustedDomain = toScaleQ.domainer().computeDomain([adjustedDomain], toScaleQ);
                    toScaleQ.domain(adjustedDomain);
                }
            };
            AbstractXYPlot.prototype._normalizeDatasets = function (fromX) {
                var _this = this;
                var aAccessor = this._projections[fromX ? "x" : "y"].accessor;
                var bAccessor = this._projections[fromX ? "y" : "x"].accessor;
                return Plottable._Util.Methods.flatten(this._datasetKeysInOrder.map(function (key) {
                    var dataset = _this._key2PlotDatasetKey.get(key).dataset;
                    var plotMetadata = _this._key2PlotDatasetKey.get(key).plotMetadata;
                    return dataset.data().map(function (d, i) {
                        return { a: aAccessor(d, i, dataset.metadata(), plotMetadata), b: bAccessor(d, i, dataset.metadata(), plotMetadata) };
                    });
                }));
            };
            AbstractXYPlot.prototype._adjustDomainOverVisiblePoints = function (values, fromDomain) {
                var bVals = values.filter(function (v) { return fromDomain[0] <= v.a && v.a <= fromDomain[1]; }).map(function (v) { return v.b; });
                var retVal = [];
                if (bVals.length !== 0) {
                    retVal = [Plottable._Util.Methods.min(bVals, null), Plottable._Util.Methods.max(bVals, null)];
                }
                return retVal;
            };
            AbstractXYPlot.prototype._projectorsReady = function () {
                return this._projections["x"] && this._projections["y"];
            };
            return AbstractXYPlot;
        })(Plot.AbstractPlot);
        Plot.AbstractXYPlot = AbstractXYPlot;
    })(Plottable.Plot || (Plottable.Plot = {}));
    var Plot = Plottable.Plot;
})(Plottable || (Plottable = {}));

///<reference path="../../reference.ts" />
var __extends = this.__extends || function (d, b) {
    for (var p in b) if (b.hasOwnProperty(p)) d[p] = b[p];
    function __() { this.constructor = d; }
    __.prototype = b.prototype;
    d.prototype = new __();
};
var Plottable;
(function (Plottable) {
    (function (Plot) {
        var Scatter = (function (_super) {
            __extends(Scatter, _super);
            /**
             * Constructs a ScatterPlot.
             *
             * @constructor
             * @param {Scale} xScale The x scale to use.
             * @param {Scale} yScale The y scale to use.
             */
            function Scatter(xScale, yScale) {
                _super.call(this, xScale, yScale);
                this._closeDetectionRadius = 5;
                this.classed("scatter-plot", true);
                this._defaultFillColor = new Plottable.Scale.Color().range()[0];
                this.animator("circles-reset", new Plottable.Animator.Null());
                this.animator("circles", new Plottable.Animator.Base().duration(250).delay(5));
            }
            /**
             * @param {string} attrToSet One of ["x", "y", "cx", "cy", "r",
             * "fill"]. "cx" and "cy" are aliases for "x" and "y". "r" is the datum's
             * radius, and "fill" is the CSS color of the datum.
             */
            Scatter.prototype.project = function (attrToSet, accessor, scale) {
                attrToSet = attrToSet === "cx" ? "x" : attrToSet;
                attrToSet = attrToSet === "cy" ? "y" : attrToSet;
                _super.prototype.project.call(this, attrToSet, accessor, scale);
                return this;
            };
            Scatter.prototype._getDrawer = function (key) {
                return new Plottable._Drawer.Element(key).svgElement("circle");
            };
            Scatter.prototype._generateAttrToProjector = function () {
                var attrToProjector = _super.prototype._generateAttrToProjector.call(this);
                attrToProjector["cx"] = attrToProjector["x"];
                delete attrToProjector["x"];
                attrToProjector["cy"] = attrToProjector["y"];
                delete attrToProjector["y"];
                attrToProjector["r"] = attrToProjector["r"] || d3.functor(3);
                attrToProjector["opacity"] = attrToProjector["opacity"] || d3.functor(0.6);
                attrToProjector["fill"] = attrToProjector["fill"] || d3.functor(this._defaultFillColor);
                return attrToProjector;
            };
            Scatter.prototype._generateDrawSteps = function () {
                var drawSteps = [];
                if (this._dataChanged && this._animate) {
                    var resetAttrToProjector = this._generateAttrToProjector();
                    resetAttrToProjector["r"] = function () { return 0; };
                    drawSteps.push({ attrToProjector: resetAttrToProjector, animator: this._getAnimator("circles-reset") });
                }
                drawSteps.push({ attrToProjector: this._generateAttrToProjector(), animator: this._getAnimator("circles") });
                return drawSteps;
            };
            // HACKHACK User and plot metada should be applied - #1306.
            Scatter.prototype._getClosestStruckPoint = function (p, range) {
                var drawers = this._getDrawersInOrder();
                var attrToProjector = this._generateAttrToProjector();
                var getDistSq = function (d, i) {
                    var dx = attrToProjector["cx"](d, i, null, null) - p.x;
                    var dy = attrToProjector["cy"](d, i, null, null) - p.y;
                    return (dx * dx + dy * dy);
                };
                var overAPoint = false;
                var closestElement;
                var closestIndex;
                var minDistSq = range * range;
                drawers.forEach(function (drawer) {
                    drawer._getDrawSelection().each(function (d, i) {
                        var distSq = getDistSq(d, i);
                        var r = attrToProjector["r"](d, i, null, null);
                        if (distSq < r * r) {
                            if (!overAPoint || distSq < minDistSq) {
                                closestElement = this;
                                closestIndex = i;
                                minDistSq = distSq;
                            }
                            overAPoint = true;
                        }
                        else if (!overAPoint && distSq < minDistSq) {
                            closestElement = this;
                            closestIndex = i;
                            minDistSq = distSq;
                        }
                    });
                });
                if (!closestElement) {
                    return {
                        selection: null,
                        pixelPositions: null,
                        data: null
                    };
                }
                var closestSelection = d3.select(closestElement);
                var closestData = closestSelection.data();
                var closestPoint = {
                    x: attrToProjector["cx"](closestData[0], closestIndex, null, null),
                    y: attrToProjector["cy"](closestData[0], closestIndex, null, null)
                };
                return {
                    selection: closestSelection,
                    pixelPositions: [closestPoint],
                    data: closestData
                };
            };
            //===== Hover logic =====
            Scatter.prototype._hoverOverComponent = function (p) {
                // no-op
            };
            Scatter.prototype._hoverOutComponent = function (p) {
                // no-op
            };
            Scatter.prototype._doHover = function (p) {
                return this._getClosestStruckPoint(p, this._closeDetectionRadius);
            };
            return Scatter;
        })(Plot.AbstractXYPlot);
        Plot.Scatter = Scatter;
    })(Plottable.Plot || (Plottable.Plot = {}));
    var Plot = Plottable.Plot;
})(Plottable || (Plottable = {}));

///<reference path="../../reference.ts" />
var __extends = this.__extends || function (d, b) {
    for (var p in b) if (b.hasOwnProperty(p)) d[p] = b[p];
    function __() { this.constructor = d; }
    __.prototype = b.prototype;
    d.prototype = new __();
};
var Plottable;
(function (Plottable) {
    (function (Plot) {
        var Grid = (function (_super) {
            __extends(Grid, _super);
            /**
             * Constructs a GridPlot.
             *
             * A GridPlot is used to shade a grid of data. Each datum is a cell on the
             * grid, and the datum can control what color it is.
             *
             * @constructor
             * @param {Scale.Ordinal} xScale The x scale to use.
             * @param {Scale.Ordinal} yScale The y scale to use.
             * @param {Scale.Color|Scale.InterpolatedColor} colorScale The color scale
             * to use for each grid cell.
             */
            function Grid(xScale, yScale, colorScale) {
                _super.call(this, xScale, yScale);
                this.classed("grid-plot", true);
                // The x and y scales should render in bands with no padding
                this._xScale.rangeType("bands", 0, 0);
                this._yScale.rangeType("bands", 0, 0);
                this._colorScale = colorScale;
                this.animator("cells", new Plottable.Animator.Null());
            }
            Grid.prototype.addDataset = function (keyOrDataset, dataset) {
                if (this._datasetKeysInOrder.length === 1) {
                    Plottable._Util.Methods.warn("Only one dataset is supported in Grid plots");
                    return this;
                }
                _super.prototype.addDataset.call(this, keyOrDataset, dataset);
                return this;
            };
            Grid.prototype._getDrawer = function (key) {
                return new Plottable._Drawer.Element(key).svgElement("rect");
            };
            /**
             * @param {string} attrToSet One of ["x", "y", "fill"]. If "fill" is used,
             * the data should return a valid CSS color.
             */
            Grid.prototype.project = function (attrToSet, accessor, scale) {
                _super.prototype.project.call(this, attrToSet, accessor, scale);
                if (attrToSet === "fill") {
                    this._colorScale = this._projections["fill"].scale;
                }
                return this;
            };
            Grid.prototype._generateAttrToProjector = function () {
                var attrToProjector = _super.prototype._generateAttrToProjector.call(this);
                var xStep = this._xScale.rangeBand();
                var yStep = this._yScale.rangeBand();
                attrToProjector["width"] = function () { return xStep; };
                attrToProjector["height"] = function () { return yStep; };
                return attrToProjector;
            };
            Grid.prototype._generateDrawSteps = function () {
                return [{ attrToProjector: this._generateAttrToProjector(), animator: this._getAnimator("cells") }];
            };
            return Grid;
        })(Plot.AbstractXYPlot);
        Plot.Grid = Grid;
    })(Plottable.Plot || (Plottable.Plot = {}));
    var Plot = Plottable.Plot;
})(Plottable || (Plottable = {}));

///<reference path="../../reference.ts" />
var __extends = this.__extends || function (d, b) {
    for (var p in b) if (b.hasOwnProperty(p)) d[p] = b[p];
    function __() { this.constructor = d; }
    __.prototype = b.prototype;
    d.prototype = new __();
};
var Plottable;
(function (Plottable) {
    (function (Plot) {
        var AbstractBarPlot = (function (_super) {
            __extends(AbstractBarPlot, _super);
            /**
             * Constructs a BarPlot.
             *
             * @constructor
             * @param {Scale} xScale The x scale to use.
             * @param {Scale} yScale The y scale to use.
             */
            function AbstractBarPlot(xScale, yScale) {
                _super.call(this, xScale, yScale);
                this._barAlignmentFactor = 0.5;
                this._barLabelFormatter = Plottable.Formatters.identity();
                this._barLabelsEnabled = false;
                this._hoverMode = "point";
                this._hideBarsIfAnyAreTooWide = true;
                this.classed("bar-plot", true);
                this._defaultFillColor = new Plottable.Scale.Color().range()[0];
                this.animator("bars-reset", new Plottable.Animator.Null());
                this.animator("bars", new Plottable.Animator.Base());
                this.animator("baseline", new Plottable.Animator.Null());
                this.baseline(0);
            }
            AbstractBarPlot.prototype._getDrawer = function (key) {
                return new Plottable._Drawer.Rect(key, this._isVertical);
            };
            AbstractBarPlot.prototype._setup = function () {
                _super.prototype._setup.call(this);
                this._baseline = this._renderArea.append("line").classed("baseline", true);
            };
            AbstractBarPlot.prototype.baseline = function (value) {
                if (value == null) {
                    return this._baselineValue;
                }
                this._baselineValue = value;
                this._updateXDomainer();
                this._updateYDomainer();
                this._render();
                return this;
            };
            /**
             * Sets the bar alignment relative to the independent axis.
             * VerticalBarPlot supports "left", "center", "right"
             * HorizontalBarPlot supports "top", "center", "bottom"
             *
             * @param {string} alignment The desired alignment.
             * @returns {AbstractBarPlot} The calling AbstractBarPlot.
             */
            AbstractBarPlot.prototype.barAlignment = function (alignment) {
                var alignmentLC = alignment.toLowerCase();
                var align2factor = this.constructor._BarAlignmentToFactor;
                if (align2factor[alignmentLC] === undefined) {
                    throw new Error("unsupported bar alignment");
                }
                this._barAlignmentFactor = align2factor[alignmentLC];
                this._render();
                return this;
            };
            AbstractBarPlot.prototype._parseExtent = function (input) {
                if (typeof (input) === "number") {
                    return { min: input, max: input };
                }
                else if (input instanceof Object && "min" in input && "max" in input) {
                    return input;
                }
                else {
                    throw new Error("input '" + input + "' can't be parsed as an Extent");
                }
            };
            AbstractBarPlot.prototype.barLabelsEnabled = function (enabled) {
                if (enabled === undefined) {
                    return this._barLabelsEnabled;
                }
                else {
                    this._barLabelsEnabled = enabled;
                    this._render();
                    return this;
                }
            };
            AbstractBarPlot.prototype.barLabelFormatter = function (formatter) {
                if (formatter == null) {
                    return this._barLabelFormatter;
                }
                else {
                    this._barLabelFormatter = formatter;
                    this._render();
                    return this;
                }
            };
            /**
             * Gets all the bars in the bar plot
             *
             * @returns {D3.Selection} All of the bars in the bar plot.
             */
            AbstractBarPlot.prototype.getAllBars = function () {
                return this._renderArea.selectAll("rect");
            };
            AbstractBarPlot.prototype.getBars = function (xValOrExtent, yValOrExtent) {
                if (!this._isSetup) {
                    return d3.select();
                }
                var bars = [];
                var xExtent = this._parseExtent(xValOrExtent);
                var yExtent = this._parseExtent(yValOrExtent);
                // the SVGRects are positioned with sub-pixel accuracy (the default unit
                // for the x, y, height & width attributes), but user selections (e.g. via
                // mouse events) usually have pixel accuracy. A tolerance of half-a-pixel
                // seems appropriate:
                var tolerance = 0.5;
                // currently, linear scan the bars. If inversion is implemented on non-numeric scales we might be able to do better.
                this._getDrawersInOrder().forEach(function (d) {
                    d._renderArea.selectAll("rect").each(function (d) {
                        var bbox = this.getBBox();
                        if (bbox.x + bbox.width >= xExtent.min - tolerance && bbox.x <= xExtent.max + tolerance && bbox.y + bbox.height >= yExtent.min - tolerance && bbox.y <= yExtent.max + tolerance) {
                            bars.push(this);
                        }
                    });
                });
                return d3.selectAll(bars);
            };
            /**
             * Deselects all bars.
             * @returns {AbstractBarPlot} The calling AbstractBarPlot.
             */
            AbstractBarPlot.prototype.deselectAll = function () {
                if (this._isSetup) {
                    this._getDrawersInOrder().forEach(function (d) { return d._renderArea.selectAll("rect").classed("selected", false); });
                }
                return this;
            };
            AbstractBarPlot.prototype._updateDomainer = function (scale) {
                if (scale instanceof Plottable.Scale.AbstractQuantitative) {
                    var qscale = scale;
                    if (!qscale._userSetDomainer) {
                        if (this._baselineValue != null) {
                            qscale.domainer().addPaddingException(this._baselineValue, "BAR_PLOT+" + this._plottableID).addIncludedValue(this._baselineValue, "BAR_PLOT+" + this._plottableID);
                        }
                        else {
                            qscale.domainer().removePaddingException("BAR_PLOT+" + this._plottableID).removeIncludedValue("BAR_PLOT+" + this._plottableID);
                        }
                        qscale.domainer().pad();
                    }
                    // prepending "BAR_PLOT" is unnecessary but reduces likely of user accidentally creating collisions
                    qscale._autoDomainIfAutomaticMode();
                }
            };
            AbstractBarPlot.prototype._updateYDomainer = function () {
                if (this._isVertical) {
                    this._updateDomainer(this._yScale);
                }
                else {
                    _super.prototype._updateYDomainer.call(this);
                }
            };
            AbstractBarPlot.prototype._updateXDomainer = function () {
                if (!this._isVertical) {
                    this._updateDomainer(this._xScale);
                }
                else {
                    _super.prototype._updateXDomainer.call(this);
                }
            };
            AbstractBarPlot.prototype._additionalPaint = function (time) {
                var _this = this;
                var primaryScale = this._isVertical ? this._yScale : this._xScale;
                var scaledBaseline = primaryScale.scale(this._baselineValue);
                var baselineAttr = {
                    "x1": this._isVertical ? 0 : scaledBaseline,
                    "y1": this._isVertical ? scaledBaseline : 0,
                    "x2": this._isVertical ? this.width() : scaledBaseline,
                    "y2": this._isVertical ? scaledBaseline : this.height()
                };
                this._getAnimator("baseline").animate(this._baseline, baselineAttr);
                var drawers = this._getDrawersInOrder();
                drawers.forEach(function (d) { return d.removeLabels(); });
                if (this._barLabelsEnabled) {
                    Plottable._Util.Methods.setTimeout(function () { return _this._drawLabels(); }, time);
                }
            };
            AbstractBarPlot.prototype._drawLabels = function () {
                var _this = this;
                var drawers = this._getDrawersInOrder();
                var attrToProjector = this._generateAttrToProjector();
                var dataToDraw = this._getDataToDraw();
                this._datasetKeysInOrder.forEach(function (k, i) { return drawers[i].drawText(dataToDraw.get(k), attrToProjector, _this._key2PlotDatasetKey.get(k).dataset.metadata(), _this._key2PlotDatasetKey.get(k).plotMetadata); });
                if (this._hideBarsIfAnyAreTooWide && drawers.some(function (d) { return d._someLabelsTooWide; })) {
                    drawers.forEach(function (d) { return d.removeLabels(); });
                }
            };
            AbstractBarPlot.prototype._generateDrawSteps = function () {
                var drawSteps = [];
                if (this._dataChanged && this._animate) {
                    var resetAttrToProjector = this._generateAttrToProjector();
                    var primaryScale = this._isVertical ? this._yScale : this._xScale;
                    var scaledBaseline = primaryScale.scale(this._baselineValue);
                    var positionAttr = this._isVertical ? "y" : "x";
                    var dimensionAttr = this._isVertical ? "height" : "width";
                    resetAttrToProjector[positionAttr] = function () { return scaledBaseline; };
                    resetAttrToProjector[dimensionAttr] = function () { return 0; };
                    drawSteps.push({ attrToProjector: resetAttrToProjector, animator: this._getAnimator("bars-reset") });
                }
                drawSteps.push({ attrToProjector: this._generateAttrToProjector(), animator: this._getAnimator("bars") });
                return drawSteps;
            };
            AbstractBarPlot.prototype._generateAttrToProjector = function () {
                var _this = this;
                // Primary scale/direction: the "length" of the bars
                // Secondary scale/direction: the "width" of the bars
                var attrToProjector = _super.prototype._generateAttrToProjector.call(this);
                var primaryScale = this._isVertical ? this._yScale : this._xScale;
                var secondaryScale = this._isVertical ? this._xScale : this._yScale;
                var primaryAttr = this._isVertical ? "y" : "x";
                var secondaryAttr = this._isVertical ? "x" : "y";
                var scaledBaseline = primaryScale.scale(this._baselineValue);
                if (!attrToProjector["width"]) {
                    attrToProjector["width"] = function () { return _this._getBarPixelWidth(); };
                }
                var positionF = attrToProjector[secondaryAttr];
                var widthF = attrToProjector["width"];
                var bandsMode = (secondaryScale instanceof Plottable.Scale.Ordinal) && secondaryScale.rangeType() === "bands";
                if (!bandsMode) {
                    attrToProjector[secondaryAttr] = function (d, i, u, m) { return positionF(d, i, u, m) - widthF(d, i, u, m) * _this._barAlignmentFactor; };
                }
                else {
                    var bandWidth = secondaryScale.rangeBand();
                    attrToProjector[secondaryAttr] = function (d, i, u, m) { return positionF(d, i, u, m) - widthF(d, i, u, m) / 2 + bandWidth / 2; };
                }
                var originalPositionFn = attrToProjector[primaryAttr];
                attrToProjector[primaryAttr] = function (d, i, u, m) {
                    var originalPos = originalPositionFn(d, i, u, m);
                    // If it is past the baseline, it should start at the baselin then width/height
                    // carries it over. If it's not past the baseline, leave it at original position and
                    // then width/height carries it to baseline
                    return (originalPos > scaledBaseline) ? scaledBaseline : originalPos;
                };
                attrToProjector["height"] = function (d, i, u, m) {
                    return Math.abs(scaledBaseline - originalPositionFn(d, i, u, m));
                };
                var primaryAccessor = this._projections[primaryAttr].accessor;
                if (this.barLabelsEnabled && this.barLabelFormatter) {
                    attrToProjector["label"] = function (d, i, u, m) {
                        return _this._barLabelFormatter(primaryAccessor(d, i, u, m));
                    };
                    attrToProjector["positive"] = function (d, i, u, m) { return originalPositionFn(d, i, u, m) <= scaledBaseline; };
                }
                attrToProjector["fill"] = attrToProjector["fill"] || d3.functor(this._defaultFillColor);
                return attrToProjector;
            };
            /**
             * Computes the barPixelWidth of all the bars in the plot.
             *
             * If the position scale of the plot is an OrdinalScale and in bands mode, then the rangeBands function will be used.
             * If the position scale of the plot is an OrdinalScale and in points mode, then
             *   from https://github.com/mbostock/d3/wiki/Ordinal-Scales#ordinal_rangePoints, the max barPixelWidth is step * padding
             * If the position scale of the plot is a QuantitativeScale, then _getMinimumDataWidth is scaled to compute the barPixelWidth
             */
            AbstractBarPlot.prototype._getBarPixelWidth = function () {
                var _this = this;
                var barPixelWidth;
                var barScale = this._isVertical ? this._xScale : this._yScale;
                if (barScale instanceof Plottable.Scale.Ordinal) {
                    var ordScale = barScale;
                    if (ordScale.rangeType() === "bands") {
                        barPixelWidth = ordScale.rangeBand();
                    }
                    else {
                        // padding is defined as 2 * the ordinal scale's _outerPadding variable
                        // HACKHACK need to use _outerPadding for formula as above
                        var padding = ordScale._outerPadding * 2;
                        // step is defined as the range_interval / (padding + number of bars)
                        var secondaryDimension = this._isVertical ? this.width() : this.height();
                        var step = secondaryDimension / (padding + ordScale.domain().length - 1);
                        barPixelWidth = step * padding * 0.5;
                    }
                }
                else {
                    var barAccessor = this._isVertical ? this._projections["x"].accessor : this._projections["y"].accessor;
                    var barAccessorData = d3.set(Plottable._Util.Methods.flatten(this._datasetKeysInOrder.map(function (k) {
                        var dataset = _this._key2PlotDatasetKey.get(k).dataset;
                        var plotMetadata = _this._key2PlotDatasetKey.get(k).plotMetadata;
                        return dataset.data().map(function (d, i) { return barAccessor(d, i, dataset.metadata(), plotMetadata); });
                    }))).values();
                    if (barAccessorData.some(function (datum) { return datum === "undefined"; })) {
                        return -1;
                    }
                    var numberBarAccessorData = d3.set(Plottable._Util.Methods.flatten(this._datasetKeysInOrder.map(function (k) {
                        var dataset = _this._key2PlotDatasetKey.get(k).dataset;
                        var plotMetadata = _this._key2PlotDatasetKey.get(k).plotMetadata;
                        return dataset.data().map(function (d, i) { return barAccessor(d, i, dataset.metadata(), plotMetadata).valueOf(); });
                    }))).values().map(function (value) { return +value; });
                    numberBarAccessorData.sort(function (a, b) { return a - b; });
                    var barAccessorDataPairs = d3.pairs(numberBarAccessorData);
                    var barWidthDimension = this._isVertical ? this.width() : this.height();
                    barPixelWidth = Plottable._Util.Methods.min(barAccessorDataPairs, function (pair, i) {
                        return Math.abs(barScale.scale(pair[1]) - barScale.scale(pair[0]));
                    }, barWidthDimension * 0.4) * 0.95;
                }
                return barPixelWidth;
            };
            AbstractBarPlot.prototype.hoverMode = function (mode) {
                if (mode == null) {
                    return this._hoverMode;
                }
                var modeLC = mode.toLowerCase();
                if (modeLC !== "point" && modeLC !== "line") {
                    throw new Error(mode + " is not a valid hover mode");
                }
                this._hoverMode = modeLC;
                return this;
            };
            AbstractBarPlot.prototype._clearHoverSelection = function () {
                this._getDrawersInOrder().forEach(function (d, i) {
                    d._renderArea.selectAll("rect").classed("not-hovered hovered", false);
                });
            };
            //===== Hover logic =====
            AbstractBarPlot.prototype._hoverOverComponent = function (p) {
                // no-op
            };
            AbstractBarPlot.prototype._hoverOutComponent = function (p) {
                this._clearHoverSelection();
            };
            // HACKHACK User and plot metadata should be applied here - #1306.
            AbstractBarPlot.prototype._doHover = function (p) {
                var _this = this;
                var xPositionOrExtent = p.x;
                var yPositionOrExtent = p.y;
                if (this._hoverMode === "line") {
                    var maxExtent = { min: -Infinity, max: Infinity };
                    if (this._isVertical) {
                        yPositionOrExtent = maxExtent;
                    }
                    else {
                        xPositionOrExtent = maxExtent;
                    }
                }
                var bars = this.getBars(xPositionOrExtent, yPositionOrExtent);
                if (!bars.empty()) {
                    this._getDrawersInOrder().forEach(function (d, i) {
                        d._renderArea.selectAll("rect").classed({ "hovered": false, "not-hovered": true });
                    });
                    bars.classed({ "hovered": true, "not-hovered": false });
                }
                else {
                    this._clearHoverSelection();
                    return {
                        data: null,
                        pixelPositions: null,
                        selection: null
                    };
                }
                var points = [];
                var projectors = this._generateAttrToProjector();
                bars.each(function (d, i) {
                    if (_this._isVertical) {
                        points.push({
                            x: projectors["x"](d, i, null, null) + projectors["width"](d, i, null, null) / 2,
                            y: projectors["y"](d, i, null, null) + (projectors["positive"](d, i, null, null) ? 0 : projectors["height"](d, i, null, null))
                        });
                    }
                    else {
                        points.push({
                            x: projectors["x"](d, i, null, null) + (projectors["positive"](d, i, null, null) ? 0 : projectors["width"](d, i, null, null)),
                            y: projectors["y"](d, i, null, null) + projectors["height"](d, i, null, null) / 2
                        });
                    }
                });
                return {
                    data: bars.data(),
                    pixelPositions: points,
                    selection: bars
                };
            };
            AbstractBarPlot._BarAlignmentToFactor = {};
            AbstractBarPlot._DEFAULT_WIDTH = 10;
            return AbstractBarPlot;
        })(Plot.AbstractXYPlot);
        Plot.AbstractBarPlot = AbstractBarPlot;
    })(Plottable.Plot || (Plottable.Plot = {}));
    var Plot = Plottable.Plot;
})(Plottable || (Plottable = {}));

///<reference path="../../reference.ts" />
var __extends = this.__extends || function (d, b) {
    for (var p in b) if (b.hasOwnProperty(p)) d[p] = b[p];
    function __() { this.constructor = d; }
    __.prototype = b.prototype;
    d.prototype = new __();
};
var Plottable;
(function (Plottable) {
    (function (Plot) {
        /**
         * A VerticalBarPlot draws bars vertically.
         * Key projected attributes:
         *  - "width" - the horizontal width of a bar.
         *      - if an ordinal scale is attached, this defaults to ordinalScale.rangeBand()
         *      - if a quantitative scale is attached, this defaults to 10
         *  - "x" - the horizontal position of a bar
         *  - "y" - the vertical height of a bar
         */
        var VerticalBar = (function (_super) {
            __extends(VerticalBar, _super);
            /**
             * Constructs a VerticalBarPlot.
             *
             * @constructor
             * @param {Scale} xScale The x scale to use.
             * @param {QuantitativeScale} yScale The y scale to use.
             */
            function VerticalBar(xScale, yScale) {
                this._isVertical = true; // Has to be set before super()
                _super.call(this, xScale, yScale);
            }
            VerticalBar.prototype._updateYDomainer = function () {
                this._updateDomainer(this._yScale);
            };
            VerticalBar._BarAlignmentToFactor = { "left": 0, "center": 0.5, "right": 1 };
            return VerticalBar;
        })(Plot.AbstractBarPlot);
        Plot.VerticalBar = VerticalBar;
    })(Plottable.Plot || (Plottable.Plot = {}));
    var Plot = Plottable.Plot;
})(Plottable || (Plottable = {}));

///<reference path="../../reference.ts" />
var __extends = this.__extends || function (d, b) {
    for (var p in b) if (b.hasOwnProperty(p)) d[p] = b[p];
    function __() { this.constructor = d; }
    __.prototype = b.prototype;
    d.prototype = new __();
};
var Plottable;
(function (Plottable) {
    (function (Plot) {
        /**
         * A HorizontalBarPlot draws bars horizontally.
         * Key projected attributes:
         *  - "width" - the vertical height of a bar (since the bar is rotated horizontally)
         *      - if an ordinal scale is attached, this defaults to ordinalScale.rangeBand()
         *      - if a quantitative scale is attached, this defaults to 10
         *  - "x" - the horizontal length of a bar
         *  - "y" - the vertical position of a bar
         */
        var HorizontalBar = (function (_super) {
            __extends(HorizontalBar, _super);
            /**
             * Constructs a HorizontalBarPlot.
             *
             * @constructor
             * @param {QuantitativeScale} xScale The x scale to use.
             * @param {Scale} yScale The y scale to use.
             */
            function HorizontalBar(xScale, yScale) {
                _super.call(this, xScale, yScale);
            }
            HorizontalBar.prototype._updateXDomainer = function () {
                this._updateDomainer(this._xScale);
            };
            HorizontalBar.prototype._generateAttrToProjector = function () {
                var attrToProjector = _super.prototype._generateAttrToProjector.call(this);
                // by convention, for API users the 2ndary dimension of a bar is always called its "width", so
                // the "width" of a horziontal bar plot is actually its "height" from the perspective of a svg rect
                var widthF = attrToProjector["width"];
                attrToProjector["width"] = attrToProjector["height"];
                attrToProjector["height"] = widthF;
                return attrToProjector;
            };
            HorizontalBar._BarAlignmentToFactor = { "top": 0, "center": 0.5, "bottom": 1 };
            return HorizontalBar;
        })(Plot.AbstractBarPlot);
        Plot.HorizontalBar = HorizontalBar;
    })(Plottable.Plot || (Plottable.Plot = {}));
    var Plot = Plottable.Plot;
})(Plottable || (Plottable = {}));

///<reference path="../../reference.ts" />
var __extends = this.__extends || function (d, b) {
    for (var p in b) if (b.hasOwnProperty(p)) d[p] = b[p];
    function __() { this.constructor = d; }
    __.prototype = b.prototype;
    d.prototype = new __();
};
var Plottable;
(function (Plottable) {
    (function (Plot) {
        var Line = (function (_super) {
            __extends(Line, _super);
            /**
             * Constructs a LinePlot.
             *
             * @constructor
             * @param {QuantitativeScale} xScale The x scale to use.
             * @param {QuantitativeScale} yScale The y scale to use.
             */
            function Line(xScale, yScale) {
                _super.call(this, xScale, yScale);
                this._hoverDetectionRadius = 15;
                this.classed("line-plot", true);
                this.animator("reset", new Plottable.Animator.Null());
                this.animator("main", new Plottable.Animator.Base().duration(600).easing("exp-in-out"));
                this._defaultStrokeColor = new Plottable.Scale.Color().range()[0];
            }
            Line.prototype._setup = function () {
                _super.prototype._setup.call(this);
                this._hoverTarget = this._foregroundContainer.append("circle").classed("hover-target", true).style("visibility", "hidden");
            };
            Line.prototype._rejectNullsAndNaNs = function (d, i, userMetdata, plotMetadata, accessor) {
                var value = accessor(d, i, userMetdata, plotMetadata);
                return value != null && value === value;
            };
            Line.prototype._getDrawer = function (key) {
                return new Plottable._Drawer.Line(key);
            };
            Line.prototype._getResetYFunction = function () {
                // gets the y-value generator for the animation start point
                var yDomain = this._yScale.domain();
                var domainMax = Math.max(yDomain[0], yDomain[1]);
                var domainMin = Math.min(yDomain[0], yDomain[1]);
                // start from zero, or the closest domain value to zero
                // avoids lines zooming on from offscreen.
                var startValue = (domainMax < 0 && domainMax) || (domainMin > 0 && domainMin) || 0;
                var scaledStartValue = this._yScale.scale(startValue);
                return function (d, i, u, m) { return scaledStartValue; };
            };
            Line.prototype._generateDrawSteps = function () {
                var drawSteps = [];
                if (this._dataChanged && this._animate) {
                    var attrToProjector = this._generateAttrToProjector();
                    attrToProjector["y"] = this._getResetYFunction();
                    drawSteps.push({ attrToProjector: attrToProjector, animator: this._getAnimator("reset") });
                }
                drawSteps.push({ attrToProjector: this._generateAttrToProjector(), animator: this._getAnimator("main") });
                return drawSteps;
            };
            Line.prototype._generateAttrToProjector = function () {
                var _this = this;
                var attrToProjector = _super.prototype._generateAttrToProjector.call(this);
                var wholeDatumAttributes = this._wholeDatumAttributes();
                var isSingleDatumAttr = function (attr) { return wholeDatumAttributes.indexOf(attr) === -1; };
                var singleDatumAttributes = d3.keys(attrToProjector).filter(isSingleDatumAttr);
                singleDatumAttributes.forEach(function (attribute) {
                    var projector = attrToProjector[attribute];
                    attrToProjector[attribute] = function (data, i, u, m) { return data.length > 0 ? projector(data[0], i, u, m) : null; };
                });
                var xFunction = attrToProjector["x"];
                var yFunction = attrToProjector["y"];
                attrToProjector["defined"] = function (d, i, u, m) { return _this._rejectNullsAndNaNs(d, i, u, m, xFunction) && _this._rejectNullsAndNaNs(d, i, u, m, yFunction); };
                attrToProjector["stroke"] = attrToProjector["stroke"] || d3.functor(this._defaultStrokeColor);
                attrToProjector["stroke-width"] = attrToProjector["stroke-width"] || d3.functor("2px");
                return attrToProjector;
            };
            Line.prototype._wholeDatumAttributes = function () {
                return ["x", "y"];
            };
            // HACKHACK User and plot metadata should be applied here - #1306.
            Line.prototype._getClosestWithinRange = function (p, range) {
                var attrToProjector = this._generateAttrToProjector();
                var xProjector = attrToProjector["x"];
                var yProjector = attrToProjector["y"];
                var getDistSq = function (d, i) {
                    var dx = +xProjector(d, i, null, null) - p.x;
                    var dy = +yProjector(d, i, null, null) - p.y;
                    return (dx * dx + dy * dy);
                };
                var closestOverall;
                var closestPoint;
                var closestDistSq = range * range;
                this.datasets().forEach(function (dataset) {
                    dataset.data().forEach(function (d, i) {
                        var distSq = getDistSq(d, i);
                        if (distSq < closestDistSq) {
                            closestOverall = d;
                            closestPoint = {
                                x: xProjector(d, i, null, null),
                                y: yProjector(d, i, null, null)
                            };
                            closestDistSq = distSq;
                        }
                    });
                });
                return {
                    closestValue: closestOverall,
                    closestPoint: closestPoint
                };
            };
            //===== Hover logic =====
            Line.prototype._hoverOverComponent = function (p) {
                // no-op
            };
            Line.prototype._hoverOutComponent = function (p) {
                // no-op
            };
            Line.prototype._doHover = function (p) {
                var closestInfo = this._getClosestWithinRange(p, this._hoverDetectionRadius);
                var closestValue = closestInfo.closestValue;
                if (closestValue === undefined) {
                    return {
                        data: null,
                        pixelPositions: null,
                        selection: null
                    };
                }
                var closestPoint = closestInfo.closestPoint;
                this._hoverTarget.attr({
                    "cx": closestInfo.closestPoint.x,
                    "cy": closestInfo.closestPoint.y
                });
                return {
                    data: [closestValue],
                    pixelPositions: [closestPoint],
                    selection: this._hoverTarget
                };
            };
            return Line;
        })(Plot.AbstractXYPlot);
        Plot.Line = Line;
    })(Plottable.Plot || (Plottable.Plot = {}));
    var Plot = Plottable.Plot;
})(Plottable || (Plottable = {}));

///<reference path="../../reference.ts" />
var __extends = this.__extends || function (d, b) {
    for (var p in b) if (b.hasOwnProperty(p)) d[p] = b[p];
    function __() { this.constructor = d; }
    __.prototype = b.prototype;
    d.prototype = new __();
};
var Plottable;
(function (Plottable) {
    (function (Plot) {
        /**
         * An AreaPlot draws a filled region (area) between the plot's projected "y" and projected "y0" values.
         */
        var Area = (function (_super) {
            __extends(Area, _super);
            /**
             * Constructs an AreaPlot.
             *
             * @constructor
             * @param {QuantitativeScale} xScale The x scale to use.
             * @param {QuantitativeScale} yScale The y scale to use.
             */
            function Area(xScale, yScale) {
                _super.call(this, xScale, yScale);
                this.classed("area-plot", true);
                this.project("y0", 0, yScale); // default
                this.animator("reset", new Plottable.Animator.Null());
                this.animator("main", new Plottable.Animator.Base().duration(600).easing("exp-in-out"));
                this._defaultFillColor = new Plottable.Scale.Color().range()[0];
            }
            Area.prototype._onDatasetUpdate = function () {
                _super.prototype._onDatasetUpdate.call(this);
                if (this._yScale != null) {
                    this._updateYDomainer();
                }
            };
            Area.prototype._getDrawer = function (key) {
                return new Plottable._Drawer.Area(key);
            };
            Area.prototype._updateYDomainer = function () {
                var _this = this;
                _super.prototype._updateYDomainer.call(this);
                var constantBaseline;
                var y0Projector = this._projections["y0"];
                var y0Accessor = y0Projector && y0Projector.accessor;
                if (y0Accessor != null) {
                    var extents = this.datasets().map(function (d) { return d._getExtent(y0Accessor, _this._yScale._typeCoercer); });
                    var extent = Plottable._Util.Methods.flatten(extents);
                    var uniqExtentVals = Plottable._Util.Methods.uniq(extent);
                    if (uniqExtentVals.length === 1) {
                        constantBaseline = uniqExtentVals[0];
                    }
                }
                if (!this._yScale._userSetDomainer) {
                    if (constantBaseline != null) {
                        this._yScale.domainer().addPaddingException(constantBaseline, "AREA_PLOT+" + this._plottableID);
                    }
                    else {
                        this._yScale.domainer().removePaddingException("AREA_PLOT+" + this._plottableID);
                    }
                    // prepending "AREA_PLOT" is unnecessary but reduces likely of user accidentally creating collisions
                    this._yScale._autoDomainIfAutomaticMode();
                }
            };
            Area.prototype.project = function (attrToSet, accessor, scale) {
                _super.prototype.project.call(this, attrToSet, accessor, scale);
                if (attrToSet === "y0") {
                    this._updateYDomainer();
                }
                return this;
            };
            Area.prototype._getResetYFunction = function () {
                return this._generateAttrToProjector()["y0"];
            };
            Area.prototype._wholeDatumAttributes = function () {
                var wholeDatumAttributes = _super.prototype._wholeDatumAttributes.call(this);
                wholeDatumAttributes.push("y0");
                return wholeDatumAttributes;
            };
            Area.prototype._generateAttrToProjector = function () {
                var attrToProjector = _super.prototype._generateAttrToProjector.call(this);
                attrToProjector["fill-opacity"] = attrToProjector["fill-opacity"] || d3.functor(0.25);
                attrToProjector["fill"] = attrToProjector["fill"] || d3.functor(this._defaultFillColor);
                attrToProjector["stroke"] = attrToProjector["stroke"] || d3.functor(this._defaultFillColor);
                return attrToProjector;
            };
            return Area;
        })(Plot.Line);
        Plot.Area = Area;
    })(Plottable.Plot || (Plottable.Plot = {}));
    var Plot = Plottable.Plot;
})(Plottable || (Plottable = {}));

///<reference path="../../reference.ts" />
var __extends = this.__extends || function (d, b) {
    for (var p in b) if (b.hasOwnProperty(p)) d[p] = b[p];
    function __() { this.constructor = d; }
    __.prototype = b.prototype;
    d.prototype = new __();
};
var Plottable;
(function (Plottable) {
    (function (Plot) {
        var ClusteredBar = (function (_super) {
            __extends(ClusteredBar, _super);
            /**
             * Creates a ClusteredBarPlot.
             *
             * A ClusteredBarPlot is a plot that plots several bar plots next to each
             * other. For example, when plotting life expectancy across each country,
             * you would want each country to have a "male" and "female" bar.
             *
             * @constructor
             * @param {Scale} xScale The x scale to use.
             * @param {Scale} yScale The y scale to use.
             */
            function ClusteredBar(xScale, yScale, isVertical) {
                if (isVertical === void 0) { isVertical = true; }
                this._isVertical = isVertical; // Has to be set before super()
                _super.call(this, xScale, yScale);
            }
            ClusteredBar.prototype._generateAttrToProjector = function () {
                var attrToProjector = _super.prototype._generateAttrToProjector.call(this);
                // the width is constant, so set the inner scale range to that
                var innerScale = this._makeInnerScale();
                var innerWidthF = function (d, i) { return innerScale.rangeBand(); };
                var heightF = attrToProjector["height"];
                attrToProjector["width"] = this._isVertical ? innerWidthF : heightF;
                attrToProjector["height"] = this._isVertical ? heightF : innerWidthF;
                var positionF = function (d) { return d._PLOTTABLE_PROTECTED_FIELD_POSITION; };
                attrToProjector["x"] = this._isVertical ? positionF : attrToProjector["x"];
                attrToProjector["y"] = this._isVertical ? attrToProjector["y"] : positionF;
                return attrToProjector;
            };
            ClusteredBar.prototype._getDataToDraw = function () {
                var _this = this;
                var accessor = this._isVertical ? this._projections["x"].accessor : this._projections["y"].accessor;
                var innerScale = this._makeInnerScale();
                var clusters = d3.map();
                this._datasetKeysInOrder.forEach(function (key) {
                    var dataset = _this._key2PlotDatasetKey.get(key).dataset;
                    var plotMetadata = _this._key2PlotDatasetKey.get(key).plotMetadata;
                    clusters.set(key, dataset.data().map(function (d, i) {
                        var val = accessor(d, i, dataset.metadata(), plotMetadata);
                        var primaryScale = _this._isVertical ? _this._xScale : _this._yScale;
                        // TODO: store position information in metadata.
                        var copyD = Plottable._Util.Methods.copyMap(d);
                        copyD["_PLOTTABLE_PROTECTED_FIELD_POSITION"] = primaryScale.scale(val) + innerScale.scale(key);
                        return copyD;
                    }));
                });
                return clusters;
            };
            ClusteredBar.prototype._makeInnerScale = function () {
                var innerScale = new Plottable.Scale.Ordinal();
                innerScale.domain(this._datasetKeysInOrder);
                // TODO: it might be replaced with _getBarPixelWidth call after closing #1180.
                if (!this._projections["width"]) {
                    var secondaryScale = this._isVertical ? this._xScale : this._yScale;
                    var bandsMode = (secondaryScale instanceof Plottable.Scale.Ordinal) && secondaryScale.rangeType() === "bands";
                    var constantWidth = bandsMode ? secondaryScale.rangeBand() : Plot.AbstractBarPlot._DEFAULT_WIDTH;
                    innerScale.range([0, constantWidth]);
                }
                else {
                    var projection = this._projections["width"];
                    var accessor = projection.accessor;
                    var scale = projection.scale;
                    // HACKHACK Metadata should be passed
                    var fn = scale ? function (d, i, u, m) { return scale.scale(accessor(d, i, u, m)); } : accessor;
                    innerScale.range([0, fn(null, 0, null, null)]);
                }
                return innerScale;
            };
            return ClusteredBar;
        })(Plot.AbstractBarPlot);
        Plot.ClusteredBar = ClusteredBar;
    })(Plottable.Plot || (Plottable.Plot = {}));
    var Plot = Plottable.Plot;
})(Plottable || (Plottable = {}));

///<reference path="../../reference.ts" />
var __extends = this.__extends || function (d, b) {
    for (var p in b) if (b.hasOwnProperty(p)) d[p] = b[p];
    function __() { this.constructor = d; }
    __.prototype = b.prototype;
    d.prototype = new __();
};
var Plottable;
(function (Plottable) {
    (function (Plot) {
        var AbstractStacked = (function (_super) {
            __extends(AbstractStacked, _super);
            function AbstractStacked() {
                _super.apply(this, arguments);
                this._stackedExtent = [0, 0];
            }
            AbstractStacked.prototype._getPlotMetadataForDataset = function (key) {
                var metadata = _super.prototype._getPlotMetadataForDataset.call(this, key);
                metadata.offsets = d3.map();
                return metadata;
            };
            AbstractStacked.prototype.project = function (attrToSet, accessor, scale) {
                _super.prototype.project.call(this, attrToSet, accessor, scale);
                if (this._projections["x"] && this._projections["y"] && (attrToSet === "x" || attrToSet === "y")) {
                    this._updateStackOffsets();
                }
                return this;
            };
            AbstractStacked.prototype._onDatasetUpdate = function () {
                _super.prototype._onDatasetUpdate.call(this);
                // HACKHACK Caused since onDataSource is called before projectors are set up.  Should be fixed by #803
                if (this._datasetKeysInOrder && this._projections["x"] && this._projections["y"]) {
                    this._updateStackOffsets();
                }
            };
            AbstractStacked.prototype._updateStackOffsets = function () {
                var dataMapArray = this._generateDefaultMapArray();
                var domainKeys = this._getDomainKeys();
                var positiveDataMapArray = dataMapArray.map(function (dataMap) {
                    return Plottable._Util.Methods.populateMap(domainKeys, function (domainKey) {
                        return { key: domainKey, value: Math.max(0, dataMap.get(domainKey).value) };
                    });
                });
                var negativeDataMapArray = dataMapArray.map(function (dataMap) {
                    return Plottable._Util.Methods.populateMap(domainKeys, function (domainKey) {
                        return { key: domainKey, value: Math.min(dataMap.get(domainKey).value, 0) };
                    });
                });
                this._setDatasetStackOffsets(this._stack(positiveDataMapArray), this._stack(negativeDataMapArray));
                this._updateStackExtents();
            };
            AbstractStacked.prototype._updateStackExtents = function () {
                var _this = this;
                var datasets = this.datasets();
                var valueAccessor = this._valueAccessor();
                var keyAccessor = this._keyAccessor();
                var maxStackExtent = Plottable._Util.Methods.max(this._datasetKeysInOrder, function (k) {
                    var dataset = _this._key2PlotDatasetKey.get(k).dataset;
                    var plotMetadata = _this._key2PlotDatasetKey.get(k).plotMetadata;
                    return Plottable._Util.Methods.max(dataset.data(), function (datum, i) {
                        return +valueAccessor(datum, i, dataset.metadata(), plotMetadata) + plotMetadata.offsets.get(keyAccessor(datum, i, dataset.metadata(), plotMetadata));
                    }, 0);
                }, 0);
                var minStackExtent = Plottable._Util.Methods.min(this._datasetKeysInOrder, function (k) {
                    var dataset = _this._key2PlotDatasetKey.get(k).dataset;
                    var plotMetadata = _this._key2PlotDatasetKey.get(k).plotMetadata;
                    return Plottable._Util.Methods.min(dataset.data(), function (datum, i) {
                        return +valueAccessor(datum, i, dataset.metadata(), plotMetadata) + plotMetadata.offsets.get(keyAccessor(datum, i, dataset.metadata(), plotMetadata));
                    }, 0);
                }, 0);
                this._stackedExtent = [Math.min(minStackExtent, 0), Math.max(0, maxStackExtent)];
            };
            /**
             * Feeds the data through d3's stack layout function which will calculate
             * the stack offsets and use the the function declared in .out to set the offsets on the data.
             */
            AbstractStacked.prototype._stack = function (dataArray) {
                var _this = this;
                var outFunction = function (d, y0, y) {
                    d.offset = y0;
                };
                d3.layout.stack().x(function (d) { return d.key; }).y(function (d) { return +d.value; }).values(function (d) { return _this._getDomainKeys().map(function (domainKey) { return d.get(domainKey); }); }).out(outFunction)(dataArray);
                return dataArray;
            };
            /**
             * After the stack offsets have been determined on each separate dataset, the offsets need
             * to be determined correctly on the overall datasets
             */
            AbstractStacked.prototype._setDatasetStackOffsets = function (positiveDataMapArray, negativeDataMapArray) {
                var _this = this;
                var keyAccessor = this._keyAccessor();
                var valueAccessor = this._valueAccessor();
                this._datasetKeysInOrder.forEach(function (k, index) {
                    var dataset = _this._key2PlotDatasetKey.get(k).dataset;
                    var plotMetadata = _this._key2PlotDatasetKey.get(k).plotMetadata;
                    var positiveDataMap = positiveDataMapArray[index];
                    var negativeDataMap = negativeDataMapArray[index];
                    var isAllNegativeValues = dataset.data().every(function (datum, i) { return valueAccessor(datum, i, dataset.metadata(), plotMetadata) <= 0; });
                    dataset.data().forEach(function (datum, datumIndex) {
                        var key = keyAccessor(datum, datumIndex, dataset.metadata(), plotMetadata);
                        var positiveOffset = positiveDataMap.get(key).offset;
                        var negativeOffset = negativeDataMap.get(key).offset;
                        var value = valueAccessor(datum, datumIndex, dataset.metadata(), plotMetadata);
                        var offset;
                        if (value === 0) {
                            offset = isAllNegativeValues ? negativeOffset : positiveOffset;
                        }
                        else {
                            offset = value > 0 ? positiveOffset : negativeOffset;
                        }
                        plotMetadata.offsets.set(key, offset);
                    });
                });
            };
            AbstractStacked.prototype._getDomainKeys = function () {
                var _this = this;
                var keyAccessor = this._keyAccessor();
                var domainKeys = d3.set();
                this._datasetKeysInOrder.forEach(function (k) {
                    var dataset = _this._key2PlotDatasetKey.get(k).dataset;
                    var plotMetadata = _this._key2PlotDatasetKey.get(k).plotMetadata;
                    dataset.data().forEach(function (datum, index) {
                        domainKeys.add(keyAccessor(datum, index, dataset.metadata(), plotMetadata));
                    });
                });
                return domainKeys.values();
            };
            AbstractStacked.prototype._generateDefaultMapArray = function () {
                var _this = this;
                var keyAccessor = this._keyAccessor();
                var valueAccessor = this._valueAccessor();
                var domainKeys = this._getDomainKeys();
                var dataMapArray = this._datasetKeysInOrder.map(function () {
                    return Plottable._Util.Methods.populateMap(domainKeys, function (domainKey) {
                        return { key: domainKey, value: 0 };
                    });
                });
                this._datasetKeysInOrder.forEach(function (k, datasetIndex) {
                    var dataset = _this._key2PlotDatasetKey.get(k).dataset;
                    var plotMetadata = _this._key2PlotDatasetKey.get(k).plotMetadata;
                    dataset.data().forEach(function (datum, index) {
                        var key = keyAccessor(datum, index, dataset.metadata(), plotMetadata);
                        var value = valueAccessor(datum, index, dataset.metadata(), plotMetadata);
                        dataMapArray[datasetIndex].set(key, { key: key, value: value });
                    });
                });
                return dataMapArray;
            };
            AbstractStacked.prototype._updateScaleExtents = function () {
                _super.prototype._updateScaleExtents.call(this);
                var primaryScale = this._isVertical ? this._yScale : this._xScale;
                if (!primaryScale) {
                    return;
                }
                if (this._isAnchored && this._stackedExtent.length > 0) {
                    primaryScale._updateExtent(this._plottableID.toString(), "_PLOTTABLE_PROTECTED_FIELD_STACK_EXTENT", this._stackedExtent);
                }
                else {
                    primaryScale._removeExtent(this._plottableID.toString(), "_PLOTTABLE_PROTECTED_FIELD_STACK_EXTENT");
                }
            };
            AbstractStacked.prototype._keyAccessor = function () {
                return this._isVertical ? this._projections["x"].accessor : this._projections["y"].accessor;
            };
            AbstractStacked.prototype._valueAccessor = function () {
                return this._isVertical ? this._projections["y"].accessor : this._projections["x"].accessor;
            };
            return AbstractStacked;
        })(Plot.AbstractXYPlot);
        Plot.AbstractStacked = AbstractStacked;
    })(Plottable.Plot || (Plottable.Plot = {}));
    var Plot = Plottable.Plot;
})(Plottable || (Plottable = {}));

///<reference path="../../reference.ts" />
var __extends = this.__extends || function (d, b) {
    for (var p in b) if (b.hasOwnProperty(p)) d[p] = b[p];
    function __() { this.constructor = d; }
    __.prototype = b.prototype;
    d.prototype = new __();
};
var Plottable;
(function (Plottable) {
    (function (Plot) {
        var StackedArea = (function (_super) {
            __extends(StackedArea, _super);
            /**
             * Constructs a StackedArea plot.
             *
             * @constructor
             * @param {QuantitativeScale} xScale The x scale to use.
             * @param {QuantitativeScale} yScale The y scale to use.
             */
            function StackedArea(xScale, yScale) {
                _super.call(this, xScale, yScale);
                this._baselineValue = 0;
                this.classed("area-plot", true);
                this._isVertical = true;
                this._defaultFillColor = new Plottable.Scale.Color().range()[0];
            }
            StackedArea.prototype._getDrawer = function (key) {
                return new Plottable._Drawer.Area(key).drawLine(false);
            };
            StackedArea.prototype._setup = function () {
                _super.prototype._setup.call(this);
                this._baseline = this._renderArea.append("line").classed("baseline", true);
            };
            StackedArea.prototype._updateStackOffsets = function () {
                var _this = this;
                if (!this._projectorsReady()) {
                    return;
                }
                var domainKeys = this._getDomainKeys();
                var keyAccessor = this._isVertical ? this._projections["x"].accessor : this._projections["y"].accessor;
                var keySets = this._datasetKeysInOrder.map(function (k) {
                    var dataset = _this._key2PlotDatasetKey.get(k).dataset;
                    var plotMetadata = _this._key2PlotDatasetKey.get(k).plotMetadata;
                    return d3.set(dataset.data().map(function (datum, i) { return keyAccessor(datum, i, dataset.metadata(), plotMetadata).toString(); })).values();
                });
                if (keySets.some(function (keySet) { return keySet.length !== domainKeys.length; })) {
                    Plottable._Util.Methods.warn("the domains across the datasets are not the same.  Plot may produce unintended behavior.");
                }
                _super.prototype._updateStackOffsets.call(this);
            };
            StackedArea.prototype._additionalPaint = function () {
                var scaledBaseline = this._yScale.scale(this._baselineValue);
                var baselineAttr = {
                    "x1": 0,
                    "y1": scaledBaseline,
                    "x2": this.width(),
                    "y2": scaledBaseline
                };
                this._getAnimator("baseline").animate(this._baseline, baselineAttr);
            };
            StackedArea.prototype._updateYDomainer = function () {
                _super.prototype._updateYDomainer.call(this);
                var scale = this._yScale;
                if (!scale._userSetDomainer) {
                    scale.domainer().addPaddingException(0, "STACKED_AREA_PLOT+" + this._plottableID);
                    // prepending "AREA_PLOT" is unnecessary but reduces likely of user accidentally creating collisions
                    scale._autoDomainIfAutomaticMode();
                }
            };
            StackedArea.prototype._onDatasetUpdate = function () {
                _super.prototype._onDatasetUpdate.call(this);
                Plot.Area.prototype._onDatasetUpdate.apply(this);
            };
            StackedArea.prototype._generateAttrToProjector = function () {
                var _this = this;
                var attrToProjector = _super.prototype._generateAttrToProjector.call(this);
                var wholeDatumAttributes = this._wholeDatumAttributes();
                var isSingleDatumAttr = function (attr) { return wholeDatumAttributes.indexOf(attr) === -1; };
                var singleDatumAttributes = d3.keys(attrToProjector).filter(isSingleDatumAttr);
                singleDatumAttributes.forEach(function (attribute) {
                    var projector = attrToProjector[attribute];
                    attrToProjector[attribute] = function (data, i, u, m) { return data.length > 0 ? projector(data[0], i, u, m) : null; };
                });
                var yAccessor = this._projections["y"].accessor;
<<<<<<< HEAD
                var xAccessor = this._projections["x"].accessor;
                attrToProjector["y"] = function (d, i, u, m) { return _this._yScale.scale(+yAccessor(d, i, u, m) + m.offsets.get(xAccessor(d, i, u, m))); };
                attrToProjector["y0"] = function (d, i, u, m) { return _this._yScale.scale(m.offsets.get(xAccessor(d, i, u, m))); };
                attrToProjector["fill"] = attrToProjector["fill"] || d3.functor(this.defaultFillColor);
=======
                attrToProjector["y"] = function (d, i, u, m) { return _this._yScale.scale(+yAccessor(d, i, u, m) + d["_PLOTTABLE_PROTECTED_FIELD_STACK_OFFSET"]); };
                attrToProjector["y0"] = function (d, i, u, m) { return _this._yScale.scale(d["_PLOTTABLE_PROTECTED_FIELD_STACK_OFFSET"]); };
                attrToProjector["fill"] = attrToProjector["fill"] || d3.functor(this._defaultFillColor);
>>>>>>> 3adc8ea0
                return attrToProjector;
            };
            StackedArea.prototype._wholeDatumAttributes = function () {
                return ["x", "y", "defined"];
            };
            return StackedArea;
        })(Plot.AbstractStacked);
        Plot.StackedArea = StackedArea;
    })(Plottable.Plot || (Plottable.Plot = {}));
    var Plot = Plottable.Plot;
})(Plottable || (Plottable = {}));

///<reference path="../../reference.ts" />
var __extends = this.__extends || function (d, b) {
    for (var p in b) if (b.hasOwnProperty(p)) d[p] = b[p];
    function __() { this.constructor = d; }
    __.prototype = b.prototype;
    d.prototype = new __();
};
var Plottable;
(function (Plottable) {
    (function (Plot) {
        var StackedBar = (function (_super) {
            __extends(StackedBar, _super);
            /**
             * Constructs a StackedBar plot.
             * A StackedBarPlot is a plot that plots several bar plots stacking on top of each
             * other.
             * @constructor
             * @param {Scale} xScale the x scale of the plot.
             * @param {Scale} yScale the y scale of the plot.
             * @param {boolean} isVertical if the plot if vertical.
             */
            function StackedBar(xScale, yScale, isVertical) {
                if (isVertical === void 0) { isVertical = true; }
                this._isVertical = isVertical; // Has to be set before super()
                _super.call(this, xScale, yScale);
                this.classed("bar-plot", true);
                this.baseline(0);
                this._isVertical = isVertical;
            }
            StackedBar.prototype._getAnimator = function (key) {
                if (this._animate && this._animateOnNextRender) {
                    if (this.animator(key)) {
                        return this.animator(key);
                    }
                    else if (key === "stacked-bar") {
                        var primaryScale = this._isVertical ? this._yScale : this._xScale;
                        var scaledBaseline = primaryScale.scale(this.baseline());
                        return new Plottable.Animator.MovingRect(scaledBaseline, this._isVertical);
                    }
                }
                return new Plottable.Animator.Null();
            };
            StackedBar.prototype._generateAttrToProjector = function () {
                var _this = this;
                var attrToProjector = _super.prototype._generateAttrToProjector.call(this);
                var valueAttr = this._isVertical ? "y" : "x";
                var keyAttr = this._isVertical ? "x" : "y";
                var primaryScale = this._isVertical ? this._yScale : this._xScale;
                var primaryAccessor = this._projections[valueAttr].accessor;
                var keyAccessor = this._projections[keyAttr].accessor;
                var getStart = function (d, i, u, m) { return primaryScale.scale(m.offsets.get(keyAccessor(d, i, u, m))); };
                var getEnd = function (d, i, u, m) { return primaryScale.scale(+primaryAccessor(d, i, u, m) + m.offsets.get(keyAccessor(d, i, u, m))); };
                var heightF = function (d, i, u, m) { return Math.abs(getEnd(d, i, u, m) - getStart(d, i, u, m)); };
                var widthF = attrToProjector["width"];
                attrToProjector["height"] = this._isVertical ? heightF : widthF;
                attrToProjector["width"] = this._isVertical ? widthF : heightF;
                var attrFunction = function (d, i, u, m) { return +primaryAccessor(d, i, u, m) < 0 ? getStart(d, i, u, m) : getEnd(d, i, u, m); };
                attrToProjector[valueAttr] = function (d, i, u, m) { return _this._isVertical ? attrFunction(d, i, u, m) : attrFunction(d, i, u, m) - heightF(d, i, u, m); };
                return attrToProjector;
            };
            StackedBar.prototype._generateDrawSteps = function () {
                return [{ attrToProjector: this._generateAttrToProjector(), animator: this._getAnimator("stacked-bar") }];
            };
            StackedBar.prototype.project = function (attrToSet, accessor, scale) {
                _super.prototype.project.call(this, attrToSet, accessor, scale);
                Plot.AbstractStacked.prototype.project.apply(this, [attrToSet, accessor, scale]);
                return this;
            };
            StackedBar.prototype._onDatasetUpdate = function () {
                _super.prototype._onDatasetUpdate.call(this);
                Plot.AbstractStacked.prototype._onDatasetUpdate.apply(this);
                return this;
            };
            StackedBar.prototype._getPlotMetadataForDataset = function (key) {
                return Plot.AbstractStacked.prototype._getPlotMetadataForDataset.call(this, key);
            };
            //===== Stack logic from AbstractStackedPlot =====
            StackedBar.prototype._updateStackOffsets = function () {
                Plot.AbstractStacked.prototype._updateStackOffsets.call(this);
            };
            StackedBar.prototype._updateStackExtents = function () {
                Plot.AbstractStacked.prototype._updateStackExtents.call(this);
            };
            StackedBar.prototype._stack = function (dataArray) {
                return Plot.AbstractStacked.prototype._stack.call(this, dataArray);
            };
            StackedBar.prototype._setDatasetStackOffsets = function (positiveDataMapArray, negativeDataMapArray) {
                Plot.AbstractStacked.prototype._setDatasetStackOffsets.call(this, positiveDataMapArray, negativeDataMapArray);
            };
            StackedBar.prototype._getDomainKeys = function () {
                return Plot.AbstractStacked.prototype._getDomainKeys.call(this);
            };
            StackedBar.prototype._generateDefaultMapArray = function () {
                return Plot.AbstractStacked.prototype._generateDefaultMapArray.call(this);
            };
            StackedBar.prototype._updateScaleExtents = function () {
                Plot.AbstractStacked.prototype._updateScaleExtents.call(this);
            };
            StackedBar.prototype._keyAccessor = function () {
                return Plot.AbstractStacked.prototype._keyAccessor.call(this);
            };
            StackedBar.prototype._valueAccessor = function () {
                return Plot.AbstractStacked.prototype._valueAccessor.call(this);
            };
            return StackedBar;
        })(Plot.AbstractBarPlot);
        Plot.StackedBar = StackedBar;
    })(Plottable.Plot || (Plottable.Plot = {}));
    var Plot = Plottable.Plot;
})(Plottable || (Plottable = {}));

///<reference path="../reference.ts" />

///<reference path="../reference.ts" />
var Plottable;
(function (Plottable) {
    (function (Animator) {
        /**
         * An animator implementation with no animation. The attributes are
         * immediately set on the selection.
         */
        var Null = (function () {
            function Null() {
            }
            Null.prototype.getTiming = function (selection) {
                return 0;
            };
            Null.prototype.animate = function (selection, attrToProjector) {
                return selection.attr(attrToProjector);
            };
            return Null;
        })();
        Animator.Null = Null;
    })(Plottable.Animator || (Plottable.Animator = {}));
    var Animator = Plottable.Animator;
})(Plottable || (Plottable = {}));

///<reference path="../reference.ts" />
var Plottable;
(function (Plottable) {
    (function (Animator) {
        /**
         * The base animator implementation with easing, duration, and delay.
         *
         * The maximum delay between animations can be configured with maxIterativeDelay.
         *
         * The maximum total animation duration can be configured with maxTotalDuration.
         * maxTotalDuration does not set actual total animation duration.
         *
         * The actual interval delay is calculated by following formula:
         * min(maxIterativeDelay(),
         *   max(maxTotalDuration() - duration(), 0) / <number of iterations>)
         */
        var Base = (function () {
            /**
             * Constructs the default animator
             *
             * @constructor
             */
            function Base() {
                this._duration = Base.DEFAULT_DURATION_MILLISECONDS;
                this._delay = Base.DEFAULT_DELAY_MILLISECONDS;
                this._easing = Base.DEFAULT_EASING;
                this._maxIterativeDelay = Base.DEFAULT_MAX_ITERATIVE_DELAY_MILLISECONDS;
                this._maxTotalDuration = Base.DEFAULT_MAX_TOTAL_DURATION_MILLISECONDS;
            }
            Base.prototype.getTiming = function (numberOfIterations) {
                var maxDelayForLastIteration = Math.max(this.maxTotalDuration() - this.duration(), 0);
                var adjustedIterativeDelay = Math.min(this.maxIterativeDelay(), maxDelayForLastIteration / Math.max(numberOfIterations - 1, 1));
                var time = adjustedIterativeDelay * numberOfIterations + this.delay() + this.duration();
                return time;
            };
            Base.prototype.animate = function (selection, attrToProjector) {
                var _this = this;
                var numberOfIterations = selection[0].length;
                var maxDelayForLastIteration = Math.max(this.maxTotalDuration() - this.duration(), 0);
                var adjustedIterativeDelay = Math.min(this.maxIterativeDelay(), maxDelayForLastIteration / Math.max(numberOfIterations - 1, 1));
                return selection.transition().ease(this.easing()).duration(this.duration()).delay(function (d, i) { return _this.delay() + adjustedIterativeDelay * i; }).attr(attrToProjector);
            };
            Base.prototype.duration = function (duration) {
                if (duration == null) {
                    return this._duration;
                }
                else {
                    this._duration = duration;
                    return this;
                }
            };
            Base.prototype.delay = function (delay) {
                if (delay == null) {
                    return this._delay;
                }
                else {
                    this._delay = delay;
                    return this;
                }
            };
            Base.prototype.easing = function (easing) {
                if (easing == null) {
                    return this._easing;
                }
                else {
                    this._easing = easing;
                    return this;
                }
            };
            Base.prototype.maxIterativeDelay = function (maxIterDelay) {
                if (maxIterDelay == null) {
                    return this._maxIterativeDelay;
                }
                else {
                    this._maxIterativeDelay = maxIterDelay;
                    return this;
                }
            };
            Base.prototype.maxTotalDuration = function (maxDuration) {
                if (maxDuration == null) {
                    return this._maxTotalDuration;
                }
                else {
                    this._maxTotalDuration = maxDuration;
                    return this;
                }
            };
            /**
             * The default duration of the animation in milliseconds
             */
            Base.DEFAULT_DURATION_MILLISECONDS = 300;
            /**
             * The default starting delay of the animation in milliseconds
             */
            Base.DEFAULT_DELAY_MILLISECONDS = 0;
            /**
             * The default maximum start delay between each start of an animation
             */
            Base.DEFAULT_MAX_ITERATIVE_DELAY_MILLISECONDS = 15;
            /**
             * The default maximum total animation duration
             */
            Base.DEFAULT_MAX_TOTAL_DURATION_MILLISECONDS = 600;
            /**
             * The default easing of the animation
             */
            Base.DEFAULT_EASING = "exp-out";
            return Base;
        })();
        Animator.Base = Base;
    })(Plottable.Animator || (Plottable.Animator = {}));
    var Animator = Plottable.Animator;
})(Plottable || (Plottable = {}));

///<reference path="../reference.ts" />
var __extends = this.__extends || function (d, b) {
    for (var p in b) if (b.hasOwnProperty(p)) d[p] = b[p];
    function __() { this.constructor = d; }
    __.prototype = b.prototype;
    d.prototype = new __();
};
var Plottable;
(function (Plottable) {
    (function (Animator) {
        /**
         * The default animator implementation with easing, duration, and delay.
         */
        var Rect = (function (_super) {
            __extends(Rect, _super);
            function Rect(isVertical, isReverse) {
                if (isVertical === void 0) { isVertical = true; }
                if (isReverse === void 0) { isReverse = false; }
                _super.call(this);
                this.isVertical = isVertical;
                this.isReverse = isReverse;
            }
            Rect.prototype.animate = function (selection, attrToProjector) {
                var startAttrToProjector = {};
                Rect.ANIMATED_ATTRIBUTES.forEach(function (attr) { return startAttrToProjector[attr] = attrToProjector[attr]; });
                startAttrToProjector[this.getMovingAttr()] = this._startMovingProjector(attrToProjector);
                startAttrToProjector[this.getGrowingAttr()] = function () { return 0; };
                selection.attr(startAttrToProjector);
                return _super.prototype.animate.call(this, selection, attrToProjector);
            };
            Rect.prototype._startMovingProjector = function (attrToProjector) {
                if (this.isVertical === this.isReverse) {
                    return attrToProjector[this.getMovingAttr()];
                }
                var movingAttrProjector = attrToProjector[this.getMovingAttr()];
                var growingAttrProjector = attrToProjector[this.getGrowingAttr()];
                return function (d, i, u, m) { return movingAttrProjector(d, i, u, m) + growingAttrProjector(d, i, u, m); };
            };
            Rect.prototype.getGrowingAttr = function () {
                return this.isVertical ? "height" : "width";
            };
            Rect.prototype.getMovingAttr = function () {
                return this.isVertical ? "y" : "x";
            };
            Rect.ANIMATED_ATTRIBUTES = ["height", "width", "x", "y", "fill"];
            return Rect;
        })(Animator.Base);
        Animator.Rect = Rect;
    })(Plottable.Animator || (Plottable.Animator = {}));
    var Animator = Plottable.Animator;
})(Plottable || (Plottable = {}));

///<reference path="../reference.ts" />
var __extends = this.__extends || function (d, b) {
    for (var p in b) if (b.hasOwnProperty(p)) d[p] = b[p];
    function __() { this.constructor = d; }
    __.prototype = b.prototype;
    d.prototype = new __();
};
var Plottable;
(function (Plottable) {
    (function (Animator) {
        /**
         * A child class of RectAnimator that will move the rectangle
         * as well as animate its growth.
         */
        var MovingRect = (function (_super) {
            __extends(MovingRect, _super);
            /**
             * Constructs a MovingRectAnimator
             *
             * @param {number} basePixel The pixel value to start moving from
             * @param {boolean} isVertical If the movement/animation is vertical
             */
            function MovingRect(startPixelValue, isVertical) {
                if (isVertical === void 0) { isVertical = true; }
                _super.call(this, isVertical);
                this.startPixelValue = startPixelValue;
            }
            MovingRect.prototype._startMovingProjector = function (attrToProjector) {
                return d3.functor(this.startPixelValue);
            };
            return MovingRect;
        })(Animator.Rect);
        Animator.MovingRect = MovingRect;
    })(Plottable.Animator || (Plottable.Animator = {}));
    var Animator = Plottable.Animator;
})(Plottable || (Plottable = {}));

///<reference path="../reference.ts" />
var __extends = this.__extends || function (d, b) {
    for (var p in b) if (b.hasOwnProperty(p)) d[p] = b[p];
    function __() { this.constructor = d; }
    __.prototype = b.prototype;
    d.prototype = new __();
};
var Plottable;
(function (Plottable) {
    (function (Dispatcher) {
        var AbstractDispatcher = (function (_super) {
            __extends(AbstractDispatcher, _super);
            /**
             * Constructs a Dispatcher with the specified target.
             *
             * @constructor
             * @param {D3.Selection} [target] The selection to listen for events on.
             */
            function AbstractDispatcher(target) {
                _super.call(this);
                this._event2Callback = {};
                this.connected = false;
                this._target = target;
            }
            AbstractDispatcher.prototype.target = function (targetElement) {
                if (targetElement == null) {
                    return this._target;
                }
                var wasConnected = this.connected;
                this.disconnect();
                this._target = targetElement;
                if (wasConnected) {
                    // re-connect to the new target
                    this.connect();
                }
                return this;
            };
            /**
             * Gets a namespaced version of the event name.
             */
            AbstractDispatcher.prototype._getEventString = function (eventName) {
                return eventName + ".dispatcher" + this._plottableID;
            };
            /**
             * Attaches the Dispatcher's listeners to the Dispatcher's target element.
             *
             * @returns {Dispatcher} The calling Dispatcher.
             */
            AbstractDispatcher.prototype.connect = function () {
                var _this = this;
                if (this.connected) {
                    throw new Error("Can't connect dispatcher twice!");
                }
                if (this._target) {
                    this.connected = true;
                    Object.keys(this._event2Callback).forEach(function (event) {
                        var callback = _this._event2Callback[event];
                        _this._target.on(_this._getEventString(event), callback);
                    });
                }
                return this;
            };
            /**
             * Detaches the Dispatcher's listeners from the Dispatchers' target element.
             *
             * @returns {Dispatcher} The calling Dispatcher.
             */
            AbstractDispatcher.prototype.disconnect = function () {
                var _this = this;
                this.connected = false;
                if (this._target) {
                    Object.keys(this._event2Callback).forEach(function (event) {
                        _this._target.on(_this._getEventString(event), null);
                    });
                }
                return this;
            };
            return AbstractDispatcher;
        })(Plottable.Core.PlottableObject);
        Dispatcher.AbstractDispatcher = AbstractDispatcher;
    })(Plottable.Dispatcher || (Plottable.Dispatcher = {}));
    var Dispatcher = Plottable.Dispatcher;
})(Plottable || (Plottable = {}));

///<reference path="../reference.ts" />
var __extends = this.__extends || function (d, b) {
    for (var p in b) if (b.hasOwnProperty(p)) d[p] = b[p];
    function __() { this.constructor = d; }
    __.prototype = b.prototype;
    d.prototype = new __();
};
var Plottable;
(function (Plottable) {
    (function (Dispatcher) {
        var Mouse = (function (_super) {
            __extends(Mouse, _super);
            /**
             * Constructs a Mouse Dispatcher with the specified target.
             *
             * @param {D3.Selection} target The selection to listen for events on.
             */
            function Mouse(target) {
                var _this = this;
                _super.call(this, target);
                this._event2Callback["mouseover"] = function () {
                    if (_this._mouseover != null) {
                        _this._mouseover(_this.getMousePosition());
                    }
                };
                this._event2Callback["mousemove"] = function () {
                    if (_this._mousemove != null) {
                        _this._mousemove(_this.getMousePosition());
                    }
                };
                this._event2Callback["mouseout"] = function () {
                    if (_this._mouseout != null) {
                        _this._mouseout(_this.getMousePosition());
                    }
                };
            }
            Mouse.prototype.getMousePosition = function () {
                var xy = d3.mouse(this._target.node());
                return {
                    x: xy[0],
                    y: xy[1]
                };
            };
            Mouse.prototype.mouseover = function (callback) {
                if (callback === undefined) {
                    return this._mouseover;
                }
                this._mouseover = callback;
                return this;
            };
            Mouse.prototype.mousemove = function (callback) {
                if (callback === undefined) {
                    return this._mousemove;
                }
                this._mousemove = callback;
                return this;
            };
            Mouse.prototype.mouseout = function (callback) {
                if (callback === undefined) {
                    return this._mouseout;
                }
                this._mouseout = callback;
                return this;
            };
            return Mouse;
        })(Dispatcher.AbstractDispatcher);
        Dispatcher.Mouse = Mouse;
    })(Plottable.Dispatcher || (Plottable.Dispatcher = {}));
    var Dispatcher = Plottable.Dispatcher;
})(Plottable || (Plottable = {}));

///<reference path="../reference.ts" />
var __extends = this.__extends || function (d, b) {
    for (var p in b) if (b.hasOwnProperty(p)) d[p] = b[p];
    function __() { this.constructor = d; }
    __.prototype = b.prototype;
    d.prototype = new __();
};
var Plottable;
(function (Plottable) {
    (function (Dispatcher) {
        var Keypress = (function (_super) {
            __extends(Keypress, _super);
            /**
             * Constructs a Keypress Dispatcher with the specified target.
             *
             * @constructor
             * @param {D3.Selection} [target] The selection to listen for events on.
             */
            function Keypress(target) {
                var _this = this;
                _super.call(this, target);
                this.mousedOverTarget = false;
                // Can't attach the key listener to the target (a sub-svg element)
                // because "focusable" is only in SVG 1.2 / 2, which most browsers don't
                // yet implement
                this.keydownListenerTarget = d3.select(document);
                this._event2Callback["mouseover"] = function () {
                    _this.mousedOverTarget = true;
                };
                this._event2Callback["mouseout"] = function () {
                    _this.mousedOverTarget = false;
                };
            }
            Keypress.prototype.connect = function () {
                var _this = this;
                _super.prototype.connect.call(this);
                this.keydownListenerTarget.on(this._getEventString("keydown"), function () {
                    if (_this.mousedOverTarget && _this._onKeyDown) {
                        _this._onKeyDown(d3.event);
                    }
                });
                return this;
            };
            Keypress.prototype.disconnect = function () {
                _super.prototype.disconnect.call(this);
                this.keydownListenerTarget.on(this._getEventString("keydown"), null);
                return this;
            };
            Keypress.prototype.onKeyDown = function (callback) {
                if (callback === undefined) {
                    return this._onKeyDown;
                }
                this._onKeyDown = callback;
                return this;
            };
            return Keypress;
        })(Dispatcher.AbstractDispatcher);
        Dispatcher.Keypress = Keypress;
    })(Plottable.Dispatcher || (Plottable.Dispatcher = {}));
    var Dispatcher = Plottable.Dispatcher;
})(Plottable || (Plottable = {}));

///<reference path="../reference.ts" />
var __extends = this.__extends || function (d, b) {
    for (var p in b) if (b.hasOwnProperty(p)) d[p] = b[p];
    function __() { this.constructor = d; }
    __.prototype = b.prototype;
    d.prototype = new __();
};
var Plottable;
(function (Plottable) {
    (function (Interaction) {
        var AbstractInteraction = (function (_super) {
            __extends(AbstractInteraction, _super);
            function AbstractInteraction() {
                _super.apply(this, arguments);
            }
            AbstractInteraction.prototype._anchor = function (component, hitBox) {
                this._componentToListenTo = component;
                this._hitBox = hitBox;
            };
            return AbstractInteraction;
        })(Plottable.Core.PlottableObject);
        Interaction.AbstractInteraction = AbstractInteraction;
    })(Plottable.Interaction || (Plottable.Interaction = {}));
    var Interaction = Plottable.Interaction;
})(Plottable || (Plottable = {}));

///<reference path="../reference.ts" />
var __extends = this.__extends || function (d, b) {
    for (var p in b) if (b.hasOwnProperty(p)) d[p] = b[p];
    function __() { this.constructor = d; }
    __.prototype = b.prototype;
    d.prototype = new __();
};
var Plottable;
(function (Plottable) {
    (function (Interaction) {
        var Click = (function (_super) {
            __extends(Click, _super);
            function Click() {
                _super.apply(this, arguments);
            }
            Click.prototype._anchor = function (component, hitBox) {
                var _this = this;
                _super.prototype._anchor.call(this, component, hitBox);
                hitBox.on(this._listenTo(), function () {
                    var xy = d3.mouse(hitBox.node());
                    var x = xy[0];
                    var y = xy[1];
                    _this._callback({ x: x, y: y });
                });
            };
            Click.prototype._listenTo = function () {
                return "click";
            };
            /**
             * Sets a callback to be called when a click is received.
             *
             * @param {(p: Point) => any} cb Callback that takes the pixel position of the click event.
             */
            Click.prototype.callback = function (cb) {
                this._callback = cb;
                return this;
            };
            return Click;
        })(Interaction.AbstractInteraction);
        Interaction.Click = Click;
        var DoubleClick = (function (_super) {
            __extends(DoubleClick, _super);
            function DoubleClick() {
                _super.apply(this, arguments);
            }
            DoubleClick.prototype._listenTo = function () {
                return "dblclick";
            };
            return DoubleClick;
        })(Click);
        Interaction.DoubleClick = DoubleClick;
    })(Plottable.Interaction || (Plottable.Interaction = {}));
    var Interaction = Plottable.Interaction;
})(Plottable || (Plottable = {}));

///<reference path="../reference.ts" />
var __extends = this.__extends || function (d, b) {
    for (var p in b) if (b.hasOwnProperty(p)) d[p] = b[p];
    function __() { this.constructor = d; }
    __.prototype = b.prototype;
    d.prototype = new __();
};
var Plottable;
(function (Plottable) {
    (function (Interaction) {
        var Key = (function (_super) {
            __extends(Key, _super);
            /**
             * Creates a KeyInteraction.
             *
             * KeyInteraction listens to key events that occur while the component is
             * moused over.
             *
             * @constructor
             */
            function Key() {
                _super.call(this);
                this.activated = false;
                this.keyCode2Callback = {};
                this.dispatcher = new Plottable.Dispatcher.Keypress();
            }
            Key.prototype._anchor = function (component, hitBox) {
                var _this = this;
                _super.prototype._anchor.call(this, component, hitBox);
                this.dispatcher.target(this._hitBox);
                this.dispatcher.onKeyDown(function (e) {
                    if (_this.keyCode2Callback[e.keyCode]) {
                        _this.keyCode2Callback[e.keyCode]();
                    }
                });
                this.dispatcher.connect();
            };
            /**
             * Sets a callback to be called when the key with the given keyCode is
             * pressed and the user is moused over the Component.
             *
             * @param {number} keyCode The key code associated with the key.
             * @param {() => void} callback Callback to be called.
             * @returns The calling Interaction.Key.
             */
            Key.prototype.on = function (keyCode, callback) {
                this.keyCode2Callback[keyCode] = callback;
                return this;
            };
            return Key;
        })(Interaction.AbstractInteraction);
        Interaction.Key = Key;
    })(Plottable.Interaction || (Plottable.Interaction = {}));
    var Interaction = Plottable.Interaction;
})(Plottable || (Plottable = {}));

///<reference path="../reference.ts" />
var __extends = this.__extends || function (d, b) {
    for (var p in b) if (b.hasOwnProperty(p)) d[p] = b[p];
    function __() { this.constructor = d; }
    __.prototype = b.prototype;
    d.prototype = new __();
};
var Plottable;
(function (Plottable) {
    (function (Interaction) {
        var PanZoom = (function (_super) {
            __extends(PanZoom, _super);
            /**
             * Creates a PanZoomInteraction.
             *
             * The allows you to move around and zoom in on a plot, interactively. It
             * does so by changing the xScale and yScales' domains repeatedly.
             *
             * @constructor
             * @param {QuantitativeScale} [xScale] The X scale to update on panning/zooming.
             * @param {QuantitativeScale} [yScale] The Y scale to update on panning/zooming.
             */
            function PanZoom(xScale, yScale) {
                var _this = this;
                _super.call(this);
                if (xScale == null) {
                    xScale = new Plottable.Scale.Linear();
                }
                if (yScale == null) {
                    yScale = new Plottable.Scale.Linear();
                }
                this._xScale = xScale;
                this._yScale = yScale;
                this.zoom = d3.behavior.zoom();
                this.zoom.x(this._xScale._d3Scale);
                this.zoom.y(this._yScale._d3Scale);
                this.zoom.on("zoom", function () { return _this.rerenderZoomed(); });
            }
            /**
             * Sets the scales back to their original domains.
             */
            PanZoom.prototype.resetZoom = function () {
                var _this = this;
                // HACKHACK #254
                this.zoom = d3.behavior.zoom();
                this.zoom.x(this._xScale._d3Scale);
                this.zoom.y(this._yScale._d3Scale);
                this.zoom.on("zoom", function () { return _this.rerenderZoomed(); });
                this.zoom(this._hitBox);
            };
            PanZoom.prototype._anchor = function (component, hitBox) {
                _super.prototype._anchor.call(this, component, hitBox);
                this.zoom(hitBox);
            };
            PanZoom.prototype.rerenderZoomed = function () {
                // HACKHACK since the d3.zoom.x modifies d3 scales and not our TS scales, and the TS scales have the
                // event listener machinery, let's grab the domain out of the d3 scale and pipe it back into the TS scale
                var xDomain = this._xScale._d3Scale.domain();
                var yDomain = this._yScale._d3Scale.domain();
                this._xScale.domain(xDomain);
                this._yScale.domain(yDomain);
            };
            return PanZoom;
        })(Interaction.AbstractInteraction);
        Interaction.PanZoom = PanZoom;
    })(Plottable.Interaction || (Plottable.Interaction = {}));
    var Interaction = Plottable.Interaction;
})(Plottable || (Plottable = {}));

///<reference path="../../reference.ts" />
var __extends = this.__extends || function (d, b) {
    for (var p in b) if (b.hasOwnProperty(p)) d[p] = b[p];
    function __() { this.constructor = d; }
    __.prototype = b.prototype;
    d.prototype = new __();
};
var Plottable;
(function (Plottable) {
    (function (Interaction) {
        var Drag = (function (_super) {
            __extends(Drag, _super);
            /**
             * Constructs a Drag. A Drag will signal its callbacks on mouse drag.
             */
            function Drag() {
                var _this = this;
                _super.call(this);
                this.dragInitialized = false;
                this.origin = [0, 0];
                this.location = [0, 0];
                this._isDragging = false;
                this.dragBehavior = d3.behavior.drag();
                this.dragBehavior.on("dragstart", function () { return _this._dragstart(); });
                this.dragBehavior.on("drag", function () { return _this._drag(); });
                this.dragBehavior.on("dragend", function () { return _this._dragend(); });
            }
            Drag.prototype.dragstart = function (cb) {
                if (cb === undefined) {
                    return this.ondragstart;
                }
                else {
                    this.ondragstart = cb;
                    return this;
                }
            };
            // we access origin and location through setOrigin and setLocation so that on XDragBox and YDragBox we can overwrite so that
            // we always have the uncontrolled dimension of the box extending across the entire component
            // this ensures that the callback values are synchronized with the actual box being drawn
            Drag.prototype._setOrigin = function (x, y) {
                this.origin = [x, y];
            };
            Drag.prototype._getOrigin = function () {
                return this.origin.slice();
            };
            Drag.prototype._setLocation = function (x, y) {
                this.location = [x, y];
            };
            Drag.prototype._getLocation = function () {
                return this.location.slice();
            };
            Drag.prototype.drag = function (cb) {
                if (cb === undefined) {
                    return this.ondrag;
                }
                else {
                    this.ondrag = cb;
                    return this;
                }
            };
            Drag.prototype.dragend = function (cb) {
                if (cb === undefined) {
                    return this.ondragend;
                }
                else {
                    this.ondragend = cb;
                    return this;
                }
            };
            Drag.prototype._dragstart = function () {
                this._isDragging = true;
                var width = this._componentToListenTo.width();
                var height = this._componentToListenTo.height();
                // the constraint functions ensure that the selection rectangle will not exceed the hit box
                var constraintFunction = function (min, max) { return function (x) { return Math.min(Math.max(x, min), max); }; };
                this._constrainX = constraintFunction(0, width);
                this._constrainY = constraintFunction(0, height);
                var origin = d3.mouse(this._hitBox[0][0].parentNode);
                this._setOrigin(origin[0], origin[1]);
                this._doDragstart();
            };
            Drag.prototype._doDragstart = function () {
                if (this.ondragstart != null) {
                    this.ondragstart({ x: this._getOrigin()[0], y: this._getOrigin()[1] });
                }
            };
            Drag.prototype._drag = function () {
                this._setLocation(this._constrainX(d3.event.x), this._constrainY(d3.event.y));
                this._doDrag();
            };
            Drag.prototype._doDrag = function () {
                if (this.ondrag != null) {
                    var start = { x: this._getOrigin()[0], y: this._getOrigin()[1] };
                    var end = { x: this._getLocation()[0], y: this._getLocation()[1] };
                    this.ondrag(start, end);
                }
            };
            Drag.prototype._dragend = function () {
                var location = d3.mouse(this._hitBox[0][0].parentNode);
                this._setLocation(location[0], location[1]);
                this._isDragging = false;
                this._doDragend();
            };
            Drag.prototype._doDragend = function () {
                if (this.ondragend != null) {
                    var start = { x: this._getOrigin()[0], y: this._getOrigin()[1] };
                    var end = { x: this._getLocation()[0], y: this._getLocation()[1] };
                    this.ondragend(start, end);
                }
            };
            Drag.prototype._anchor = function (component, hitBox) {
                _super.prototype._anchor.call(this, component, hitBox);
                hitBox.call(this.dragBehavior);
                return this;
            };
            /**
             * Sets up so that the xScale and yScale that are passed have their
             * domains automatically changed as you zoom.
             *
             * @param {QuantitativeScale} xScale The scale along the x-axis.
             * @param {QuantitativeScale} yScale The scale along the y-axis.
             * @returns {Drag} The calling Drag.
             */
            Drag.prototype.setupZoomCallback = function (xScale, yScale) {
                var xDomainOriginal = xScale != null ? xScale.domain() : null;
                var yDomainOriginal = yScale != null ? yScale.domain() : null;
                var resetOnNextClick = false;
                function callback(upperLeft, lowerRight) {
                    if (upperLeft == null || lowerRight == null) {
                        if (resetOnNextClick) {
                            if (xScale != null) {
                                xScale.domain(xDomainOriginal);
                            }
                            if (yScale != null) {
                                yScale.domain(yDomainOriginal);
                            }
                        }
                        resetOnNextClick = !resetOnNextClick;
                        return;
                    }
                    resetOnNextClick = false;
                    if (xScale != null) {
                        xScale.domain([xScale.invert(upperLeft.x), xScale.invert(lowerRight.x)]);
                    }
                    if (yScale != null) {
                        yScale.domain([yScale.invert(lowerRight.y), yScale.invert(upperLeft.y)]);
                    }
                    this.clearBox();
                    return;
                }
                this.drag(callback);
                this.dragend(callback);
                return this;
            };
            return Drag;
        })(Interaction.AbstractInteraction);
        Interaction.Drag = Drag;
    })(Plottable.Interaction || (Plottable.Interaction = {}));
    var Interaction = Plottable.Interaction;
})(Plottable || (Plottable = {}));

///<reference path="../../reference.ts" />
var __extends = this.__extends || function (d, b) {
    for (var p in b) if (b.hasOwnProperty(p)) d[p] = b[p];
    function __() { this.constructor = d; }
    __.prototype = b.prototype;
    d.prototype = new __();
};
var Plottable;
(function (Plottable) {
    (function (Interaction) {
        var DragBox = (function (_super) {
            __extends(DragBox, _super);
            function DragBox() {
                _super.apply(this, arguments);
                this._boxIsDrawn = false;
                this._resizeXEnabled = false;
                this._resizeYEnabled = false;
                this.cursorStyle = "";
            }
            DragBox.prototype.resizeEnabled = function (enabled) {
                if (enabled == null) {
                    return this._resizeXEnabled || this._resizeYEnabled;
                }
                else {
                    this._resizeXEnabled = enabled && this.constructor._CAN_RESIZE_X;
                    this._resizeYEnabled = enabled && this.constructor._CAN_RESIZE_Y;
                    return this;
                }
            };
            /**
             * Return true if box is resizing on the X dimension.
             *
             * @returns {boolean}
             */
            DragBox.prototype.isResizingX = function () {
                return !!this.xResizing;
            };
            /**
             * Return true if box is resizing on the Y dimension.
             *
             * @returns {boolean}
             */
            DragBox.prototype.isResizingY = function () {
                return !!this.yResizing;
            };
            /**
             * Whether or not dragBox has been rendered in a visible area.
             *
             * @returns {boolean}
             */
            DragBox.prototype.boxIsDrawn = function () {
                return this._boxIsDrawn;
            };
            /**
             * Return true if box is resizing.
             *
             * @returns {boolean}
             */
            DragBox.prototype.isResizing = function () {
                return this.isResizingX() || this.isResizingY();
            };
            DragBox.prototype._dragstart = function () {
                var mouse = d3.mouse(this._hitBox[0][0].parentNode);
                if (this.boxIsDrawn()) {
                    var resizeInfo = this.getResizeInfo(mouse[0], mouse[1]);
                    this.xResizing = resizeInfo.xResizing;
                    this.yResizing = resizeInfo.yResizing;
                    if (this.isResizing()) {
                        // we are resizing; don't clear the box, don't call the dragstart callback
                        return;
                    }
                }
                _super.prototype._dragstart.call(this);
                this.clearBox();
            };
            DragBox.prototype.getResizeInfo = function (xPosition, yPosition) {
                var xResizing = null;
                var yResizing = null;
                var xStart = this._getOrigin()[0];
                var yStart = this._getOrigin()[1];
                var xEnd = this._getLocation()[0];
                var yEnd = this._getLocation()[1];
                function inPaddedRange(position, start, end, padding) {
                    return Math.min(start, end) - padding <= position && position <= Math.max(start, end) + padding;
                }
                function getResizeDimension(origin, destination, position, padding) {
                    // origin: where the drag began
                    // destination: where the drag ended
                    // position: where the cursor currently is (possibly the start of a resize)
                    var min = Math.min(origin, destination);
                    var max = Math.max(origin, destination);
                    var interiorPadding = Math.min(padding, (max - min) / 2);
                    if (min - padding < position && position < min + interiorPadding) {
                        return { offset: position - min, positive: false, origin: origin === min };
                    }
                    if (max - interiorPadding < position && position < max + padding) {
                        return { offset: position - max, positive: true, origin: origin === max };
                    }
                    return null;
                }
                if (this._resizeXEnabled && inPaddedRange(yPosition, yStart, yEnd, DragBox.RESIZE_PADDING)) {
                    xResizing = getResizeDimension(xStart, xEnd, xPosition, DragBox.RESIZE_PADDING);
                }
                if (this._resizeYEnabled && inPaddedRange(xPosition, xStart, xEnd, DragBox.RESIZE_PADDING)) {
                    yResizing = getResizeDimension(yStart, yEnd, yPosition, DragBox.RESIZE_PADDING);
                }
                return { xResizing: xResizing, yResizing: yResizing };
            };
            DragBox.prototype._drag = function () {
                if (this.isResizing()) {
                    // Eases the mouse into the center of the dragging line, in case dragging started with the mouse
                    // away from the center due to `DragBox.RESIZE_PADDING`.
                    if (this.isResizingX()) {
                        var diffX = this.xResizing.offset;
                        var x = d3.event.x;
                        if (diffX !== 0) {
                            x += diffX;
                            this.xResizing.offset += diffX > 0 ? -1 : 1;
                        }
                        if (this.xResizing.origin) {
                            this._setOrigin(this._constrainX(x), this._getOrigin()[1]);
                        }
                        else {
                            this._setLocation(this._constrainX(x), this._getLocation()[1]);
                        }
                    }
                    if (this.isResizingY()) {
                        var diffY = this.yResizing.offset;
                        var y = d3.event.y;
                        if (diffY !== 0) {
                            y += diffY;
                            this.yResizing.offset += diffY > 0 ? -1 : 1;
                        }
                        if (this.yResizing.origin) {
                            this._setOrigin(this._getOrigin()[0], this._constrainY(y));
                        }
                        else {
                            this._setLocation(this._getLocation()[0], this._constrainY(y));
                        }
                    }
                    this._doDrag();
                }
                else {
                    _super.prototype._drag.call(this);
                }
                this.setBox(this._getOrigin()[0], this._getLocation()[0], this._getOrigin()[1], this._getLocation()[1]);
            };
            DragBox.prototype._dragend = function () {
                this.xResizing = null;
                this.yResizing = null;
                _super.prototype._dragend.call(this);
            };
            /**
             * Clears the highlighted drag-selection box drawn by the DragBox.
             *
             * @returns {DragBox} The calling DragBox.
             */
            DragBox.prototype.clearBox = function () {
                if (this.dragBox == null) {
                    return;
                } // HACKHACK #593
                this.dragBox.attr("height", 0).attr("width", 0);
                this._boxIsDrawn = false;
                return this;
            };
            /**
             * Set where the box is draw explicitly.
             *
             * @param {number} x0 Left.
             * @param {number} x1 Right.
             * @param {number} y0 Top.
             * @param {number} y1 Bottom.
             *
             * @returns {DragBox} The calling DragBox.
             */
            DragBox.prototype.setBox = function (x0, x1, y0, y1) {
                if (this.dragBox == null) {
                    return;
                } // HACKHACK #593
                var w = Math.abs(x0 - x1);
                var h = Math.abs(y0 - y1);
                var xo = Math.min(x0, x1);
                var yo = Math.min(y0, y1);
                this.dragBox.attr({ x: xo, y: yo, width: w, height: h });
                this._boxIsDrawn = (w > 0 && h > 0);
                return this;
            };
            DragBox.prototype._anchor = function (component, hitBox) {
                var _this = this;
                _super.prototype._anchor.call(this, component, hitBox);
                var cname = DragBox.CLASS_DRAG_BOX;
                var background = this._componentToListenTo._backgroundContainer;
                this.dragBox = background.append("rect").classed(cname, true).attr("x", 0).attr("y", 0);
                hitBox.on("mousemove", function () { return _this._hover(); });
                return this;
            };
            DragBox.prototype._hover = function () {
                if (this.resizeEnabled() && !this._isDragging && this._boxIsDrawn) {
                    var position = d3.mouse(this._hitBox[0][0].parentNode);
                    this.cursorStyle = this.getCursorStyle(position[0], position[1]);
                }
                else if (!this._boxIsDrawn) {
                    this.cursorStyle = "";
                }
                this._hitBox.style("cursor", this.cursorStyle);
            };
            DragBox.prototype.getCursorStyle = function (xOrigin, yOrigin) {
                var resizeInfo = this.getResizeInfo(xOrigin, yOrigin);
                var left = resizeInfo.xResizing && !resizeInfo.xResizing.positive;
                var right = resizeInfo.xResizing && resizeInfo.xResizing.positive;
                var top = resizeInfo.yResizing && !resizeInfo.yResizing.positive;
                var bottom = resizeInfo.yResizing && resizeInfo.yResizing.positive;
                if (left && top || bottom && right) {
                    return "nwse-resize";
                }
                else if (top && right || bottom && left) {
                    return "nesw-resize";
                }
                else if (left || right) {
                    return "ew-resize";
                }
                else if (top || bottom) {
                    return "ns-resize";
                }
                else {
                    return "";
                }
            };
            DragBox.CLASS_DRAG_BOX = "drag-box";
            DragBox.RESIZE_PADDING = 10;
            DragBox._CAN_RESIZE_X = true;
            DragBox._CAN_RESIZE_Y = true;
            return DragBox;
        })(Interaction.Drag);
        Interaction.DragBox = DragBox;
    })(Plottable.Interaction || (Plottable.Interaction = {}));
    var Interaction = Plottable.Interaction;
})(Plottable || (Plottable = {}));

///<reference path="../../reference.ts" />
var __extends = this.__extends || function (d, b) {
    for (var p in b) if (b.hasOwnProperty(p)) d[p] = b[p];
    function __() { this.constructor = d; }
    __.prototype = b.prototype;
    d.prototype = new __();
};
var Plottable;
(function (Plottable) {
    (function (Interaction) {
        var XDragBox = (function (_super) {
            __extends(XDragBox, _super);
            function XDragBox() {
                _super.apply(this, arguments);
            }
            XDragBox.prototype._setOrigin = function (x, y) {
                _super.prototype._setOrigin.call(this, x, 0);
            };
            XDragBox.prototype._setLocation = function (x, y) {
                _super.prototype._setLocation.call(this, x, this._componentToListenTo.height());
            };
            XDragBox._CAN_RESIZE_Y = false;
            return XDragBox;
        })(Interaction.DragBox);
        Interaction.XDragBox = XDragBox;
    })(Plottable.Interaction || (Plottable.Interaction = {}));
    var Interaction = Plottable.Interaction;
})(Plottable || (Plottable = {}));

///<reference path="../../reference.ts" />
var __extends = this.__extends || function (d, b) {
    for (var p in b) if (b.hasOwnProperty(p)) d[p] = b[p];
    function __() { this.constructor = d; }
    __.prototype = b.prototype;
    d.prototype = new __();
};
var Plottable;
(function (Plottable) {
    (function (Interaction) {
        var XYDragBox = (function (_super) {
            __extends(XYDragBox, _super);
            function XYDragBox() {
                Plottable._Util.Methods.warn("XYDragBox is deprecated; use DragBox instead");
                _super.call(this);
            }
            return XYDragBox;
        })(Interaction.DragBox);
        Interaction.XYDragBox = XYDragBox;
    })(Plottable.Interaction || (Plottable.Interaction = {}));
    var Interaction = Plottable.Interaction;
})(Plottable || (Plottable = {}));

///<reference path="../../reference.ts" />
var __extends = this.__extends || function (d, b) {
    for (var p in b) if (b.hasOwnProperty(p)) d[p] = b[p];
    function __() { this.constructor = d; }
    __.prototype = b.prototype;
    d.prototype = new __();
};
var Plottable;
(function (Plottable) {
    (function (Interaction) {
        var YDragBox = (function (_super) {
            __extends(YDragBox, _super);
            function YDragBox() {
                _super.apply(this, arguments);
            }
            YDragBox.prototype._setOrigin = function (x, y) {
                _super.prototype._setOrigin.call(this, 0, y);
            };
            YDragBox.prototype._setLocation = function (x, y) {
                _super.prototype._setLocation.call(this, this._componentToListenTo.width(), y);
            };
            YDragBox._CAN_RESIZE_X = false;
            return YDragBox;
        })(Interaction.DragBox);
        Interaction.YDragBox = YDragBox;
    })(Plottable.Interaction || (Plottable.Interaction = {}));
    var Interaction = Plottable.Interaction;
})(Plottable || (Plottable = {}));

///<reference path="../reference.ts" />
var __extends = this.__extends || function (d, b) {
    for (var p in b) if (b.hasOwnProperty(p)) d[p] = b[p];
    function __() { this.constructor = d; }
    __.prototype = b.prototype;
    d.prototype = new __();
};
var Plottable;
(function (Plottable) {
    (function (Interaction) {
        var Hover = (function (_super) {
            __extends(Hover, _super);
            function Hover() {
                _super.apply(this, arguments);
                this.currentHoverData = {
                    data: null,
                    pixelPositions: null,
                    selection: null
                };
            }
            Hover.prototype._anchor = function (component, hitBox) {
                var _this = this;
                _super.prototype._anchor.call(this, component, hitBox);
                this.dispatcher = new Plottable.Dispatcher.Mouse(this._hitBox);
                this.dispatcher.mouseover(function (p) {
                    _this._componentToListenTo._hoverOverComponent(p);
                    _this.handleHoverOver(p);
                });
                this.dispatcher.mouseout(function (p) {
                    _this._componentToListenTo._hoverOutComponent(p);
                    _this.safeHoverOut(_this.currentHoverData);
                    _this.currentHoverData = {
                        data: null,
                        pixelPositions: null,
                        selection: null
                    };
                });
                this.dispatcher.mousemove(function (p) { return _this.handleHoverOver(p); });
                this.dispatcher.connect();
            };
            /**
             * Returns a HoverData consisting of all data and selections in a but not in b.
             */
            Hover.diffHoverData = function (a, b) {
                if (a.data == null || b.data == null) {
                    return a;
                }
                var diffData = [];
                var diffPoints = [];
                var diffElements = [];
                a.data.forEach(function (d, i) {
                    if (b.data.indexOf(d) === -1) {
                        diffData.push(d);
                        diffPoints.push(a.pixelPositions[i]);
                        diffElements.push(a.selection[0][i]);
                    }
                });
                if (diffData.length === 0) {
                    return {
                        data: null,
                        pixelPositions: null,
                        selection: null
                    };
                }
                return {
                    data: diffData,
                    pixelPositions: diffPoints,
                    selection: d3.selectAll(diffElements)
                };
            };
            Hover.prototype.handleHoverOver = function (p) {
                var lastHoverData = this.currentHoverData;
                var newHoverData = this._componentToListenTo._doHover(p);
                this.currentHoverData = newHoverData;
                var outData = Hover.diffHoverData(lastHoverData, newHoverData);
                this.safeHoverOut(outData);
                var overData = Hover.diffHoverData(newHoverData, lastHoverData);
                this.safeHoverOver(overData);
            };
            Hover.prototype.safeHoverOut = function (outData) {
                if (this.hoverOutCallback && outData.data) {
                    this.hoverOutCallback(outData);
                }
            };
            Hover.prototype.safeHoverOver = function (overData) {
                if (this.hoverOverCallback && overData.data) {
                    this.hoverOverCallback(overData);
                }
            };
            /**
             * Attaches an callback to be called when the user mouses over an element.
             *
             * @param {(hoverData: HoverData) => any} callback The callback to be called.
             *      The callback will be passed data for newly hovered-over elements.
             * @return {Interaction.Hover} The calling Interaction.Hover.
             */
            Hover.prototype.onHoverOver = function (callback) {
                this.hoverOverCallback = callback;
                return this;
            };
            /**
             * Attaches a callback to be called when the user mouses off of an element.
             *
             * @param {(hoverData: HoverData) => any} callback The callback to be called.
             *      The callback will be passed data from the hovered-out elements.
             * @return {Interaction.Hover} The calling Interaction.Hover.
             */
            Hover.prototype.onHoverOut = function (callback) {
                this.hoverOutCallback = callback;
                return this;
            };
            /**
             * Retrieves the HoverData associated with the elements the user is currently hovering over.
             *
             * @return {HoverData} The data and selection corresponding to the elements
             *                     the user is currently hovering over.
             */
            Hover.prototype.getCurrentHoverData = function () {
                return this.currentHoverData;
            };
            return Hover;
        })(Interaction.AbstractInteraction);
        Interaction.Hover = Hover;
    })(Plottable.Interaction || (Plottable.Interaction = {}));
    var Interaction = Plottable.Interaction;
})(Plottable || (Plottable = {}));<|MERGE_RESOLUTION|>--- conflicted
+++ resolved
@@ -8165,16 +8165,10 @@
                     attrToProjector[attribute] = function (data, i, u, m) { return data.length > 0 ? projector(data[0], i, u, m) : null; };
                 });
                 var yAccessor = this._projections["y"].accessor;
-<<<<<<< HEAD
                 var xAccessor = this._projections["x"].accessor;
                 attrToProjector["y"] = function (d, i, u, m) { return _this._yScale.scale(+yAccessor(d, i, u, m) + m.offsets.get(xAccessor(d, i, u, m))); };
                 attrToProjector["y0"] = function (d, i, u, m) { return _this._yScale.scale(m.offsets.get(xAccessor(d, i, u, m))); };
-                attrToProjector["fill"] = attrToProjector["fill"] || d3.functor(this.defaultFillColor);
-=======
-                attrToProjector["y"] = function (d, i, u, m) { return _this._yScale.scale(+yAccessor(d, i, u, m) + d["_PLOTTABLE_PROTECTED_FIELD_STACK_OFFSET"]); };
-                attrToProjector["y0"] = function (d, i, u, m) { return _this._yScale.scale(d["_PLOTTABLE_PROTECTED_FIELD_STACK_OFFSET"]); };
                 attrToProjector["fill"] = attrToProjector["fill"] || d3.functor(this._defaultFillColor);
->>>>>>> 3adc8ea0
                 return attrToProjector;
             };
             StackedArea.prototype._wholeDatumAttributes = function () {
