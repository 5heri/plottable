/*!
Plottable 0.34.1 (https://github.com/palantir/plottable)
Copyright 2014 Palantir Technologies
Licensed under MIT (https://github.com/palantir/plottable/blob/master/LICENSE)
*/

///<reference path="../reference.ts" />
var Plottable;
(function (Plottable) {
    (function (_Util) {
        (function (Methods) {
            /**
             * Checks if x is between a and b.
             *
             * @param {number} x The value to test if in range
             * @param {number} a The beginning of the (inclusive) range
             * @param {number} b The ending of the (inclusive) range
             * @return {boolean} Whether x is in [a, b]
             */
            function inRange(x, a, b) {
                return (Math.min(a, b) <= x && x <= Math.max(a, b));
            }
            Methods.inRange = inRange;
            /** Print a warning message to the console, if it is available.
             *
             * @param {string} The warnings to print
             */
            function warn(warning) {
                if (!Plottable.Config.SHOW_WARNINGS) {
                    return;
                }
                /* tslint:disable:no-console */
                if (window.console != null) {
                    if (window.console.warn != null) {
                        console.warn(warning);
                    }
                    else if (window.console.log != null) {
                        console.log(warning);
                    }
                }
                /* tslint:enable:no-console */
            }
            Methods.warn = warn;
            /**
             * Takes two arrays of numbers and adds them together
             *
             * @param {number[]} alist The first array of numbers
             * @param {number[]} blist The second array of numbers
             * @return {number[]} An array of numbers where x[i] = alist[i] + blist[i]
             */
            function addArrays(alist, blist) {
                if (alist.length !== blist.length) {
                    throw new Error("attempted to add arrays of unequal length");
                }
                return alist.map(function (_, i) { return alist[i] + blist[i]; });
            }
            Methods.addArrays = addArrays;
            /**
             * Takes two sets and returns the intersection
             *
             * Due to the fact that D3.Sets store strings internally, return type is always a string set
             *
             * @param {D3.Set<T>} set1 The first set
             * @param {D3.Set<T>} set2 The second set
             * @return {D3.Set<string>} A set that contains elements that appear in both set1 and set2
             */
            function intersection(set1, set2) {
                var set = d3.set();
                set1.forEach(function (v) {
                    if (set2.has(v)) {
                        set.add(v);
                    }
                });
                return set;
            }
            Methods.intersection = intersection;
            /**
             * Take an accessor object (may be a string to be made into a key, or a value, or a color code)
             * and "activate" it by turning it into a function in (datum, index, metadata)
             */
            function accessorize(accessor) {
                if (typeof (accessor) === "function") {
                    return accessor;
                }
                else if (typeof (accessor) === "string" && accessor[0] !== "#") {
                    return function (d, i, s) { return d[accessor]; };
                }
                else {
                    return function (d, i, s) { return accessor; };
                }
                ;
            }
            Methods.accessorize = accessorize;
            /**
             * Take an accessor object, activate it, and partially apply it to a Plot's datasource's metadata.
             * Temporarily always grabs the metadata of the first dataset.
             * HACKHACK #1089 - The accessor currently only grabs the first dataset's metadata
             */
            function _applyAccessor(accessor, plot) {
                var activatedAccessor = accessorize(accessor);
                return function (d, i) {
                    var datasets = plot.datasets();
                    var dataset = datasets.length > 0 ? datasets[0] : null;
                    var metadata = dataset ? dataset.metadata() : null;
                    return activatedAccessor(d, i, metadata);
                };
            }
            Methods._applyAccessor = _applyAccessor;
            /**
             * Takes two sets and returns the union
             *
             * Due to the fact that D3.Sets store strings internally, return type is always a string set
             *
             * @param {D3.Set<T>} set1 The first set
             * @param {D3.Set<T>} set2 The second set
             * @return {D3.Set<string>} A set that contains elements that appear in either set1 or set2
             */
            function union(set1, set2) {
                var set = d3.set();
                set1.forEach(function (v) { return set.add(v); });
                set2.forEach(function (v) { return set.add(v); });
                return set;
            }
            Methods.union = union;
            /**
             * Populates a map from an array of keys and a transformation function.
             *
             * @param {string[]} keys The array of keys.
             * @param {(string, number) => T} transform A transformation function to apply to the keys.
             * @return {D3.Map<T>} A map mapping keys to their transformed values.
             */
            function populateMap(keys, transform) {
                var map = d3.map();
                keys.forEach(function (key, i) {
                    map.set(key, transform(key, i));
                });
                return map;
            }
            Methods.populateMap = populateMap;
            /**
             * Take an array of values, and return the unique values.
             * Will work iff ∀ a, b, a.toString() == b.toString() => a == b; will break on Object inputs
             *
             * @param {T[]} values The values to find uniqueness for
             * @return {T[]} The unique values
             */
            function uniq(arr) {
                var seen = d3.set();
                var result = [];
                arr.forEach(function (x) {
                    if (!seen.has(x)) {
                        seen.add(x);
                        result.push(x);
                    }
                });
                return result;
            }
            Methods.uniq = uniq;
            function createFilledArray(value, count) {
                var out = [];
                for (var i = 0; i < count; i++) {
                    out[i] = typeof (value) === "function" ? value(i) : value;
                }
                return out;
            }
            Methods.createFilledArray = createFilledArray;
            /**
             * @param {T[][]} a The 2D array that will have its elements joined together.
             * @return {T[]} Every array in a, concatenated together in the order they appear.
             */
            function flatten(a) {
                return Array.prototype.concat.apply([], a);
            }
            Methods.flatten = flatten;
            /**
             * Check if two arrays are equal by strict equality.
             */
            function arrayEq(a, b) {
                // Technically, null and undefined are arrays too
                if (a == null || b == null) {
                    return a === b;
                }
                if (a.length !== b.length) {
                    return false;
                }
                for (var i = 0; i < a.length; i++) {
                    if (a[i] !== b[i]) {
                        return false;
                    }
                }
                return true;
            }
            Methods.arrayEq = arrayEq;
            /**
             * @param {any} a Object to check against b for equality.
             * @param {any} b Object to check against a for equality.
             *
             * @returns {boolean} whether or not two objects share the same keys, and
             *          values associated with those keys. Values will be compared
             *          with ===.
             */
            function objEq(a, b) {
                if (a == null || b == null) {
                    return a === b;
                }
                var keysA = Object.keys(a).sort();
                var keysB = Object.keys(b).sort();
                var valuesA = keysA.map(function (k) { return a[k]; });
                var valuesB = keysB.map(function (k) { return b[k]; });
                return arrayEq(keysA, keysB) && arrayEq(valuesA, valuesB);
            }
            Methods.objEq = objEq;
            function max(arr, one, two) {
                if (arr.length === 0) {
                    if (typeof (one) !== "function") {
                        return one;
                    }
                    else {
                        return two;
                    }
                }
                /* tslint:disable:ban */
                var acc = typeof (one) === "function" ? one : typeof (two) === "function" ? two : undefined;
                return acc === undefined ? d3.max(arr) : d3.max(arr, acc);
                /* tslint:enable:ban */
            }
            Methods.max = max;
            function min(arr, one, two) {
                if (arr.length === 0) {
                    if (typeof (one) !== "function") {
                        return one;
                    }
                    else {
                        return two;
                    }
                }
                /* tslint:disable:ban */
                var acc = typeof (one) === "function" ? one : typeof (two) === "function" ? two : undefined;
                return acc === undefined ? d3.min(arr) : d3.min(arr, acc);
                /* tslint:enable:ban */
            }
            Methods.min = min;
            /**
             * Creates shallow copy of map.
             * @param {{ [key: string]: any }} oldMap Map to copy
             *
             * @returns {[{ [key: string]: any }} coppied map.
             */
            function copyMap(oldMap) {
                var newMap = {};
                d3.keys(oldMap).forEach(function (key) { return newMap[key] = oldMap[key]; });
                return newMap;
            }
            Methods.copyMap = copyMap;
            function range(start, stop, step) {
                if (step === void 0) { step = 1; }
                if (step === 0) {
                    throw new Error("step cannot be 0");
                }
                var length = Math.max(Math.ceil((stop - start) / step), 0);
                var range = [];
                for (var i = 0; i < length; ++i) {
                    range[i] = start + step * i;
                }
                return range;
            }
            Methods.range = range;
<<<<<<< HEAD
            /*
             * Checks if given array is monothonic in given direction(asc/desc) using given comparison function.
             */
            function isInOrder(arr, ascending, compFn) {
                var orderFn = function (r) { return ascending ? r >= 0 : r <= 0; };
                return arr.every(function (a, i) { return i === 0 || orderFn(compFn(arr[i - 1], a)); });
            }
            Methods.isInOrder = isInOrder;
=======
            /** Is like setTimeout, but activates synchronously if time=0
             * We special case 0 because of an observed issue where calling setTimeout causes visible flickering.
             * We believe this is because when requestAnimationFrame calls into the paint function, as soon as that function finishes
             * evaluating, the results are painted to the screen. As a result, if we want something to occur immediately but call setTimeout
             * with time=0, then it is pushed to the call stack and rendered in the next frame, so the component that was rendered via
             * setTimeout appears out-of-sync with the rest of the plot.
             */
            function setTimeout(f, time) {
                var args = [];
                for (var _i = 2; _i < arguments.length; _i++) {
                    args[_i - 2] = arguments[_i];
                }
                if (time === 0) {
                    f(args);
                    return -1;
                }
                else {
                    return window.setTimeout(f, time, args);
                }
            }
            Methods.setTimeout = setTimeout;
>>>>>>> 3a5fd6b5
        })(_Util.Methods || (_Util.Methods = {}));
        var Methods = _Util.Methods;
    })(Plottable._Util || (Plottable._Util = {}));
    var _Util = Plottable._Util;
})(Plottable || (Plottable = {}));

///<reference path="../reference.ts" />
// This file contains open source utilities, along with their copyright notices
var Plottable;
(function (Plottable) {
    (function (_Util) {
        (function (OpenSource) {
            function sortedIndex(val, arr, accessor) {
                var low = 0;
                var high = arr.length;
                while (low < high) {
                    /* tslint:disable:no-bitwise */
                    var mid = (low + high) >>> 1;
                    /* tslint:enable:no-bitwise */
                    var x = accessor == null ? arr[mid] : accessor(arr[mid]);
                    if (x < val) {
                        low = mid + 1;
                    }
                    else {
                        high = mid;
                    }
                }
                return low;
            }
            OpenSource.sortedIndex = sortedIndex;
            ;
        })(_Util.OpenSource || (_Util.OpenSource = {}));
        var OpenSource = _Util.OpenSource;
    })(Plottable._Util || (Plottable._Util = {}));
    var _Util = Plottable._Util;
})(Plottable || (Plottable = {}));

///<reference path="../reference.ts" />
var Plottable;
(function (Plottable) {
    (function (_Util) {
        var IDCounter = (function () {
            function IDCounter() {
                this.counter = {};
            }
            IDCounter.prototype.setDefault = function (id) {
                if (this.counter[id] == null) {
                    this.counter[id] = 0;
                }
            };
            IDCounter.prototype.increment = function (id) {
                this.setDefault(id);
                return ++this.counter[id];
            };
            IDCounter.prototype.decrement = function (id) {
                this.setDefault(id);
                return --this.counter[id];
            };
            IDCounter.prototype.get = function (id) {
                this.setDefault(id);
                return this.counter[id];
            };
            return IDCounter;
        })();
        _Util.IDCounter = IDCounter;
    })(Plottable._Util || (Plottable._Util = {}));
    var _Util = Plottable._Util;
})(Plottable || (Plottable = {}));

///<reference path="../reference.ts" />
var Plottable;
(function (Plottable) {
    (function (_Util) {
        /**
         * An associative array that can be keyed by anything (inc objects).
         * Uses pointer equality checks which is why this works.
         * This power has a price: everything is linear time since it is actually backed by an array...
         */
        var StrictEqualityAssociativeArray = (function () {
            function StrictEqualityAssociativeArray() {
                this.keyValuePairs = [];
            }
            /**
             * Set a new key/value pair in the store.
             *
             * @param {any} key Key to set in the store
             * @param {any} value Value to set in the store
             * @return {boolean} True if key already in store, false otherwise
             */
            StrictEqualityAssociativeArray.prototype.set = function (key, value) {
                if (key !== key) {
                    throw new Error("NaN may not be used as a key to the StrictEqualityAssociativeArray");
                }
                for (var i = 0; i < this.keyValuePairs.length; i++) {
                    if (this.keyValuePairs[i][0] === key) {
                        this.keyValuePairs[i][1] = value;
                        return true;
                    }
                }
                this.keyValuePairs.push([key, value]);
                return false;
            };
            /**
             * Get a value from the store, given a key.
             *
             * @param {any} key Key associated with value to retrieve
             * @return {any} Value if found, undefined otherwise
             */
            StrictEqualityAssociativeArray.prototype.get = function (key) {
                for (var i = 0; i < this.keyValuePairs.length; i++) {
                    if (this.keyValuePairs[i][0] === key) {
                        return this.keyValuePairs[i][1];
                    }
                }
                return undefined;
            };
            /**
             * Test whether store has a value associated with given key.
             *
             * Will return true if there is a key/value entry,
             * even if the value is explicitly `undefined`.
             *
             * @param {any} key Key to test for presence of an entry
             * @return {boolean} Whether there was a matching entry for that key
             */
            StrictEqualityAssociativeArray.prototype.has = function (key) {
                for (var i = 0; i < this.keyValuePairs.length; i++) {
                    if (this.keyValuePairs[i][0] === key) {
                        return true;
                    }
                }
                return false;
            };
            /**
             * Return an array of the values in the key-value store
             *
             * @return {any[]} The values in the store
             */
            StrictEqualityAssociativeArray.prototype.values = function () {
                return this.keyValuePairs.map(function (x) { return x[1]; });
            };
            /**
             * Return an array of keys in the key-value store
             *
             * @return {any[]} The keys in the store
             */
            StrictEqualityAssociativeArray.prototype.keys = function () {
                return this.keyValuePairs.map(function (x) { return x[0]; });
            };
            /**
             * Execute a callback for each entry in the array.
             *
             * @param {(key: any, val?: any, index?: number) => any} callback The callback to eecute
             * @return {any[]} The results of mapping the callback over the entries
             */
            StrictEqualityAssociativeArray.prototype.map = function (cb) {
                return this.keyValuePairs.map(function (kv, index) {
                    return cb(kv[0], kv[1], index);
                });
            };
            /**
             * Delete a key from the key-value store. Return whether the key was present.
             *
             * @param {any} The key to remove
             * @return {boolean} Whether a matching entry was found and removed
             */
            StrictEqualityAssociativeArray.prototype.delete = function (key) {
                for (var i = 0; i < this.keyValuePairs.length; i++) {
                    if (this.keyValuePairs[i][0] === key) {
                        this.keyValuePairs.splice(i, 1);
                        return true;
                    }
                }
                return false;
            };
            return StrictEqualityAssociativeArray;
        })();
        _Util.StrictEqualityAssociativeArray = StrictEqualityAssociativeArray;
    })(Plottable._Util || (Plottable._Util = {}));
    var _Util = Plottable._Util;
})(Plottable || (Plottable = {}));

///<reference path="../reference.ts" />
var Plottable;
(function (Plottable) {
    (function (_Util) {
        var Cache = (function () {
            /**
             * @constructor
             *
             * @param {string} compute The function whose results will be cached.
             * @param {string} [canonicalKey] If present, when clear() is called,
             *        this key will be re-computed. If its result hasn't been changed,
             *        the cache will not be cleared.
             * @param {(v: T, w: T) => boolean} [valueEq]
             *        Used to determine if the value of canonicalKey has changed.
             *        If omitted, defaults to === comparision.
             */
            function Cache(compute, canonicalKey, valueEq) {
                if (valueEq === void 0) { valueEq = function (v, w) { return v === w; }; }
                this.cache = d3.map();
                this.canonicalKey = null;
                this.compute = compute;
                this.canonicalKey = canonicalKey;
                this.valueEq = valueEq;
                if (canonicalKey !== undefined) {
                    this.cache.set(this.canonicalKey, this.compute(this.canonicalKey));
                }
            }
            /**
             * Attempt to look up k in the cache, computing the result if it isn't
             * found.
             *
             * @param {string} k The key to look up in the cache.
             * @return {T} The value associated with k; the result of compute(k).
             */
            Cache.prototype.get = function (k) {
                if (!this.cache.has(k)) {
                    this.cache.set(k, this.compute(k));
                }
                return this.cache.get(k);
            };
            /**
             * Reset the cache empty.
             *
             * If canonicalKey was provided at construction, compute(canonicalKey)
             * will be re-run. If the result matches what is already in the cache,
             * it will not clear the cache.
             *
             * @return {Cache<T>} The calling Cache.
             */
            Cache.prototype.clear = function () {
                if (this.canonicalKey === undefined || !this.valueEq(this.cache.get(this.canonicalKey), this.compute(this.canonicalKey))) {
                    this.cache = d3.map();
                }
                return this;
            };
            return Cache;
        })();
        _Util.Cache = Cache;
    })(Plottable._Util || (Plottable._Util = {}));
    var _Util = Plottable._Util;
})(Plottable || (Plottable = {}));

///<reference path="../reference.ts" />
var Plottable;
(function (Plottable) {
    (function (_Util) {
        (function (Text) {
            Text.HEIGHT_TEXT = "bqpdl";
            ;
            ;
            /**
             * Returns a quasi-pure function of typesignature (t: string) => Dimensions which measures height and width of text
             * in the given text selection
             *
             * @param {D3.Selection} selection: A temporary text selection that the string will be placed into for measurement.
             *                                  Will be removed on function creation and appended only for measurement.
             * @returns {Dimensions} width and height of the text
             */
            function getTextMeasurer(selection) {
                var parentNode = selection.node().parentNode;
                selection.remove();
                return function (s) {
                    if (s.trim() === "") {
                        return { width: 0, height: 0 };
                    }
                    parentNode.appendChild(selection.node());
                    selection.text(s);
                    var bb = _Util.DOM.getBBox(selection);
                    selection.remove();
                    return { width: bb.width, height: bb.height };
                };
            }
            Text.getTextMeasurer = getTextMeasurer;
            /**
             * @return {TextMeasurer} A test measurer that will treat all sequences
             *         of consecutive whitespace as a single " ".
             */
            function combineWhitespace(tm) {
                return function (s) { return tm(s.replace(/\s+/g, " ")); };
            }
            /**
             * Returns a text measure that measures each individual character of the
             * string with tm, then combines all the individual measurements.
             */
            function measureByCharacter(tm) {
                return function (s) {
                    var whs = s.trim().split("").map(tm);
                    return {
                        width: d3.sum(whs, function (wh) { return wh.width; }),
                        height: _Util.Methods.max(whs, function (wh) { return wh.height; }, 0)
                    };
                };
            }
            var CANONICAL_CHR = "a";
            /**
             * Some TextMeasurers get confused when measuring something that's only
             * whitespace: only whitespace in a dom node takes up 0 x 0 space.
             *
             * @return {TextMeasurer} A function that if its argument is all
             *         whitespace, it will wrap its argument in CANONICAL_CHR before
             *         measuring in order to get a non-zero size of the whitespace.
             */
            function wrapWhitespace(tm) {
                return function (s) {
                    if (/^\s*$/.test(s)) {
                        var whs = s.split("").map(function (c) {
                            var wh = tm(CANONICAL_CHR + c + CANONICAL_CHR);
                            var whWrapping = tm(CANONICAL_CHR);
                            return {
                                width: wh.width - 2 * whWrapping.width,
                                height: wh.height
                            };
                        });
                        return {
                            width: d3.sum(whs, function (x) { return x.width; }),
                            height: _Util.Methods.max(whs, function (x) { return x.height; }, 0)
                        };
                    }
                    else {
                        return tm(s);
                    }
                };
            }
            /**
             * This class will measure text by measuring each character individually,
             * then adding up the dimensions. It will also cache the dimensions of each
             * letter.
             */
            var CachingCharacterMeasurer = (function () {
                /**
                 * @param {D3.Selection} textSelection The element that will have text inserted into
                 *        it in order to measure text. The styles present for text in
                 *        this element will to the text being measured.
                 */
                function CachingCharacterMeasurer(textSelection) {
                    var _this = this;
                    this.cache = new _Util.Cache(getTextMeasurer(textSelection), CANONICAL_CHR, _Util.Methods.objEq);
                    this.measure = combineWhitespace(measureByCharacter(wrapWhitespace(function (s) { return _this.cache.get(s); })));
                }
                /**
                 * Clear the cache, if it seems that the text has changed size.
                 */
                CachingCharacterMeasurer.prototype.clear = function () {
                    this.cache.clear();
                    return this;
                };
                return CachingCharacterMeasurer;
            })();
            Text.CachingCharacterMeasurer = CachingCharacterMeasurer;
            /**
             * Gets a truncated version of a sting that fits in the available space, given the element in which to draw the text
             *
             * @param {string} text: The string to be truncated
             * @param {number} availableWidth: The available width, in pixels
             * @param {D3.Selection} element: The text element used to measure the text
             * @returns {string} text - the shortened text
             */
            function getTruncatedText(text, availableWidth, measurer) {
                if (measurer(text).width <= availableWidth) {
                    return text;
                }
                else {
                    return addEllipsesToLine(text, availableWidth, measurer);
                }
            }
            Text.getTruncatedText = getTruncatedText;
            /**
             * Takes a line, a width to fit it in, and a text measurer. Will attempt to add ellipses to the end of the line,
             * shortening the line as required to ensure that it fits within width.
             */
            function addEllipsesToLine(line, width, measureText) {
                var mutatedLine = line.trim(); // Leave original around for debugging utility
                var widthMeasure = function (s) { return measureText(s).width; };
                var lineWidth = widthMeasure(line);
                var ellipsesWidth = widthMeasure("...");
                if (width < ellipsesWidth) {
                    var periodWidth = widthMeasure(".");
                    var numPeriodsThatFit = Math.floor(width / periodWidth);
                    return "...".substr(0, numPeriodsThatFit);
                }
                while (lineWidth + ellipsesWidth > width) {
                    mutatedLine = mutatedLine.substr(0, mutatedLine.length - 1).trim();
                    lineWidth = widthMeasure(mutatedLine);
                }
                if (widthMeasure(mutatedLine + "...") > width) {
                    throw new Error("addEllipsesToLine failed :(");
                }
                return mutatedLine + "...";
            }
            Text.addEllipsesToLine = addEllipsesToLine;
            function writeLineHorizontally(line, g, width, height, xAlign, yAlign) {
                if (xAlign === void 0) { xAlign = "left"; }
                if (yAlign === void 0) { yAlign = "top"; }
                var xOffsetFactor = { left: 0, center: 0.5, right: 1 };
                var yOffsetFactor = { top: 0, center: 0.5, bottom: 1 };
                if (xOffsetFactor[xAlign] === undefined || yOffsetFactor[yAlign] === undefined) {
                    throw new Error("unrecognized alignment x:" + xAlign + ", y:" + yAlign);
                }
                var innerG = g.append("g");
                var textEl = innerG.append("text");
                textEl.text(line);
                var bb = _Util.DOM.getBBox(textEl);
                var h = bb.height;
                var w = bb.width;
                if (w > width || h > height) {
                    _Util.Methods.warn("Insufficient space to fit text: " + line);
                    textEl.text("");
                    return { width: 0, height: 0 };
                }
                var anchorConverter = { left: "start", center: "middle", right: "end" };
                var anchor = anchorConverter[xAlign];
                var xOff = width * xOffsetFactor[xAlign];
                var yOff = height * yOffsetFactor[yAlign];
                var ems = 0.85 - yOffsetFactor[yAlign];
                textEl.attr("text-anchor", anchor).attr("y", ems + "em");
                _Util.DOM.translate(innerG, xOff, yOff);
                return { width: w, height: h };
            }
            Text.writeLineHorizontally = writeLineHorizontally;
            function writeLineVertically(line, g, width, height, xAlign, yAlign, rotation) {
                if (xAlign === void 0) { xAlign = "left"; }
                if (yAlign === void 0) { yAlign = "top"; }
                if (rotation === void 0) { rotation = "right"; }
                if (rotation !== "right" && rotation !== "left") {
                    throw new Error("unrecognized rotation: " + rotation);
                }
                var isRight = rotation === "right";
                var rightTranslator = { left: "bottom", right: "top", center: "center", top: "left", bottom: "right" };
                var leftTranslator = { left: "top", right: "bottom", center: "center", top: "right", bottom: "left" };
                var alignTranslator = isRight ? rightTranslator : leftTranslator;
                var innerG = g.append("g");
                var wh = writeLineHorizontally(line, innerG, height, width, alignTranslator[yAlign], alignTranslator[xAlign]);
                var xForm = d3.transform("");
                xForm.rotate = rotation === "right" ? 90 : -90;
                xForm.translate = [isRight ? width : 0, isRight ? 0 : height];
                innerG.attr("transform", xForm.toString());
                innerG.classed("rotated-" + rotation, true);
                return { width: wh.height, height: wh.width };
            }
            Text.writeLineVertically = writeLineVertically;
            function writeTextHorizontally(brokenText, g, width, height, xAlign, yAlign) {
                if (xAlign === void 0) { xAlign = "left"; }
                if (yAlign === void 0) { yAlign = "top"; }
                var h = getTextMeasurer(g.append("text"))(Text.HEIGHT_TEXT).height;
                var maxWidth = 0;
                var blockG = g.append("g");
                brokenText.forEach(function (line, i) {
                    var innerG = blockG.append("g");
                    _Util.DOM.translate(innerG, 0, i * h);
                    var wh = writeLineHorizontally(line, innerG, width, h, xAlign, yAlign);
                    if (wh.width > maxWidth) {
                        maxWidth = wh.width;
                    }
                });
                var usedSpace = h * brokenText.length;
                var freeSpace = height - usedSpace;
                var translator = { center: 0.5, top: 0, bottom: 1 };
                _Util.DOM.translate(blockG, 0, freeSpace * translator[yAlign]);
                return { width: maxWidth, height: usedSpace };
            }
            function writeTextVertically(brokenText, g, width, height, xAlign, yAlign, rotation) {
                if (xAlign === void 0) { xAlign = "left"; }
                if (yAlign === void 0) { yAlign = "top"; }
                if (rotation === void 0) { rotation = "left"; }
                var h = getTextMeasurer(g.append("text"))(Text.HEIGHT_TEXT).height;
                var maxHeight = 0;
                var blockG = g.append("g");
                brokenText.forEach(function (line, i) {
                    var innerG = blockG.append("g");
                    _Util.DOM.translate(innerG, i * h, 0);
                    var wh = writeLineVertically(line, innerG, h, height, xAlign, yAlign, rotation);
                    if (wh.height > maxHeight) {
                        maxHeight = wh.height;
                    }
                });
                var usedSpace = h * brokenText.length;
                var freeSpace = width - usedSpace;
                var translator = { center: 0.5, left: 0, right: 1 };
                _Util.DOM.translate(blockG, freeSpace * translator[xAlign], 0);
                return { width: usedSpace, height: maxHeight };
            }
            ;
            /**
             * @param {write} [IWriteOptions] If supplied, the text will be written
             *        To the given g. Will align the text vertically if it seems like
             *        that is appropriate.
             * Returns an IWriteTextResult with info on whether the text fit, and how much width/height was used.
             */
            function writeText(text, width, height, tm, orientation, write) {
                if (orientation === void 0) { orientation = "horizontal"; }
                if (["left", "right", "horizontal"].indexOf(orientation) === -1) {
                    throw new Error("Unrecognized orientation to writeText: " + orientation);
                }
                var orientHorizontally = orientation === "horizontal";
                var primaryDimension = orientHorizontally ? width : height;
                var secondaryDimension = orientHorizontally ? height : width;
                var wrappedText = _Util.WordWrap.breakTextToFitRect(text, primaryDimension, secondaryDimension, tm);
                if (wrappedText.lines.length === 0) {
                    return { textFits: wrappedText.textFits, usedWidth: 0, usedHeight: 0 };
                }
                var usedWidth, usedHeight;
                if (write == null) {
                    var widthFn = orientHorizontally ? _Util.Methods.max : d3.sum;
                    var heightFn = orientHorizontally ? d3.sum : _Util.Methods.max;
                    var heightAcc = function (line) { return orientHorizontally ? tm(line).height : tm(line).width; };
                    var widthAcc = function (line) { return orientHorizontally ? tm(line).width : tm(line).height; };
                    usedWidth = widthFn(wrappedText.lines, widthAcc, 0);
                    usedHeight = heightFn(wrappedText.lines, heightAcc, 0);
                }
                else {
                    var innerG = write.g.append("g").classed("writeText-inner-g", true); // unleash your inner G
                    // the outerG contains general transforms for positining the whole block, the inner g
                    // will contain transforms specific to orienting the text properly within the block.
                    var writeTextFn = orientHorizontally ? writeTextHorizontally : writeTextVertically;
                    var wh = writeTextFn.call(this, wrappedText.lines, innerG, width, height, write.xAlign, write.yAlign, orientation);
                    usedWidth = wh.width;
                    usedHeight = wh.height;
                }
                return { textFits: wrappedText.textFits, usedWidth: usedWidth, usedHeight: usedHeight };
            }
            Text.writeText = writeText;
        })(_Util.Text || (_Util.Text = {}));
        var Text = _Util.Text;
    })(Plottable._Util || (Plottable._Util = {}));
    var _Util = Plottable._Util;
})(Plottable || (Plottable = {}));

///<reference path="../reference.ts" />
var Plottable;
(function (Plottable) {
    (function (_Util) {
        (function (WordWrap) {
            var LINE_BREAKS_BEFORE = /[{\[]/;
            var LINE_BREAKS_AFTER = /[!"%),-.:;?\]}]/;
            var SPACES = /^\s+$/;
            ;
            /**
             * Takes a block of text, a width and height to fit it in, and a 2-d text measurement function.
             * Wraps words and fits as much of the text as possible into the given width and height.
             */
            function breakTextToFitRect(text, width, height, measureText) {
                var widthMeasure = function (s) { return measureText(s).width; };
                var lines = breakTextToFitWidth(text, width, widthMeasure);
                var textHeight = measureText("hello world").height;
                var nLinesThatFit = Math.floor(height / textHeight);
                var textFit = nLinesThatFit >= lines.length;
                if (!textFit) {
                    lines = lines.splice(0, nLinesThatFit);
                    if (nLinesThatFit > 0) {
                        // Overwrite the last line to one that has had a ... appended to the end
                        lines[nLinesThatFit - 1] = _Util.Text.addEllipsesToLine(lines[nLinesThatFit - 1], width, measureText);
                    }
                }
                return { originalText: text, lines: lines, textFits: textFit };
            }
            WordWrap.breakTextToFitRect = breakTextToFitRect;
            /**
             * Splits up the text so that it will fit in width (or splits into a list of single characters if it is impossible
             * to fit in width). Tries to avoid breaking words on non-linebreak-or-space characters, and will only break a word if
             * the word is too big to fit within width on its own.
             */
            function breakTextToFitWidth(text, width, widthMeasure) {
                var ret = [];
                var paragraphs = text.split("\n");
                for (var i = 0, len = paragraphs.length; i < len; i++) {
                    var paragraph = paragraphs[i];
                    if (paragraph !== null) {
                        ret = ret.concat(breakParagraphToFitWidth(paragraph, width, widthMeasure));
                    }
                    else {
                        ret.push("");
                    }
                }
                return ret;
            }
            /**
             * Determines if it is possible to fit a given text within width without breaking any of the words.
             * Simple algorithm, split the text up into tokens, and make sure that the widest token doesn't exceed
             * allowed width.
             */
            function canWrapWithoutBreakingWords(text, width, widthMeasure) {
                var tokens = tokenize(text);
                var widths = tokens.map(widthMeasure);
                var maxWidth = _Util.Methods.max(widths, 0);
                return maxWidth <= width;
            }
            WordWrap.canWrapWithoutBreakingWords = canWrapWithoutBreakingWords;
            /**
             * A paragraph is a string of text containing no newlines.
             * Given a paragraph, break it up into lines that are no
             * wider than width.  widthMeasure is a function that takes
             * text as input, and returns the width of the text in pixels.
             */
            function breakParagraphToFitWidth(text, width, widthMeasure) {
                var lines = [];
                var tokens = tokenize(text);
                var curLine = "";
                var i = 0;
                var nextToken;
                while (nextToken || i < tokens.length) {
                    if (typeof nextToken === "undefined" || nextToken === null) {
                        nextToken = tokens[i++];
                    }
                    var brokenToken = breakNextTokenToFitInWidth(curLine, nextToken, width, widthMeasure);
                    var canAdd = brokenToken[0];
                    var leftOver = brokenToken[1];
                    if (canAdd !== null) {
                        curLine += canAdd;
                    }
                    nextToken = leftOver;
                    if (leftOver) {
                        lines.push(curLine);
                        curLine = "";
                    }
                }
                if (curLine) {
                    lines.push(curLine);
                }
                return lines;
            }
            /**
             * Breaks up the next token and so that some part of it can be
             * added to curLine and fits in the width. the return value
             * is an array with 2 elements, the part that can be added
             * and the left over part of the token
             * widthMeasure is a function that takes text as input,
             * and returns the width of the text in pixels.
             */
            function breakNextTokenToFitInWidth(curLine, nextToken, width, widthMeasure) {
                if (isBlank(nextToken)) {
                    return [nextToken, null];
                }
                if (widthMeasure(curLine + nextToken) <= width) {
                    return [nextToken, null];
                }
                if (!isBlank(curLine)) {
                    return [null, nextToken];
                }
                var i = 0;
                while (i < nextToken.length) {
                    if (widthMeasure(curLine + nextToken[i] + "-") <= width) {
                        curLine += nextToken[i++];
                    }
                    else {
                        break;
                    }
                }
                var append = "-";
                if (isBlank(curLine) && i === 0) {
                    i = 1;
                    append = "";
                }
                return [nextToken.substring(0, i) + append, nextToken.substring(i)];
            }
            /**
             * Breaks up into tokens for word wrapping
             * Each token is comprised of either:
             *  1) Only word and non line break characters
             *  2) Only spaces characters
             *  3) Line break characters such as ":" or ";" or ","
             *  (will be single character token, unless there is a repeated linebreak character)
             */
            function tokenize(text) {
                var ret = [];
                var token = "";
                var lastChar = "";
                for (var i = 0, len = text.length; i < len; i++) {
                    var curChar = text[i];
                    if (token === "" || isTokenizedTogether(token[0], curChar, lastChar)) {
                        token += curChar;
                    }
                    else {
                        ret.push(token);
                        token = curChar;
                    }
                    lastChar = curChar;
                }
                if (token) {
                    ret.push(token);
                }
                return ret;
            }
            /**
             * Returns whether a string is blank.
             *
             * @param {string} str: The string to test for blank-ness
             * @returns {boolean} Whether the string is blank
             */
            function isBlank(text) {
                return text == null ? true : text.trim() === "";
            }
            /**
             * Given a token (ie a string of characters that are similar and shouldn't be broken up) and a character, determine
             * whether that character should be added to the token. Groups of characters that don't match the space or line break
             * regex are always tokenzied together. Spaces are always tokenized together. Line break characters are almost always
             * split into their own token, except that two subsequent identical line break characters are put into the same token.
             * For isTokenizedTogether(":", ",") == False but isTokenizedTogether("::") == True.
             */
            function isTokenizedTogether(text, nextChar, lastChar) {
                if (!(text && nextChar)) {
                    false;
                }
                if (SPACES.test(text) && SPACES.test(nextChar)) {
                    return true;
                }
                else if (SPACES.test(text) || SPACES.test(nextChar)) {
                    return false;
                }
                if (LINE_BREAKS_AFTER.test(lastChar) || LINE_BREAKS_BEFORE.test(nextChar)) {
                    return false;
                }
                return true;
            }
        })(_Util.WordWrap || (_Util.WordWrap = {}));
        var WordWrap = _Util.WordWrap;
    })(Plottable._Util || (Plottable._Util = {}));
    var _Util = Plottable._Util;
})(Plottable || (Plottable = {}));

var Plottable;
(function (Plottable) {
    (function (_Util) {
        (function (DOM) {
            /**
             * Gets the bounding box of an element.
             * @param {D3.Selection} element
             * @returns {SVGRed} The bounding box.
             */
            function getBBox(element) {
                var bbox;
                try {
                    bbox = element.node().getBBox();
                }
                catch (err) {
                    bbox = {
                        x: 0,
                        y: 0,
                        width: 0,
                        height: 0
                    };
                }
                return bbox;
            }
            DOM.getBBox = getBBox;
            DOM.POLYFILL_TIMEOUT_MSEC = 1000 / 60; // 60 fps
            function requestAnimationFramePolyfill(fn) {
                if (window.requestAnimationFrame != null) {
                    window.requestAnimationFrame(fn);
                }
                else {
                    setTimeout(fn, DOM.POLYFILL_TIMEOUT_MSEC);
                }
            }
            DOM.requestAnimationFramePolyfill = requestAnimationFramePolyfill;
            function getParsedStyleValue(style, prop) {
                var value = style.getPropertyValue(prop);
                var parsedValue = parseFloat(value);
                if (parsedValue !== parsedValue) {
                    return 0;
                }
                return parsedValue;
            }
            function isSelectionRemovedFromSVG(selection) {
                var n = selection.node();
                while (n !== null && n.nodeName !== "svg") {
                    n = n.parentNode;
                }
                return (n == null);
            }
            DOM.isSelectionRemovedFromSVG = isSelectionRemovedFromSVG;
            function getElementWidth(elem) {
                var style = window.getComputedStyle(elem);
                return getParsedStyleValue(style, "width") + getParsedStyleValue(style, "padding-left") + getParsedStyleValue(style, "padding-right") + getParsedStyleValue(style, "border-left-width") + getParsedStyleValue(style, "border-right-width");
            }
            DOM.getElementWidth = getElementWidth;
            function getElementHeight(elem) {
                var style = window.getComputedStyle(elem);
                return getParsedStyleValue(style, "height") + getParsedStyleValue(style, "padding-top") + getParsedStyleValue(style, "padding-bottom") + getParsedStyleValue(style, "border-top-width") + getParsedStyleValue(style, "border-bottom-width");
            }
            DOM.getElementHeight = getElementHeight;
            function getSVGPixelWidth(svg) {
                var width = svg.node().clientWidth;
                if (width === 0) {
                    var widthAttr = svg.attr("width");
                    if (widthAttr.indexOf("%") !== -1) {
                        var ancestorNode = svg.node().parentNode;
                        while (ancestorNode != null && ancestorNode.clientWidth === 0) {
                            ancestorNode = ancestorNode.parentNode;
                        }
                        if (ancestorNode == null) {
                            throw new Error("Could not compute width of element");
                        }
                        width = ancestorNode.clientWidth * parseFloat(widthAttr) / 100;
                    }
                    else {
                        width = parseFloat(widthAttr);
                    }
                }
                return width;
            }
            DOM.getSVGPixelWidth = getSVGPixelWidth;
            function translate(s, x, y) {
                var xform = d3.transform(s.attr("transform"));
                if (x == null) {
                    return xform.translate;
                }
                else {
                    y = (y == null) ? 0 : y;
                    xform.translate[0] = x;
                    xform.translate[1] = y;
                    s.attr("transform", xform.toString());
                    return s;
                }
            }
            DOM.translate = translate;
            function boxesOverlap(boxA, boxB) {
                if (boxA.right < boxB.left) {
                    return false;
                }
                if (boxA.left > boxB.right) {
                    return false;
                }
                if (boxA.bottom < boxB.top) {
                    return false;
                }
                if (boxA.top > boxB.bottom) {
                    return false;
                }
                return true;
            }
            DOM.boxesOverlap = boxesOverlap;
        })(_Util.DOM || (_Util.DOM = {}));
        var DOM = _Util.DOM;
    })(Plottable._Util || (Plottable._Util = {}));
    var _Util = Plottable._Util;
})(Plottable || (Plottable = {}));

///<reference path="../reference.ts" />
var Plottable;
(function (Plottable) {
    (function (_Util) {
        (function (Color) {
            /**
             * Return relative luminance (defined here: http://www.w3.org/TR/2008/REC-WCAG20-20081211/#relativeluminancedef)
             * Based on implementation from chroma.js by Gregor Aisch (gka) (licensed under BSD)
             * chroma.js may be found here: https://github.com/gka/chroma.js
             * License may be found here: https://github.com/gka/chroma.js/blob/master/LICENSE
             */
            function luminance(color) {
                var rgb = d3.rgb(color);
                var lum = function (x) {
                    x = x / 255;
                    return x <= 0.03928 ? x / 12.92 : Math.pow((x + 0.055) / 1.055, 2.4);
                };
                var r = lum(rgb.r);
                var g = lum(rgb.g);
                var b = lum(rgb.b);
                return 0.2126 * r + 0.7152 * g + 0.0722 * b;
            }
            /**
             * Return contrast ratio between two colors
             * Based on implementation from chroma.js by Gregor Aisch (gka) (licensed under BSD)
             * chroma.js may be found here: https://github.com/gka/chroma.js
             * License may be found here: https://github.com/gka/chroma.js/blob/master/LICENSE
             * see http://www.w3.org/TR/2008/REC-WCAG20-20081211/#contrast-ratiodef
             */
            function contrast(a, b) {
                var l1 = luminance(a) + 0.05;
                var l2 = luminance(b) + 0.05;
                return l1 > l2 ? l1 / l2 : l2 / l1;
            }
            Color.contrast = contrast;
        })(_Util.Color || (_Util.Color = {}));
        var Color = _Util.Color;
    })(Plottable._Util || (Plottable._Util = {}));
    var _Util = Plottable._Util;
})(Plottable || (Plottable = {}));

///<reference path="../reference.ts" />
var Plottable;
(function (Plottable) {
    Plottable.MILLISECONDS_IN_ONE_DAY = 24 * 60 * 60 * 1000;
    (function (Formatters) {
        /**
         * Creates a formatter for currency values.
         *
         * @param {number} [precision] The number of decimal places to show (default 2).
         * @param {string} [symbol] The currency symbol to use (default "$").
         * @param {boolean} [prefix] Whether to prepend or append the currency symbol (default true).
         * @param {boolean} [onlyShowUnchanged] Whether to return a value if value changes after formatting (default true).
         *
         * @returns {Formatter} A formatter for currency values.
         */
        function currency(precision, symbol, prefix) {
            if (precision === void 0) { precision = 2; }
            if (symbol === void 0) { symbol = "$"; }
            if (prefix === void 0) { prefix = true; }
            var fixedFormatter = Formatters.fixed(precision);
            return function (d) {
                var formattedValue = fixedFormatter(Math.abs(d));
                if (formattedValue !== "") {
                    if (prefix) {
                        formattedValue = symbol + formattedValue;
                    }
                    else {
                        formattedValue += symbol;
                    }
                    if (d < 0) {
                        formattedValue = "-" + formattedValue;
                    }
                }
                return formattedValue;
            };
        }
        Formatters.currency = currency;
        /**
         * Creates a formatter that displays exactly [precision] decimal places.
         *
         * @param {number} [precision] The number of decimal places to show (default 3).
         * @param {boolean} [onlyShowUnchanged] Whether to return a value if value changes after formatting (default true).
         *
         * @returns {Formatter} A formatter that displays exactly [precision] decimal places.
         */
        function fixed(precision) {
            if (precision === void 0) { precision = 3; }
            verifyPrecision(precision);
            return function (d) {
                return d.toFixed(precision);
            };
        }
        Formatters.fixed = fixed;
        /**
         * Creates a formatter that formats numbers to show no more than
         * [precision] decimal places. All other values are stringified.
         *
         * @param {number} [precision] The number of decimal places to show (default 3).
         * @param {boolean} [onlyShowUnchanged] Whether to return a value if value changes after formatting (default true).
         *
         * @returns {Formatter} A formatter for general values.
         */
        function general(precision) {
            if (precision === void 0) { precision = 3; }
            verifyPrecision(precision);
            return function (d) {
                if (typeof d === "number") {
                    var multiplier = Math.pow(10, precision);
                    return String(Math.round(d * multiplier) / multiplier);
                }
                else {
                    return String(d);
                }
            };
        }
        Formatters.general = general;
        /**
         * Creates a formatter that stringifies its input.
         *
         * @returns {Formatter} A formatter that stringifies its input.
         */
        function identity() {
            return function (d) {
                return String(d);
            };
        }
        Formatters.identity = identity;
        /**
         * Creates a formatter for percentage values.
         * Multiplies the input by 100 and appends "%".
         *
         * @param {number} [precision] The number of decimal places to show (default 0).
         * @param {boolean} [onlyShowUnchanged] Whether to return a value if value changes after formatting (default true).
         *
         * @returns {Formatter} A formatter for percentage values.
         */
        function percentage(precision) {
            if (precision === void 0) { precision = 0; }
            var fixedFormatter = Formatters.fixed(precision);
            return function (d) {
                var valToFormat = d * 100;
                // Account for float imprecision
                var valString = d.toString();
                var integerPowerTen = Math.pow(10, valString.length - (valString.indexOf(".") + 1));
                valToFormat = parseInt((valToFormat * integerPowerTen).toString(), 10) / integerPowerTen;
                return fixedFormatter(valToFormat) + "%";
            };
        }
        Formatters.percentage = percentage;
        /**
         * Creates a formatter for values that displays [precision] significant figures
         * and puts SI notation.
         *
         * @param {number} [precision] The number of significant figures to show (default 3).
         *
         * @returns {Formatter} A formatter for SI values.
         */
        function siSuffix(precision) {
            if (precision === void 0) { precision = 3; }
            verifyPrecision(precision);
            return function (d) {
                return d3.format("." + precision + "s")(d);
            };
        }
        Formatters.siSuffix = siSuffix;
        /**
         * Creates a multi time formatter that displays dates.
         *
         * @returns {Formatter} A formatter for time/date values.
         */
        function multiTime() {
            var numFormats = 8;
            // these defaults were taken from d3
            // https://github.com/mbostock/d3/wiki/Time-Formatting#format_multi
            var timeFormat = {};
            timeFormat[0] = {
                format: ".%L",
                filter: function (d) { return d.getMilliseconds() !== 0; }
            };
            timeFormat[1] = {
                format: ":%S",
                filter: function (d) { return d.getSeconds() !== 0; }
            };
            timeFormat[2] = {
                format: "%I:%M",
                filter: function (d) { return d.getMinutes() !== 0; }
            };
            timeFormat[3] = {
                format: "%I %p",
                filter: function (d) { return d.getHours() !== 0; }
            };
            timeFormat[4] = {
                format: "%a %d",
                filter: function (d) { return d.getDay() !== 0 && d.getDate() !== 1; }
            };
            timeFormat[5] = {
                format: "%b %d",
                filter: function (d) { return d.getDate() !== 1; }
            };
            timeFormat[6] = {
                format: "%b",
                filter: function (d) { return d.getMonth() !== 0; }
            };
            timeFormat[7] = {
                format: "%Y",
                filter: function () { return true; }
            };
            return function (d) {
                for (var i = 0; i < numFormats; i++) {
                    if (timeFormat[i].filter(d)) {
                        return d3.time.format(timeFormat[i].format)(d);
                    }
                }
            };
        }
        Formatters.multiTime = multiTime;
        /**
         * Creates a time formatter that displays time/date using given specifier.
         *
         * List of directives can be found on: https://github.com/mbostock/d3/wiki/Time-Formatting#format
         *
         * @param {string} [specifier] The specifier for the formatter.
         *
         * @returns {Formatter} A formatter for time/date values.
         */
        function time(specifier) {
            var format = d3.time.format(specifier);
            return function (d) {
                return format(d);
            };
        }
        Formatters.time = time;
        /**
         * Creates a formatter for relative dates.
         *
         * @param {number} baseValue The start date (as epoch time) used in computing relative dates (default 0)
         * @param {number} increment The unit used in calculating relative date values (default MILLISECONDS_IN_ONE_DAY)
         * @param {string} label The label to append to the formatted string (default "")
         *
         * @returns {Formatter} A formatter for time/date values.
         */
        function relativeDate(baseValue, increment, label) {
            if (baseValue === void 0) { baseValue = 0; }
            if (increment === void 0) { increment = Plottable.MILLISECONDS_IN_ONE_DAY; }
            if (label === void 0) { label = ""; }
            return function (d) {
                var relativeDate = Math.round((d.valueOf() - baseValue) / increment);
                return relativeDate.toString() + label;
            };
        }
        Formatters.relativeDate = relativeDate;
        function verifyPrecision(precision) {
            if (precision < 0 || precision > 20) {
                throw new RangeError("Formatter precision must be between 0 and 20");
            }
        }
    })(Plottable.Formatters || (Plottable.Formatters = {}));
    var Formatters = Plottable.Formatters;
})(Plottable || (Plottable = {}));

///<reference path="../reference.ts" />
var Plottable;
(function (Plottable) {
    (function (Config) {
        /**
         * Specifies if Plottable should show warnings.
         */
        Config.SHOW_WARNINGS = true;
    })(Plottable.Config || (Plottable.Config = {}));
    var Config = Plottable.Config;
})(Plottable || (Plottable = {}));

///<reference path="../reference.ts" />
var Plottable;
(function (Plottable) {
    Plottable.version = "0.34.1";
})(Plottable || (Plottable = {}));

///<reference path="../reference.ts" />
var Plottable;
(function (Plottable) {
    (function (Core) {
        /**
         * Colors we use as defaults on a number of graphs.
         */
        var Colors = (function () {
            function Colors() {
            }
            Colors.CORAL_RED = "#fd373e";
            Colors.INDIGO = "#5279c7";
            Colors.ROBINS_EGG_BLUE = "#06cccc";
            Colors.FERN = "#63c261";
            Colors.BURNING_ORANGE = "#ff7939";
            Colors.ROYAL_HEATH = "#962565";
            Colors.CONIFER = "#99ce50";
            Colors.CERISE_RED = "#db2e65";
            Colors.BRIGHT_SUN = "#fad419";
            Colors.JACARTA = "#2c2b6f";
            Colors.PLOTTABLE_COLORS = [
                Colors.INDIGO,
                Colors.CORAL_RED,
                Colors.FERN,
                Colors.BRIGHT_SUN,
                Colors.JACARTA,
                Colors.BURNING_ORANGE,
                Colors.CERISE_RED,
                Colors.CONIFER,
                Colors.ROYAL_HEATH,
                Colors.ROBINS_EGG_BLUE,
            ];
            return Colors;
        })();
        Core.Colors = Colors;
    })(Plottable.Core || (Plottable.Core = {}));
    var Core = Plottable.Core;
})(Plottable || (Plottable = {}));

///<reference path="../reference.ts" />
var Plottable;
(function (Plottable) {
    (function (Core) {
        /**
         * A class most other Plottable classes inherit from, in order to have a
         * unique ID.
         */
        var PlottableObject = (function () {
            function PlottableObject() {
                this._plottableID = PlottableObject.nextID++;
            }
            PlottableObject.nextID = 0;
            return PlottableObject;
        })();
        Core.PlottableObject = PlottableObject;
    })(Plottable.Core || (Plottable.Core = {}));
    var Core = Plottable.Core;
})(Plottable || (Plottable = {}));

///<reference path="../reference.ts" />
var __extends = this.__extends || function (d, b) {
    for (var p in b) if (b.hasOwnProperty(p)) d[p] = b[p];
    function __() { this.constructor = d; }
    __.prototype = b.prototype;
    d.prototype = new __();
};
var Plottable;
(function (Plottable) {
    (function (Core) {
        /**
         * The Broadcaster class is owned by an Listenable. Third parties can register and deregister listeners
         * from the broadcaster. When the broadcaster.broadcast method is activated, all registered callbacks are
         * called. The registered callbacks are called with the registered Listenable that the broadcaster is attached
         * to, along with optional arguments passed to the `broadcast` method.
         *
         * The listeners are called synchronously.
         */
        var Broadcaster = (function (_super) {
            __extends(Broadcaster, _super);
            /**
             * Constructs a broadcaster, taking the Listenable that the broadcaster will be attached to.
             *
             * @constructor
             * @param {Listenable} listenable The Listenable-object that this broadcaster is attached to.
             */
            function Broadcaster(listenable) {
                _super.call(this);
                this.key2callback = new Plottable._Util.StrictEqualityAssociativeArray();
                this.listenable = listenable;
            }
            /**
             * Registers a callback to be called when the broadcast method is called. Also takes a key which
             * is used to support deregistering the same callback later, by passing in the same key.
             * If there is already a callback associated with that key, then the callback will be replaced.
             *
             * @param key The key associated with the callback. Key uniqueness is determined by deep equality.
             * @param {BroadcasterCallback} callback A callback to be called when the Scale's domain changes.
             * @returns {Broadcaster} this object
             */
            Broadcaster.prototype.registerListener = function (key, callback) {
                this.key2callback.set(key, callback);
                return this;
            };
            /**
             * Call all listening callbacks, optionally with arguments passed through.
             *
             * @param ...args A variable number of optional arguments
             * @returns {Broadcaster} this object
             */
            Broadcaster.prototype.broadcast = function () {
                var _this = this;
                var args = [];
                for (var _i = 0; _i < arguments.length; _i++) {
                    args[_i - 0] = arguments[_i];
                }
                this.key2callback.values().forEach(function (callback) { return callback(_this.listenable, args); });
                return this;
            };
            /**
             * Deregisters the callback associated with a key.
             *
             * @param key The key to deregister.
             * @returns {Broadcaster} this object
             */
            Broadcaster.prototype.deregisterListener = function (key) {
                this.key2callback.delete(key);
                return this;
            };
            /**
             * Deregisters all listeners and callbacks associated with the broadcaster.
             *
             * @returns {Broadcaster} this object
             */
            Broadcaster.prototype.deregisterAllListeners = function () {
                this.key2callback = new Plottable._Util.StrictEqualityAssociativeArray();
            };
            return Broadcaster;
        })(Core.PlottableObject);
        Core.Broadcaster = Broadcaster;
    })(Plottable.Core || (Plottable.Core = {}));
    var Core = Plottable.Core;
})(Plottable || (Plottable = {}));

///<reference path="../reference.ts" />
var __extends = this.__extends || function (d, b) {
    for (var p in b) if (b.hasOwnProperty(p)) d[p] = b[p];
    function __() { this.constructor = d; }
    __.prototype = b.prototype;
    d.prototype = new __();
};
var Plottable;
(function (Plottable) {
    var Dataset = (function (_super) {
        __extends(Dataset, _super);
        /**
         * Constructs a new set.
         *
         * A Dataset is mostly just a wrapper around an any[], Dataset is the
         * data you're going to plot.
         *
         * @constructor
         * @param {any[]} data The data for this DataSource (default = []).
         * @param {any} metadata An object containing additional information (default = {}).
         */
        function Dataset(data, metadata) {
            if (data === void 0) { data = []; }
            if (metadata === void 0) { metadata = {}; }
            _super.call(this);
            this.broadcaster = new Plottable.Core.Broadcaster(this);
            this._data = data;
            this._metadata = metadata;
            this.accessor2cachedExtent = new Plottable._Util.StrictEqualityAssociativeArray();
        }
        Dataset.prototype.data = function (data) {
            if (data == null) {
                return this._data;
            }
            else {
                this._data = data;
                this.accessor2cachedExtent = new Plottable._Util.StrictEqualityAssociativeArray();
                this.broadcaster.broadcast();
                return this;
            }
        };
        Dataset.prototype.metadata = function (metadata) {
            if (metadata == null) {
                return this._metadata;
            }
            else {
                this._metadata = metadata;
                this.accessor2cachedExtent = new Plottable._Util.StrictEqualityAssociativeArray();
                this.broadcaster.broadcast();
                return this;
            }
        };
        Dataset.prototype._getExtent = function (accessor, typeCoercer) {
            var cachedExtent = this.accessor2cachedExtent.get(accessor);
            if (cachedExtent === undefined) {
                cachedExtent = this.computeExtent(accessor, typeCoercer);
                this.accessor2cachedExtent.set(accessor, cachedExtent);
            }
            return cachedExtent;
        };
        Dataset.prototype.computeExtent = function (accessor, typeCoercer) {
            var mappedData = this._data.map(accessor).map(typeCoercer);
            if (mappedData.length === 0) {
                return [];
            }
            else if (typeof (mappedData[0]) === "string") {
                return Plottable._Util.Methods.uniq(mappedData);
            }
            else {
                var extent = d3.extent(mappedData);
                if (extent[0] == null || extent[1] == null) {
                    return [];
                }
                else {
                    return extent;
                }
            }
        };
        return Dataset;
    })(Plottable.Core.PlottableObject);
    Plottable.Dataset = Dataset;
})(Plottable || (Plottable = {}));

///<reference path="../reference.ts" />
var Plottable;
(function (Plottable) {
    (function (Core) {
        (function (RenderController) {
            (function (RenderPolicy) {
                /**
                 * Never queue anything, render everything immediately. Useful for
                 * debugging, horrible for performance.
                 */
                var Immediate = (function () {
                    function Immediate() {
                    }
                    Immediate.prototype.render = function () {
                        RenderController.flush();
                    };
                    return Immediate;
                })();
                RenderPolicy.Immediate = Immediate;
                /**
                 * The default way to render, which only tries to render every frame
                 * (usually, 1/60th of a second).
                 */
                var AnimationFrame = (function () {
                    function AnimationFrame() {
                    }
                    AnimationFrame.prototype.render = function () {
                        Plottable._Util.DOM.requestAnimationFramePolyfill(RenderController.flush);
                    };
                    return AnimationFrame;
                })();
                RenderPolicy.AnimationFrame = AnimationFrame;
                /**
                 * Renders with `setTimeout`. This is generally an inferior way to render
                 * compared to `requestAnimationFrame`, but it's still there if you want
                 * it.
                 */
                var Timeout = (function () {
                    function Timeout() {
                        this._timeoutMsec = Plottable._Util.DOM.POLYFILL_TIMEOUT_MSEC;
                    }
                    Timeout.prototype.render = function () {
                        setTimeout(RenderController.flush, this._timeoutMsec);
                    };
                    return Timeout;
                })();
                RenderPolicy.Timeout = Timeout;
            })(RenderController.RenderPolicy || (RenderController.RenderPolicy = {}));
            var RenderPolicy = RenderController.RenderPolicy;
        })(Core.RenderController || (Core.RenderController = {}));
        var RenderController = Core.RenderController;
    })(Plottable.Core || (Plottable.Core = {}));
    var Core = Plottable.Core;
})(Plottable || (Plottable = {}));

///<reference path="../reference.ts" />
var Plottable;
(function (Plottable) {
    (function (Core) {
        /**
         * The RenderController is responsible for enqueueing and synchronizing
         * layout and render calls for Plottable components.
         *
         * Layouts and renders occur inside an animation callback
         * (window.requestAnimationFrame if available).
         *
         * If you require immediate rendering, call RenderController.flush() to
         * perform enqueued layout and rendering serially.
         *
         * If you want to always have immediate rendering (useful for debugging),
         * call
         * ```typescript
         * Plottable.Core.RenderController.setRenderPolicy(
         *   new Plottable.Core.RenderController.RenderPolicy.Immediate()
         * );
         * ```
         */
        (function (RenderController) {
            var _componentsNeedingRender = {};
            var _componentsNeedingComputeLayout = {};
            var _animationRequested = false;
            var _isCurrentlyFlushing = false;
            RenderController._renderPolicy = new RenderController.RenderPolicy.AnimationFrame();
            function setRenderPolicy(policy) {
                if (typeof (policy) === "string") {
                    switch (policy.toLowerCase()) {
                        case "immediate":
                            policy = new RenderController.RenderPolicy.Immediate();
                            break;
                        case "animationframe":
                            policy = new RenderController.RenderPolicy.AnimationFrame();
                            break;
                        case "timeout":
                            policy = new RenderController.RenderPolicy.Timeout();
                            break;
                        default:
                            Plottable._Util.Methods.warn("Unrecognized renderPolicy: " + policy);
                            return;
                    }
                }
                RenderController._renderPolicy = policy;
            }
            RenderController.setRenderPolicy = setRenderPolicy;
            /**
             * If the RenderController is enabled, we enqueue the component for
             * render. Otherwise, it is rendered immediately.
             *
             * @param {AbstractComponent} component Any Plottable component.
             */
            function registerToRender(c) {
                if (_isCurrentlyFlushing) {
                    Plottable._Util.Methods.warn("Registered to render while other components are flushing: request may be ignored");
                }
                _componentsNeedingRender[c._plottableID] = c;
                requestRender();
            }
            RenderController.registerToRender = registerToRender;
            /**
             * If the RenderController is enabled, we enqueue the component for
             * layout and render. Otherwise, it is rendered immediately.
             *
             * @param {AbstractComponent} component Any Plottable component.
             */
            function registerToComputeLayout(c) {
                _componentsNeedingComputeLayout[c._plottableID] = c;
                _componentsNeedingRender[c._plottableID] = c;
                requestRender();
            }
            RenderController.registerToComputeLayout = registerToComputeLayout;
            function requestRender() {
                // Only run or enqueue flush on first request.
                if (!_animationRequested) {
                    _animationRequested = true;
                    RenderController._renderPolicy.render();
                }
            }
            /**
             * Render everything that is waiting to be rendered right now, instead of
             * waiting until the next frame.
             *
             * Useful to call when debugging.
             */
            function flush() {
                if (_animationRequested) {
                    // Layout
                    var toCompute = d3.values(_componentsNeedingComputeLayout);
                    toCompute.forEach(function (c) { return c._computeLayout(); });
                    // Top level render.
                    // Containers will put their children in the toRender queue
                    var toRender = d3.values(_componentsNeedingRender);
                    toRender.forEach(function (c) { return c._render(); });
                    // now we are flushing
                    _isCurrentlyFlushing = true;
                    // Finally, perform render of all components
                    var failed = {};
                    Object.keys(_componentsNeedingRender).forEach(function (k) {
                        try {
                            _componentsNeedingRender[k]._doRender();
                        }
                        catch (err) {
                            // using setTimeout instead of console.log, we get the familiar red
                            // stack trace
                            setTimeout(function () {
                                throw err;
                            }, 0);
                            failed[k] = _componentsNeedingRender[k];
                        }
                    });
                    // Reset queues
                    _componentsNeedingComputeLayout = {};
                    _componentsNeedingRender = failed;
                    _animationRequested = false;
                    _isCurrentlyFlushing = false;
                }
                // Reset resize flag regardless of queue'd components
                Core.ResizeBroadcaster.clearResizing();
            }
            RenderController.flush = flush;
        })(Core.RenderController || (Core.RenderController = {}));
        var RenderController = Core.RenderController;
    })(Plottable.Core || (Plottable.Core = {}));
    var Core = Plottable.Core;
})(Plottable || (Plottable = {}));

///<reference path="../reference.ts" />
var Plottable;
(function (Plottable) {
    (function (Core) {
        /**
         * The ResizeBroadcaster will broadcast a notification to any registered
         * components when the window is resized.
         *
         * The broadcaster and single event listener are lazily constructed.
         *
         * Upon resize, the _resized flag will be set to true until after the next
         * flush of the RenderController. This is used, for example, to disable
         * animations during resize.
         */
        (function (ResizeBroadcaster) {
            var broadcaster;
            var _resizing = false;
            function _lazyInitialize() {
                if (broadcaster === undefined) {
                    broadcaster = new Core.Broadcaster(ResizeBroadcaster);
                    window.addEventListener("resize", _onResize);
                }
            }
            function _onResize() {
                _resizing = true;
                broadcaster.broadcast();
            }
            /**
             * Checks if the window has been resized and the RenderController
             * has not yet been flushed.
             *
             * @returns {boolean} If the window has been resized/RenderController
             * has not yet been flushed.
             */
            function resizing() {
                return _resizing;
            }
            ResizeBroadcaster.resizing = resizing;
            /**
             * Sets that it is not resizing anymore. Good if it stubbornly thinks
             * it is still resizing, or for cancelling the effects of resizing
             * prematurely.
             */
            function clearResizing() {
                _resizing = false;
            }
            ResizeBroadcaster.clearResizing = clearResizing;
            /**
             * Registers a component.
             *
             * When the window is resized, ._invalidateLayout() is invoked on the
             * component, which will enqueue the component for layout and rendering
             * with the RenderController.
             *
             * @param {Component} component Any Plottable component.
             */
            function register(c) {
                _lazyInitialize();
                broadcaster.registerListener(c._plottableID, function () { return c._invalidateLayout(); });
            }
            ResizeBroadcaster.register = register;
            /**
             * Deregisters the components.
             *
             * The component will no longer receive updates on window resize.
             *
             * @param {Component} component Any Plottable component.
             */
            function deregister(c) {
                if (broadcaster) {
                    broadcaster.deregisterListener(c._plottableID);
                }
            }
            ResizeBroadcaster.deregister = deregister;
        })(Core.ResizeBroadcaster || (Core.ResizeBroadcaster = {}));
        var ResizeBroadcaster = Core.ResizeBroadcaster;
    })(Plottable.Core || (Plottable.Core = {}));
    var Core = Plottable.Core;
})(Plottable || (Plottable = {}));

var Plottable;
(function (Plottable) {
    ;
})(Plottable || (Plottable = {}));

///<reference path="../reference.ts" />
var Plottable;
(function (Plottable) {
    var Domainer = (function () {
        /**
         * Constructs a new Domainer.
         *
         * @constructor
         * @param {(extents: any[][]) => any[]} combineExtents
         *        If present, this function will be used by the Domainer to merge
         *        all the extents that are present on a scale.
         *
         *        A plot may draw multiple things relative to a scale, e.g.
         *        different stocks over time. The plot computes their extents,
         *        which are a [min, max] pair. combineExtents is responsible for
         *        merging them all into one [min, max] pair. It defaults to taking
         *        the min of the first elements and the max of the second arguments.
         */
        function Domainer(combineExtents) {
            this.doNice = false;
            this.padProportion = 0.0;
            this.paddingExceptions = d3.map();
            this.unregisteredPaddingExceptions = d3.set();
            this.includedValues = d3.map();
            // includedValues needs to be a map, even unregistered, to support getting un-stringified values back out
            this.unregisteredIncludedValues = d3.map();
            this.combineExtents = combineExtents;
        }
        /**
         * @param {any[][]} extents The list of extents to be reduced to a single
         *        extent.
         * @param {QuantitativeScale} scale
         *        Since nice() must do different things depending on Linear, Log,
         *        or Time scale, the scale must be passed in for nice() to work.
         * @returns {any[]} The domain, as a merging of all exents, as a [min, max]
         *                 pair.
         */
        Domainer.prototype.computeDomain = function (extents, scale) {
            var domain;
            if (this.combineExtents != null) {
                domain = this.combineExtents(extents);
            }
            else if (extents.length === 0) {
                domain = scale._defaultExtent();
            }
            else {
                domain = [Plottable._Util.Methods.min(extents, function (e) { return e[0]; }, 0), Plottable._Util.Methods.max(extents, function (e) { return e[1]; }, 0)];
            }
            domain = this.includeDomain(domain);
            domain = this.padDomain(scale, domain);
            domain = this.niceDomain(scale, domain);
            return domain;
        };
        /**
         * Sets the Domainer to pad by a given ratio.
         *
         * @param {number} padProportion Proportionally how much bigger the
         *         new domain should be (0.05 = 5% larger).
         *
         *         A domainer will pad equal visual amounts on each side.
         *         On a linear scale, this means both sides are padded the same
         *         amount: [10, 20] will be padded to [5, 25].
         *         On a log scale, the top will be padded more than the bottom, so
         *         [10, 100] will be padded to [1, 1000].
         *
         * @returns {Domainer} The calling Domainer.
         */
        Domainer.prototype.pad = function (padProportion) {
            if (padProportion === void 0) { padProportion = 0.05; }
            this.padProportion = padProportion;
            return this;
        };
        /**
         * Adds a padding exception, a value that will not be padded at either end of the domain.
         *
         * Eg, if a padding exception is added at x=0, then [0, 100] will pad to [0, 105] instead of [-2.5, 102.5].
         * If a key is provided, it will be registered under that key with standard map semantics. (Overwrite / remove by key)
         * If a key is not provided, it will be added with set semantics (Can be removed by value)
         *
         * @param {any} exception The padding exception to add.
         * @param {string} key The key to register the exception under.
         * @returns {Domainer} The calling domainer
         */
        Domainer.prototype.addPaddingException = function (exception, key) {
            if (key != null) {
                this.paddingExceptions.set(key, exception);
            }
            else {
                this.unregisteredPaddingExceptions.add(exception);
            }
            return this;
        };
        /**
         * Removes a padding exception, allowing the domain to pad out that value again.
         *
         * If a string is provided, it is assumed to be a key and the exception associated with that key is removed.
         * If a non-string is provdied, it is assumed to be an unkeyed exception and that exception is removed.
         *
         * @param {any} keyOrException The key for the value to remove, or the value to remove
         * @return {Domainer} The calling domainer
         */
        Domainer.prototype.removePaddingException = function (keyOrException) {
            if (typeof (keyOrException) === "string") {
                this.paddingExceptions.remove(keyOrException);
            }
            else {
                this.unregisteredPaddingExceptions.remove(keyOrException);
            }
            return this;
        };
        /**
         * Adds an included value, a value that must be included inside the domain.
         *
         * Eg, if a value exception is added at x=0, then [50, 100] will expand to [0, 100] rather than [50, 100].
         * If a key is provided, it will be registered under that key with standard map semantics. (Overwrite / remove by key)
         * If a key is not provided, it will be added with set semantics (Can be removed by value)
         *
         * @param {any} value The included value to add.
         * @param {string} key The key to register the value under.
         * @returns {Domainer} The calling domainer
         */
        Domainer.prototype.addIncludedValue = function (value, key) {
            if (key != null) {
                this.includedValues.set(key, value);
            }
            else {
                this.unregisteredIncludedValues.set(value, value);
            }
            return this;
        };
        /**
         * Remove an included value, allowing the domain to not include that value gain again.
         *
         * If a string is provided, it is assumed to be a key and the value associated with that key is removed.
         * If a non-string is provdied, it is assumed to be an unkeyed value and that value is removed.
         *
         * @param {any} keyOrException The key for the value to remove, or the value to remove
         * @return {Domainer} The calling domainer
         */
        Domainer.prototype.removeIncludedValue = function (valueOrKey) {
            if (typeof (valueOrKey) === "string") {
                this.includedValues.remove(valueOrKey);
            }
            else {
                this.unregisteredIncludedValues.remove(valueOrKey);
            }
            return this;
        };
        /**
         * Extends the scale's domain so it starts and ends with "nice" values.
         *
         * @param {number} count The number of ticks that should fit inside the new domain.
         * @return {Domainer} The calling Domainer.
         */
        Domainer.prototype.nice = function (count) {
            this.doNice = true;
            this.niceCount = count;
            return this;
        };
        Domainer.defaultCombineExtents = function (extents) {
            return [Plottable._Util.Methods.min(extents, function (e) { return e[0]; }, 0), Plottable._Util.Methods.max(extents, function (e) { return e[1]; }, 1)];
        };
        Domainer.prototype.padDomain = function (scale, domain) {
            var min = domain[0];
            var max = domain[1];
            if (min === max && this.padProportion > 0.0) {
                var d = min.valueOf(); // valueOf accounts for dates properly
                if (min instanceof Date) {
                    return [d - Domainer.ONE_DAY, d + Domainer.ONE_DAY];
                }
                else {
                    return [d - Domainer.PADDING_FOR_IDENTICAL_DOMAIN, d + Domainer.PADDING_FOR_IDENTICAL_DOMAIN];
                }
            }
            if (scale.domain()[0] === scale.domain()[1]) {
                return domain;
            }
            var p = this.padProportion / 2;
            // This scaling is done to account for log scales and other non-linear
            // scales. A log scale should be padded more on the max than on the min.
            var newMin = scale.invert(scale.scale(min) - (scale.scale(max) - scale.scale(min)) * p);
            var newMax = scale.invert(scale.scale(max) + (scale.scale(max) - scale.scale(min)) * p);
            var exceptionValues = this.paddingExceptions.values().concat(this.unregisteredPaddingExceptions.values());
            var exceptionSet = d3.set(exceptionValues);
            if (exceptionSet.has(min)) {
                newMin = min;
            }
            if (exceptionSet.has(max)) {
                newMax = max;
            }
            return [newMin, newMax];
        };
        Domainer.prototype.niceDomain = function (scale, domain) {
            if (this.doNice) {
                return scale._niceDomain(domain, this.niceCount);
            }
            else {
                return domain;
            }
        };
        Domainer.prototype.includeDomain = function (domain) {
            var includedValues = this.includedValues.values().concat(this.unregisteredIncludedValues.values());
            return includedValues.reduce(function (domain, value) { return [Math.min(domain[0], value), Math.max(domain[1], value)]; }, domain);
        };
        Domainer.PADDING_FOR_IDENTICAL_DOMAIN = 1;
        Domainer.ONE_DAY = 1000 * 60 * 60 * 24;
        return Domainer;
    })();
    Plottable.Domainer = Domainer;
})(Plottable || (Plottable = {}));

///<reference path="../reference.ts" />
var __extends = this.__extends || function (d, b) {
    for (var p in b) if (b.hasOwnProperty(p)) d[p] = b[p];
    function __() { this.constructor = d; }
    __.prototype = b.prototype;
    d.prototype = new __();
};
var Plottable;
(function (Plottable) {
    (function (Scale) {
        var AbstractScale = (function (_super) {
            __extends(AbstractScale, _super);
            /**
             * Constructs a new Scale.
             *
             * A Scale is a wrapper around a D3.Scale.Scale. A Scale is really just a
             * function. Scales have a domain (input), a range (output), and a function
             * from domain to range.
             *
             * @constructor
             * @param {D3.Scale.Scale} scale The D3 scale backing the Scale.
             */
            function AbstractScale(scale) {
                _super.call(this);
                this._autoDomainAutomatically = true;
                this.broadcaster = new Plottable.Core.Broadcaster(this);
                this._rendererAttrID2Extent = {};
                this._typeCoercer = function (d) { return d; };
                this._domainModificationInProgress = false;
                this._d3Scale = scale;
            }
            AbstractScale.prototype._getAllExtents = function () {
                return d3.values(this._rendererAttrID2Extent);
            };
            AbstractScale.prototype._getExtent = function () {
                return []; // this should be overwritten
            };
            /**
             * Modifies the domain on the scale so that it includes the extent of all
             * perspectives it depends on. This will normally happen automatically, but
             * if you set domain explicitly with `plot.domain(x)`, you will need to
             * call this function if you want the domain to neccessarily include all
             * the data.
             *
             * Extent: The [min, max] pair for a Scale.Quantitative, all covered
             * strings for a Scale.Ordinal.
             *
             * Perspective: A combination of a Dataset and an Accessor that
             * represents a view in to the data.
             *
             * @returns {Scale} The calling Scale.
             */
            AbstractScale.prototype.autoDomain = function () {
                this._autoDomainAutomatically = true;
                this._setDomain(this._getExtent());
                return this;
            };
            AbstractScale.prototype._autoDomainIfAutomaticMode = function () {
                if (this._autoDomainAutomatically) {
                    this.autoDomain();
                }
            };
            /**
             * Computes the range value corresponding to a given domain value. In other
             * words, apply the function to value.
             *
             * @param {R} value A domain value to be scaled.
             * @returns {R} The range value corresponding to the supplied domain value.
             */
            AbstractScale.prototype.scale = function (value) {
                return this._d3Scale(value);
            };
            AbstractScale.prototype.domain = function (values) {
                if (values == null) {
                    return this._getDomain();
                }
                else {
                    this._autoDomainAutomatically = false;
                    this._setDomain(values);
                    return this;
                }
            };
            AbstractScale.prototype._getDomain = function () {
                return this._d3Scale.domain();
            };
            AbstractScale.prototype._setDomain = function (values) {
                if (!this._domainModificationInProgress) {
                    this._domainModificationInProgress = true;
                    this._d3Scale.domain(values);
                    this.broadcaster.broadcast();
                    this._domainModificationInProgress = false;
                }
            };
            AbstractScale.prototype.range = function (values) {
                if (values == null) {
                    return this._d3Scale.range();
                }
                else {
                    this._d3Scale.range(values);
                    return this;
                }
            };
            /**
             * Constructs a copy of the Scale with the same domain and range but without
             * any registered listeners.
             *
             * @returns {Scale} A copy of the calling Scale.
             */
            AbstractScale.prototype.copy = function () {
                return new AbstractScale(this._d3Scale.copy());
            };
            /**
             * When a renderer determines that the extent of a projector has changed,
             * it will call this function. This function should ensure that
             * the scale has a domain at least large enough to include extent.
             *
             * @param {number} rendererID A unique indentifier of the renderer sending
             *                 the new extent.
             * @param {string} attr The attribute being projected, e.g. "x", "y0", "r"
             * @param {D[]} extent The new extent to be included in the scale.
             */
            AbstractScale.prototype._updateExtent = function (plotProvidedKey, attr, extent) {
                this._rendererAttrID2Extent[plotProvidedKey + attr] = extent;
                this._autoDomainIfAutomaticMode();
                return this;
            };
            AbstractScale.prototype._removeExtent = function (plotProvidedKey, attr) {
                delete this._rendererAttrID2Extent[plotProvidedKey + attr];
                this._autoDomainIfAutomaticMode();
                return this;
            };
            return AbstractScale;
        })(Plottable.Core.PlottableObject);
        Scale.AbstractScale = AbstractScale;
    })(Plottable.Scale || (Plottable.Scale = {}));
    var Scale = Plottable.Scale;
})(Plottable || (Plottable = {}));

///<reference path="../reference.ts" />
var __extends = this.__extends || function (d, b) {
    for (var p in b) if (b.hasOwnProperty(p)) d[p] = b[p];
    function __() { this.constructor = d; }
    __.prototype = b.prototype;
    d.prototype = new __();
};
var Plottable;
(function (Plottable) {
    (function (Scale) {
        var AbstractQuantitative = (function (_super) {
            __extends(AbstractQuantitative, _super);
            /**
             * Constructs a new QuantitativeScale.
             *
             * A QuantitativeScale is a Scale that maps anys to numbers. It
             * is invertible and continuous.
             *
             * @constructor
             * @param {D3.Scale.QuantitativeScale} scale The D3 QuantitativeScale
             * backing the QuantitativeScale.
             */
            function AbstractQuantitative(scale) {
                _super.call(this, scale);
                this._numTicks = 10;
                this._PADDING_FOR_IDENTICAL_DOMAIN = 1;
                this._userSetDomainer = false;
                this._domainer = new Plottable.Domainer();
                this._typeCoercer = function (d) { return +d; };
                this._tickGenerator = function (scale) { return scale.getDefaultTicks(); };
            }
            AbstractQuantitative.prototype._getExtent = function () {
                return this._domainer.computeDomain(this._getAllExtents(), this);
            };
            /**
             * Retrieves the domain value corresponding to a supplied range value.
             *
             * @param {number} value: A value from the Scale's range.
             * @returns {D} The domain value corresponding to the supplied range value.
             */
            AbstractQuantitative.prototype.invert = function (value) {
                return this._d3Scale.invert(value);
            };
            /**
             * Creates a copy of the QuantitativeScale with the same domain and range but without any registered list.
             *
             * @returns {AbstractQuantitative} A copy of the calling QuantitativeScale.
             */
            AbstractQuantitative.prototype.copy = function () {
                return new AbstractQuantitative(this._d3Scale.copy());
            };
            AbstractQuantitative.prototype.domain = function (values) {
                return _super.prototype.domain.call(this, values); // need to override type sig to enable method chaining :/
            };
            AbstractQuantitative.prototype._setDomain = function (values) {
                var isNaNOrInfinity = function (x) { return x !== x || x === Infinity || x === -Infinity; };
                if (isNaNOrInfinity(values[0]) || isNaNOrInfinity(values[1])) {
                    Plottable._Util.Methods.warn("Warning: QuantitativeScales cannot take NaN or Infinity as a domain value. Ignoring.");
                    return;
                }
                _super.prototype._setDomain.call(this, values);
            };
            AbstractQuantitative.prototype.interpolate = function (factory) {
                if (factory == null) {
                    return this._d3Scale.interpolate();
                }
                this._d3Scale.interpolate(factory);
                return this;
            };
            /**
             * Sets the range of the QuantitativeScale and sets the interpolator to d3.interpolateRound.
             *
             * @param {number[]} values The new range value for the range.
             */
            AbstractQuantitative.prototype.rangeRound = function (values) {
                this._d3Scale.rangeRound(values);
                return this;
            };
            /**
             * Gets ticks generated by the default algorithm.
             */
            AbstractQuantitative.prototype.getDefaultTicks = function () {
                return this._d3Scale.ticks(this.numTicks());
            };
            AbstractQuantitative.prototype.clamp = function (clamp) {
                if (clamp == null) {
                    return this._d3Scale.clamp();
                }
                this._d3Scale.clamp(clamp);
                return this;
            };
            /**
             * Gets a set of tick values spanning the domain.
             *
             * @returns {any[]} The generated ticks.
             */
            AbstractQuantitative.prototype.ticks = function () {
                return this._tickGenerator(this);
            };
            AbstractQuantitative.prototype.numTicks = function (count) {
                if (count == null) {
                    return this._numTicks;
                }
                this._numTicks = count;
                return this;
            };
            /**
             * Given a domain, expands its domain onto "nice" values, e.g. whole
             * numbers.
             */
            AbstractQuantitative.prototype._niceDomain = function (domain, count) {
                return this._d3Scale.copy().domain(domain).nice(count).domain();
            };
            AbstractQuantitative.prototype.domainer = function (domainer) {
                if (domainer == null) {
                    return this._domainer;
                }
                else {
                    this._domainer = domainer;
                    this._userSetDomainer = true;
                    this._autoDomainIfAutomaticMode();
                    return this;
                }
            };
            AbstractQuantitative.prototype._defaultExtent = function () {
                return [0, 1];
            };
            AbstractQuantitative.prototype.tickGenerator = function (generator) {
                if (generator == null) {
                    return this._tickGenerator;
                }
                else {
                    this._tickGenerator = generator;
                    return this;
                }
            };
            return AbstractQuantitative;
        })(Scale.AbstractScale);
        Scale.AbstractQuantitative = AbstractQuantitative;
    })(Plottable.Scale || (Plottable.Scale = {}));
    var Scale = Plottable.Scale;
})(Plottable || (Plottable = {}));

///<reference path="../reference.ts" />
var __extends = this.__extends || function (d, b) {
    for (var p in b) if (b.hasOwnProperty(p)) d[p] = b[p];
    function __() { this.constructor = d; }
    __.prototype = b.prototype;
    d.prototype = new __();
};
var Plottable;
(function (Plottable) {
    (function (Scale) {
        var Linear = (function (_super) {
            __extends(Linear, _super);
            function Linear(scale) {
                _super.call(this, scale == null ? d3.scale.linear() : scale);
            }
            /**
             * Constructs a copy of the LinearScale with the same domain and range but
             * without any registered listeners.
             *
             * @returns {Linear} A copy of the calling LinearScale.
             */
            Linear.prototype.copy = function () {
                return new Linear(this._d3Scale.copy());
            };
            return Linear;
        })(Scale.AbstractQuantitative);
        Scale.Linear = Linear;
    })(Plottable.Scale || (Plottable.Scale = {}));
    var Scale = Plottable.Scale;
})(Plottable || (Plottable = {}));

///<reference path="../reference.ts" />
var __extends = this.__extends || function (d, b) {
    for (var p in b) if (b.hasOwnProperty(p)) d[p] = b[p];
    function __() { this.constructor = d; }
    __.prototype = b.prototype;
    d.prototype = new __();
};
var Plottable;
(function (Plottable) {
    (function (Scale) {
        var Log = (function (_super) {
            __extends(Log, _super);
            function Log(scale) {
                _super.call(this, scale == null ? d3.scale.log() : scale);
                if (!Log.warned) {
                    Log.warned = true;
                    Plottable._Util.Methods.warn("Plottable.Scale.Log is deprecated. If possible, use Plottable.Scale.ModifiedLog instead.");
                }
            }
            /**
             * Creates a copy of the Scale.Log with the same domain and range but without any registered listeners.
             *
             * @returns {Log} A copy of the calling Log.
             */
            Log.prototype.copy = function () {
                return new Log(this._d3Scale.copy());
            };
            Log.prototype._defaultExtent = function () {
                return [1, 10];
            };
            Log.warned = false;
            return Log;
        })(Scale.AbstractQuantitative);
        Scale.Log = Log;
    })(Plottable.Scale || (Plottable.Scale = {}));
    var Scale = Plottable.Scale;
})(Plottable || (Plottable = {}));

///<reference path="../reference.ts" />
var __extends = this.__extends || function (d, b) {
    for (var p in b) if (b.hasOwnProperty(p)) d[p] = b[p];
    function __() { this.constructor = d; }
    __.prototype = b.prototype;
    d.prototype = new __();
};
var Plottable;
(function (Plottable) {
    (function (Scale) {
        var ModifiedLog = (function (_super) {
            __extends(ModifiedLog, _super);
            /**
             * Creates a new Scale.ModifiedLog.
             *
             * A ModifiedLog scale acts as a regular log scale for large numbers.
             * As it approaches 0, it gradually becomes linear. This means that the
             * scale won't freak out if you give it 0 or a negative number, where an
             * ordinary Log scale would.
             *
             * However, it does mean that scale will be effectively linear as values
             * approach 0. If you want very small values on a log scale, you should use
             * an ordinary Scale.Log instead.
             *
             * @constructor
             * @param {number} [base]
             *        The base of the log. Defaults to 10, and must be > 1.
             *
             *        For base <= x, scale(x) = log(x).
             *
             *        For 0 < x < base, scale(x) will become more and more
             *        linear as it approaches 0.
             *
             *        At x == 0, scale(x) == 0.
             *
             *        For negative values, scale(-x) = -scale(x).
             */
            function ModifiedLog(base) {
                if (base === void 0) { base = 10; }
                _super.call(this, d3.scale.linear());
                this._showIntermediateTicks = false;
                this.base = base;
                this.pivot = this.base;
                this.untransformedDomain = this._defaultExtent();
                this._numTicks = 10;
                if (base <= 1) {
                    throw new Error("ModifiedLogScale: The base must be > 1");
                }
            }
            /**
             * Returns an adjusted log10 value for graphing purposes.  The first
             * adjustment is that negative values are changed to positive during
             * the calculations, and then the answer is negated at the end.  The
             * second is that, for values less than 10, an increasingly large
             * (0 to 1) scaling factor is added such that at 0 the value is
             * adjusted to 1, resulting in a returned result of 0.
             */
            ModifiedLog.prototype.adjustedLog = function (x) {
                var negationFactor = x < 0 ? -1 : 1;
                x *= negationFactor;
                if (x < this.pivot) {
                    x += (this.pivot - x) / this.pivot;
                }
                x = Math.log(x) / Math.log(this.base);
                x *= negationFactor;
                return x;
            };
            ModifiedLog.prototype.invertedAdjustedLog = function (x) {
                var negationFactor = x < 0 ? -1 : 1;
                x *= negationFactor;
                x = Math.pow(this.base, x);
                if (x < this.pivot) {
                    x = (this.pivot * (x - 1)) / (this.pivot - 1);
                }
                x *= negationFactor;
                return x;
            };
            ModifiedLog.prototype.scale = function (x) {
                return this._d3Scale(this.adjustedLog(x));
            };
            ModifiedLog.prototype.invert = function (x) {
                return this.invertedAdjustedLog(this._d3Scale.invert(x));
            };
            ModifiedLog.prototype._getDomain = function () {
                return this.untransformedDomain;
            };
            ModifiedLog.prototype._setDomain = function (values) {
                this.untransformedDomain = values;
                var transformedDomain = [this.adjustedLog(values[0]), this.adjustedLog(values[1])];
                this._d3Scale.domain(transformedDomain);
                this.broadcaster.broadcast();
            };
            ModifiedLog.prototype.ticks = function (count) {
                if (count === void 0) { count = this.numTicks(); }
                // Say your domain is [-100, 100] and your pivot is 10.
                // then we're going to draw negative log ticks from -100 to -10,
                // linear ticks from -10 to 10, and positive log ticks from 10 to 100.
                var middle = function (x, y, z) { return [x, y, z].sort(function (a, b) { return a - b; })[1]; };
                var min = Plottable._Util.Methods.min(this.untransformedDomain, 0);
                var max = Plottable._Util.Methods.max(this.untransformedDomain, 0);
                var negativeLower = min;
                var negativeUpper = middle(min, max, -this.pivot);
                var positiveLower = middle(min, max, this.pivot);
                var positiveUpper = max;
                var negativeLogTicks = this.logTicks(-negativeUpper, -negativeLower).map(function (x) { return -x; }).reverse();
                var positiveLogTicks = this.logTicks(positiveLower, positiveUpper);
                var linearTicks = this._showIntermediateTicks ? d3.scale.linear().domain([negativeUpper, positiveLower]).ticks(this.howManyTicks(negativeUpper, positiveLower)) : [-this.pivot, 0, this.pivot].filter(function (x) { return min <= x && x <= max; });
                var ticks = negativeLogTicks.concat(linearTicks).concat(positiveLogTicks);
                // If you only have 1 tick, you can't tell how big the scale is.
                if (ticks.length <= 1) {
                    ticks = d3.scale.linear().domain([min, max]).ticks(count);
                }
                return ticks;
            };
            /**
             * Return an appropriate number of ticks from lower to upper.
             *
             * This will first try to fit as many powers of this.base as it can from
             * lower to upper.
             *
             * If it still has ticks after that, it will generate ticks in "clusters",
             * e.g. [20, 30, ... 90, 100] would be a cluster, [200, 300, ... 900, 1000]
             * would be another cluster.
             *
             * This function will generate clusters as large as it can while not
             * drastically exceeding its number of ticks.
             */
            ModifiedLog.prototype.logTicks = function (lower, upper) {
                var _this = this;
                var nTicks = this.howManyTicks(lower, upper);
                if (nTicks === 0) {
                    return [];
                }
                var startLogged = Math.floor(Math.log(lower) / Math.log(this.base));
                var endLogged = Math.ceil(Math.log(upper) / Math.log(this.base));
                var bases = d3.range(endLogged, startLogged, -Math.ceil((endLogged - startLogged) / nTicks));
                var nMultiples = this._showIntermediateTicks ? Math.floor(nTicks / bases.length) : 1;
                var multiples = d3.range(this.base, 1, -(this.base - 1) / nMultiples).map(Math.floor);
                var uniqMultiples = Plottable._Util.Methods.uniq(multiples);
                var clusters = bases.map(function (b) { return uniqMultiples.map(function (x) { return Math.pow(_this.base, b - 1) * x; }); });
                var flattened = Plottable._Util.Methods.flatten(clusters);
                var filtered = flattened.filter(function (x) { return lower <= x && x <= upper; });
                var sorted = filtered.sort(function (x, y) { return x - y; });
                return sorted;
            };
            /**
             * How many ticks does the range [lower, upper] deserve?
             *
             * e.g. if your domain was [10, 1000] and I asked howManyTicks(10, 100),
             * I would get 1/2 of the ticks. The range 10, 100 takes up 1/2 of the
             * distance when plotted.
             */
            ModifiedLog.prototype.howManyTicks = function (lower, upper) {
                var adjustedMin = this.adjustedLog(Plottable._Util.Methods.min(this.untransformedDomain, 0));
                var adjustedMax = this.adjustedLog(Plottable._Util.Methods.max(this.untransformedDomain, 0));
                var adjustedLower = this.adjustedLog(lower);
                var adjustedUpper = this.adjustedLog(upper);
                var proportion = (adjustedUpper - adjustedLower) / (adjustedMax - adjustedMin);
                var ticks = Math.ceil(proportion * this._numTicks);
                return ticks;
            };
            ModifiedLog.prototype.copy = function () {
                return new ModifiedLog(this.base);
            };
            ModifiedLog.prototype._niceDomain = function (domain, count) {
                return domain;
            };
            ModifiedLog.prototype.showIntermediateTicks = function (show) {
                if (show == null) {
                    return this._showIntermediateTicks;
                }
                else {
                    this._showIntermediateTicks = show;
                }
            };
            return ModifiedLog;
        })(Scale.AbstractQuantitative);
        Scale.ModifiedLog = ModifiedLog;
    })(Plottable.Scale || (Plottable.Scale = {}));
    var Scale = Plottable.Scale;
})(Plottable || (Plottable = {}));

///<reference path="../reference.ts" />
var __extends = this.__extends || function (d, b) {
    for (var p in b) if (b.hasOwnProperty(p)) d[p] = b[p];
    function __() { this.constructor = d; }
    __.prototype = b.prototype;
    d.prototype = new __();
};
var Plottable;
(function (Plottable) {
    (function (Scale) {
        var Ordinal = (function (_super) {
            __extends(Ordinal, _super);
            /**
             * Creates an OrdinalScale.
             *
             * An OrdinalScale maps strings to numbers. A common use is to map the
             * labels of a bar plot (strings) to their pixel locations (numbers).
             *
             * @constructor
             */
            function Ordinal(scale) {
                _super.call(this, scale == null ? d3.scale.ordinal() : scale);
                this._range = [0, 1];
                this._rangeType = "bands";
                // Padding as a proportion of the spacing between domain values
                this._innerPadding = 0.3;
                this._outerPadding = 0.5;
                this._typeCoercer = function (d) { return d != null && d.toString ? d.toString() : d; };
                if (this._innerPadding > this._outerPadding) {
                    throw new Error("outerPadding must be >= innerPadding so cat axis bands work out reasonably");
                }
            }
            Ordinal.prototype._getExtent = function () {
                var extents = this._getAllExtents();
                return Plottable._Util.Methods.uniq(Plottable._Util.Methods.flatten(extents));
            };
            Ordinal.prototype.domain = function (values) {
                return _super.prototype.domain.call(this, values);
            };
            Ordinal.prototype._setDomain = function (values) {
                _super.prototype._setDomain.call(this, values);
                this.range(this.range()); // update range
            };
            Ordinal.prototype.range = function (values) {
                if (values == null) {
                    return this._range;
                }
                else {
                    this._range = values;
                    if (this._rangeType === "points") {
                        this._d3Scale.rangePoints(values, 2 * this._outerPadding); // d3 scale takes total padding
                    }
                    else if (this._rangeType === "bands") {
                        this._d3Scale.rangeBands(values, this._innerPadding, this._outerPadding);
                    }
                    return this;
                }
            };
            /**
             * Returns the width of the range band. Only valid when rangeType is set to "bands".
             *
             * @returns {number} The range band width or 0 if rangeType isn't "bands".
             */
            Ordinal.prototype.rangeBand = function () {
                return this._d3Scale.rangeBand();
            };
            Ordinal.prototype.innerPadding = function () {
                var d = this.domain();
                if (d.length < 2) {
                    return 0;
                }
                var step = Math.abs(this.scale(d[1]) - this.scale(d[0]));
                return step - this.rangeBand();
            };
            Ordinal.prototype.fullBandStartAndWidth = function (v) {
                var start = this.scale(v) - this.innerPadding() / 2;
                var width = this.rangeBand() + this.innerPadding();
                return [start, width];
            };
            Ordinal.prototype.rangeType = function (rangeType, outerPadding, innerPadding) {
                if (rangeType == null) {
                    return this._rangeType;
                }
                else {
                    if (!(rangeType === "points" || rangeType === "bands")) {
                        throw new Error("Unsupported range type: " + rangeType);
                    }
                    this._rangeType = rangeType;
                    if (outerPadding != null) {
                        this._outerPadding = outerPadding;
                    }
                    if (innerPadding != null) {
                        this._innerPadding = innerPadding;
                    }
                    this.range(this.range());
                    this.broadcaster.broadcast();
                    return this;
                }
            };
            Ordinal.prototype.copy = function () {
                return new Ordinal(this._d3Scale.copy());
            };
            return Ordinal;
        })(Scale.AbstractScale);
        Scale.Ordinal = Ordinal;
    })(Plottable.Scale || (Plottable.Scale = {}));
    var Scale = Plottable.Scale;
})(Plottable || (Plottable = {}));

///<reference path="../reference.ts" />
var __extends = this.__extends || function (d, b) {
    for (var p in b) if (b.hasOwnProperty(p)) d[p] = b[p];
    function __() { this.constructor = d; }
    __.prototype = b.prototype;
    d.prototype = new __();
};
var Plottable;
(function (Plottable) {
    (function (Scale) {
        var Color = (function (_super) {
            __extends(Color, _super);
            /**
             * Constructs a ColorScale.
             *
             * @constructor
             * @param {string} [scaleType] the type of color scale to create
             *     (Category10/Category20/Category20b/Category20c).
             * See https://github.com/mbostock/d3/wiki/Ordinal-Scales#categorical-colors
             */
            function Color(scaleType) {
                var scale;
                switch (scaleType) {
                    case null:
                    case undefined:
                        scale = d3.scale.ordinal().range(Plottable.Core.Colors.PLOTTABLE_COLORS);
                        break;
                    case "Category10":
                    case "category10":
                    case "10":
                        scale = d3.scale.category10();
                        break;
                    case "Category20":
                    case "category20":
                    case "20":
                        scale = d3.scale.category20();
                        break;
                    case "Category20b":
                    case "category20b":
                    case "20b":
                        scale = d3.scale.category20b();
                        break;
                    case "Category20c":
                    case "category20c":
                    case "20c":
                        scale = d3.scale.category20c();
                        break;
                    default:
                        throw new Error("Unsupported ColorScale type");
                }
                _super.call(this, scale);
            }
            // Duplicated from OrdinalScale._getExtent - should be removed in #388
            Color.prototype._getExtent = function () {
                var extents = this._getAllExtents();
                var concatenatedExtents = [];
                extents.forEach(function (e) {
                    concatenatedExtents = concatenatedExtents.concat(e);
                });
                return Plottable._Util.Methods.uniq(concatenatedExtents);
            };
            return Color;
        })(Scale.AbstractScale);
        Scale.Color = Color;
    })(Plottable.Scale || (Plottable.Scale = {}));
    var Scale = Plottable.Scale;
})(Plottable || (Plottable = {}));

///<reference path="../reference.ts" />
var __extends = this.__extends || function (d, b) {
    for (var p in b) if (b.hasOwnProperty(p)) d[p] = b[p];
    function __() { this.constructor = d; }
    __.prototype = b.prototype;
    d.prototype = new __();
};
var Plottable;
(function (Plottable) {
    (function (Scale) {
        var Time = (function (_super) {
            __extends(Time, _super);
            function Time(scale) {
                // need to cast since d3 time scales do not descend from Quantitative scales
                _super.call(this, scale == null ? d3.time.scale() : scale);
                this._typeCoercer = function (d) { return d && d._isAMomentObject || d instanceof Date ? d : new Date(d); };
            }
            Time.prototype._tickInterval = function (interval, step) {
                // temporarily creats a time scale from our linear scale into a time scale so we can get access to its api
                var tempScale = d3.time.scale();
                tempScale.domain(this.domain());
                tempScale.range(this.range());
                return tempScale.ticks(interval.range, step);
            };
            Time.prototype._setDomain = function (values) {
                // attempt to parse dates
                values = values.map(this._typeCoercer);
                return _super.prototype._setDomain.call(this, values);
            };
            Time.prototype.copy = function () {
                return new Time(this._d3Scale.copy());
            };
            Time.prototype._defaultExtent = function () {
                var endTime = new Date().valueOf();
                var startTime = endTime - Plottable.MILLISECONDS_IN_ONE_DAY;
                return [startTime, endTime];
            };
            return Time;
        })(Scale.AbstractQuantitative);
        Scale.Time = Time;
    })(Plottable.Scale || (Plottable.Scale = {}));
    var Scale = Plottable.Scale;
})(Plottable || (Plottable = {}));

///<reference path="../reference.ts" />
var __extends = this.__extends || function (d, b) {
    for (var p in b) if (b.hasOwnProperty(p)) d[p] = b[p];
    function __() { this.constructor = d; }
    __.prototype = b.prototype;
    d.prototype = new __();
};
var Plottable;
(function (Plottable) {
    (function (Scale) {
        ;
        /**
         * This class implements a color scale that takes quantitive input and
         * interpolates between a list of color values. It returns a hex string
         * representing the interpolated color.
         *
         * By default it generates a linear scale internally.
         */
        var InterpolatedColor = (function (_super) {
            __extends(InterpolatedColor, _super);
            /**
             * Constructs an InterpolatedColorScale.
             *
             * An InterpolatedColorScale maps numbers evenly to color strings.
             *
             * @constructor
             * @param {string|string[]} colorRange the type of color scale to
             *     create. Default is "reds". @see {@link colorRange} for further
             *     options.
             * @param {string} scaleType the type of underlying scale to use
             *     (linear/pow/log/sqrt). Default is "linear". @see {@link scaleType}
             *     for further options.
             */
            function InterpolatedColor(colorRange, scaleType) {
                if (colorRange === void 0) { colorRange = "reds"; }
                if (scaleType === void 0) { scaleType = "linear"; }
                this._colorRange = this._resolveColorValues(colorRange);
                this._scaleType = scaleType;
                _super.call(this, InterpolatedColor.getD3InterpolatedScale(this._colorRange, this._scaleType));
            }
            /**
             * Converts the string array into a d3 scale.
             *
             * @param {string[]} colors an array of strings representing color
             *     values in hex ("#FFFFFF") or keywords ("white").
             * @param {string} scaleType a string representing the underlying scale
             *     type ("linear"/"log"/"sqrt"/"pow")
             * @returns {D3.Scale.QuantitativeScale} The converted Quantitative d3 scale.
             */
            InterpolatedColor.getD3InterpolatedScale = function (colors, scaleType) {
                var scale;
                switch (scaleType) {
                    case "linear":
                        scale = d3.scale.linear();
                        break;
                    case "log":
                        scale = d3.scale.log();
                        break;
                    case "sqrt":
                        scale = d3.scale.sqrt();
                        break;
                    case "pow":
                        scale = d3.scale.pow();
                        break;
                }
                if (scale == null) {
                    throw new Error("unknown Quantitative scale type " + scaleType);
                }
                return scale.range([0, 1]).interpolate(InterpolatedColor.interpolateColors(colors));
            };
            /**
             * Creates a d3 interpolator given the color array.
             *
             * This class implements a scale that maps numbers to strings.
             *
             * @param {string[]} colors an array of strings representing color
             *     values in hex ("#FFFFFF") or keywords ("white").
             * @returns {D3.Transition.Interpolate} The d3 interpolator for colors.
             */
            InterpolatedColor.interpolateColors = function (colors) {
                if (colors.length < 2) {
                    throw new Error("Color scale arrays must have at least two elements.");
                }
                ;
                return function (ignored) {
                    return function (t) {
                        // Clamp t parameter to [0,1]
                        t = Math.max(0, Math.min(1, t));
                        // Determine indices for colors
                        var tScaled = t * (colors.length - 1);
                        var i0 = Math.floor(tScaled);
                        var i1 = Math.ceil(tScaled);
                        var frac = (tScaled - i0);
                        // Interpolate in the L*a*b color space
                        return d3.interpolateLab(colors[i0], colors[i1])(frac);
                    };
                };
            };
            InterpolatedColor.prototype.colorRange = function (colorRange) {
                if (colorRange == null) {
                    return this._colorRange;
                }
                this._colorRange = this._resolveColorValues(colorRange);
                this._resetScale();
                return this;
            };
            InterpolatedColor.prototype.scaleType = function (scaleType) {
                if (scaleType == null) {
                    return this._scaleType;
                }
                this._scaleType = scaleType;
                this._resetScale();
                return this;
            };
            InterpolatedColor.prototype._resetScale = function () {
                this._d3Scale = InterpolatedColor.getD3InterpolatedScale(this._colorRange, this._scaleType);
                this._autoDomainIfAutomaticMode();
                this.broadcaster.broadcast();
            };
            InterpolatedColor.prototype._resolveColorValues = function (colorRange) {
                if (colorRange instanceof Array) {
                    return colorRange;
                }
                else if (InterpolatedColor.COLOR_SCALES[colorRange] != null) {
                    return InterpolatedColor.COLOR_SCALES[colorRange];
                }
                else {
                    return InterpolatedColor.COLOR_SCALES["reds"];
                }
            };
            InterpolatedColor.prototype.autoDomain = function () {
                // unlike other QuantitativeScales, interpolatedColorScale ignores its domainer
                var extents = this._getAllExtents();
                if (extents.length > 0) {
                    this._setDomain([Plottable._Util.Methods.min(extents, function (x) { return x[0]; }, 0), Plottable._Util.Methods.max(extents, function (x) { return x[1]; }, 0)]);
                }
                return this;
            };
            InterpolatedColor.COLOR_SCALES = {
                reds: [
                    "#FFFFFF",
                    "#FFF6E1",
                    "#FEF4C0",
                    "#FED976",
                    "#FEB24C",
                    "#FD8D3C",
                    "#FC4E2A",
                    "#E31A1C",
                    "#B10026"
                ],
                blues: [
                    "#FFFFFF",
                    "#CCFFFF",
                    "#A5FFFD",
                    "#85F7FB",
                    "#6ED3EF",
                    "#55A7E0",
                    "#417FD0",
                    "#2545D3",
                    "#0B02E1"
                ],
                posneg: [
                    "#0B02E1",
                    "#2545D3",
                    "#417FD0",
                    "#55A7E0",
                    "#6ED3EF",
                    "#85F7FB",
                    "#A5FFFD",
                    "#CCFFFF",
                    "#FFFFFF",
                    "#FFF6E1",
                    "#FEF4C0",
                    "#FED976",
                    "#FEB24C",
                    "#FD8D3C",
                    "#FC4E2A",
                    "#E31A1C",
                    "#B10026"
                ]
            };
            return InterpolatedColor;
        })(Scale.AbstractScale);
        Scale.InterpolatedColor = InterpolatedColor;
    })(Plottable.Scale || (Plottable.Scale = {}));
    var Scale = Plottable.Scale;
})(Plottable || (Plottable = {}));

///<reference path="../reference.ts" />
var Plottable;
(function (Plottable) {
    (function (_Util) {
        var ScaleDomainCoordinator = (function () {
            /**
             * Constructs a ScaleDomainCoordinator.
             *
             * @constructor
             * @param {Scale[]} scales A list of scales whose domains should be linked.
             */
            function ScaleDomainCoordinator(scales) {
                var _this = this;
                /* This class is responsible for maintaining coordination between linked scales.
                It registers event listeners for when one of its scales changes its domain. When the scale
                does change its domain, it re-propogates the change to every linked scale.
                */
                this.rescaleInProgress = false;
                if (scales == null) {
                    throw new Error("ScaleDomainCoordinator requires scales to coordinate");
                }
                this.scales = scales;
                this.scales.forEach(function (s) { return s.broadcaster.registerListener(_this, function (sx) { return _this.rescale(sx); }); });
            }
            ScaleDomainCoordinator.prototype.rescale = function (scale) {
                if (this.rescaleInProgress) {
                    return;
                }
                this.rescaleInProgress = true;
                var newDomain = scale.domain();
                this.scales.forEach(function (s) { return s.domain(newDomain); });
                this.rescaleInProgress = false;
            };
            return ScaleDomainCoordinator;
        })();
        _Util.ScaleDomainCoordinator = ScaleDomainCoordinator;
    })(Plottable._Util || (Plottable._Util = {}));
    var _Util = Plottable._Util;
})(Plottable || (Plottable = {}));

///<reference path="../reference.ts" />
var Plottable;
(function (Plottable) {
    (function (Scale) {
        (function (TickGenerators) {
            /**
             * Creates a tick generator using the specified interval.
             *
             * Generates ticks at multiples of the interval while also including the domain boundaries.
             *
             * @param {number} interval The interval between two ticks (not including the end ticks).
             *
             * @returns {TickGenerator} A tick generator using the specified interval.
             */
            function intervalTickGenerator(interval) {
                if (interval <= 0) {
                    throw new Error("interval must be positive number");
                }
                return function (s) {
                    var domain = s.domain();
                    var low = Math.min(domain[0], domain[1]);
                    var high = Math.max(domain[0], domain[1]);
                    var firstTick = Math.ceil(low / interval) * interval;
                    var numTicks = Math.floor((high - firstTick) / interval) + 1;
                    var lowTicks = low % interval === 0 ? [] : [low];
                    var middleTicks = Plottable._Util.Methods.range(0, numTicks).map(function (t) { return firstTick + t * interval; });
                    var highTicks = high % interval === 0 ? [] : [high];
                    return lowTicks.concat(middleTicks).concat(highTicks);
                };
            }
            TickGenerators.intervalTickGenerator = intervalTickGenerator;
            /**
             * Creates a tick generator that will filter for only the integers in defaultTicks and return them.
             *
             * Will also include the end ticks.
             *
             * @returns {TickGenerator} A tick generator returning only integer ticks.
             */
            function integerTickGenerator() {
                return function (s) {
                    var defaultTicks = s.getDefaultTicks();
                    return defaultTicks.filter(function (tick, i) { return (tick % 1 === 0) || (i === 0) || (i === defaultTicks.length - 1); });
                };
            }
            TickGenerators.integerTickGenerator = integerTickGenerator;
        })(Scale.TickGenerators || (Scale.TickGenerators = {}));
        var TickGenerators = Scale.TickGenerators;
    })(Plottable.Scale || (Plottable.Scale = {}));
    var Scale = Plottable.Scale;
})(Plottable || (Plottable = {}));

///<reference path="../reference.ts" />
var Plottable;
(function (Plottable) {
    (function (_Drawer) {
        var AbstractDrawer = (function () {
            /**
             * Constructs a Drawer
             *
             * @constructor
             * @param{string} key The key associated with this Drawer
             */
            function AbstractDrawer(key) {
                this.key = key;
            }
            /**
             * Sets the class, which needs to be applied to bound elements.
             *
             * @param{string} className The class name to be applied.
             */
            AbstractDrawer.prototype.setClass = function (className) {
                this._className = className;
                return this;
            };
            AbstractDrawer.prototype.setup = function (area) {
                this._renderArea = area;
            };
            /**
             * Removes the Drawer and its renderArea
             */
            AbstractDrawer.prototype.remove = function () {
                if (this._renderArea != null) {
                    this._renderArea.remove();
                }
            };
            /**
             * Enter new data to render area and creates binding
             *
             * @param{any[]} data The data to be drawn
             */
            AbstractDrawer.prototype._enterData = function (data) {
                // no-op
            };
            /**
             * Draws data using one step
             *
             * @param{DataStep} step The step, how data should be drawn.
             */
            AbstractDrawer.prototype._drawStep = function (step) {
                // no-op
            };
            AbstractDrawer.prototype._numberOfAnimationIterations = function (data) {
                return data.length;
            };
            /**
             * Draws the data into the renderArea using the spefic steps
             *
             * @param{any[]} data The data to be drawn
             * @param{DrawStep[]} drawSteps The list of steps, which needs to be drawn
             */
            AbstractDrawer.prototype.draw = function (data, drawSteps) {
                var _this = this;
                this._enterData(data);
                var numberOfIterations = this._numberOfAnimationIterations(data);
                var delay = 0;
                drawSteps.forEach(function (drawStep, i) {
                    Plottable._Util.Methods.setTimeout(function () { return _this._drawStep(drawStep); }, delay);
                    delay += drawStep.animator.getTiming(numberOfIterations);
                });
                return delay;
            };
            return AbstractDrawer;
        })();
        _Drawer.AbstractDrawer = AbstractDrawer;
    })(Plottable._Drawer || (Plottable._Drawer = {}));
    var _Drawer = Plottable._Drawer;
})(Plottable || (Plottable = {}));

///<reference path="../reference.ts" />
var __extends = this.__extends || function (d, b) {
    for (var p in b) if (b.hasOwnProperty(p)) d[p] = b[p];
    function __() { this.constructor = d; }
    __.prototype = b.prototype;
    d.prototype = new __();
};
var Plottable;
(function (Plottable) {
    (function (_Drawer) {
        var Line = (function (_super) {
            __extends(Line, _super);
            function Line() {
                _super.apply(this, arguments);
            }
            Line.prototype._enterData = function (data) {
                _super.prototype._enterData.call(this, data);
                this.pathSelection.datum(data);
            };
            Line.prototype.setup = function (area) {
                this.pathSelection = area.append("path").classed("line", true).style({
                    "fill": "none",
                    "vector-effect": "non-scaling-stroke"
                });
                _super.prototype.setup.call(this, area);
            };
            Line.prototype.createLine = function (xFunction, yFunction, definedFunction) {
                if (!definedFunction) {
                    definedFunction = function () { return true; };
                }
                return d3.svg.line().x(xFunction).y(yFunction).defined(definedFunction);
            };
            Line.prototype._numberOfAnimationIterations = function (data) {
                return 1;
            };
            Line.prototype._drawStep = function (step) {
                var baseTime = _super.prototype._drawStep.call(this, step);
                var attrToProjector = Plottable._Util.Methods.copyMap(step.attrToProjector);
                var xFunction = attrToProjector["x"];
                var yFunction = attrToProjector["y"];
                var definedFunction = attrToProjector["defined"];
                delete attrToProjector["x"];
                delete attrToProjector["y"];
                attrToProjector["d"] = this.createLine(xFunction, yFunction, attrToProjector["defined"]);
                if (attrToProjector["defined"]) {
                    delete attrToProjector["defined"];
                }
                if (attrToProjector["fill"]) {
                    this.pathSelection.attr("fill", attrToProjector["fill"]); // so colors don't animate
                }
                step.animator.animate(this.pathSelection, attrToProjector);
            };
            return Line;
        })(_Drawer.AbstractDrawer);
        _Drawer.Line = Line;
    })(Plottable._Drawer || (Plottable._Drawer = {}));
    var _Drawer = Plottable._Drawer;
})(Plottable || (Plottable = {}));

///<reference path="../reference.ts" />
var __extends = this.__extends || function (d, b) {
    for (var p in b) if (b.hasOwnProperty(p)) d[p] = b[p];
    function __() { this.constructor = d; }
    __.prototype = b.prototype;
    d.prototype = new __();
};
var Plottable;
(function (Plottable) {
    (function (_Drawer) {
        var Area = (function (_super) {
            __extends(Area, _super);
            function Area() {
                _super.apply(this, arguments);
                this._drawLine = true;
            }
            Area.prototype._enterData = function (data) {
                if (this._drawLine) {
                    _super.prototype._enterData.call(this, data);
                }
                else {
                    _Drawer.AbstractDrawer.prototype._enterData.call(this, data);
                }
                this.areaSelection.datum(data);
            };
            /**
             * Sets the value determining if line should be drawn.
             *
             * @param{boolean} draw The value determing if line should be drawn.
             */
            Area.prototype.drawLine = function (draw) {
                this._drawLine = draw;
                return this;
            };
            Area.prototype.setup = function (area) {
                this.areaSelection = area.append("path").classed("area", true).style({ "stroke": "none" });
                if (this._drawLine) {
                    _super.prototype.setup.call(this, area);
                }
                else {
                    _Drawer.AbstractDrawer.prototype.setup.call(this, area);
                }
            };
            Area.prototype.createArea = function (xFunction, y0Function, y1Function, definedFunction) {
                if (!definedFunction) {
                    definedFunction = function () { return true; };
                }
                return d3.svg.area().x(xFunction).y0(y0Function).y1(y1Function).defined(definedFunction);
            };
            Area.prototype._drawStep = function (step) {
                if (this._drawLine) {
                    _super.prototype._drawStep.call(this, step);
                }
                else {
                    _Drawer.AbstractDrawer.prototype._drawStep.call(this, step);
                }
                var attrToProjector = Plottable._Util.Methods.copyMap(step.attrToProjector);
                var xFunction = attrToProjector["x"];
                var y0Function = attrToProjector["y0"];
                var y1Function = attrToProjector["y"];
                var definedFunction = attrToProjector["defined"];
                delete attrToProjector["x"];
                delete attrToProjector["y0"];
                delete attrToProjector["y"];
                attrToProjector["d"] = this.createArea(xFunction, y0Function, y1Function, attrToProjector["defined"]);
                if (attrToProjector["defined"]) {
                    delete attrToProjector["defined"];
                }
                if (attrToProjector["fill"]) {
                    this.areaSelection.attr("fill", attrToProjector["fill"]); // so colors don't animate
                }
                step.animator.animate(this.areaSelection, attrToProjector);
            };
            return Area;
        })(_Drawer.Line);
        _Drawer.Area = Area;
    })(Plottable._Drawer || (Plottable._Drawer = {}));
    var _Drawer = Plottable._Drawer;
})(Plottable || (Plottable = {}));

///<reference path="../reference.ts" />
var __extends = this.__extends || function (d, b) {
    for (var p in b) if (b.hasOwnProperty(p)) d[p] = b[p];
    function __() { this.constructor = d; }
    __.prototype = b.prototype;
    d.prototype = new __();
};
var Plottable;
(function (Plottable) {
    (function (_Drawer) {
        var Element = (function (_super) {
            __extends(Element, _super);
            function Element() {
                _super.apply(this, arguments);
            }
            /**
             * Sets the svg element, which needs to be bind to data
             *
             * @param{string} tag The svg element to be bind
             */
            Element.prototype.svgElement = function (tag) {
                this._svgElement = tag;
                return this;
            };
            Element.prototype._getDrawSelection = function () {
                return this._renderArea.selectAll(this._svgElement);
            };
            Element.prototype._drawStep = function (step) {
                _super.prototype._drawStep.call(this, step);
                var drawSelection = this._getDrawSelection();
                if (step.attrToProjector["fill"]) {
                    drawSelection.attr("fill", step.attrToProjector["fill"]); // so colors don't animate
                }
                step.animator.animate(drawSelection, step.attrToProjector);
            };
            Element.prototype._enterData = function (data) {
                _super.prototype._enterData.call(this, data);
                var dataElements = this._getDrawSelection().data(data);
                dataElements.enter().append(this._svgElement);
                if (this._className != null) {
                    dataElements.classed(this._className, true);
                }
                dataElements.exit().remove();
            };
            Element.prototype.filterDefinedData = function (data, definedFunction) {
                return definedFunction ? data.filter(definedFunction) : data;
            };
            Element.prototype.draw = function (data, drawSteps) {
                var _this = this;
                var modifiedDrawSteps = [];
                drawSteps.forEach(function (d, i) {
                    modifiedDrawSteps[i] = { animator: d.animator, attrToProjector: Plottable._Util.Methods.copyMap(d.attrToProjector) };
                });
                var definedData = modifiedDrawSteps.reduce(function (data, drawStep) { return _this.filterDefinedData(data, drawStep.attrToProjector["defined"]); }, data);
                modifiedDrawSteps.forEach(function (d) {
                    if (d.attrToProjector["defined"]) {
                        delete d.attrToProjector["defined"];
                    }
                });
                return _super.prototype.draw.call(this, definedData, modifiedDrawSteps);
            };
            return Element;
        })(_Drawer.AbstractDrawer);
        _Drawer.Element = Element;
    })(Plottable._Drawer || (Plottable._Drawer = {}));
    var _Drawer = Plottable._Drawer;
})(Plottable || (Plottable = {}));

///<reference path="../reference.ts" />
var __extends = this.__extends || function (d, b) {
    for (var p in b) if (b.hasOwnProperty(p)) d[p] = b[p];
    function __() { this.constructor = d; }
    __.prototype = b.prototype;
    d.prototype = new __();
};
var Plottable;
(function (Plottable) {
    (function (_Drawer) {
        var LABEL_VERTICAL_PADDING = 5;
        var LABEL_HORIZONTAL_PADDING = 5;
        var Rect = (function (_super) {
            __extends(Rect, _super);
            function Rect(key, isVertical) {
                _super.call(this, key);
                this._someLabelsTooWide = false;
                this.svgElement("rect");
                this._isVertical = isVertical;
            }
            Rect.prototype.setup = function (area) {
                // need to put the bars in a seperate container so we can ensure that they don't cover labels
                _super.prototype.setup.call(this, area.append("g").classed("bar-area", true));
                this.textArea = area.append("g").classed("bar-label-text-area", true);
                this.measurer = new Plottable._Util.Text.CachingCharacterMeasurer(this.textArea.append("text")).measure;
            };
            Rect.prototype.removeLabels = function () {
                this.textArea.selectAll("g").remove();
            };
            Rect.prototype.drawText = function (data, attrToProjector) {
                var _this = this;
                var labelTooWide = data.map(function (d, i) {
                    var text = attrToProjector["label"](d, i).toString();
                    var w = attrToProjector["width"](d, i);
                    var h = attrToProjector["height"](d, i);
                    var x = attrToProjector["x"](d, i);
                    var y = attrToProjector["y"](d, i);
                    var positive = attrToProjector["positive"](d, i);
                    var measurement = _this.measurer(text);
                    var color = attrToProjector["fill"](d, i);
                    var dark = Plottable._Util.Color.contrast("white", color) * 1.6 < Plottable._Util.Color.contrast("black", color);
                    var primary = _this._isVertical ? h : w;
                    var primarySpace = _this._isVertical ? measurement.height : measurement.width;
                    var secondaryAttrTextSpace = _this._isVertical ? measurement.width : measurement.height;
                    var secondaryAttrAvailableSpace = _this._isVertical ? w : h;
                    var tooWide = secondaryAttrTextSpace + 2 * LABEL_HORIZONTAL_PADDING > secondaryAttrAvailableSpace;
                    if (measurement.height <= h && measurement.width <= w) {
                        var offset = Math.min((primary - primarySpace) / 2, LABEL_VERTICAL_PADDING);
                        if (!positive) {
                            offset = offset * -1;
                        }
                        if (_this._isVertical) {
                            y += offset;
                        }
                        else {
                            x += offset;
                        }
                        var g = _this.textArea.append("g").attr("transform", "translate(" + x + "," + y + ")");
                        var className = dark ? "dark-label" : "light-label";
                        g.classed(className, true);
                        var xAlign;
                        var yAlign;
                        if (_this._isVertical) {
                            xAlign = "center";
                            yAlign = positive ? "top" : "bottom";
                        }
                        else {
                            xAlign = positive ? "left" : "right";
                            yAlign = "center";
                        }
                        Plottable._Util.Text.writeLineHorizontally(text, g, w, h, xAlign, yAlign);
                    }
                    return tooWide;
                });
                this._someLabelsTooWide = labelTooWide.some(function (d) { return d; });
            };
            return Rect;
        })(_Drawer.Element);
        _Drawer.Rect = Rect;
    })(Plottable._Drawer || (Plottable._Drawer = {}));
    var _Drawer = Plottable._Drawer;
})(Plottable || (Plottable = {}));

///<reference path="../reference.ts" />
var __extends = this.__extends || function (d, b) {
    for (var p in b) if (b.hasOwnProperty(p)) d[p] = b[p];
    function __() { this.constructor = d; }
    __.prototype = b.prototype;
    d.prototype = new __();
};
var Plottable;
(function (Plottable) {
    (function (_Drawer) {
        var Arc = (function (_super) {
            __extends(Arc, _super);
            function Arc(key) {
                _super.call(this, key);
                this._svgElement = "path";
            }
            Arc.prototype.createArc = function (innerRadiusF, outerRadiusF) {
                return d3.svg.arc().innerRadius(innerRadiusF).outerRadius(outerRadiusF);
            };
            Arc.prototype.retargetProjectors = function (attrToProjector) {
                var retargetedAttrToProjector = {};
                d3.entries(attrToProjector).forEach(function (entry) {
                    retargetedAttrToProjector[entry.key] = function (d, i) { return entry.value(d.data, i); };
                });
                return retargetedAttrToProjector;
            };
            Arc.prototype._drawStep = function (step) {
                var attrToProjector = Plottable._Util.Methods.copyMap(step.attrToProjector);
                attrToProjector = this.retargetProjectors(attrToProjector);
                var innerRadiusF = attrToProjector["inner-radius"];
                var outerRadiusF = attrToProjector["outer-radius"];
                delete attrToProjector["inner-radius"];
                delete attrToProjector["outer-radius"];
                attrToProjector["d"] = this.createArc(innerRadiusF, outerRadiusF);
                return _super.prototype._drawStep.call(this, { attrToProjector: attrToProjector, animator: step.animator });
            };
            Arc.prototype.draw = function (data, drawSteps) {
                var valueAccessor = drawSteps[0].attrToProjector["value"];
                var pie = d3.layout.pie().sort(null).value(valueAccessor)(data);
                drawSteps.forEach(function (s) { return delete s.attrToProjector["value"]; });
                return _super.prototype.draw.call(this, pie, drawSteps);
            };
            return Arc;
        })(_Drawer.Element);
        _Drawer.Arc = Arc;
    })(Plottable._Drawer || (Plottable._Drawer = {}));
    var _Drawer = Plottable._Drawer;
})(Plottable || (Plottable = {}));

///<reference path="../reference.ts" />
var __extends = this.__extends || function (d, b) {
    for (var p in b) if (b.hasOwnProperty(p)) d[p] = b[p];
    function __() { this.constructor = d; }
    __.prototype = b.prototype;
    d.prototype = new __();
};
var Plottable;
(function (Plottable) {
    (function (Component) {
        var AbstractComponent = (function (_super) {
            __extends(AbstractComponent, _super);
            function AbstractComponent() {
                _super.apply(this, arguments);
                this.clipPathEnabled = false;
                this._xAlignProportion = 0; // What % along the free space do we want to position (0 = left, .5 = center, 1 = right)
                this._yAlignProportion = 0;
                this._fixedHeightFlag = false;
                this._fixedWidthFlag = false;
                this._isSetup = false;
                this._isAnchored = false;
                this.interactionsToRegister = [];
                this.boxes = [];
                this.isTopLevelComponent = false;
                this._width = 0; // Width and height of the component. Used to size the hitbox, bounding box, etc
                this._height = 0;
                this._xOffset = 0; // Offset from Origin, used for alignment and floating positioning
                this._yOffset = 0;
                this.cssClasses = ["component"];
                this.removed = false;
                this._autoResize = AbstractComponent.AUTORESIZE_BY_DEFAULT;
            }
            /**
             * Attaches the Component as a child of a given a DOM element. Usually only directly invoked on root-level Components.
             *
             * @param {D3.Selection} element A D3 selection consisting of the element to anchor under.
             */
            AbstractComponent.prototype._anchor = function (element) {
                if (this.removed) {
                    throw new Error("Can't reuse remove()-ed components!");
                }
                if (element.node().nodeName === "svg") {
                    // svg node gets the "plottable" CSS class
                    this.rootSVG = element;
                    this.rootSVG.classed("plottable", true);
                    // visible overflow for firefox https://stackoverflow.com/questions/5926986/why-does-firefox-appear-to-truncate-embedded-svgs
                    this.rootSVG.style("overflow", "visible");
                    this.isTopLevelComponent = true;
                }
                if (this._element != null) {
                    // reattach existing element
                    element.node().appendChild(this._element.node());
                }
                else {
                    this._element = element.append("g");
                    this._setup();
                }
                this._isAnchored = true;
            };
            /**
             * Creates additional elements as necessary for the Component to function.
             * Called during _anchor() if the Component's element has not been created yet.
             * Override in subclasses to provide additional functionality.
             */
            AbstractComponent.prototype._setup = function () {
                var _this = this;
                if (this._isSetup) {
                    return;
                }
                this.cssClasses.forEach(function (cssClass) {
                    _this._element.classed(cssClass, true);
                });
                this.cssClasses = null;
                this._backgroundContainer = this._element.append("g").classed("background-container", true);
                this._content = this._element.append("g").classed("content", true);
                this._foregroundContainer = this._element.append("g").classed("foreground-container", true);
                this.boxContainer = this._element.append("g").classed("box-container", true);
                if (this.clipPathEnabled) {
                    this.generateClipPath();
                }
                ;
                this.addBox("bounding-box");
                this.interactionsToRegister.forEach(function (r) { return _this.registerInteraction(r); });
                this.interactionsToRegister = null;
                if (this.isTopLevelComponent) {
                    this.autoResize(this._autoResize);
                }
                this._isSetup = true;
            };
            AbstractComponent.prototype._requestedSpace = function (availableWidth, availableHeight) {
                return { width: 0, height: 0, wantsWidth: false, wantsHeight: false };
            };
            /**
             * Computes the size, position, and alignment from the specified values.
             * If no parameters are supplied and the component is a root node,
             * they are inferred from the size of the component's element.
             *
             * @param {number} xOrigin x-coordinate of the origin of the component
             * @param {number} yOrigin y-coordinate of the origin of the component
             * @param {number} availableWidth available width for the component to render in
             * @param {number} availableHeight available height for the component to render in
             */
            AbstractComponent.prototype._computeLayout = function (xOrigin, yOrigin, availableWidth, availableHeight) {
                var _this = this;
                if (xOrigin == null || yOrigin == null || availableWidth == null || availableHeight == null) {
                    if (this._element == null) {
                        throw new Error("anchor must be called before computeLayout");
                    }
                    else if (this.isTopLevelComponent) {
                        // we are the root node, retrieve height/width from root SVG
                        xOrigin = 0;
                        yOrigin = 0;
                        // Set width/height to 100% if not specified, to allow accurate size calculation
                        // see http://www.w3.org/TR/CSS21/visudet.html#block-replaced-width
                        // and http://www.w3.org/TR/CSS21/visudet.html#inline-replaced-height
                        if (this.rootSVG.attr("width") == null) {
                            this.rootSVG.attr("width", "100%");
                        }
                        if (this.rootSVG.attr("height") == null) {
                            this.rootSVG.attr("height", "100%");
                        }
                        var elem = this.rootSVG.node();
                        availableWidth = Plottable._Util.DOM.getElementWidth(elem);
                        availableHeight = Plottable._Util.DOM.getElementHeight(elem);
                    }
                    else {
                        throw new Error("null arguments cannot be passed to _computeLayout() on a non-root node");
                    }
                }
                this.xOrigin = xOrigin;
                this.yOrigin = yOrigin;
                var requestedSpace = this._requestedSpace(availableWidth, availableHeight);
                this._width = this._isFixedWidth() ? Math.min(availableWidth, requestedSpace.width) : availableWidth;
                this._height = this._isFixedHeight() ? Math.min(availableHeight, requestedSpace.height) : availableHeight;
                var xPosition = this.xOrigin + this._xOffset;
                var yPosition = this.yOrigin + this._yOffset;
                xPosition += (availableWidth - this.width()) * this._xAlignProportion;
                yPosition += (availableHeight - requestedSpace.height) * this._yAlignProportion;
                this._element.attr("transform", "translate(" + xPosition + "," + yPosition + ")");
                this.boxes.forEach(function (b) { return b.attr("width", _this.width()).attr("height", _this.height()); });
            };
            AbstractComponent.prototype._render = function () {
                if (this._isAnchored && this._isSetup) {
                    Plottable.Core.RenderController.registerToRender(this);
                }
            };
            AbstractComponent.prototype._scheduleComputeLayout = function () {
                if (this._isAnchored && this._isSetup) {
                    Plottable.Core.RenderController.registerToComputeLayout(this);
                }
            };
            AbstractComponent.prototype._doRender = function () {
            };
            AbstractComponent.prototype._invalidateLayout = function () {
                if (this._isAnchored && this._isSetup) {
                    if (this.isTopLevelComponent) {
                        this._scheduleComputeLayout();
                    }
                    else {
                        this._parent._invalidateLayout();
                    }
                }
            };
            AbstractComponent.prototype.renderTo = function (element) {
                if (element != null) {
                    var selection;
                    if (typeof (element.node) === "function") {
                        selection = element;
                    }
                    else {
                        selection = d3.select(element);
                    }
                    if (!selection.node() || selection.node().nodeName !== "svg") {
                        throw new Error("Plottable requires a valid SVG to renderTo");
                    }
                    this._anchor(selection);
                }
                if (this._element == null) {
                    throw new Error("If a component has never been rendered before, then renderTo must be given a node to render to, \
          or a D3.Selection, or a selector string");
                }
                this._computeLayout();
                this._render();
                // flush so that consumers can immediately attach to stuff we create in the DOM
                Plottable.Core.RenderController.flush();
                return this;
            };
            /**
             * Causes the Component to recompute layout and redraw. If passed arguments, will resize the root SVG it lives in.
             *
             * This function should be called when CSS changes could influence the size
             * of the components, e.g. changing the font size.
             *
             * @param {number} [availableWidth]  - the width of the container element
             * @param {number} [availableHeight] - the height of the container element
             * @returns {Component} The calling component.
             */
            AbstractComponent.prototype.resize = function (width, height) {
                if (!this.isTopLevelComponent) {
                    throw new Error("Cannot resize on non top-level component");
                }
                if (width != null && height != null && this._isAnchored) {
                    this.rootSVG.attr({ width: width, height: height });
                }
                this._invalidateLayout();
                return this;
            };
            /**
             * Enables or disables resize on window resizes.
             *
             * If enabled, window resizes will enqueue this component for a re-layout
             * and re-render. Animations are disabled during window resizes when auto-
             * resize is enabled.
             *
             * @param {boolean} flag Enable (true) or disable (false) auto-resize.
             * @returns {Component} The calling component.
             */
            AbstractComponent.prototype.autoResize = function (flag) {
                if (flag) {
                    Plottable.Core.ResizeBroadcaster.register(this);
                }
                else {
                    Plottable.Core.ResizeBroadcaster.deregister(this);
                }
                this._autoResize = flag; // if _setup were called by constructor, this var could be removed #591
                return this;
            };
            /**
             * Sets the x alignment of the Component. This will be used if the
             * Component is given more space than it needs.
             *
             * For example, you may want to make a Legend postition itself it the top
             * right, so you would call `legend.xAlign("right")` and
             * `legend.yAlign("top")`.
             *
             * @param {string} alignment The x alignment of the Component (one of ["left", "center", "right"]).
             * @returns {Component} The calling Component.
             */
            AbstractComponent.prototype.xAlign = function (alignment) {
                alignment = alignment.toLowerCase();
                if (alignment === "left") {
                    this._xAlignProportion = 0;
                }
                else if (alignment === "center") {
                    this._xAlignProportion = 0.5;
                }
                else if (alignment === "right") {
                    this._xAlignProportion = 1;
                }
                else {
                    throw new Error("Unsupported alignment");
                }
                this._invalidateLayout();
                return this;
            };
            /**
             * Sets the y alignment of the Component. This will be used if the
             * Component is given more space than it needs.
             *
             * For example, you may want to make a Legend postition itself it the top
             * right, so you would call `legend.xAlign("right")` and
             * `legend.yAlign("top")`.
             *
             * @param {string} alignment The x alignment of the Component (one of ["top", "center", "bottom"]).
             * @returns {Component} The calling Component.
             */
            AbstractComponent.prototype.yAlign = function (alignment) {
                alignment = alignment.toLowerCase();
                if (alignment === "top") {
                    this._yAlignProportion = 0;
                }
                else if (alignment === "center") {
                    this._yAlignProportion = 0.5;
                }
                else if (alignment === "bottom") {
                    this._yAlignProportion = 1;
                }
                else {
                    throw new Error("Unsupported alignment");
                }
                this._invalidateLayout();
                return this;
            };
            /**
             * Sets the x offset of the Component. This will be used if the Component
             * is given more space than it needs.
             *
             * @param {number} offset The desired x offset, in pixels, from the left
             * side of the container.
             * @returns {Component} The calling Component.
             */
            AbstractComponent.prototype.xOffset = function (offset) {
                this._xOffset = offset;
                this._invalidateLayout();
                return this;
            };
            /**
             * Sets the y offset of the Component. This will be used if the Component
             * is given more space than it needs.
             *
             * @param {number} offset The desired y offset, in pixels, from the top
             * side of the container.
             * @returns {Component} The calling Component.
             */
            AbstractComponent.prototype.yOffset = function (offset) {
                this._yOffset = offset;
                this._invalidateLayout();
                return this;
            };
            AbstractComponent.prototype.addBox = function (className, parentElement) {
                if (this._element == null) {
                    throw new Error("Adding boxes before anchoring is currently disallowed");
                }
                var parentElement = parentElement == null ? this.boxContainer : parentElement;
                var box = parentElement.append("rect");
                if (className != null) {
                    box.classed(className, true);
                }
                ;
                this.boxes.push(box);
                if (this.width() != null && this.height() != null) {
                    box.attr("width", this.width()).attr("height", this.height());
                }
                return box;
            };
            AbstractComponent.prototype.generateClipPath = function () {
                // The clip path will prevent content from overflowing its component space.
                // HACKHACK: IE <=9 does not respect the HTML base element in SVG.
                // They don't need the current URL in the clip path reference.
                var prefix = /MSIE [5-9]/.test(navigator.userAgent) ? "" : document.location.href;
                this._element.attr("clip-path", "url(" + prefix + "#clipPath" + this._plottableID + ")");
                var clipPathParent = this.boxContainer.append("clipPath").attr("id", "clipPath" + this._plottableID);
                this.addBox("clip-rect", clipPathParent);
            };
            /**
             * Attaches an Interaction to the Component, so that the Interaction will listen for events on the Component.
             *
             * @param {Interaction} interaction The Interaction to attach to the Component.
             * @returns {Component} The calling Component.
             */
            AbstractComponent.prototype.registerInteraction = function (interaction) {
                // Interactions can be registered before or after anchoring. If registered before, they are
                // pushed to this.interactionsToRegister and registered during anchoring. If after, they are
                // registered immediately
                if (this._element) {
                    if (!this.hitBox) {
                        this.hitBox = this.addBox("hit-box");
                        this.hitBox.style("fill", "#ffffff").style("opacity", 0); // We need to set these so Chrome will register events
                    }
                    interaction._anchor(this, this.hitBox);
                }
                else {
                    this.interactionsToRegister.push(interaction);
                }
                return this;
            };
            AbstractComponent.prototype.classed = function (cssClass, addClass) {
                if (addClass == null) {
                    if (cssClass == null) {
                        return false;
                    }
                    else if (this._element == null) {
                        return (this.cssClasses.indexOf(cssClass) !== -1);
                    }
                    else {
                        return this._element.classed(cssClass);
                    }
                }
                else {
                    if (cssClass == null) {
                        return this;
                    }
                    if (this._element == null) {
                        var classIndex = this.cssClasses.indexOf(cssClass);
                        if (addClass && classIndex === -1) {
                            this.cssClasses.push(cssClass);
                        }
                        else if (!addClass && classIndex !== -1) {
                            this.cssClasses.splice(classIndex, 1);
                        }
                    }
                    else {
                        this._element.classed(cssClass, addClass);
                    }
                    return this;
                }
            };
            /**
             * Checks if the Component has a fixed width or false if it grows to fill available space.
             * Returns false by default on the base Component class.
             *
             * @returns {boolean} Whether the component has a fixed width.
             */
            AbstractComponent.prototype._isFixedWidth = function () {
                return this._fixedWidthFlag;
            };
            /**
             * Checks if the Component has a fixed height or false if it grows to fill available space.
             * Returns false by default on the base Component class.
             *
             * @returns {boolean} Whether the component has a fixed height.
             */
            AbstractComponent.prototype._isFixedHeight = function () {
                return this._fixedHeightFlag;
            };
            /**
             * Merges this Component with another Component, returning a
             * ComponentGroup. This is used to layer Components on top of each other.
             *
             * There are four cases:
             * Component + Component: Returns a ComponentGroup with both components inside it.
             * ComponentGroup + Component: Returns the ComponentGroup with the Component appended.
             * Component + ComponentGroup: Returns the ComponentGroup with the Component prepended.
             * ComponentGroup + ComponentGroup: Returns a new ComponentGroup with two ComponentGroups inside it.
             *
             * @param {Component} c The component to merge in.
             * @returns {ComponentGroup} The relevant ComponentGroup out of the above four cases.
             */
            AbstractComponent.prototype.merge = function (c) {
                var cg;
                if (this._isSetup || this._isAnchored) {
                    throw new Error("Can't presently merge a component that's already been anchored");
                }
                if (Plottable.Component.Group.prototype.isPrototypeOf(c)) {
                    cg = c;
                    cg._addComponent(this, true);
                    return cg;
                }
                else {
                    cg = new Plottable.Component.Group([this, c]);
                    return cg;
                }
            };
            /**
             * Detaches a Component from the DOM. The component can be reused.
             *
             * This should only be used if you plan on reusing the calling
             * Components. Otherwise, use remove().
             *
             * @returns The calling Component.
             */
            AbstractComponent.prototype.detach = function () {
                if (this._isAnchored) {
                    this._element.remove();
                }
                if (this._parent != null) {
                    this._parent._removeComponent(this);
                }
                this._isAnchored = false;
                this._parent = null;
                return this;
            };
            /**
             * Removes a Component from the DOM and disconnects it from everything it's
             * listening to (effectively destroying it).
             */
            AbstractComponent.prototype.remove = function () {
                this.removed = true;
                this.detach();
                Plottable.Core.ResizeBroadcaster.deregister(this);
            };
            /**
             * Return the width of the component
             *
             * @return {number} width of the component
             */
            AbstractComponent.prototype.width = function () {
                return this._width;
            };
            /**
             * Return the height of the component
             *
             * @return {number} height of the component
             */
            AbstractComponent.prototype.height = function () {
                return this._height;
            };
            AbstractComponent.AUTORESIZE_BY_DEFAULT = true;
            return AbstractComponent;
        })(Plottable.Core.PlottableObject);
        Component.AbstractComponent = AbstractComponent;
    })(Plottable.Component || (Plottable.Component = {}));
    var Component = Plottable.Component;
})(Plottable || (Plottable = {}));

///<reference path="../reference.ts" />
var __extends = this.__extends || function (d, b) {
    for (var p in b) if (b.hasOwnProperty(p)) d[p] = b[p];
    function __() { this.constructor = d; }
    __.prototype = b.prototype;
    d.prototype = new __();
};
var Plottable;
(function (Plottable) {
    (function (Component) {
        /*
         * An abstract ComponentContainer class to encapsulate Table and ComponentGroup's shared functionality.
         * It will not do anything if instantiated directly.
         */
        var AbstractComponentContainer = (function (_super) {
            __extends(AbstractComponentContainer, _super);
            function AbstractComponentContainer() {
                _super.apply(this, arguments);
                this._components = [];
            }
            AbstractComponentContainer.prototype._anchor = function (element) {
                var _this = this;
                _super.prototype._anchor.call(this, element);
                this._components.forEach(function (c) { return c._anchor(_this._content); });
            };
            AbstractComponentContainer.prototype._render = function () {
                this._components.forEach(function (c) { return c._render(); });
            };
            AbstractComponentContainer.prototype._removeComponent = function (c) {
                var removeIndex = this._components.indexOf(c);
                if (removeIndex >= 0) {
                    this._components.splice(removeIndex, 1);
                    this._invalidateLayout();
                }
            };
            AbstractComponentContainer.prototype._addComponent = function (c, prepend) {
                if (prepend === void 0) { prepend = false; }
                if (!c || this._components.indexOf(c) >= 0) {
                    return false;
                }
                if (prepend) {
                    this._components.unshift(c);
                }
                else {
                    this._components.push(c);
                }
                c._parent = this;
                if (this._isAnchored) {
                    c._anchor(this._content);
                }
                this._invalidateLayout();
                return true;
            };
            /**
             * Returns a list of components in the ComponentContainer.
             *
             * @returns {Component[]} the contained Components
             */
            AbstractComponentContainer.prototype.components = function () {
                return this._components.slice(); // return a shallow copy
            };
            /**
             * Returns true iff the ComponentContainer is empty.
             *
             * @returns {boolean} Whether the calling ComponentContainer is empty.
             */
            AbstractComponentContainer.prototype.empty = function () {
                return this._components.length === 0;
            };
            /**
             * Detaches all components contained in the ComponentContainer, and
             * empties the ComponentContainer.
             *
             * @returns {ComponentContainer} The calling ComponentContainer
             */
            AbstractComponentContainer.prototype.detachAll = function () {
                // Calling c.remove() will mutate this._components because the component will call this._parent._removeComponent(this)
                // Since mutating an array while iterating over it is dangerous, we instead iterate over a copy generated by Arr.slice()
                this._components.slice().forEach(function (c) { return c.detach(); });
                return this;
            };
            AbstractComponentContainer.prototype.remove = function () {
                _super.prototype.remove.call(this);
                this._components.slice().forEach(function (c) { return c.remove(); });
            };
            return AbstractComponentContainer;
        })(Component.AbstractComponent);
        Component.AbstractComponentContainer = AbstractComponentContainer;
    })(Plottable.Component || (Plottable.Component = {}));
    var Component = Plottable.Component;
})(Plottable || (Plottable = {}));

///<reference path="../reference.ts" />
var __extends = this.__extends || function (d, b) {
    for (var p in b) if (b.hasOwnProperty(p)) d[p] = b[p];
    function __() { this.constructor = d; }
    __.prototype = b.prototype;
    d.prototype = new __();
};
var Plottable;
(function (Plottable) {
    (function (Component) {
        var Group = (function (_super) {
            __extends(Group, _super);
            /**
             * Constructs a GroupComponent.
             *
             * A GroupComponent is a set of Components that will be rendered on top of
             * each other. When you call Component.merge(Component), it creates and
             * returns a GroupComponent.
             *
             * @constructor
             * @param {Component[]} components The Components in the Group (default = []).
             */
            function Group(components) {
                var _this = this;
                if (components === void 0) { components = []; }
                _super.call(this);
                this.classed("component-group", true);
                components.forEach(function (c) { return _this._addComponent(c); });
            }
            Group.prototype._requestedSpace = function (offeredWidth, offeredHeight) {
                var requests = this._components.map(function (c) { return c._requestedSpace(offeredWidth, offeredHeight); });
                return {
                    width: Plottable._Util.Methods.max(requests, function (request) { return request.width; }, 0),
                    height: Plottable._Util.Methods.max(requests, function (request) { return request.height; }, 0),
                    wantsWidth: requests.map(function (r) { return r.wantsWidth; }).some(function (x) { return x; }),
                    wantsHeight: requests.map(function (r) { return r.wantsHeight; }).some(function (x) { return x; })
                };
            };
            Group.prototype.merge = function (c) {
                this._addComponent(c);
                return this;
            };
            Group.prototype._computeLayout = function (xOrigin, yOrigin, availableWidth, availableHeight) {
                var _this = this;
                _super.prototype._computeLayout.call(this, xOrigin, yOrigin, availableWidth, availableHeight);
                this._components.forEach(function (c) {
                    c._computeLayout(0, 0, _this.width(), _this.height());
                });
                return this;
            };
            Group.prototype._isFixedWidth = function () {
                return this._components.every(function (c) { return c._isFixedWidth(); });
            };
            Group.prototype._isFixedHeight = function () {
                return this._components.every(function (c) { return c._isFixedHeight(); });
            };
            return Group;
        })(Component.AbstractComponentContainer);
        Component.Group = Group;
    })(Plottable.Component || (Plottable.Component = {}));
    var Component = Plottable.Component;
})(Plottable || (Plottable = {}));

///<reference path="../../reference.ts" />
var __extends = this.__extends || function (d, b) {
    for (var p in b) if (b.hasOwnProperty(p)) d[p] = b[p];
    function __() { this.constructor = d; }
    __.prototype = b.prototype;
    d.prototype = new __();
};
var Plottable;
(function (Plottable) {
    (function (Axis) {
        var AbstractAxis = (function (_super) {
            __extends(AbstractAxis, _super);
            /**
             * Constructs an axis. An axis is a wrapper around a scale for rendering.
             *
             * @constructor
             * @param {Scale} scale The scale for this axis to render.
             * @param {string} orientation One of ["top", "left", "bottom", "right"];
             * on which side the axis will appear. On most axes, this is either "left"
             * or "bottom".
             * @param {Formatter} Data is passed through this formatter before being
             * displayed.
             */
            function AbstractAxis(scale, orientation, formatter) {
                var _this = this;
                if (formatter === void 0) { formatter = Plottable.Formatters.identity(); }
                _super.call(this);
                this._endTickLength = 5;
                this._tickLength = 5;
                this._tickLabelPadding = 10;
                this._gutter = 15;
                this._showEndTickLabels = false;
                if (scale == null || orientation == null) {
                    throw new Error("Axis requires a scale and orientation");
                }
                this._scale = scale;
                this.orient(orientation);
                this._setDefaultAlignment();
                this.classed("axis", true);
                if (this._isHorizontal()) {
                    this.classed("x-axis", true);
                }
                else {
                    this.classed("y-axis", true);
                }
                this.formatter(formatter);
                this._scale.broadcaster.registerListener(this, function () { return _this._rescale(); });
            }
            AbstractAxis.prototype.remove = function () {
                _super.prototype.remove.call(this);
                this._scale.broadcaster.deregisterListener(this);
            };
            AbstractAxis.prototype._isHorizontal = function () {
                return this._orientation === "top" || this._orientation === "bottom";
            };
            AbstractAxis.prototype._computeWidth = function () {
                // to be overridden by subclass logic
                this._computedWidth = this._maxLabelTickLength();
                return this._computedWidth;
            };
            AbstractAxis.prototype._computeHeight = function () {
                // to be overridden by subclass logic
                this._computedHeight = this._maxLabelTickLength();
                return this._computedHeight;
            };
            AbstractAxis.prototype._requestedSpace = function (offeredWidth, offeredHeight) {
                var requestedWidth = 0;
                var requestedHeight = 0;
                if (this._isHorizontal()) {
                    if (this._computedHeight == null) {
                        this._computeHeight();
                    }
                    requestedHeight = this._computedHeight + this._gutter;
                }
                else {
                    if (this._computedWidth == null) {
                        this._computeWidth();
                    }
                    requestedWidth = this._computedWidth + this._gutter;
                }
                return {
                    width: requestedWidth,
                    height: requestedHeight,
                    wantsWidth: !this._isHorizontal() && offeredWidth < requestedWidth,
                    wantsHeight: this._isHorizontal() && offeredHeight < requestedHeight
                };
            };
            AbstractAxis.prototype._isFixedHeight = function () {
                return this._isHorizontal();
            };
            AbstractAxis.prototype._isFixedWidth = function () {
                return !this._isHorizontal();
            };
            AbstractAxis.prototype._rescale = function () {
                // default implementation; subclasses may call _invalidateLayout() here
                this._render();
            };
            AbstractAxis.prototype._computeLayout = function (xOffset, yOffset, availableWidth, availableHeight) {
                _super.prototype._computeLayout.call(this, xOffset, yOffset, availableWidth, availableHeight);
                if (this._isHorizontal()) {
                    this._scale.range([0, this.width()]);
                }
                else {
                    this._scale.range([this.height(), 0]);
                }
            };
            AbstractAxis.prototype._setup = function () {
                _super.prototype._setup.call(this);
                this._tickMarkContainer = this._content.append("g").classed(AbstractAxis.TICK_MARK_CLASS + "-container", true);
                this._tickLabelContainer = this._content.append("g").classed(AbstractAxis.TICK_LABEL_CLASS + "-container", true);
                this._baseline = this._content.append("line").classed("baseline", true);
            };
            /*
             * Function for generating tick values in data-space (as opposed to pixel values).
             * To be implemented by subclasses.
             */
            AbstractAxis.prototype._getTickValues = function () {
                return [];
            };
            AbstractAxis.prototype._doRender = function () {
                var tickMarkValues = this._getTickValues();
                var tickMarks = this._tickMarkContainer.selectAll("." + AbstractAxis.TICK_MARK_CLASS).data(tickMarkValues);
                tickMarks.enter().append("line").classed(AbstractAxis.TICK_MARK_CLASS, true);
                tickMarks.attr(this._generateTickMarkAttrHash());
                d3.select(tickMarks[0][0]).classed(AbstractAxis.END_TICK_MARK_CLASS, true).attr(this._generateTickMarkAttrHash(true));
                d3.select(tickMarks[0][tickMarkValues.length - 1]).classed(AbstractAxis.END_TICK_MARK_CLASS, true).attr(this._generateTickMarkAttrHash(true));
                tickMarks.exit().remove();
                this._baseline.attr(this._generateBaselineAttrHash());
            };
            AbstractAxis.prototype._generateBaselineAttrHash = function () {
                var baselineAttrHash = {
                    x1: 0,
                    y1: 0,
                    x2: 0,
                    y2: 0
                };
                switch (this._orientation) {
                    case "bottom":
                        baselineAttrHash.x2 = this.width();
                        break;
                    case "top":
                        baselineAttrHash.x2 = this.width();
                        baselineAttrHash.y1 = this.height();
                        baselineAttrHash.y2 = this.height();
                        break;
                    case "left":
                        baselineAttrHash.x1 = this.width();
                        baselineAttrHash.x2 = this.width();
                        baselineAttrHash.y2 = this.height();
                        break;
                    case "right":
                        baselineAttrHash.y2 = this.height();
                        break;
                }
                return baselineAttrHash;
            };
            AbstractAxis.prototype._generateTickMarkAttrHash = function (isEndTickMark) {
                var _this = this;
                if (isEndTickMark === void 0) { isEndTickMark = false; }
                var tickMarkAttrHash = {
                    x1: 0,
                    y1: 0,
                    x2: 0,
                    y2: 0
                };
                var scalingFunction = function (d) { return _this._scale.scale(d); };
                if (this._isHorizontal()) {
                    tickMarkAttrHash["x1"] = scalingFunction;
                    tickMarkAttrHash["x2"] = scalingFunction;
                }
                else {
                    tickMarkAttrHash["y1"] = scalingFunction;
                    tickMarkAttrHash["y2"] = scalingFunction;
                }
                var tickLength = isEndTickMark ? this._endTickLength : this._tickLength;
                switch (this._orientation) {
                    case "bottom":
                        tickMarkAttrHash["y2"] = tickLength;
                        break;
                    case "top":
                        tickMarkAttrHash["y1"] = this.height();
                        tickMarkAttrHash["y2"] = this.height() - tickLength;
                        break;
                    case "left":
                        tickMarkAttrHash["x1"] = this.width();
                        tickMarkAttrHash["x2"] = this.width() - tickLength;
                        break;
                    case "right":
                        tickMarkAttrHash["x2"] = tickLength;
                        break;
                }
                return tickMarkAttrHash;
            };
            AbstractAxis.prototype._invalidateLayout = function () {
                this._computedWidth = null;
                this._computedHeight = null;
                _super.prototype._invalidateLayout.call(this);
            };
            AbstractAxis.prototype._setDefaultAlignment = function () {
                switch (this._orientation) {
                    case "bottom":
                        this.yAlign("top");
                        break;
                    case "top":
                        this.yAlign("bottom");
                        break;
                    case "left":
                        this.xAlign("right");
                        break;
                    case "right":
                        this.xAlign("left");
                        break;
                }
            };
            AbstractAxis.prototype.formatter = function (formatter) {
                if (formatter === undefined) {
                    return this._formatter;
                }
                this._formatter = formatter;
                this._invalidateLayout();
                return this;
            };
            AbstractAxis.prototype.tickLength = function (length) {
                if (length == null) {
                    return this._tickLength;
                }
                else {
                    if (length < 0) {
                        throw new Error("tick length must be positive");
                    }
                    this._tickLength = length;
                    this._invalidateLayout();
                    return this;
                }
            };
            AbstractAxis.prototype.endTickLength = function (length) {
                if (length == null) {
                    return this._endTickLength;
                }
                else {
                    if (length < 0) {
                        throw new Error("end tick length must be positive");
                    }
                    this._endTickLength = length;
                    this._invalidateLayout();
                    return this;
                }
            };
            AbstractAxis.prototype._maxLabelTickLength = function () {
                if (this.showEndTickLabels()) {
                    return Math.max(this.tickLength(), this.endTickLength());
                }
                else {
                    return this.tickLength();
                }
            };
            AbstractAxis.prototype.tickLabelPadding = function (padding) {
                if (padding == null) {
                    return this._tickLabelPadding;
                }
                else {
                    if (padding < 0) {
                        throw new Error("tick label padding must be positive");
                    }
                    this._tickLabelPadding = padding;
                    this._invalidateLayout();
                    return this;
                }
            };
            AbstractAxis.prototype.gutter = function (size) {
                if (size == null) {
                    return this._gutter;
                }
                else {
                    if (size < 0) {
                        throw new Error("gutter size must be positive");
                    }
                    this._gutter = size;
                    this._invalidateLayout();
                    return this;
                }
            };
            AbstractAxis.prototype.orient = function (newOrientation) {
                if (newOrientation == null) {
                    return this._orientation;
                }
                else {
                    var newOrientationLC = newOrientation.toLowerCase();
                    if (newOrientationLC !== "top" && newOrientationLC !== "bottom" && newOrientationLC !== "left" && newOrientationLC !== "right") {
                        throw new Error("unsupported orientation");
                    }
                    this._orientation = newOrientationLC;
                    this._invalidateLayout();
                    return this;
                }
            };
            AbstractAxis.prototype.showEndTickLabels = function (show) {
                if (show == null) {
                    return this._showEndTickLabels;
                }
                this._showEndTickLabels = show;
                this._render();
                return this;
            };
            AbstractAxis.prototype._hideEndTickLabels = function () {
                var _this = this;
                var boundingBox = this._element.select(".bounding-box")[0][0].getBoundingClientRect();
                var isInsideBBox = function (tickBox) {
                    return (Math.floor(boundingBox.left) <= Math.ceil(tickBox.left) && Math.floor(boundingBox.top) <= Math.ceil(tickBox.top) && Math.floor(tickBox.right) <= Math.ceil(boundingBox.left + _this.width()) && Math.floor(tickBox.bottom) <= Math.ceil(boundingBox.top + _this.height()));
                };
                var tickLabels = this._tickLabelContainer.selectAll("." + AbstractAxis.TICK_LABEL_CLASS);
                if (tickLabels[0].length === 0) {
                    return;
                }
                var firstTickLabel = tickLabels[0][0];
                if (!isInsideBBox(firstTickLabel.getBoundingClientRect())) {
                    d3.select(firstTickLabel).style("visibility", "hidden");
                }
                var lastTickLabel = tickLabels[0][tickLabels[0].length - 1];
                if (!isInsideBBox(lastTickLabel.getBoundingClientRect())) {
                    d3.select(lastTickLabel).style("visibility", "hidden");
                }
            };
            AbstractAxis.prototype._hideOverlappingTickLabels = function () {
                var visibleTickLabels = this._tickLabelContainer.selectAll("." + AbstractAxis.TICK_LABEL_CLASS).filter(function (d, i) {
                    return d3.select(this).style("visibility") === "visible";
                });
                var lastLabelClientRect;
                visibleTickLabels.each(function (d) {
                    var clientRect = this.getBoundingClientRect();
                    var tickLabel = d3.select(this);
                    if (lastLabelClientRect != null && Plottable._Util.DOM.boxesOverlap(clientRect, lastLabelClientRect)) {
                        tickLabel.style("visibility", "hidden");
                    }
                    else {
                        lastLabelClientRect = clientRect;
                        tickLabel.style("visibility", "visible");
                    }
                });
            };
            /**
             * The css class applied to each end tick mark (the line on the end tick).
             */
            AbstractAxis.END_TICK_MARK_CLASS = "end-tick-mark";
            /**
             * The css class applied to each tick mark (the line on the tick).
             */
            AbstractAxis.TICK_MARK_CLASS = "tick-mark";
            /**
             * The css class applied to each tick label (the text associated with the tick).
             */
            AbstractAxis.TICK_LABEL_CLASS = "tick-label";
            return AbstractAxis;
        })(Plottable.Component.AbstractComponent);
        Axis.AbstractAxis = AbstractAxis;
    })(Plottable.Axis || (Plottable.Axis = {}));
    var Axis = Plottable.Axis;
})(Plottable || (Plottable = {}));

///<reference path="../../reference.ts" />
var __extends = this.__extends || function (d, b) {
    for (var p in b) if (b.hasOwnProperty(p)) d[p] = b[p];
    function __() { this.constructor = d; }
    __.prototype = b.prototype;
    d.prototype = new __();
};
var Plottable;
(function (Plottable) {
    (function (Axis) {
        ;
        var tF = Plottable.Formatters.time;
        var d3t = d3.time;
        /**
         * Time Axis is designed to show time interval. It is two layer axis: small step and big step.
         * Both layers show interval, but with different accuracy. Big step is designed to show less accurate intervals and
         * wraps multiple intervals from small step.
         * To prevent duplication of information on axis TimeIntervalDefinition expose nextInterval property, which will define
         * explicitly the interval for less accurate layer. If it is not provided axis assumes, that less accurate layer is not needed.
         * Based on data component will try to find proper TimeStepGenerator based on available TimeIntervalDefinitions.
         * Label of each tick needs to fit in available space, so compoment will iterate through TimeIntervalDefinitions
         * and will compute the most accurate interval, which meets requirements. This requires from user specifies custom
         * TimeIntervalDefinitions for small and big step in order from most accurate to most general.
         * For details how ticks are generated visit: https://github.com/mbostock/d3/wiki/Time-Scales#ticks
         */
        var Time = (function (_super) {
            __extends(Time, _super);
            /**
             * Constructs a TimeAxis.
             *
             * A TimeAxis is used for rendering a TimeScale.
             *
             * @constructor
             * @param {TimeScale} scale The scale to base the Axis on.
             * @param {string} orientation The orientation of the Axis (top/bottom)
             */
            function Time(scale, orientation) {
                _super.call(this, scale, orientation);
<<<<<<< HEAD
                /*
                 * Default axis time intervals.
                 */
                this._possibleAxisTierIntervals = [
                    { tiers: [
                        { interval: d3t.second, steps: [1, 5, 10, 15, 30], formatter: tF("%I:%M:%S %p") },
                        { interval: d3t.day, formatter: tF("%B %e, %Y") }
                    ] },
                    { tiers: [
                        { interval: d3t.minute, steps: [1, 5, 10, 15, 30], formatter: tF("%I:%M %p") },
                        { interval: d3t.day, formatter: tF("%B %e, %Y") }
                    ] },
                    { tiers: [
                        { interval: d3t.hour, steps: [1, 3, 6, 12], formatter: tF("%I %p") },
                        { interval: d3t.day, formatter: tF("%B %e, %Y") }
                    ] },
                    { tiers: [
                        { interval: d3t.day, formatter: tF("%a %e") },
                        { interval: d3t.month, formatter: tF("%B %Y") }
                    ] },
                    { tiers: [
                        { interval: d3t.day, formatter: tF("%e") },
                        { interval: d3t.month, formatter: tF("%B %Y") }
                    ] },
                    { tiers: [
                        { interval: d3t.month, formatter: tF("%B") },
                        { interval: d3t.year, formatter: tF("%Y") }
                    ] },
                    { tiers: [
                        { interval: d3t.month, steps: [1, 3, 6], formatter: tF("%b") },
                        { interval: d3t.year, formatter: tF("%Y") }
                    ] },
                    { tiers: [
                        { interval: d3t.year, formatter: tF("%Y") }
                    ] },
                    { tiers: [
                        { interval: d3t.year, formatter: tF("%y") }
                    ] },
                    { tiers: [
                        { interval: d3t.year, steps: [5, 25, 50, 100, 200, 500, 1000], formatter: tF("%Y") }
                    ] }
                ];
                this.noTiers = 2;
                orientation = orientation.toLowerCase();
                if (orientation !== "top" && orientation !== "bottom") {
                    throw new Error("unsupported orientation: " + orientation);
                }
                this.classed("time-axis", true);
                this.tickLabelPadding(5);
            }
            /**
             * For given sorted array of time intervals function returns lower bound
             * of intervals which has less accuracy than given interval.
             */
            Time.calculateLowerBoundDefinitions = function (intervals, minIterval) {
                var moreGeneralInterval = function (interval) {
                    var now = new Date();
                    var firstTier = interval.tiers[0];
                    return firstTier.interval.offset(now, 1) >= minIterval.offset(now, 1);
                };
                return intervals.filter(moreGeneralInterval);
            };
            Time.prototype.axisTierIntervals = function (param) {
                if (param == null) {
                    return this._possibleAxisTierIntervals.slice();
                }
                var newIntervals;
                if (param instanceof Array) {
                    newIntervals = param;
                }
                else {
                    newIntervals = Time.calculateLowerBoundDefinitions(this._possibleAxisTierIntervals, param);
                }
                this._possibleAxisTierIntervals = newIntervals;
                return this;
            };
            /**
             * Based on possbile axis tier intervals component finds most accurate tier tick configurations,
             * which fits in available width.
             */
            Time.prototype.calculateTierTickConfigurations = function () {
                var _this = this;
                var mostAccurateTierTickConfigurations = [];
                for (var i = 0; i < this._possibleAxisTierIntervals.length; ++i) {
                    mostAccurateTierTickConfigurations = this._possibleAxisTierIntervals[i].tiers.map(function (tier) { return _this.getMostAccurateTierTickConfiguration(tier); });
                    if (mostAccurateTierTickConfigurations.every(function (config) { return config != null; })) {
                        return mostAccurateTierTickConfigurations;
                    }
                }
                Plottable._Util.Methods.warn("zoomed out too far: could not find suitable interval to display labels");
                return this._possibleAxisTierIntervals[this._possibleAxisTierIntervals.length - 1].tiers.map(function (tier) { return _this.getMostAccurateTierTickConfiguration(tier, true); });
=======
                this.classed("time-axis", true);
                this.tickLabelPadding(5);
            }
            Time.prototype.orient = function (orientation) {
                if (orientation && (orientation.toLowerCase() === "right" || orientation.toLowerCase() === "left")) {
                    throw new Error(orientation + " is not a supported orientation for TimeAxis - only horizontal orientations are supported");
                }
                return _super.prototype.orient.call(this, orientation); // maintains getter-setter functionality
>>>>>>> 3a5fd6b5
            };
            Time.prototype._computeHeight = function () {
                if (this._computedHeight !== null) {
                    return this._computedHeight;
                }
                var textHeight = this._measureTextHeight() * 2;
                this.tickLength(textHeight);
                this.endTickLength(textHeight);
                this._computedHeight = this._maxLabelTickLength() + 2 * this.tickLabelPadding();
                return this._computedHeight;
            };
            Time.prototype.getIntervalLength = function (config) {
                var startDate = this._scale.domain()[0];
                var endDate = config.interval.offset(startDate, config.step);
                if (endDate > this._scale.domain()[1]) {
                    // this offset is too large, so just return available width
                    return this.width();
                }
                // measure how much space one date can get
                var stepLength = Math.abs(this._scale.scale(endDate) - this._scale.scale(startDate));
                return stepLength;
            };
            Time.prototype.calculateDateMaxWidthForInterval = function (interval) {
                return this.measurer(interval.formatter(Time.LONG_DATE)).width;
            };
            Time.prototype.getMostAccurateTierTickConfiguration = function (tierInterval, returnLastIfNotFound) {
                if (returnLastIfNotFound === void 0) { returnLastIfNotFound = false; }
                // compute number of ticks
                // if less than a certain threshold
                var worstWidth = this.calculateDateMaxWidthForInterval(tierInterval) + 2 * this.tickLabelPadding();
                var stepLength;
                var config = {
                    interval: tierInterval.interval,
                    step: 0,
                    formatter: tierInterval.formatter
                };
                var steps = tierInterval.steps || [1];
                for (var i = 0; i < steps.length; ++i) {
                    config.step = steps[i];
                    if (Math.min(this.getIntervalLength(config), this.width()) >= worstWidth) {
                        return config;
                    }
                }
                return returnLastIfNotFound ? config : null;
            };
            Time.prototype._setup = function () {
                _super.prototype._setup.call(this);
                this._tierLabelContainers = [];
                for (var i = 0; i < this.noTiers; ++i) {
                    this._tierLabelContainers.push(this._content.append("g").classed(Axis.AbstractAxis.TICK_LABEL_CLASS, true));
                }
                this.measurer = Plottable._Util.Text.getTextMeasurer(this._tierLabelContainers[0].append("text"));
            };
            Time.prototype._getTickIntervalValues = function (config) {
                return this._scale._tickInterval(config.interval, config.step);
            };
            Time.prototype._getTickValues = function () {
                var _this = this;
                return this.tierTickConfigurations.reduce(function (ticks, config) { return ticks.concat(_this._getTickIntervalValues(config)); }, []);
            };
            // TODO: Maybe remove
            Time.prototype._measureTextHeight = function () {
                return this.measurer(Plottable._Util.Text.HEIGHT_TEXT).height;
            };
            Time.prototype.renderTierLabels = function (container, config, height) {
                var _this = this;
                container.selectAll("." + Axis.AbstractAxis.TICK_LABEL_CLASS).remove();
                var tickPos = this._scale._tickInterval(config.interval, config.step);
                tickPos.splice(0, 0, this._scale.domain()[0]);
                tickPos.push(this._scale.domain()[1]);
                var shouldCenterText = config.step === 1;
                // only center when the label should span the whole interval
                var labelPos = [];
                if (shouldCenterText) {
                    tickPos.map(function (datum, index) {
                        if (index + 1 >= tickPos.length) {
                            return;
                        }
                        labelPos.push(new Date((tickPos[index + 1].valueOf() - tickPos[index].valueOf()) / 2 + tickPos[index].valueOf()));
                    });
                }
                else {
                    labelPos = tickPos;
                }
                labelPos = labelPos.filter(function (d) { return _this.canFitLabelFilter(container, d, config.formatter(d), shouldCenterText); });
                var tickLabels = container.selectAll("." + Axis.AbstractAxis.TICK_LABEL_CLASS).data(labelPos, function (d) { return d.valueOf(); });
                var tickLabelsEnter = tickLabels.enter().append("g").classed(Axis.AbstractAxis.TICK_LABEL_CLASS, true);
                tickLabelsEnter.append("text");
                var xTranslate = shouldCenterText ? 0 : this.tickLabelPadding();
                var yTranslate = (this._orientation === "bottom" ? (this._maxLabelTickLength() / 2 * height) : (this.height() - this._maxLabelTickLength() / 2 * height + 2 * this.tickLabelPadding()));
                var textSelection = tickLabels.selectAll("text");
                if (textSelection.size() > 0) {
                    Plottable._Util.DOM.translate(textSelection, xTranslate, yTranslate);
                }
                tickLabels.exit().remove();
                tickLabels.attr("transform", function (d) { return "translate(" + _this._scale.scale(d) + ",0)"; });
                var anchor = shouldCenterText ? "middle" : "start";
                tickLabels.selectAll("text").text(config.formatter).style("text-anchor", anchor);
            };
            Time.prototype.canFitLabelFilter = function (container, position, label, isCentered) {
                var endPosition;
                var startPosition;
                var width = this.measurer(label).width + this.tickLabelPadding();
                if (isCentered) {
                    endPosition = this._scale.scale(position) + width / 2;
                    startPosition = this._scale.scale(position) - width / 2;
                }
                else {
                    endPosition = this._scale.scale(position) + width;
                    startPosition = this._scale.scale(position);
                }
                return endPosition < this.width() && startPosition > 0;
            };
            Time.prototype.adjustTickLength = function (config, height) {
                var tickValues = this._getTickIntervalValues(config);
                var selection = this._tickMarkContainer.selectAll("." + Axis.AbstractAxis.TICK_MARK_CLASS).filter(function (d) { return tickValues.map(function (x) { return x.valueOf(); }).indexOf(d.valueOf()) >= 0; });
                if (this._orientation === "top") {
                    height = this.height() - height;
                }
                selection.attr("y2", height);
            };
            Time.prototype.findMoreAccurateConfiguration = function (config) {
                var moreAccurateConfig = config;
                for (var i = 0; i < this._possibleAxisTierIntervals.length; ++i) {
                    var tier = this._possibleAxisTierIntervals[i].tiers[0];
                    moreAccurateConfig.interval = tier.interval;
                    var steps = tier.steps || [1];
                    for (var j = 0; j < steps.length; ++j) {
                        if (steps[j] === config.step && tier.interval === config.interval) {
                            return moreAccurateConfig;
                        }
                        else {
                            moreAccurateConfig.step = steps[j];
                        }
                    }
                }
                return null;
            };
            Time.prototype.generateLabellessTicks = function (config) {
                var moreAccurateConfig = this.findMoreAccurateConfiguration(config);
                if (moreAccurateConfig.interval === config.interval && moreAccurateConfig.step === config.step) {
                    return;
                }
                var smallTicks = this._getTickIntervalValues(moreAccurateConfig);
                var allTicks = this._getTickValues().concat(smallTicks);
                var tickMarks = this._tickMarkContainer.selectAll("." + Axis.AbstractAxis.TICK_MARK_CLASS).data(allTicks);
                tickMarks.enter().append("line").classed(Axis.AbstractAxis.TICK_MARK_CLASS, true);
                tickMarks.attr(this._generateTickMarkAttrHash());
                tickMarks.exit().remove();
                this.adjustTickLength(this.tierTickConfigurations[0], this.tickLabelPadding());
            };
            Time.prototype._doRender = function () {
                var _this = this;
                this.tierTickConfigurations = this.calculateTierTickConfigurations();
                _super.prototype._doRender.call(this);
                this.tierTickConfigurations.forEach(function (config, i) { return _this.renderTierLabels(_this._tierLabelContainers[i], config, i + 1); });
                var domain = this._scale.domain();
                var totalLength = this._scale.scale(domain[1]) - this._scale.scale(domain[0]);
                if (this.getIntervalLength(this.tierTickConfigurations[0]) * 1.5 >= totalLength) {
                    this.generateLabellessTicks(this.tierTickConfigurations[0]);
                }
                this.tierTickConfigurations.forEach(function (config, i) { return _this.adjustTickLength(config, _this._maxLabelTickLength() * (i + 1) / _this.noTiers); });
                return this;
            };
            Time.LONG_DATE = new Date(9999, 8, 29, 12, 59, 9999);
            return Time;
        })(Axis.AbstractAxis);
        Axis.Time = Time;
    })(Plottable.Axis || (Plottable.Axis = {}));
    var Axis = Plottable.Axis;
})(Plottable || (Plottable = {}));

///<reference path="../../reference.ts" />
var __extends = this.__extends || function (d, b) {
    for (var p in b) if (b.hasOwnProperty(p)) d[p] = b[p];
    function __() { this.constructor = d; }
    __.prototype = b.prototype;
    d.prototype = new __();
};
var Plottable;
(function (Plottable) {
    (function (Axis) {
        var Numeric = (function (_super) {
            __extends(Numeric, _super);
            /**
             * Constructs a NumericAxis.
             *
             * Just as an CategoryAxis is for rendering an OrdinalScale, a NumericAxis
             * is for rendering a QuantitativeScale.
             *
             * @constructor
             * @param {QuantitativeScale} scale The QuantitativeScale to base the axis on.
             * @param {string} orientation The orientation of the QuantitativeScale (top/bottom/left/right)
             * @param {Formatter} formatter A function to format tick labels (default Formatters.general()).
             */
            function Numeric(scale, orientation, formatter) {
                if (formatter === void 0) { formatter = Plottable.Formatters.general(); }
                _super.call(this, scale, orientation, formatter);
                this.tickLabelPositioning = "center";
                // Whether or not first/last tick label will still be displayed even if
                // the label is cut off.
                this.showFirstTickLabel = false;
                this.showLastTickLabel = false;
            }
            Numeric.prototype._setup = function () {
                _super.prototype._setup.call(this);
                this.measurer = Plottable._Util.Text.getTextMeasurer(this._tickLabelContainer.append("text").classed(Axis.AbstractAxis.TICK_LABEL_CLASS, true));
            };
            Numeric.prototype._computeWidth = function () {
                var _this = this;
                var tickValues = this._getTickValues();
                var textLengths = tickValues.map(function (v) {
                    var formattedValue = _this._formatter(v);
                    return _this.measurer(formattedValue).width;
                });
                var maxTextLength = Plottable._Util.Methods.max(textLengths, 0);
                if (this.tickLabelPositioning === "center") {
                    this._computedWidth = this._maxLabelTickLength() + this.tickLabelPadding() + maxTextLength;
                }
                else {
                    this._computedWidth = Math.max(this._maxLabelTickLength(), this.tickLabelPadding() + maxTextLength);
                }
                return this._computedWidth;
            };
            Numeric.prototype._computeHeight = function () {
                var textHeight = this.measurer(Plottable._Util.Text.HEIGHT_TEXT).height;
                if (this.tickLabelPositioning === "center") {
                    this._computedHeight = this._maxLabelTickLength() + this.tickLabelPadding() + textHeight;
                }
                else {
                    this._computedHeight = Math.max(this._maxLabelTickLength(), this.tickLabelPadding() + textHeight);
                }
                return this._computedHeight;
            };
            Numeric.prototype._getTickValues = function () {
                return this._scale.ticks();
            };
            Numeric.prototype._rescale = function () {
                if (!this._isSetup) {
                    return;
                }
                if (!this._isHorizontal()) {
                    var reComputedWidth = this._computeWidth();
                    if (reComputedWidth > this.width() || reComputedWidth < (this.width() - this.gutter())) {
                        this._invalidateLayout();
                        return;
                    }
                }
                this._render();
            };
            Numeric.prototype._doRender = function () {
                _super.prototype._doRender.call(this);
                var tickLabelAttrHash = {
                    x: 0,
                    y: 0,
                    dx: "0em",
                    dy: "0.3em"
                };
                var tickMarkLength = this._maxLabelTickLength();
                var tickLabelPadding = this.tickLabelPadding();
                var tickLabelTextAnchor = "middle";
                var labelGroupTransformX = 0;
                var labelGroupTransformY = 0;
                var labelGroupShiftX = 0;
                var labelGroupShiftY = 0;
                if (this._isHorizontal()) {
                    switch (this.tickLabelPositioning) {
                        case "left":
                            tickLabelTextAnchor = "end";
                            labelGroupTransformX = -tickLabelPadding;
                            labelGroupShiftY = tickLabelPadding;
                            break;
                        case "center":
                            labelGroupShiftY = tickMarkLength + tickLabelPadding;
                            break;
                        case "right":
                            tickLabelTextAnchor = "start";
                            labelGroupTransformX = tickLabelPadding;
                            labelGroupShiftY = tickLabelPadding;
                            break;
                    }
                }
                else {
                    switch (this.tickLabelPositioning) {
                        case "top":
                            tickLabelAttrHash["dy"] = "-0.3em";
                            labelGroupShiftX = tickLabelPadding;
                            labelGroupTransformY = -tickLabelPadding;
                            break;
                        case "center":
                            labelGroupShiftX = tickMarkLength + tickLabelPadding;
                            break;
                        case "bottom":
                            tickLabelAttrHash["dy"] = "1em";
                            labelGroupShiftX = tickLabelPadding;
                            labelGroupTransformY = tickLabelPadding;
                            break;
                    }
                }
                var tickMarkAttrHash = this._generateTickMarkAttrHash();
                switch (this._orientation) {
                    case "bottom":
                        tickLabelAttrHash["x"] = tickMarkAttrHash["x1"];
                        tickLabelAttrHash["dy"] = "0.95em";
                        labelGroupTransformY = tickMarkAttrHash["y1"] + labelGroupShiftY;
                        break;
                    case "top":
                        tickLabelAttrHash["x"] = tickMarkAttrHash["x1"];
                        tickLabelAttrHash["dy"] = "-.25em";
                        labelGroupTransformY = tickMarkAttrHash["y1"] - labelGroupShiftY;
                        break;
                    case "left":
                        tickLabelTextAnchor = "end";
                        labelGroupTransformX = tickMarkAttrHash["x1"] - labelGroupShiftX;
                        tickLabelAttrHash["y"] = tickMarkAttrHash["y1"];
                        break;
                    case "right":
                        tickLabelTextAnchor = "start";
                        labelGroupTransformX = tickMarkAttrHash["x1"] + labelGroupShiftX;
                        tickLabelAttrHash["y"] = tickMarkAttrHash["y1"];
                        break;
                }
                var tickLabelValues = this._getTickValues();
                var tickLabels = this._tickLabelContainer.selectAll("." + Axis.AbstractAxis.TICK_LABEL_CLASS).data(tickLabelValues);
                tickLabels.enter().append("text").classed(Axis.AbstractAxis.TICK_LABEL_CLASS, true);
                tickLabels.exit().remove();
                tickLabels.style("text-anchor", tickLabelTextAnchor).style("visibility", "visible").attr(tickLabelAttrHash).text(this._formatter);
                var labelGroupTransform = "translate(" + labelGroupTransformX + ", " + labelGroupTransformY + ")";
                this._tickLabelContainer.attr("transform", labelGroupTransform);
                if (!this.showEndTickLabels()) {
                    this._hideEndTickLabels();
                }
                this._hideOverlappingTickLabels();
            };
            Numeric.prototype.tickLabelPosition = function (position) {
                if (position == null) {
                    return this.tickLabelPositioning;
                }
                else {
                    var positionLC = position.toLowerCase();
                    if (this._isHorizontal()) {
                        if (!(positionLC === "left" || positionLC === "center" || positionLC === "right")) {
                            throw new Error(positionLC + " is not a valid tick label position for a horizontal NumericAxis");
                        }
                    }
                    else {
                        if (!(positionLC === "top" || positionLC === "center" || positionLC === "bottom")) {
                            throw new Error(positionLC + " is not a valid tick label position for a vertical NumericAxis");
                        }
                    }
                    this.tickLabelPositioning = positionLC;
                    this._invalidateLayout();
                    return this;
                }
            };
            Numeric.prototype.showEndTickLabel = function (orientation, show) {
                if ((this._isHorizontal() && orientation === "left") || (!this._isHorizontal() && orientation === "bottom")) {
                    if (show === undefined) {
                        return this.showFirstTickLabel;
                    }
                    else {
                        this.showFirstTickLabel = show;
                        this._render();
                        return this;
                    }
                }
                else if ((this._isHorizontal() && orientation === "right") || (!this._isHorizontal() && orientation === "top")) {
                    if (show === undefined) {
                        return this.showLastTickLabel;
                    }
                    else {
                        this.showLastTickLabel = show;
                        this._render();
                        return this;
                    }
                }
                else {
                    throw new Error("Attempt to show " + orientation + " tick label on a " + (this._isHorizontal() ? "horizontal" : "vertical") + " axis");
                }
            };
            return Numeric;
        })(Axis.AbstractAxis);
        Axis.Numeric = Numeric;
    })(Plottable.Axis || (Plottable.Axis = {}));
    var Axis = Plottable.Axis;
})(Plottable || (Plottable = {}));

///<reference path="../../reference.ts" />
var __extends = this.__extends || function (d, b) {
    for (var p in b) if (b.hasOwnProperty(p)) d[p] = b[p];
    function __() { this.constructor = d; }
    __.prototype = b.prototype;
    d.prototype = new __();
};
var Plottable;
(function (Plottable) {
    (function (Axis) {
        var Category = (function (_super) {
            __extends(Category, _super);
            /**
             * Constructs a CategoryAxis.
             *
             * A CategoryAxis takes an OrdinalScale and includes word-wrapping
             * algorithms and advanced layout logic to try to display the scale as
             * efficiently as possible.
             *
             * @constructor
             * @param {OrdinalScale} scale The scale to base the Axis on.
             * @param {string} orientation The orientation of the Axis (top/bottom/left/right) (default = "bottom").
             * @param {Formatter} formatter The Formatter for the Axis (default Formatters.identity())
             */
            function Category(scale, orientation, formatter) {
                if (orientation === void 0) { orientation = "bottom"; }
                if (formatter === void 0) { formatter = Plottable.Formatters.identity(); }
                _super.call(this, scale, orientation, formatter);
                this._tickLabelAngle = 0;
                this.classed("category-axis", true);
            }
            Category.prototype._setup = function () {
                _super.prototype._setup.call(this);
                this.measurer = new Plottable._Util.Text.CachingCharacterMeasurer(this._tickLabelContainer.append("text"));
            };
            Category.prototype._rescale = function () {
                return this._invalidateLayout();
            };
            Category.prototype._requestedSpace = function (offeredWidth, offeredHeight) {
                var widthRequiredByTicks = this._isHorizontal() ? 0 : this._maxLabelTickLength() + this.tickLabelPadding() + this.gutter();
                var heightRequiredByTicks = this._isHorizontal() ? this._maxLabelTickLength() + this.tickLabelPadding() + this.gutter() : 0;
                if (this._scale.domain().length === 0) {
                    return { width: 0, height: 0, wantsWidth: false, wantsHeight: false };
                }
                var fakeScale = this._scale.copy();
                if (this._isHorizontal()) {
                    fakeScale.range([0, offeredWidth]);
                }
                else {
                    fakeScale.range([offeredHeight, 0]);
                }
                var textResult = this.measureTicks(offeredWidth, offeredHeight, fakeScale, this._scale.domain());
                return {
                    width: textResult.usedWidth + widthRequiredByTicks,
                    height: textResult.usedHeight + heightRequiredByTicks,
                    wantsWidth: !textResult.textFits,
                    wantsHeight: !textResult.textFits
                };
            };
            Category.prototype._getTickValues = function () {
                return this._scale.domain();
            };
            Category.prototype.tickLabelAngle = function (angle) {
                if (angle == null) {
                    return this._tickLabelAngle;
                }
                if (angle !== 0 && angle !== 90 && angle !== -90) {
                    throw new Error("Angle " + angle + " not supported; only 0, 90, and -90 are valid values");
                }
                this._tickLabelAngle = angle;
                this._invalidateLayout();
                return this;
            };
            Category.prototype.tickLabelOrientation = function () {
                switch (this._tickLabelAngle) {
                    case 0:
                        return "horizontal";
                    case -90:
                        return "left";
                    case 90:
                        return "right";
                    default:
                        throw new Error("bad orientation");
                }
            };
            /**
             * Measures the size of the ticks while also writing them to the DOM.
             * @param {D3.Selection} ticks The tick elements to be written to.
             */
            Category.prototype.drawTicks = function (axisWidth, axisHeight, scale, ticks) {
                return this.drawOrMeasureTicks(axisWidth, axisHeight, scale, ticks, true);
            };
            /**
             * Measures the size of the ticks without making any (permanent) DOM
             * changes.
             *
             * @param {string[]} ticks The strings that will be printed on the ticks.
             */
            Category.prototype.measureTicks = function (axisWidth, axisHeight, scale, ticks) {
                return this.drawOrMeasureTicks(axisWidth, axisHeight, scale, ticks, false);
            };
            Category.prototype.drawOrMeasureTicks = function (axisWidth, axisHeight, scale, dataOrTicks, draw) {
                var self = this;
                var textWriteResults = [];
                var tm = function (s) { return self.measurer.measure(s); };
                var iterator = draw ? function (f) { return dataOrTicks.each(f); } : function (f) { return dataOrTicks.forEach(f); };
                iterator(function (d) {
                    var bandWidth = scale.fullBandStartAndWidth(d)[1];
                    var width = self._isHorizontal() ? bandWidth : axisWidth - self._maxLabelTickLength() - self.tickLabelPadding();
                    var height = self._isHorizontal() ? axisHeight - self._maxLabelTickLength() - self.tickLabelPadding() : bandWidth;
                    var textWriteResult;
                    var formatter = self._formatter;
                    if (draw) {
                        var d3this = d3.select(this);
                        var xAlign = { left: "right", right: "left", top: "center", bottom: "center" };
                        var yAlign = { left: "center", right: "center", top: "bottom", bottom: "top" };
                        textWriteResult = Plottable._Util.Text.writeText(formatter(d), width, height, tm, self.tickLabelOrientation(), {
                            g: d3this,
                            xAlign: xAlign[self._orientation],
                            yAlign: yAlign[self._orientation]
                        });
                    }
                    else {
                        textWriteResult = Plottable._Util.Text.writeText(formatter(d), width, height, tm, self.tickLabelOrientation());
                    }
                    textWriteResults.push(textWriteResult);
                });
                var widthFn = this._isHorizontal() ? d3.sum : Plottable._Util.Methods.max;
                var heightFn = this._isHorizontal() ? Plottable._Util.Methods.max : d3.sum;
                return {
                    textFits: textWriteResults.every(function (t) { return t.textFits; }),
                    usedWidth: widthFn(textWriteResults, function (t) { return t.usedWidth; }, 0),
                    usedHeight: heightFn(textWriteResults, function (t) { return t.usedHeight; }, 0)
                };
            };
            Category.prototype._doRender = function () {
                var _this = this;
                _super.prototype._doRender.call(this);
                var tickLabels = this._tickLabelContainer.selectAll("." + Axis.AbstractAxis.TICK_LABEL_CLASS).data(this._scale.domain(), function (d) { return d; });
                var getTickLabelTransform = function (d, i) {
                    var startAndWidth = _this._scale.fullBandStartAndWidth(d);
                    var bandStartPosition = startAndWidth[0];
                    var x = _this._isHorizontal() ? bandStartPosition : 0;
                    var y = _this._isHorizontal() ? 0 : bandStartPosition;
                    return "translate(" + x + "," + y + ")";
                };
                tickLabels.enter().append("g").classed(Axis.AbstractAxis.TICK_LABEL_CLASS, true);
                tickLabels.exit().remove();
                tickLabels.attr("transform", getTickLabelTransform);
                // erase all text first, then rewrite
                tickLabels.text("");
                this.drawTicks(this.width(), this.height(), this._scale, tickLabels);
                var translate = this._isHorizontal() ? [this._scale.rangeBand() / 2, 0] : [0, this._scale.rangeBand() / 2];
                var xTranslate = this._orientation === "right" ? this._maxLabelTickLength() + this.tickLabelPadding() : 0;
                var yTranslate = this._orientation === "bottom" ? this._maxLabelTickLength() + this.tickLabelPadding() : 0;
                Plottable._Util.DOM.translate(this._tickLabelContainer, xTranslate, yTranslate);
                Plottable._Util.DOM.translate(this._tickMarkContainer, translate[0], translate[1]);
                return this;
            };
            Category.prototype._computeLayout = function (xOrigin, yOrigin, availableWidth, availableHeight) {
                // When anyone calls _invalidateLayout, _computeLayout will be called
                // on everyone, including this. Since CSS or something might have
                // affected the size of the characters, clear the cache.
                this.measurer.clear();
                return _super.prototype._computeLayout.call(this, xOrigin, yOrigin, availableWidth, availableHeight);
            };
            return Category;
        })(Axis.AbstractAxis);
        Axis.Category = Category;
    })(Plottable.Axis || (Plottable.Axis = {}));
    var Axis = Plottable.Axis;
})(Plottable || (Plottable = {}));

///<reference path="../reference.ts" />
var __extends = this.__extends || function (d, b) {
    for (var p in b) if (b.hasOwnProperty(p)) d[p] = b[p];
    function __() { this.constructor = d; }
    __.prototype = b.prototype;
    d.prototype = new __();
};
var Plottable;
(function (Plottable) {
    (function (Component) {
        var Label = (function (_super) {
            __extends(Label, _super);
            /**
             * Creates a Label.
             *
             * A label is component that renders just text. The most common use of
             * labels is to create a title or axis labels.
             *
             * @constructor
             * @param {string} displayText The text of the Label (default = "").
             * @param {string} orientation The orientation of the Label (horizontal/left/right) (default = "horizontal").
             */
            function Label(displayText, orientation) {
                if (displayText === void 0) { displayText = ""; }
                if (orientation === void 0) { orientation = "horizontal"; }
                _super.call(this);
                this.classed("label", true);
                this.text(displayText);
                this.orient(orientation);
                this.xAlign("center").yAlign("center");
                this._fixedHeightFlag = true;
                this._fixedWidthFlag = true;
            }
            /**
             * Sets the horizontal side the label will go to given the label is given more space that it needs
             *
             * @param {string} alignment The new setting, one of `["left", "center",
             * "right"]`. Defaults to `"center"`.
             * @returns {Label} The calling Label.
             */
            Label.prototype.xAlign = function (alignment) {
                var alignmentLC = alignment.toLowerCase();
                _super.prototype.xAlign.call(this, alignmentLC);
                this.xAlignment = alignmentLC;
                return this;
            };
            /**
             * Sets the vertical side the label will go to given the label is given more space that it needs
             *
             * @param {string} alignment The new setting, one of `["top", "center",
             * "bottom"]`. Defaults to `"center"`.
             * @returns {Label} The calling Label.
             */
            Label.prototype.yAlign = function (alignment) {
                var alignmentLC = alignment.toLowerCase();
                _super.prototype.yAlign.call(this, alignmentLC);
                this.yAlignment = alignmentLC;
                return this;
            };
            Label.prototype._requestedSpace = function (offeredWidth, offeredHeight) {
                var desiredWH = this.measurer(this._text);
                var desiredWidth = (this.orientation === "horizontal" ? desiredWH.width : desiredWH.height);
                var desiredHeight = (this.orientation === "horizontal" ? desiredWH.height : desiredWH.width);
                return {
                    width: desiredWidth,
                    height: desiredHeight,
                    wantsWidth: desiredWidth > offeredWidth,
                    wantsHeight: desiredHeight > offeredHeight
                };
            };
            Label.prototype._setup = function () {
                _super.prototype._setup.call(this);
                this.textContainer = this._content.append("g");
                this.measurer = Plottable._Util.Text.getTextMeasurer(this.textContainer.append("text"));
                this.text(this._text);
            };
            Label.prototype.text = function (displayText) {
                if (displayText === undefined) {
                    return this._text;
                }
                else {
                    this._text = displayText;
                    this._invalidateLayout();
                    return this;
                }
            };
            Label.prototype.orient = function (newOrientation) {
                if (newOrientation == null) {
                    return this.orientation;
                }
                else {
                    newOrientation = newOrientation.toLowerCase();
                    if (newOrientation === "horizontal" || newOrientation === "left" || newOrientation === "right") {
                        this.orientation = newOrientation;
                    }
                    else {
                        throw new Error(newOrientation + " is not a valid orientation for LabelComponent");
                    }
                    this._invalidateLayout();
                    return this;
                }
            };
            Label.prototype._doRender = function () {
                _super.prototype._doRender.call(this);
                this.textContainer.text("");
                var dimension = this.orientation === "horizontal" ? this.width() : this.height();
                var truncatedText = Plottable._Util.Text.getTruncatedText(this._text, dimension, this.measurer);
                if (this.orientation === "horizontal") {
                    Plottable._Util.Text.writeLineHorizontally(truncatedText, this.textContainer, this.width(), this.height(), this.xAlignment, this.yAlignment);
                }
                else {
                    Plottable._Util.Text.writeLineVertically(truncatedText, this.textContainer, this.width(), this.height(), this.xAlignment, this.yAlignment, this.orientation);
                }
            };
            Label.prototype._computeLayout = function (xOffset, yOffset, availableWidth, availableHeight) {
                this.measurer = Plottable._Util.Text.getTextMeasurer(this.textContainer.append("text")); // reset it in case fonts have changed
                _super.prototype._computeLayout.call(this, xOffset, yOffset, availableWidth, availableHeight);
                return this;
            };
            return Label;
        })(Component.AbstractComponent);
        Component.Label = Label;
        var TitleLabel = (function (_super) {
            __extends(TitleLabel, _super);
            /**
             * Creates a TitleLabel, a type of label made for rendering titles.
             *
             * @constructor
             */
            function TitleLabel(text, orientation) {
                _super.call(this, text, orientation);
                this.classed("title-label", true);
            }
            return TitleLabel;
        })(Label);
        Component.TitleLabel = TitleLabel;
        var AxisLabel = (function (_super) {
            __extends(AxisLabel, _super);
            /**
             * Creates a AxisLabel, a type of label made for rendering axis labels.
             *
             * @constructor
             */
            function AxisLabel(text, orientation) {
                _super.call(this, text, orientation);
                this.classed("axis-label", true);
            }
            return AxisLabel;
        })(Label);
        Component.AxisLabel = AxisLabel;
    })(Plottable.Component || (Plottable.Component = {}));
    var Component = Plottable.Component;
})(Plottable || (Plottable = {}));

///<reference path="../reference.ts" />
var __extends = this.__extends || function (d, b) {
    for (var p in b) if (b.hasOwnProperty(p)) d[p] = b[p];
    function __() { this.constructor = d; }
    __.prototype = b.prototype;
    d.prototype = new __();
};
var Plottable;
(function (Plottable) {
    (function (Component) {
        var Legend = (function (_super) {
            __extends(Legend, _super);
            /**
             * Constructs a Legend.
             *
             * A legend consists of a series of legend rows, each with a color and label taken from the `colorScale`.
             * The rows will be displayed in the order of the `colorScale` domain.
             * This legend also allows interactions, through the functions `toggleCallback` and `hoverCallback`
             * Setting a callback will also put classes on the individual rows.
             *
             * @constructor
             * @param {ColorScale} colorScale
             */
            function Legend(colorScale) {
                _super.call(this);
                this.classed("legend", true);
                this.scale(colorScale);
                this.xAlign("RIGHT").yAlign("TOP");
                this.xOffset(5).yOffset(5);
                this._fixedWidthFlag = true;
                this._fixedHeightFlag = true;
            }
            Legend.prototype.remove = function () {
                _super.prototype.remove.call(this);
                if (this.colorScale != null) {
                    this.colorScale.broadcaster.deregisterListener(this);
                }
            };
            Legend.prototype.toggleCallback = function (callback) {
                if (callback !== undefined) {
                    this._toggleCallback = callback;
                    this.isOff = d3.set();
                    this.updateListeners();
                    this.updateClasses();
                    return this;
                }
                else {
                    return this._toggleCallback;
                }
            };
            Legend.prototype.hoverCallback = function (callback) {
                if (callback !== undefined) {
                    this._hoverCallback = callback;
                    this.datumCurrentlyFocusedOn = undefined;
                    this.updateListeners();
                    this.updateClasses();
                    return this;
                }
                else {
                    return this._hoverCallback;
                }
            };
            Legend.prototype.scale = function (scale) {
                var _this = this;
                if (scale != null) {
                    if (this.colorScale != null) {
                        this.colorScale.broadcaster.deregisterListener(this);
                    }
                    this.colorScale = scale;
                    this.colorScale.broadcaster.registerListener(this, function () { return _this.updateDomain(); });
                    this.updateDomain();
                    return this;
                }
                else {
                    return this.colorScale;
                }
            };
            Legend.prototype.updateDomain = function () {
                if (this._toggleCallback != null) {
                    this.isOff = Plottable._Util.Methods.intersection(this.isOff, d3.set(this.scale().domain()));
                }
                if (this._hoverCallback != null) {
                    this.datumCurrentlyFocusedOn = this.scale().domain().indexOf(this.datumCurrentlyFocusedOn) >= 0 ? this.datumCurrentlyFocusedOn : undefined;
                }
                this._invalidateLayout();
            };
            Legend.prototype._computeLayout = function (xOrigin, yOrigin, availableWidth, availableHeight) {
                _super.prototype._computeLayout.call(this, xOrigin, yOrigin, availableWidth, availableHeight);
                var textHeight = this.measureTextHeight();
                var totalNumRows = this.colorScale.domain().length;
                this.nRowsDrawn = Math.min(totalNumRows, Math.floor(this.height() / textHeight));
            };
            Legend.prototype._requestedSpace = function (offeredWidth, offeredHeight) {
                var textHeight = this.measureTextHeight();
                var totalNumRows = this.colorScale.domain().length;
                var rowsICanFit = Math.min(totalNumRows, Math.floor((offeredHeight - 2 * Legend.MARGIN) / textHeight));
                var fakeLegendEl = this._content.append("g").classed(Legend.SUBELEMENT_CLASS, true);
                var measure = Plottable._Util.Text.getTextMeasurer(fakeLegendEl.append("text"));
                var maxWidth = Plottable._Util.Methods.max(this.colorScale.domain(), function (d) { return measure(d).width; }, 0);
                fakeLegendEl.remove();
                maxWidth = maxWidth === undefined ? 0 : maxWidth;
                var desiredWidth = rowsICanFit === 0 ? 0 : maxWidth + textHeight + 2 * Legend.MARGIN;
                var desiredHeight = rowsICanFit === 0 ? 0 : totalNumRows * textHeight + 2 * Legend.MARGIN;
                return {
                    width: desiredWidth,
                    height: desiredHeight,
                    wantsWidth: offeredWidth < desiredWidth,
                    wantsHeight: offeredHeight < desiredHeight
                };
            };
            Legend.prototype.measureTextHeight = function () {
                // note: can't be called before anchoring atm
                var fakeLegendEl = this._content.append("g").classed(Legend.SUBELEMENT_CLASS, true);
                var textHeight = Plottable._Util.Text.getTextMeasurer(fakeLegendEl.append("text"))(Plottable._Util.Text.HEIGHT_TEXT).height;
                // HACKHACK
                if (textHeight === 0) {
                    textHeight = 1;
                }
                fakeLegendEl.remove();
                return textHeight;
            };
            Legend.prototype._doRender = function () {
                _super.prototype._doRender.call(this);
                var domain = this.colorScale.domain().slice(0, this.nRowsDrawn);
                var textHeight = this.measureTextHeight();
                var availableWidth = this.width() - textHeight - Legend.MARGIN;
                var r = textHeight * 0.3;
                var legend = this._content.selectAll("." + Legend.SUBELEMENT_CLASS).data(domain, function (d) { return d; });
                var legendEnter = legend.enter().append("g").classed(Legend.SUBELEMENT_CLASS, true);
                legendEnter.append("circle");
                legendEnter.append("g").classed("text-container", true);
                legend.exit().remove();
                legend.selectAll("circle").attr("cx", textHeight / 2).attr("cy", textHeight / 2).attr("r", r).attr("fill", this.colorScale._d3Scale);
                legend.selectAll("g.text-container").text("").attr("transform", "translate(" + textHeight + ", 0)").each(function (d) {
                    var d3this = d3.select(this);
                    var measure = Plottable._Util.Text.getTextMeasurer(d3this.append("text"));
                    var writeLine = Plottable._Util.Text.getTruncatedText(d, availableWidth, measure);
                    var writeLineMeasure = measure(writeLine);
                    Plottable._Util.Text.writeLineHorizontally(writeLine, d3this, writeLineMeasure.width, writeLineMeasure.height);
                });
                legend.attr("transform", function (d) {
                    return "translate(" + Legend.MARGIN + "," + (domain.indexOf(d) * textHeight + Legend.MARGIN) + ")";
                });
                this.updateClasses();
                this.updateListeners();
            };
            Legend.prototype.updateListeners = function () {
                var _this = this;
                if (!this._isSetup) {
                    return;
                }
                var dataSelection = this._content.selectAll("." + Legend.SUBELEMENT_CLASS);
                if (this._hoverCallback != null) {
                    // tag the element that is being hovered over with the class "focus"
                    // this callback will trigger with the specific element being hovered over.
                    var hoverRow = function (mouseover) { return function (datum) {
                        _this.datumCurrentlyFocusedOn = mouseover ? datum : undefined;
                        _this._hoverCallback(_this.datumCurrentlyFocusedOn);
                        _this.updateClasses();
                    }; };
                    dataSelection.on("mouseover", hoverRow(true));
                    dataSelection.on("mouseout", hoverRow(false));
                }
                else {
                    // remove all mouseover/mouseout listeners
                    dataSelection.on("mouseover", null);
                    dataSelection.on("mouseout", null);
                }
                if (this._toggleCallback != null) {
                    dataSelection.on("click", function (datum) {
                        var turningOn = _this.isOff.has(datum);
                        if (turningOn) {
                            _this.isOff.remove(datum);
                        }
                        else {
                            _this.isOff.add(datum);
                        }
                        _this._toggleCallback(datum, turningOn);
                        _this.updateClasses();
                    });
                }
                else {
                    // remove all click listeners
                    dataSelection.on("click", null);
                }
            };
            Legend.prototype.updateClasses = function () {
                var _this = this;
                if (!this._isSetup) {
                    return;
                }
                var dataSelection = this._content.selectAll("." + Legend.SUBELEMENT_CLASS);
                if (this._hoverCallback != null) {
                    dataSelection.classed("focus", function (d) { return _this.datumCurrentlyFocusedOn === d; });
                    dataSelection.classed("hover", this.datumCurrentlyFocusedOn !== undefined);
                }
                else {
                    dataSelection.classed("hover", false);
                    dataSelection.classed("focus", false);
                }
                if (this._toggleCallback != null) {
                    dataSelection.classed("toggled-on", function (d) { return !_this.isOff.has(d); });
                    dataSelection.classed("toggled-off", function (d) { return _this.isOff.has(d); });
                }
                else {
                    dataSelection.classed("toggled-on", false);
                    dataSelection.classed("toggled-off", false);
                }
            };
            /**
             * The css class applied to each legend row
             */
            Legend.SUBELEMENT_CLASS = "legend-row";
            Legend.MARGIN = 5;
            return Legend;
        })(Component.AbstractComponent);
        Component.Legend = Legend;
    })(Plottable.Component || (Plottable.Component = {}));
    var Component = Plottable.Component;
})(Plottable || (Plottable = {}));

///<reference path="../reference.ts" />
var __extends = this.__extends || function (d, b) {
    for (var p in b) if (b.hasOwnProperty(p)) d[p] = b[p];
    function __() { this.constructor = d; }
    __.prototype = b.prototype;
    d.prototype = new __();
};
var Plottable;
(function (Plottable) {
    (function (Component) {
        var HorizontalLegend = (function (_super) {
            __extends(HorizontalLegend, _super);
            /**
             * Creates a Horizontal Legend.
             *
             * The legend consists of a series of legend entries, each with a color and label taken from the `colorScale`.
             * The entries will be displayed in the order of the `colorScale` domain.
             *
             * @constructor
             * @param {Scale.Color} colorScale
             */
            function HorizontalLegend(colorScale) {
                var _this = this;
                _super.call(this);
                this.padding = 5;
                this.classed("legend", true);
                this.scale = colorScale;
                this.scale.broadcaster.registerListener(this, function () { return _this._invalidateLayout(); });
                this.xAlign("left").yAlign("center");
                this._fixedWidthFlag = true;
                this._fixedHeightFlag = true;
            }
            HorizontalLegend.prototype.remove = function () {
                _super.prototype.remove.call(this);
                this.scale.broadcaster.deregisterListener(this);
            };
            HorizontalLegend.prototype.calculateLayoutInfo = function (availableWidth, availableHeight) {
                var _this = this;
                var fakeLegendRow = this._content.append("g").classed(HorizontalLegend.LEGEND_ROW_CLASS, true);
                var fakeLegendEntry = fakeLegendRow.append("g").classed(HorizontalLegend.LEGEND_ENTRY_CLASS, true);
                var measure = Plottable._Util.Text.getTextMeasurer(fakeLegendRow.append("text"));
                var textHeight = measure(Plottable._Util.Text.HEIGHT_TEXT).height;
                var availableWidthForEntries = Math.max(0, (availableWidth - this.padding));
                var measureEntry = function (entryText) {
                    var originalEntryLength = (textHeight + measure(entryText).width + _this.padding);
                    return Math.min(originalEntryLength, availableWidthForEntries);
                };
                var entries = this.scale.domain();
                var entryLengths = Plottable._Util.Methods.populateMap(entries, measureEntry);
                fakeLegendRow.remove();
                var rows = this.packRows(availableWidthForEntries, entries, entryLengths);
                var rowsAvailable = Math.floor((availableHeight - 2 * this.padding) / textHeight);
                if (rowsAvailable !== rowsAvailable) {
                    rowsAvailable = 0;
                }
                return {
                    textHeight: textHeight,
                    entryLengths: entryLengths,
                    rows: rows,
                    numRowsToDraw: Math.max(Math.min(rowsAvailable, rows.length), 0)
                };
            };
            HorizontalLegend.prototype._requestedSpace = function (offeredWidth, offeredHeight) {
                var estimatedLayout = this.calculateLayoutInfo(offeredWidth, offeredHeight);
                var rowLengths = estimatedLayout.rows.map(function (row) {
                    return d3.sum(row, function (entry) { return estimatedLayout.entryLengths.get(entry); });
                });
                var longestRowLength = Plottable._Util.Methods.max(rowLengths, 0);
                longestRowLength = longestRowLength === undefined ? 0 : longestRowLength; // HACKHACK: #843
                var desiredWidth = this.padding + longestRowLength;
                var acceptableHeight = estimatedLayout.numRowsToDraw * estimatedLayout.textHeight + 2 * this.padding;
                var desiredHeight = estimatedLayout.rows.length * estimatedLayout.textHeight + 2 * this.padding;
                return {
                    width: desiredWidth,
                    height: acceptableHeight,
                    wantsWidth: offeredWidth < desiredWidth,
                    wantsHeight: offeredHeight < desiredHeight
                };
            };
            HorizontalLegend.prototype.packRows = function (availableWidth, entries, entryLengths) {
                var rows = [[]];
                var currentRow = rows[0];
                var spaceLeft = availableWidth;
                entries.forEach(function (e) {
                    var entryLength = entryLengths.get(e);
                    if (entryLength > spaceLeft) {
                        currentRow = [];
                        rows.push(currentRow);
                        spaceLeft = availableWidth;
                    }
                    currentRow.push(e);
                    spaceLeft -= entryLength;
                });
                return rows;
            };
            HorizontalLegend.prototype._doRender = function () {
                var _this = this;
                _super.prototype._doRender.call(this);
                var layout = this.calculateLayoutInfo(this.width(), this.height());
                var rowsToDraw = layout.rows.slice(0, layout.numRowsToDraw);
                var rows = this._content.selectAll("g." + HorizontalLegend.LEGEND_ROW_CLASS).data(rowsToDraw);
                rows.enter().append("g").classed(HorizontalLegend.LEGEND_ROW_CLASS, true);
                rows.exit().remove();
                rows.attr("transform", function (d, i) { return "translate(0, " + (i * layout.textHeight + _this.padding) + ")"; });
                var entries = rows.selectAll("g." + HorizontalLegend.LEGEND_ENTRY_CLASS).data(function (d) { return d; });
                var entriesEnter = entries.enter().append("g").classed(HorizontalLegend.LEGEND_ENTRY_CLASS, true);
                entriesEnter.append("circle");
                entriesEnter.append("g").classed("text-container", true);
                entries.exit().remove();
                var legendPadding = this.padding;
                rows.each(function (values) {
                    var xShift = legendPadding;
                    var entriesInRow = d3.select(this).selectAll("g." + HorizontalLegend.LEGEND_ENTRY_CLASS);
                    entriesInRow.attr("transform", function (value, i) {
                        var translateString = "translate(" + xShift + ", 0)";
                        xShift += layout.entryLengths.get(value);
                        return translateString;
                    });
                });
                entries.select("circle").attr("cx", layout.textHeight / 2).attr("cy", layout.textHeight / 2).attr("r", layout.textHeight * 0.3).attr("fill", function (value) { return _this.scale.scale(value); });
                var padding = this.padding;
                var textContainers = entries.select("g.text-container");
                textContainers.text(""); // clear out previous results
                textContainers.append("title").text(function (value) { return value; });
                // HACKHACK (translate vertical shift): #864
                textContainers.attr("transform", "translate(" + layout.textHeight + ", " + (layout.textHeight * 0.1) + ")").each(function (value) {
                    var container = d3.select(this);
                    var measure = Plottable._Util.Text.getTextMeasurer(container.append("text"));
                    var maxTextLength = layout.entryLengths.get(value) - layout.textHeight - padding;
                    var textToWrite = Plottable._Util.Text.getTruncatedText(value, maxTextLength, measure);
                    var textSize = measure(textToWrite);
                    Plottable._Util.Text.writeLineHorizontally(textToWrite, container, textSize.width, textSize.height);
                });
            };
            /**
             * The css class applied to each legend row
             */
            HorizontalLegend.LEGEND_ROW_CLASS = "legend-row";
            /**
             * The css class applied to each legend entry
             */
            HorizontalLegend.LEGEND_ENTRY_CLASS = "legend-entry";
            return HorizontalLegend;
        })(Component.AbstractComponent);
        Component.HorizontalLegend = HorizontalLegend;
    })(Plottable.Component || (Plottable.Component = {}));
    var Component = Plottable.Component;
})(Plottable || (Plottable = {}));

///<reference path="../reference.ts" />
var __extends = this.__extends || function (d, b) {
    for (var p in b) if (b.hasOwnProperty(p)) d[p] = b[p];
    function __() { this.constructor = d; }
    __.prototype = b.prototype;
    d.prototype = new __();
};
var Plottable;
(function (Plottable) {
    (function (Component) {
        var Gridlines = (function (_super) {
            __extends(Gridlines, _super);
            /**
             * Creates a set of Gridlines.
             * @constructor
             *
             * @param {QuantitativeScale} xScale The scale to base the x gridlines on. Pass null if no gridlines are desired.
             * @param {QuantitativeScale} yScale The scale to base the y gridlines on. Pass null if no gridlines are desired.
             */
            function Gridlines(xScale, yScale) {
                var _this = this;
                if (xScale != null && !(Plottable.Scale.AbstractQuantitative.prototype.isPrototypeOf(xScale))) {
                    throw new Error("xScale needs to inherit from Scale.AbstractQuantitative");
                }
                if (yScale != null && !(Plottable.Scale.AbstractQuantitative.prototype.isPrototypeOf(yScale))) {
                    throw new Error("yScale needs to inherit from Scale.AbstractQuantitative");
                }
                _super.call(this);
                this.classed("gridlines", true);
                this.xScale = xScale;
                this.yScale = yScale;
                if (this.xScale) {
                    this.xScale.broadcaster.registerListener(this, function () { return _this._render(); });
                }
                if (this.yScale) {
                    this.yScale.broadcaster.registerListener(this, function () { return _this._render(); });
                }
            }
            Gridlines.prototype.remove = function () {
                _super.prototype.remove.call(this);
                if (this.xScale) {
                    this.xScale.broadcaster.deregisterListener(this);
                }
                if (this.yScale) {
                    this.yScale.broadcaster.deregisterListener(this);
                }
                return this;
            };
            Gridlines.prototype._setup = function () {
                _super.prototype._setup.call(this);
                this.xLinesContainer = this._content.append("g").classed("x-gridlines", true);
                this.yLinesContainer = this._content.append("g").classed("y-gridlines", true);
            };
            Gridlines.prototype._doRender = function () {
                _super.prototype._doRender.call(this);
                this.redrawXLines();
                this.redrawYLines();
            };
            Gridlines.prototype.redrawXLines = function () {
                var _this = this;
                if (this.xScale) {
                    var xTicks = this.xScale.ticks();
                    var getScaledXValue = function (tickVal) { return _this.xScale.scale(tickVal); };
                    var xLines = this.xLinesContainer.selectAll("line").data(xTicks);
                    xLines.enter().append("line");
                    xLines.attr("x1", getScaledXValue).attr("y1", 0).attr("x2", getScaledXValue).attr("y2", this.height()).classed("zeroline", function (t) { return t === 0; });
                    xLines.exit().remove();
                }
            };
            Gridlines.prototype.redrawYLines = function () {
                var _this = this;
                if (this.yScale) {
                    var yTicks = this.yScale.ticks();
                    var getScaledYValue = function (tickVal) { return _this.yScale.scale(tickVal); };
                    var yLines = this.yLinesContainer.selectAll("line").data(yTicks);
                    yLines.enter().append("line");
                    yLines.attr("x1", 0).attr("y1", getScaledYValue).attr("x2", this.width()).attr("y2", getScaledYValue).classed("zeroline", function (t) { return t === 0; });
                    yLines.exit().remove();
                }
            };
            return Gridlines;
        })(Component.AbstractComponent);
        Component.Gridlines = Gridlines;
    })(Plottable.Component || (Plottable.Component = {}));
    var Component = Plottable.Component;
})(Plottable || (Plottable = {}));

///<reference path="../reference.ts" />
var __extends = this.__extends || function (d, b) {
    for (var p in b) if (b.hasOwnProperty(p)) d[p] = b[p];
    function __() { this.constructor = d; }
    __.prototype = b.prototype;
    d.prototype = new __();
};
var Plottable;
(function (Plottable) {
    (function (Component) {
        ;
        var Table = (function (_super) {
            __extends(Table, _super);
            /**
             * Constructs a Table.
             *
             * A Table is used to combine multiple Components in the form of a grid. A
             * common case is combining a y-axis, x-axis, and the plotted data via
             * ```typescript
             * new Table([[yAxis, plot],
             *            [null,  xAxis]]);
             * ```
             *
             * @constructor
             * @param {Component[][]} [rows] A 2-D array of the Components to place in the table.
             * null can be used if a cell is empty. (default = [])
             */
            function Table(rows) {
                var _this = this;
                if (rows === void 0) { rows = []; }
                _super.call(this);
                this.rowPadding = 0;
                this.colPadding = 0;
                this.rows = [];
                this.rowWeights = [];
                this.colWeights = [];
                this.nRows = 0;
                this.nCols = 0;
                this.classed("table", true);
                rows.forEach(function (row, rowIndex) {
                    row.forEach(function (component, colIndex) {
                        _this.addComponent(rowIndex, colIndex, component);
                    });
                });
            }
            /**
             * Adds a Component in the specified cell. The cell must be unoccupied.
             *
             * For example, instead of calling `new Table([[a, b], [null, c]])`, you
             * could call
             * ```typescript
             * var table = new Table();
             * table.addComponent(0, 0, a);
             * table.addComponent(0, 1, b);
             * table.addComponent(1, 1, c);
             * ```
             *
             * @param {number} row The row in which to add the Component.
             * @param {number} col The column in which to add the Component.
             * @param {Component} component The Component to be added.
             * @returns {Table} The calling Table.
             */
            Table.prototype.addComponent = function (row, col, component) {
                if (this._addComponent(component)) {
                    this.nRows = Math.max(row + 1, this.nRows);
                    this.nCols = Math.max(col + 1, this.nCols);
                    this.padTableToSize(this.nRows, this.nCols);
                    var currentComponent = this.rows[row][col];
                    if (currentComponent) {
                        throw new Error("Table.addComponent cannot be called on a cell where a component already exists (for the moment)");
                    }
                    this.rows[row][col] = component;
                }
                return this;
            };
            Table.prototype._removeComponent = function (component) {
                _super.prototype._removeComponent.call(this, component);
                var rowpos;
                var colpos;
                outer: for (var i = 0; i < this.nRows; i++) {
                    for (var j = 0; j < this.nCols; j++) {
                        if (this.rows[i][j] === component) {
                            rowpos = i;
                            colpos = j;
                            break outer;
                        }
                    }
                }
                if (rowpos !== undefined) {
                    this.rows[rowpos][colpos] = null;
                }
            };
            Table.prototype.iterateLayout = function (availableWidth, availableHeight) {
                /*
                 * Given availableWidth and availableHeight, figure out how to allocate it between rows and columns using an iterative algorithm.
                 *
                 * For both dimensions, keeps track of "guaranteedSpace", which the fixed-size components have requested, and
                 * "proportionalSpace", which is being given to proportionally-growing components according to the weights on the table.
                 * Here is how it works (example uses width but it is the same for height). First, columns are guaranteed no width, and
                 * the free width is allocated to columns based on their colWeights. Then, in determineGuarantees, every component is
                 * offered its column's width and may request some amount of it, which increases that column's guaranteed
                 * width. If there are some components that were not satisfied with the width they were offered, and there is free
                 * width that has not already been guaranteed, then the remaining width is allocated to the unsatisfied columns and the
                 * algorithm runs again. If all components are satisfied, then the remaining width is allocated as proportional space
                 * according to the colWeights.
                 *
                 * The guaranteed width for each column is monotonically increasing as the algorithm iterates. Since it is deterministic
                 * and monotonically increasing, if the freeWidth does not change during an iteration it implies that no further progress
                 * is possible, so the algorithm will not continue iterating on that dimension's account.
                 *
                 * If the algorithm runs more than 5 times, we stop and just use whatever we arrived at. It's not clear under what
                 * circumstances this will happen or if it will happen at all. A message will be printed to the console if this occurs.
                 *
                 */
                var cols = d3.transpose(this.rows);
                var availableWidthAfterPadding = availableWidth - this.colPadding * (this.nCols - 1);
                var availableHeightAfterPadding = availableHeight - this.rowPadding * (this.nRows - 1);
                var rowWeights = Table.calcComponentWeights(this.rowWeights, this.rows, function (c) { return (c == null) || c._isFixedHeight(); });
                var colWeights = Table.calcComponentWeights(this.colWeights, cols, function (c) { return (c == null) || c._isFixedWidth(); });
                // To give the table a good starting position to iterate from, we give the fixed-width components half-weight
                // so that they will get some initial space allocated to work with
                var heuristicColWeights = colWeights.map(function (c) { return c === 0 ? 0.5 : c; });
                var heuristicRowWeights = rowWeights.map(function (c) { return c === 0 ? 0.5 : c; });
                var colProportionalSpace = Table.calcProportionalSpace(heuristicColWeights, availableWidthAfterPadding);
                var rowProportionalSpace = Table.calcProportionalSpace(heuristicRowWeights, availableHeightAfterPadding);
                var guaranteedWidths = Plottable._Util.Methods.createFilledArray(0, this.nCols);
                var guaranteedHeights = Plottable._Util.Methods.createFilledArray(0, this.nRows);
                var freeWidth;
                var freeHeight;
                var nIterations = 0;
                while (true) {
                    var offeredHeights = Plottable._Util.Methods.addArrays(guaranteedHeights, rowProportionalSpace);
                    var offeredWidths = Plottable._Util.Methods.addArrays(guaranteedWidths, colProportionalSpace);
                    var guarantees = this.determineGuarantees(offeredWidths, offeredHeights);
                    guaranteedWidths = guarantees.guaranteedWidths;
                    guaranteedHeights = guarantees.guaranteedHeights;
                    var wantsWidth = guarantees.wantsWidthArr.some(function (x) { return x; });
                    var wantsHeight = guarantees.wantsHeightArr.some(function (x) { return x; });
                    var lastFreeWidth = freeWidth;
                    var lastFreeHeight = freeHeight;
                    freeWidth = availableWidthAfterPadding - d3.sum(guarantees.guaranteedWidths);
                    freeHeight = availableHeightAfterPadding - d3.sum(guarantees.guaranteedHeights);
                    var xWeights;
                    if (wantsWidth) {
                        xWeights = guarantees.wantsWidthArr.map(function (x) { return x ? 0.1 : 0; });
                        xWeights = Plottable._Util.Methods.addArrays(xWeights, colWeights);
                    }
                    else {
                        xWeights = colWeights;
                    }
                    var yWeights;
                    if (wantsHeight) {
                        yWeights = guarantees.wantsHeightArr.map(function (x) { return x ? 0.1 : 0; });
                        yWeights = Plottable._Util.Methods.addArrays(yWeights, rowWeights);
                    }
                    else {
                        yWeights = rowWeights;
                    }
                    colProportionalSpace = Table.calcProportionalSpace(xWeights, freeWidth);
                    rowProportionalSpace = Table.calcProportionalSpace(yWeights, freeHeight);
                    nIterations++;
                    var canImproveWidthAllocation = freeWidth > 0 && wantsWidth && freeWidth !== lastFreeWidth;
                    var canImproveHeightAllocation = freeHeight > 0 && wantsHeight && freeHeight !== lastFreeHeight;
                    if (!(canImproveWidthAllocation || canImproveHeightAllocation)) {
                        break;
                    }
                    if (nIterations > 5) {
                        break;
                    }
                }
                // Redo the proportional space one last time, to ensure we use the real weights not the wantsWidth/Height weights
                freeWidth = availableWidthAfterPadding - d3.sum(guarantees.guaranteedWidths);
                freeHeight = availableHeightAfterPadding - d3.sum(guarantees.guaranteedHeights);
                colProportionalSpace = Table.calcProportionalSpace(colWeights, freeWidth);
                rowProportionalSpace = Table.calcProportionalSpace(rowWeights, freeHeight);
                return { colProportionalSpace: colProportionalSpace, rowProportionalSpace: rowProportionalSpace, guaranteedWidths: guarantees.guaranteedWidths, guaranteedHeights: guarantees.guaranteedHeights, wantsWidth: wantsWidth, wantsHeight: wantsHeight };
            };
            Table.prototype.determineGuarantees = function (offeredWidths, offeredHeights) {
                var requestedWidths = Plottable._Util.Methods.createFilledArray(0, this.nCols);
                var requestedHeights = Plottable._Util.Methods.createFilledArray(0, this.nRows);
                var layoutWantsWidth = Plottable._Util.Methods.createFilledArray(false, this.nCols);
                var layoutWantsHeight = Plottable._Util.Methods.createFilledArray(false, this.nRows);
                this.rows.forEach(function (row, rowIndex) {
                    row.forEach(function (component, colIndex) {
                        var spaceRequest;
                        if (component != null) {
                            spaceRequest = component._requestedSpace(offeredWidths[colIndex], offeredHeights[rowIndex]);
                        }
                        else {
                            spaceRequest = { width: 0, height: 0, wantsWidth: false, wantsHeight: false };
                        }
                        var allocatedWidth = Math.min(spaceRequest.width, offeredWidths[colIndex]);
                        var allocatedHeight = Math.min(spaceRequest.height, offeredHeights[rowIndex]);
                        requestedWidths[colIndex] = Math.max(requestedWidths[colIndex], allocatedWidth);
                        requestedHeights[rowIndex] = Math.max(requestedHeights[rowIndex], allocatedHeight);
                        layoutWantsWidth[colIndex] = layoutWantsWidth[colIndex] || spaceRequest.wantsWidth;
                        layoutWantsHeight[rowIndex] = layoutWantsHeight[rowIndex] || spaceRequest.wantsHeight;
                    });
                });
                return { guaranteedWidths: requestedWidths, guaranteedHeights: requestedHeights, wantsWidthArr: layoutWantsWidth, wantsHeightArr: layoutWantsHeight };
            };
            Table.prototype._requestedSpace = function (offeredWidth, offeredHeight) {
                var layout = this.iterateLayout(offeredWidth, offeredHeight);
                return { width: d3.sum(layout.guaranteedWidths), height: d3.sum(layout.guaranteedHeights), wantsWidth: layout.wantsWidth, wantsHeight: layout.wantsHeight };
            };
            // xOffset is relative to parent element, not absolute
            Table.prototype._computeLayout = function (xOffset, yOffset, availableWidth, availableHeight) {
                var _this = this;
                _super.prototype._computeLayout.call(this, xOffset, yOffset, availableWidth, availableHeight);
                var layout = this.iterateLayout(this.width(), this.height());
                var sumPair = function (p) { return p[0] + p[1]; };
                var rowHeights = Plottable._Util.Methods.addArrays(layout.rowProportionalSpace, layout.guaranteedHeights);
                var colWidths = Plottable._Util.Methods.addArrays(layout.colProportionalSpace, layout.guaranteedWidths);
                var childYOffset = 0;
                this.rows.forEach(function (row, rowIndex) {
                    var childXOffset = 0;
                    row.forEach(function (component, colIndex) {
                        // recursively compute layout
                        if (component != null) {
                            component._computeLayout(childXOffset, childYOffset, colWidths[colIndex], rowHeights[rowIndex]);
                        }
                        childXOffset += colWidths[colIndex] + _this.colPadding;
                    });
                    childYOffset += rowHeights[rowIndex] + _this.rowPadding;
                });
            };
            /**
             * Sets the row and column padding on the Table.
             *
             * @param {number} rowPadding The padding above and below each row, in pixels.
             * @param {number} colPadding the padding to the left and right of each column, in pixels.
             * @returns {Table} The calling Table.
             */
            Table.prototype.padding = function (rowPadding, colPadding) {
                this.rowPadding = rowPadding;
                this.colPadding = colPadding;
                this._invalidateLayout();
                return this;
            };
            /**
             * Sets the layout weight of a particular row.
             * Space is allocated to rows based on their weight. Rows with higher weights receive proportionally more space.
             *
             * A common case would be to have one row take up 2/3rds of the space,
             * and the other row take up 1/3rd.
             *
             * Example:
             *
             * ```JavaScript
             * plot = new Plottable.Component.Table([
             *  [row1],
             *  [row2]
             * ]);
             *
             * // assign twice as much space to the first row
             * plot
             *  .rowWeight(0, 2)
             *  .rowWeight(1, 1)
             * ```
             *
             * @param {number} index The index of the row.
             * @param {number} weight The weight to be set on the row.
             * @returns {Table} The calling Table.
             */
            Table.prototype.rowWeight = function (index, weight) {
                this.rowWeights[index] = weight;
                this._invalidateLayout();
                return this;
            };
            /**
             * Sets the layout weight of a particular column.
             * Space is allocated to columns based on their weight. Columns with higher weights receive proportionally more space.
             *
             * Please see `rowWeight` docs for an example.
             *
             * @param {number} index The index of the column.
             * @param {number} weight The weight to be set on the column.
             * @returns {Table} The calling Table.
             */
            Table.prototype.colWeight = function (index, weight) {
                this.colWeights[index] = weight;
                this._invalidateLayout();
                return this;
            };
            Table.prototype._isFixedWidth = function () {
                var cols = d3.transpose(this.rows);
                return Table.fixedSpace(cols, function (c) { return (c == null) || c._isFixedWidth(); });
            };
            Table.prototype._isFixedHeight = function () {
                return Table.fixedSpace(this.rows, function (c) { return (c == null) || c._isFixedHeight(); });
            };
            Table.prototype.padTableToSize = function (nRows, nCols) {
                for (var i = 0; i < nRows; i++) {
                    if (this.rows[i] === undefined) {
                        this.rows[i] = [];
                        this.rowWeights[i] = null;
                    }
                    for (var j = 0; j < nCols; j++) {
                        if (this.rows[i][j] === undefined) {
                            this.rows[i][j] = null;
                        }
                    }
                }
                for (j = 0; j < nCols; j++) {
                    if (this.colWeights[j] === undefined) {
                        this.colWeights[j] = null;
                    }
                }
            };
            Table.calcComponentWeights = function (setWeights, componentGroups, fixityAccessor) {
                // If the row/col weight was explicitly set, then return it outright
                // If the weight was not explicitly set, then guess it using the heuristic that if all components are fixed-space
                // then weight is 0, otherwise weight is 1
                return setWeights.map(function (w, i) {
                    if (w != null) {
                        return w;
                    }
                    var fixities = componentGroups[i].map(fixityAccessor);
                    var allFixed = fixities.reduce(function (a, b) { return a && b; }, true);
                    return allFixed ? 0 : 1;
                });
            };
            Table.calcProportionalSpace = function (weights, freeSpace) {
                var weightSum = d3.sum(weights);
                if (weightSum === 0) {
                    return Plottable._Util.Methods.createFilledArray(0, weights.length);
                }
                else {
                    return weights.map(function (w) { return freeSpace * w / weightSum; });
                }
            };
            Table.fixedSpace = function (componentGroup, fixityAccessor) {
                var all = function (bools) { return bools.reduce(function (a, b) { return a && b; }, true); };
                var group_isFixed = function (components) { return all(components.map(fixityAccessor)); };
                return all(componentGroup.map(group_isFixed));
            };
            return Table;
        })(Component.AbstractComponentContainer);
        Component.Table = Table;
    })(Plottable.Component || (Plottable.Component = {}));
    var Component = Plottable.Component;
})(Plottable || (Plottable = {}));

///<reference path="../../reference.ts" />
var __extends = this.__extends || function (d, b) {
    for (var p in b) if (b.hasOwnProperty(p)) d[p] = b[p];
    function __() { this.constructor = d; }
    __.prototype = b.prototype;
    d.prototype = new __();
};
var Plottable;
(function (Plottable) {
    (function (Plot) {
        var AbstractPlot = (function (_super) {
            __extends(AbstractPlot, _super);
            /**
             * Constructs a Plot.
             *
             * Plots render data. Common example include Plot.Scatter, Plot.Bar, and Plot.Line.
             *
             * A bare Plot has a DataSource and any number of projectors, which take
             * data and "project" it onto the Plot, such as "x", "y", "fill", "r".
             *
             * @constructor
             * @param {any[]|Dataset} [dataset] If provided, the data or Dataset to be associated with this Plot.
             */
            function AbstractPlot() {
                _super.call(this);
                this._dataChanged = false;
                this._projectors = {};
                this._animate = false;
                this._animators = {};
                this._ANIMATION_DURATION = 250; // milliseconds
                this._animateOnNextRender = true;
                this.clipPathEnabled = true;
                this.classed("plot", true);
                this._key2DatasetDrawerKey = d3.map();
                this._datasetKeysInOrder = [];
                this.nextSeriesIndex = 0;
            }
            AbstractPlot.prototype._anchor = function (element) {
                _super.prototype._anchor.call(this, element);
                this._animateOnNextRender = true;
                this._dataChanged = true;
                this._updateScaleExtents();
            };
            AbstractPlot.prototype._setup = function () {
                var _this = this;
                _super.prototype._setup.call(this);
                this._renderArea = this._content.append("g").classed("render-area", true);
                // HACKHACK on 591
                this._getDrawersInOrder().forEach(function (d) { return d.setup(_this._renderArea.append("g")); });
            };
            AbstractPlot.prototype.remove = function () {
                var _this = this;
                _super.prototype.remove.call(this);
                this._datasetKeysInOrder.forEach(function (k) { return _this.removeDataset(k); });
                // deregister from all scales
                var properties = Object.keys(this._projectors);
                properties.forEach(function (property) {
                    var projector = _this._projectors[property];
                    if (projector.scale) {
                        projector.scale.broadcaster.deregisterListener(_this);
                    }
                });
            };
            AbstractPlot.prototype.addDataset = function (keyOrDataset, dataset) {
                if (typeof (keyOrDataset) !== "string" && dataset !== undefined) {
                    throw new Error("invalid input to addDataset");
                }
                if (typeof (keyOrDataset) === "string" && keyOrDataset[0] === "_") {
                    Plottable._Util.Methods.warn("Warning: Using _named series keys may produce collisions with unlabeled data sources");
                }
                var key = typeof (keyOrDataset) === "string" ? keyOrDataset : "_" + this.nextSeriesIndex++;
                var data = typeof (keyOrDataset) !== "string" ? keyOrDataset : dataset;
                var dataset = (data instanceof Plottable.Dataset) ? data : new Plottable.Dataset(data);
                this._addDataset(key, dataset);
                return this;
            };
            AbstractPlot.prototype._addDataset = function (key, dataset) {
                var _this = this;
                if (this._key2DatasetDrawerKey.has(key)) {
                    this.removeDataset(key);
                }
                ;
                var drawer = this._getDrawer(key);
                var ddk = { drawer: drawer, dataset: dataset, key: key };
                this._datasetKeysInOrder.push(key);
                this._key2DatasetDrawerKey.set(key, ddk);
                if (this._isSetup) {
                    drawer.setup(this._renderArea.append("g"));
                }
                dataset.broadcaster.registerListener(this, function () { return _this._onDatasetUpdate(); });
                this._onDatasetUpdate();
            };
            AbstractPlot.prototype._getDrawer = function (key) {
                return new Plottable._Drawer.AbstractDrawer(key);
            };
            AbstractPlot.prototype._getAnimator = function (key) {
                if (this._animate && this._animateOnNextRender) {
                    return this._animators[key] || new Plottable.Animator.Null();
                }
                else {
                    return new Plottable.Animator.Null();
                }
            };
            AbstractPlot.prototype._onDatasetUpdate = function () {
                this._updateScaleExtents();
                this._animateOnNextRender = true;
                this._dataChanged = true;
                this._render();
            };
            /**
             * Sets an attribute of every data point.
             *
             * Here's a common use case:
             * ```typescript
             * plot.attr("r", function(d) { return d.foo; });
             * ```
             * This will set the radius of each datum `d` to be `d.foo`.
             *
             * @param {string} attrToSet The attribute to set across each data
             * point. Popular examples include "x", "y", "r". Scales that inherit from
             * Plot define their meaning.
             *
             * @param {Function|string|any} accessor Function to apply to each element
             * of the dataSource. If a Function, use `accessor(d, i)`. If a string,
             * `d[accessor]` is used. If anything else, use `accessor` as a constant
             * across all data points.
             *
             * @param {Scale.AbstractScale} scale If provided, the result of the accessor
             * is passed through the scale, such as `scale.scale(accessor(d, i))`.
             *
             * @returns {Plot} The calling Plot.
             */
            AbstractPlot.prototype.attr = function (attrToSet, accessor, scale) {
                return this.project(attrToSet, accessor, scale);
            };
            /**
             * Identical to plot.attr
             */
            AbstractPlot.prototype.project = function (attrToSet, accessor, scale) {
                var _this = this;
                attrToSet = attrToSet.toLowerCase();
                var currentProjection = this._projectors[attrToSet];
                var existingScale = currentProjection && currentProjection.scale;
                if (existingScale) {
                    this._datasetKeysInOrder.forEach(function (key) {
                        existingScale._removeExtent(_this._plottableID.toString() + "_" + key, attrToSet);
                        existingScale.broadcaster.deregisterListener(_this);
                    });
                }
                if (scale) {
                    scale.broadcaster.registerListener(this, function () { return _this._render(); });
                }
                var activatedAccessor = Plottable._Util.Methods._applyAccessor(accessor, this);
                this._projectors[attrToSet] = { accessor: activatedAccessor, scale: scale, attribute: attrToSet };
                this._updateScaleExtent(attrToSet);
                this._render(); // queue a re-render upon changing projector
                return this;
            };
            AbstractPlot.prototype._generateAttrToProjector = function () {
                var _this = this;
                var h = {};
                d3.keys(this._projectors).forEach(function (a) {
                    var projector = _this._projectors[a];
                    var accessor = projector.accessor;
                    var scale = projector.scale;
                    var fn = scale ? function (d, i) { return scale.scale(accessor(d, i)); } : accessor;
                    h[a] = fn;
                });
                return h;
            };
            AbstractPlot.prototype._doRender = function () {
                if (this._isAnchored) {
                    this.paint();
                    this._dataChanged = false;
                    this._animateOnNextRender = false;
                }
            };
            /**
             * Enables or disables animation.
             *
             * @param {boolean} enabled Whether or not to animate.
             */
            AbstractPlot.prototype.animate = function (enabled) {
                this._animate = enabled;
                return this;
            };
            AbstractPlot.prototype.detach = function () {
                _super.prototype.detach.call(this);
                // make the domain resize
                this._updateScaleExtents();
                return this;
            };
            /**
             * This function makes sure that all of the scales in this._projectors
             * have an extent that includes all the data that is projected onto them.
             */
            AbstractPlot.prototype._updateScaleExtents = function () {
                var _this = this;
                d3.keys(this._projectors).forEach(function (attr) { return _this._updateScaleExtent(attr); });
            };
            AbstractPlot.prototype._updateScaleExtent = function (attr) {
                var _this = this;
                var projector = this._projectors[attr];
                if (projector.scale) {
                    this._key2DatasetDrawerKey.forEach(function (key, ddk) {
                        var extent = ddk.dataset._getExtent(projector.accessor, projector.scale._typeCoercer);
                        var scaleKey = _this._plottableID.toString() + "_" + key;
                        if (extent.length === 0 || !_this._isAnchored) {
                            projector.scale._removeExtent(scaleKey, attr);
                        }
                        else {
                            projector.scale._updateExtent(scaleKey, attr, extent);
                        }
                    });
                }
            };
            AbstractPlot.prototype.animator = function (animatorKey, animator) {
                if (animator === undefined) {
                    return this._animators[animatorKey];
                }
                else {
                    this._animators[animatorKey] = animator;
                    return this;
                }
            };
            AbstractPlot.prototype.datasetOrder = function (order) {
                if (order === undefined) {
                    return this._datasetKeysInOrder;
                }
                function isPermutation(l1, l2) {
                    var intersection = Plottable._Util.Methods.intersection(d3.set(l1), d3.set(l2));
                    var size = intersection.size(); // HACKHACK pending on borisyankov/definitelytyped/ pr #2653
                    return size === l1.length && size === l2.length;
                }
                if (isPermutation(order, this._datasetKeysInOrder)) {
                    this._datasetKeysInOrder = order;
                    this._onDatasetUpdate();
                }
                else {
                    Plottable._Util.Methods.warn("Attempted to change datasetOrder, but new order is not permutation of old. Ignoring.");
                }
                return this;
            };
            AbstractPlot.prototype.removeDataset = function (datasetOrKeyOrArray) {
                var key;
                if (typeof (datasetOrKeyOrArray) === "string") {
                    key = datasetOrKeyOrArray;
                }
                else if (datasetOrKeyOrArray instanceof Plottable.Dataset || datasetOrKeyOrArray instanceof Array) {
                    var array = (datasetOrKeyOrArray instanceof Plottable.Dataset) ? this.datasets() : this.datasets().map(function (d) { return d.data(); });
                    var idx = array.indexOf(datasetOrKeyOrArray);
                    if (idx !== -1) {
                        key = this._datasetKeysInOrder[idx];
                    }
                }
                return this._removeDataset(key);
            };
            AbstractPlot.prototype._removeDataset = function (key) {
                if (key != null && this._key2DatasetDrawerKey.has(key)) {
                    var ddk = this._key2DatasetDrawerKey.get(key);
                    ddk.drawer.remove();
                    var projectors = d3.values(this._projectors);
                    var scaleKey = this._plottableID.toString() + "_" + key;
                    projectors.forEach(function (p) {
                        if (p.scale != null) {
                            p.scale._removeExtent(scaleKey, p.attribute);
                        }
                    });
                    ddk.dataset.broadcaster.deregisterListener(this);
                    this._datasetKeysInOrder.splice(this._datasetKeysInOrder.indexOf(key), 1);
                    this._key2DatasetDrawerKey.remove(key);
                    this._onDatasetUpdate();
                }
                return this;
            };
            AbstractPlot.prototype.datasets = function () {
                var _this = this;
                return this._datasetKeysInOrder.map(function (k) { return _this._key2DatasetDrawerKey.get(k).dataset; });
            };
            AbstractPlot.prototype._getDrawersInOrder = function () {
                var _this = this;
                return this._datasetKeysInOrder.map(function (k) { return _this._key2DatasetDrawerKey.get(k).drawer; });
            };
            AbstractPlot.prototype._generateDrawSteps = function () {
                return [{ attrToProjector: this._generateAttrToProjector(), animator: new Plottable.Animator.Null() }];
            };
            AbstractPlot.prototype._additionalPaint = function (time) {
                // no-op
            };
            AbstractPlot.prototype._getDataToDraw = function () {
                var _this = this;
                var datasets = d3.map();
                this._datasetKeysInOrder.forEach(function (key) {
                    datasets.set(key, _this._key2DatasetDrawerKey.get(key).dataset.data());
                });
                return datasets;
            };
            AbstractPlot.prototype.paint = function () {
                var drawSteps = this._generateDrawSteps();
                var dataToDraw = this._getDataToDraw();
                var drawers = this._getDrawersInOrder();
                var times = this._datasetKeysInOrder.map(function (k, i) { return drawers[i].draw(dataToDraw.get(k), drawSteps); });
                var maxTime = Plottable._Util.Methods.max(times, 0);
                this._additionalPaint(maxTime);
            };
            return AbstractPlot;
        })(Plottable.Component.AbstractComponent);
        Plot.AbstractPlot = AbstractPlot;
    })(Plottable.Plot || (Plottable.Plot = {}));
    var Plot = Plottable.Plot;
})(Plottable || (Plottable = {}));

///<reference path="../../reference.ts" />
var __extends = this.__extends || function (d, b) {
    for (var p in b) if (b.hasOwnProperty(p)) d[p] = b[p];
    function __() { this.constructor = d; }
    __.prototype = b.prototype;
    d.prototype = new __();
};
var Plottable;
(function (Plottable) {
    (function (Plot) {
        /*
         * A PiePlot is a plot meant to show how much out of a total an attribute's value is.
         * One usecase is to show how much funding departments are given out of a total budget.
         *
         * Primary projection attributes:
         *   "fill" - Accessor determining the color of each sector
         *   "inner-radius" - Accessor determining the distance from the center to the inner edge of the sector
         *   "outer-radius" - Accessor determining the distance from the center to the outer edge of the sector
         *   "value" - Accessor to extract the value determining the proportion of each slice to the total
         */
        var Pie = (function (_super) {
            __extends(Pie, _super);
            /**
             * Constructs a PiePlot.
             *
             * @constructor
             */
            function Pie() {
                _super.call(this);
                this.classed("pie-plot", true);
            }
            Pie.prototype._computeLayout = function (xOffset, yOffset, availableWidth, availableHeight) {
                _super.prototype._computeLayout.call(this, xOffset, yOffset, availableWidth, availableHeight);
                this._renderArea.attr("transform", "translate(" + this.width() / 2 + "," + this.height() / 2 + ")");
            };
            Pie.prototype._addDataset = function (key, dataset) {
                if (this._datasetKeysInOrder.length === 1) {
                    Plottable._Util.Methods.warn("Only one dataset is supported in Pie plots");
                    return;
                }
                _super.prototype._addDataset.call(this, key, dataset);
            };
            Pie.prototype._generateAttrToProjector = function () {
                var attrToProjector = _super.prototype._generateAttrToProjector.call(this);
                attrToProjector["inner-radius"] = attrToProjector["inner-radius"] || d3.functor(0);
                attrToProjector["outer-radius"] = attrToProjector["outer-radius"] || d3.functor(Math.min(this.width(), this.height()) / 2);
                if (attrToProjector["fill"] == null) {
                    attrToProjector["fill"] = function (d, i) { return Pie.DEFAULT_COLOR_SCALE.scale(String(i)); };
                }
                var defaultAccessor = function (d) { return d.value; };
                var valueProjector = this._projectors["value"];
                attrToProjector["value"] = valueProjector ? valueProjector.accessor : defaultAccessor;
                return attrToProjector;
            };
            Pie.prototype._getDrawer = function (key) {
                return new Plottable._Drawer.Arc(key).setClass("arc");
            };
            Pie.DEFAULT_COLOR_SCALE = new Plottable.Scale.Color();
            return Pie;
        })(Plot.AbstractPlot);
        Plot.Pie = Pie;
    })(Plottable.Plot || (Plottable.Plot = {}));
    var Plot = Plottable.Plot;
})(Plottable || (Plottable = {}));

///<reference path="../../reference.ts" />
var __extends = this.__extends || function (d, b) {
    for (var p in b) if (b.hasOwnProperty(p)) d[p] = b[p];
    function __() { this.constructor = d; }
    __.prototype = b.prototype;
    d.prototype = new __();
};
var Plottable;
(function (Plottable) {
    (function (Plot) {
        var AbstractXYPlot = (function (_super) {
            __extends(AbstractXYPlot, _super);
            /**
             * Constructs an XYPlot.
             *
             * An XYPlot is a plot from drawing 2-dimensional data. Common examples
             * include Scale.Line and Scale.Bar.
             *
             * @constructor
             * @param {any[]|Dataset} [dataset] The data or Dataset to be associated with this Renderer.
             * @param {Scale} xScale The x scale to use.
             * @param {Scale} yScale The y scale to use.
             */
            function AbstractXYPlot(xScale, yScale) {
                _super.call(this);
                this._autoAdjustXScaleDomain = false;
                this._autoAdjustYScaleDomain = false;
                if (xScale == null || yScale == null) {
                    throw new Error("XYPlots require an xScale and yScale");
                }
                this.classed("xy-plot", true);
                this.project("x", "x", xScale); // default accessor
                this.project("y", "y", yScale); // default accessor
            }
            /**
             * @param {string} attrToSet One of ["x", "y"] which determines the point's
             * x and y position in the Plot.
             */
            AbstractXYPlot.prototype.project = function (attrToSet, accessor, scale) {
                var _this = this;
                // We only want padding and nice-ing on scales that will correspond to axes / pixel layout.
                // So when we get an "x" or "y" scale, enable autoNiceing and autoPadding.
                if (attrToSet === "x" && scale) {
                    if (this._xScale) {
                        this._xScale.broadcaster.deregisterListener("yDomainAdjustment" + this._plottableID);
                    }
                    this._xScale = scale;
                    this._updateXDomainer();
                    scale.broadcaster.registerListener("yDomainAdjustment" + this._plottableID, function () { return _this.adjustYDomainOnChangeFromX(); });
                }
                if (attrToSet === "y" && scale) {
                    if (this._yScale) {
                        this._yScale.broadcaster.deregisterListener("xDomainAdjustment" + this._plottableID);
                    }
                    this._yScale = scale;
                    this._updateYDomainer();
                    scale.broadcaster.registerListener("xDomainAdjustment" + this._plottableID, function () { return _this.adjustXDomainOnChangeFromY(); });
                }
                _super.prototype.project.call(this, attrToSet, accessor, scale);
                return this;
            };
            AbstractXYPlot.prototype.remove = function () {
                _super.prototype.remove.call(this);
                if (this._xScale) {
                    this._xScale.broadcaster.deregisterListener("yDomainAdjustment" + this._plottableID);
                }
                if (this._yScale) {
                    this._yScale.broadcaster.deregisterListener("xDomainAdjustment" + this._plottableID);
                }
                return this;
            };
            /**
             * Sets the automatic domain adjustment over visible points for y scale.
             *
             * If autoAdjustment is true adjustment is immediately performend.
             *
             * @param {boolean} autoAdjustment The new value for the automatic adjustment domain for y scale.
             * @returns {AbstractXYPlot} The calling AbstractXYPlot.
             */
            AbstractXYPlot.prototype.automaticallyAdjustYScaleOverVisiblePoints = function (autoAdjustment) {
                this._autoAdjustYScaleDomain = autoAdjustment;
                this.adjustYDomainOnChangeFromX();
                return this;
            };
            /**
             * Sets the automatic domain adjustment over visible points for x scale.
             *
             * If autoAdjustment is true adjustment is immediately performend.
             *
             * @param {boolean} autoAdjustment The new value for the automatic adjustment domain for x scale.
             * @returns {AbstractXYPlot} The calling AbstractXYPlot.
             */
            AbstractXYPlot.prototype.automaticallyAdjustXScaleOverVisiblePoints = function (autoAdjustment) {
                this._autoAdjustXScaleDomain = autoAdjustment;
                this.adjustXDomainOnChangeFromY();
                return this;
            };
            AbstractXYPlot.prototype._generateAttrToProjector = function () {
                var attrToProjector = _super.prototype._generateAttrToProjector.call(this);
                var positionXFn = attrToProjector["x"];
                var positionYFn = attrToProjector["y"];
                attrToProjector["defined"] = function (d, i) {
                    var positionX = positionXFn(d, i);
                    var positionY = positionYFn(d, i);
                    return positionX != null && positionX === positionX && positionY != null && positionY === positionY;
                };
                return attrToProjector;
            };
            AbstractXYPlot.prototype._computeLayout = function (xOffset, yOffset, availableWidth, availableHeight) {
                _super.prototype._computeLayout.call(this, xOffset, yOffset, availableWidth, availableHeight);
                this._xScale.range([0, this.width()]);
                this._yScale.range([this.height(), 0]);
            };
            AbstractXYPlot.prototype._updateXDomainer = function () {
                if (this._xScale instanceof Plottable.Scale.AbstractQuantitative) {
                    var scale = this._xScale;
                    if (!scale._userSetDomainer) {
                        scale.domainer().pad().nice();
                    }
                }
            };
            AbstractXYPlot.prototype._updateYDomainer = function () {
                if (this._yScale instanceof Plottable.Scale.AbstractQuantitative) {
                    var scale = this._yScale;
                    if (!scale._userSetDomainer) {
                        scale.domainer().pad().nice();
                    }
                }
            };
            /**
             * Adjusts both domains' extents to show all datasets.
             *
             * This call does not override auto domain adjustment behavior over visible points.
             */
            AbstractXYPlot.prototype.showAllData = function () {
                this._xScale.autoDomain();
                if (!this._autoAdjustYScaleDomain) {
                    this._yScale.autoDomain();
                }
            };
            AbstractXYPlot.prototype.adjustYDomainOnChangeFromX = function () {
                if (this._autoAdjustYScaleDomain) {
                    this.adjustDomainToVisiblePoints(this._xScale, this._yScale, true);
                }
            };
            AbstractXYPlot.prototype.adjustXDomainOnChangeFromY = function () {
                if (this._autoAdjustXScaleDomain) {
                    this.adjustDomainToVisiblePoints(this._yScale, this._xScale, false);
                }
            };
            AbstractXYPlot.prototype.adjustDomainToVisiblePoints = function (fromScale, toScale, fromX) {
                if (toScale instanceof Plottable.Scale.AbstractQuantitative) {
                    var toScaleQ = toScale;
                    var normalizedData = this.normalizeDatasets(fromX);
                    var adjustedDomain = this.adjustDomainOverVisiblePoints(normalizedData, fromScale.domain());
                    if (adjustedDomain.length === 0) {
                        return;
                    }
                    adjustedDomain = toScaleQ.domainer().computeDomain([adjustedDomain], toScaleQ);
                    toScaleQ.domain(adjustedDomain);
                }
            };
            AbstractXYPlot.prototype.normalizeDatasets = function (fromX) {
                var flattenDatasets = Plottable._Util.Methods.flatten(this.datasets().map(function (d) { return d.data(); }));
                var aAccessor = this._projectors[fromX ? "x" : "y"].accessor;
                var bAccessor = this._projectors[fromX ? "y" : "x"].accessor;
                return flattenDatasets.map(function (d, i) {
                    return { a: aAccessor(d, i), b: bAccessor(d, i) };
                });
            };
            AbstractXYPlot.prototype.adjustDomainOverVisiblePoints = function (values, fromDomain) {
                var bVals = values.filter(function (v) { return fromDomain[0] <= v.a && v.a <= fromDomain[1]; }).map(function (v) { return v.b; });
                var retVal = [];
                if (bVals.length !== 0) {
                    retVal = [Plottable._Util.Methods.min(bVals, null), Plottable._Util.Methods.max(bVals, null)];
                }
                return retVal;
            };
            return AbstractXYPlot;
        })(Plot.AbstractPlot);
        Plot.AbstractXYPlot = AbstractXYPlot;
    })(Plottable.Plot || (Plottable.Plot = {}));
    var Plot = Plottable.Plot;
})(Plottable || (Plottable = {}));

///<reference path="../../reference.ts" />
var __extends = this.__extends || function (d, b) {
    for (var p in b) if (b.hasOwnProperty(p)) d[p] = b[p];
    function __() { this.constructor = d; }
    __.prototype = b.prototype;
    d.prototype = new __();
};
var Plottable;
(function (Plottable) {
    (function (Plot) {
        var Scatter = (function (_super) {
            __extends(Scatter, _super);
            /**
             * Constructs a ScatterPlot.
             *
             * @constructor
             * @param {Scale} xScale The x scale to use.
             * @param {Scale} yScale The y scale to use.
             */
            function Scatter(xScale, yScale) {
                _super.call(this, xScale, yScale);
                this.closeDetectionRadius = 5;
                this.classed("scatter-plot", true);
                this.project("r", 3); // default
                this.project("opacity", 0.6); // default
                this.project("fill", function () { return Plottable.Core.Colors.INDIGO; }); // default
                this._animators["circles-reset"] = new Plottable.Animator.Null();
                this._animators["circles"] = new Plottable.Animator.Base().duration(250).delay(5);
            }
            /**
             * @param {string} attrToSet One of ["x", "y", "cx", "cy", "r",
             * "fill"]. "cx" and "cy" are aliases for "x" and "y". "r" is the datum's
             * radius, and "fill" is the CSS color of the datum.
             */
            Scatter.prototype.project = function (attrToSet, accessor, scale) {
                attrToSet = attrToSet === "cx" ? "x" : attrToSet;
                attrToSet = attrToSet === "cy" ? "y" : attrToSet;
                _super.prototype.project.call(this, attrToSet, accessor, scale);
                return this;
            };
            Scatter.prototype._getDrawer = function (key) {
                return new Plottable._Drawer.Element(key).svgElement("circle");
            };
            Scatter.prototype._generateAttrToProjector = function () {
                var attrToProjector = _super.prototype._generateAttrToProjector.call(this);
                attrToProjector["cx"] = attrToProjector["x"];
                delete attrToProjector["x"];
                attrToProjector["cy"] = attrToProjector["y"];
                delete attrToProjector["y"];
                return attrToProjector;
            };
            Scatter.prototype._generateDrawSteps = function () {
                var drawSteps = [];
                if (this._dataChanged) {
                    var resetAttrToProjector = this._generateAttrToProjector();
                    resetAttrToProjector["r"] = function () { return 0; };
                    drawSteps.push({ attrToProjector: resetAttrToProjector, animator: this._getAnimator("circles-reset") });
                }
                drawSteps.push({ attrToProjector: this._generateAttrToProjector(), animator: this._getAnimator("circles") });
                return drawSteps;
            };
            Scatter.prototype._getClosestStruckPoint = function (p, range) {
                var drawers = this._getDrawersInOrder();
                var attrToProjector = this._generateAttrToProjector();
                var getDistSq = function (d, i) {
                    var dx = attrToProjector["cx"](d, i) - p.x;
                    var dy = attrToProjector["cy"](d, i) - p.y;
                    return (dx * dx + dy * dy);
                };
                var overAPoint = false;
                var closestElement;
                var closestIndex;
                var minDistSq = range * range;
                drawers.forEach(function (drawer) {
                    drawer._getDrawSelection().each(function (d, i) {
                        var distSq = getDistSq(d, i);
                        var r = attrToProjector["r"](d, i);
                        if (distSq < r * r) {
                            if (!overAPoint || distSq < minDistSq) {
                                closestElement = this;
                                closestIndex = i;
                                minDistSq = distSq;
                            }
                            overAPoint = true;
                        }
                        else if (!overAPoint && distSq < minDistSq) {
                            closestElement = this;
                            closestIndex = i;
                            minDistSq = distSq;
                        }
                    });
                });
                if (!closestElement) {
                    return {
                        selection: null,
                        pixelPositions: null,
                        data: null
                    };
                }
                var closestSelection = d3.select(closestElement);
                var closestData = closestSelection.data();
                var closestPoint = {
                    x: attrToProjector["cx"](closestData[0], closestIndex),
                    y: attrToProjector["cy"](closestData[0], closestIndex)
                };
                return {
                    selection: closestSelection,
                    pixelPositions: [closestPoint],
                    data: closestData
                };
            };
            //===== Hover logic =====
            Scatter.prototype._hoverOverComponent = function (p) {
                // no-op
            };
            Scatter.prototype._hoverOutComponent = function (p) {
                // no-op
            };
            Scatter.prototype._doHover = function (p) {
                return this._getClosestStruckPoint(p, this.closeDetectionRadius);
            };
            return Scatter;
        })(Plot.AbstractXYPlot);
        Plot.Scatter = Scatter;
    })(Plottable.Plot || (Plottable.Plot = {}));
    var Plot = Plottable.Plot;
})(Plottable || (Plottable = {}));

///<reference path="../../reference.ts" />
var __extends = this.__extends || function (d, b) {
    for (var p in b) if (b.hasOwnProperty(p)) d[p] = b[p];
    function __() { this.constructor = d; }
    __.prototype = b.prototype;
    d.prototype = new __();
};
var Plottable;
(function (Plottable) {
    (function (Plot) {
        var Grid = (function (_super) {
            __extends(Grid, _super);
            /**
             * Constructs a GridPlot.
             *
             * A GridPlot is used to shade a grid of data. Each datum is a cell on the
             * grid, and the datum can control what color it is.
             *
             * @constructor
             * @param {Scale.Ordinal} xScale The x scale to use.
             * @param {Scale.Ordinal} yScale The y scale to use.
             * @param {Scale.Color|Scale.InterpolatedColor} colorScale The color scale
             * to use for each grid cell.
             */
            function Grid(xScale, yScale, colorScale) {
                _super.call(this, xScale, yScale);
                this._animators = {
                    "cells": new Plottable.Animator.Null()
                };
                this.classed("grid-plot", true);
                // The x and y scales should render in bands with no padding
                this._xScale.rangeType("bands", 0, 0);
                this._yScale.rangeType("bands", 0, 0);
                this._colorScale = colorScale;
                this.project("fill", "value", colorScale); // default
                this._animators["cells"] = new Plottable.Animator.Null();
            }
            Grid.prototype._addDataset = function (key, dataset) {
                if (this._datasetKeysInOrder.length === 1) {
                    Plottable._Util.Methods.warn("Only one dataset is supported in Grid plots");
                    return;
                }
                _super.prototype._addDataset.call(this, key, dataset);
            };
            Grid.prototype._getDrawer = function (key) {
                return new Plottable._Drawer.Element(key).svgElement("rect");
            };
            /**
             * @param {string} attrToSet One of ["x", "y", "fill"]. If "fill" is used,
             * the data should return a valid CSS color.
             */
            Grid.prototype.project = function (attrToSet, accessor, scale) {
                _super.prototype.project.call(this, attrToSet, accessor, scale);
                if (attrToSet === "fill") {
                    this._colorScale = this._projectors["fill"].scale;
                }
                return this;
            };
            Grid.prototype._generateAttrToProjector = function () {
                var attrToProjector = _super.prototype._generateAttrToProjector.call(this);
                var xStep = this._xScale.rangeBand();
                var yStep = this._yScale.rangeBand();
                attrToProjector["width"] = function () { return xStep; };
                attrToProjector["height"] = function () { return yStep; };
                return attrToProjector;
            };
            Grid.prototype._generateDrawSteps = function () {
                return [{ attrToProjector: this._generateAttrToProjector(), animator: this._getAnimator("cells") }];
            };
            return Grid;
        })(Plot.AbstractXYPlot);
        Plot.Grid = Grid;
    })(Plottable.Plot || (Plottable.Plot = {}));
    var Plot = Plottable.Plot;
})(Plottable || (Plottable = {}));

///<reference path="../../reference.ts" />
var __extends = this.__extends || function (d, b) {
    for (var p in b) if (b.hasOwnProperty(p)) d[p] = b[p];
    function __() { this.constructor = d; }
    __.prototype = b.prototype;
    d.prototype = new __();
};
var Plottable;
(function (Plottable) {
    (function (Plot) {
        var AbstractBarPlot = (function (_super) {
            __extends(AbstractBarPlot, _super);
            /**
             * Constructs a BarPlot.
             *
             * @constructor
             * @param {Scale} xScale The x scale to use.
             * @param {Scale} yScale The y scale to use.
             */
            function AbstractBarPlot(xScale, yScale) {
                _super.call(this, xScale, yScale);
                this._baselineValue = 0;
                this._barAlignmentFactor = 0.5;
                this._barLabelFormatter = Plottable.Formatters.identity();
                this._barLabelsEnabled = false;
                this._hoverMode = "point";
                this.hideBarsIfAnyAreTooWide = true;
                this.classed("bar-plot", true);
                this.project("fill", function () { return Plottable.Core.Colors.INDIGO; });
                this._animators["bars-reset"] = new Plottable.Animator.Null();
                this._animators["bars"] = new Plottable.Animator.Base();
                this._animators["baseline"] = new Plottable.Animator.Null();
                this.baseline(this._baselineValue);
            }
            AbstractBarPlot.prototype._getDrawer = function (key) {
                return new Plottable._Drawer.Rect(key, this._isVertical);
            };
            AbstractBarPlot.prototype._setup = function () {
                _super.prototype._setup.call(this);
                this._baseline = this._renderArea.append("line").classed("baseline", true);
            };
            AbstractBarPlot.prototype.baseline = function (value) {
                if (value == null) {
                    return this._baselineValue;
                }
                this._baselineValue = value;
                this._updateXDomainer();
                this._updateYDomainer();
                this._render();
                return this;
            };
            /**
             * Sets the bar alignment relative to the independent axis.
             * VerticalBarPlot supports "left", "center", "right"
             * HorizontalBarPlot supports "top", "center", "bottom"
             *
             * @param {string} alignment The desired alignment.
             * @returns {AbstractBarPlot} The calling AbstractBarPlot.
             */
            AbstractBarPlot.prototype.barAlignment = function (alignment) {
                var alignmentLC = alignment.toLowerCase();
                var align2factor = this.constructor._BarAlignmentToFactor;
                if (align2factor[alignmentLC] === undefined) {
                    throw new Error("unsupported bar alignment");
                }
                this._barAlignmentFactor = align2factor[alignmentLC];
                this._render();
                return this;
            };
            AbstractBarPlot.prototype.parseExtent = function (input) {
                if (typeof (input) === "number") {
                    return { min: input, max: input };
                }
                else if (input instanceof Object && "min" in input && "max" in input) {
                    return input;
                }
                else {
                    throw new Error("input '" + input + "' can't be parsed as an Extent");
                }
            };
            AbstractBarPlot.prototype.barLabelsEnabled = function (enabled) {
                if (enabled === undefined) {
                    return this._barLabelsEnabled;
                }
                else {
                    this._barLabelsEnabled = enabled;
                    this._render();
                    return this;
                }
            };
            AbstractBarPlot.prototype.barLabelFormatter = function (formatter) {
                if (formatter == null) {
                    return this._barLabelFormatter;
                }
                else {
                    this._barLabelFormatter = formatter;
                    this._render();
                    return this;
                }
            };
            AbstractBarPlot.prototype.selectBar = function (xValOrExtent, yValOrExtent, select) {
                if (select === void 0) { select = true; }
                if (!this._isSetup) {
                    return null;
                }
                var selectedBars = [];
                var xExtent = this.parseExtent(xValOrExtent);
                var yExtent = this.parseExtent(yValOrExtent);
                // the SVGRects are positioned with sub-pixel accuracy (the default unit
                // for the x, y, height & width attributes), but user selections (e.g. via
                // mouse events) usually have pixel accuracy. A tolerance of half-a-pixel
                // seems appropriate:
                var tolerance = 0.5;
                // currently, linear scan the bars. If inversion is implemented on non-numeric scales we might be able to do better.
                this._getDrawersInOrder().forEach(function (d) {
                    d._renderArea.selectAll("rect").each(function (d) {
                        var bbox = this.getBBox();
                        if (bbox.x + bbox.width >= xExtent.min - tolerance && bbox.x <= xExtent.max + tolerance && bbox.y + bbox.height >= yExtent.min - tolerance && bbox.y <= yExtent.max + tolerance) {
                            selectedBars.push(this);
                        }
                    });
                });
                if (selectedBars.length > 0) {
                    var selection = d3.selectAll(selectedBars);
                    selection.classed("selected", select);
                    return selection;
                }
                else {
                    return null;
                }
            };
            /**
             * Deselects all bars.
             * @returns {AbstractBarPlot} The calling AbstractBarPlot.
             */
            AbstractBarPlot.prototype.deselectAll = function () {
                if (this._isSetup) {
                    this._getDrawersInOrder().forEach(function (d) { return d._renderArea.selectAll("rect").classed("selected", false); });
                }
                return this;
            };
            AbstractBarPlot.prototype._updateDomainer = function (scale) {
                if (scale instanceof Plottable.Scale.AbstractQuantitative) {
                    var qscale = scale;
                    if (!qscale._userSetDomainer) {
                        if (this._baselineValue != null) {
                            qscale.domainer().addPaddingException(this._baselineValue, "BAR_PLOT+" + this._plottableID).addIncludedValue(this._baselineValue, "BAR_PLOT+" + this._plottableID);
                        }
                        else {
                            qscale.domainer().removePaddingException("BAR_PLOT+" + this._plottableID).removeIncludedValue("BAR_PLOT+" + this._plottableID);
                        }
                        qscale.domainer().pad();
                    }
                    // prepending "BAR_PLOT" is unnecessary but reduces likely of user accidentally creating collisions
                    qscale._autoDomainIfAutomaticMode();
                }
            };
            AbstractBarPlot.prototype._updateYDomainer = function () {
                if (this._isVertical) {
                    this._updateDomainer(this._yScale);
                }
                else {
                    _super.prototype._updateYDomainer.call(this);
                }
            };
            AbstractBarPlot.prototype._updateXDomainer = function () {
                if (!this._isVertical) {
                    this._updateDomainer(this._xScale);
                }
                else {
                    _super.prototype._updateXDomainer.call(this);
                }
            };
            AbstractBarPlot.prototype._additionalPaint = function (time) {
                var _this = this;
                var primaryScale = this._isVertical ? this._yScale : this._xScale;
                var scaledBaseline = primaryScale.scale(this._baselineValue);
                var baselineAttr = {
                    "x1": this._isVertical ? 0 : scaledBaseline,
                    "y1": this._isVertical ? scaledBaseline : 0,
                    "x2": this._isVertical ? this.width() : scaledBaseline,
                    "y2": this._isVertical ? scaledBaseline : this.height()
                };
                this._getAnimator("baseline").animate(this._baseline, baselineAttr);
                var drawers = this._getDrawersInOrder();
                drawers.forEach(function (d) { return d.removeLabels(); });
                if (this._barLabelsEnabled) {
                    Plottable._Util.Methods.setTimeout(function () { return _this._drawLabels(); }, time);
                }
            };
            AbstractBarPlot.prototype._drawLabels = function () {
                var drawers = this._getDrawersInOrder();
                var attrToProjector = this._generateAttrToProjector();
                var dataToDraw = this._getDataToDraw();
                this._datasetKeysInOrder.forEach(function (k, i) { return drawers[i].drawText(dataToDraw.get(k), attrToProjector); });
                if (this.hideBarsIfAnyAreTooWide && drawers.some(function (d) { return d._someLabelsTooWide; })) {
                    drawers.forEach(function (d) { return d.removeLabels(); });
                }
            };
            AbstractBarPlot.prototype._generateDrawSteps = function () {
                var drawSteps = [];
                if (this._dataChanged && this._animate) {
                    var resetAttrToProjector = this._generateAttrToProjector();
                    var primaryScale = this._isVertical ? this._yScale : this._xScale;
                    var scaledBaseline = primaryScale.scale(this._baselineValue);
                    var positionAttr = this._isVertical ? "y" : "x";
                    var dimensionAttr = this._isVertical ? "height" : "width";
                    resetAttrToProjector[positionAttr] = function () { return scaledBaseline; };
                    resetAttrToProjector[dimensionAttr] = function () { return 0; };
                    drawSteps.push({ attrToProjector: resetAttrToProjector, animator: this._getAnimator("bars-reset") });
                }
                drawSteps.push({ attrToProjector: this._generateAttrToProjector(), animator: this._getAnimator("bars") });
                return drawSteps;
            };
            AbstractBarPlot.prototype._generateAttrToProjector = function () {
                var _this = this;
                // Primary scale/direction: the "length" of the bars
                // Secondary scale/direction: the "width" of the bars
                var attrToProjector = _super.prototype._generateAttrToProjector.call(this);
                var primaryScale = this._isVertical ? this._yScale : this._xScale;
                var secondaryScale = this._isVertical ? this._xScale : this._yScale;
                var primaryAttr = this._isVertical ? "y" : "x";
                var secondaryAttr = this._isVertical ? "x" : "y";
                var scaledBaseline = primaryScale.scale(this._baselineValue);
                if (!attrToProjector["width"]) {
                    attrToProjector["width"] = function () { return _this._getBarPixelWidth(); };
                }
                var positionF = attrToProjector[secondaryAttr];
                var widthF = attrToProjector["width"];
                var bandsMode = (secondaryScale instanceof Plottable.Scale.Ordinal) && secondaryScale.rangeType() === "bands";
                if (!bandsMode) {
                    attrToProjector[secondaryAttr] = function (d, i) { return positionF(d, i) - widthF(d, i) * _this._barAlignmentFactor; };
                }
                else {
                    var bandWidth = secondaryScale.rangeBand();
                    attrToProjector[secondaryAttr] = function (d, i) { return positionF(d, i) - widthF(d, i) / 2 + bandWidth / 2; };
                }
                var originalPositionFn = attrToProjector[primaryAttr];
                attrToProjector[primaryAttr] = function (d, i) {
                    var originalPos = originalPositionFn(d, i);
                    // If it is past the baseline, it should start at the baselin then width/height
                    // carries it over. If it's not past the baseline, leave it at original position and
                    // then width/height carries it to baseline
                    return (originalPos > scaledBaseline) ? scaledBaseline : originalPos;
                };
                attrToProjector["height"] = function (d, i) {
                    return Math.abs(scaledBaseline - originalPositionFn(d, i));
                };
                var primaryAccessor = this._projectors[primaryAttr].accessor;
                if (this.barLabelsEnabled && this.barLabelFormatter) {
                    attrToProjector["label"] = function (d, i) {
                        return _this._barLabelFormatter(primaryAccessor(d, i));
                    };
                    attrToProjector["positive"] = function (d, i) { return originalPositionFn(d, i) <= scaledBaseline; };
                }
                return attrToProjector;
            };
            /**
             * Computes the barPixelWidth of all the bars in the plot.
             *
             * If the position scale of the plot is an OrdinalScale and in bands mode, then the rangeBands function will be used.
             * If the position scale of the plot is an OrdinalScale and in points mode, then
             *   from https://github.com/mbostock/d3/wiki/Ordinal-Scales#ordinal_rangePoints, the max barPixelWidth is step * padding
             * If the position scale of the plot is a QuantitativeScale, then _getMinimumDataWidth is scaled to compute the barPixelWidth
             */
            AbstractBarPlot.prototype._getBarPixelWidth = function () {
                var barPixelWidth;
                var barScale = this._isVertical ? this._xScale : this._yScale;
                if (barScale instanceof Plottable.Scale.Ordinal) {
                    var ordScale = barScale;
                    if (ordScale.rangeType() === "bands") {
                        barPixelWidth = ordScale.rangeBand();
                    }
                    else {
                        // padding is defined as 2 * the ordinal scale's _outerPadding variable
                        // HACKHACK need to use _outerPadding for formula as above
                        var padding = ordScale._outerPadding * 2;
                        // step is defined as the range_interval / (padding + number of bars)
                        var secondaryDimension = this._isVertical ? this.width() : this.height();
                        var step = secondaryDimension / (padding + ordScale.domain().length - 1);
                        barPixelWidth = step * padding * 0.5;
                    }
                }
                else {
                    var barAccessor = this._isVertical ? this._projectors["x"].accessor : this._projectors["y"].accessor;
                    var barAccessorData = d3.set(Plottable._Util.Methods.flatten(this.datasets().map(function (dataset) {
                        return dataset.data().map(function (d, i) { return barAccessor(d, i); });
                    }))).values();
                    if (barAccessorData.some(function (datum) { return datum === "undefined"; })) {
                        return -1;
                    }
                    var numberBarAccessorData = d3.set(Plottable._Util.Methods.flatten(this.datasets().map(function (dataset) {
                        return dataset.data().map(function (d, i) { return barAccessor(d, i).valueOf(); });
                    }))).values().map(function (value) { return +value; });
                    numberBarAccessorData.sort(function (a, b) { return a - b; });
                    var barAccessorDataPairs = d3.pairs(numberBarAccessorData);
                    var barWidthDimension = this._isVertical ? this.width() : this.height();
                    barPixelWidth = Plottable._Util.Methods.min(barAccessorDataPairs, function (pair, i) {
                        return Math.abs(barScale.scale(pair[1]) - barScale.scale(pair[0]));
                    }, barWidthDimension * 0.4) * 0.95;
                }
                return barPixelWidth;
            };
            AbstractBarPlot.prototype.hoverMode = function (mode) {
                if (mode == null) {
                    return this._hoverMode;
                }
                var modeLC = mode.toLowerCase();
                if (modeLC !== "point" && modeLC !== "line") {
                    throw new Error(mode + " is not a valid hover mode");
                }
                this._hoverMode = modeLC;
                return this;
            };
            AbstractBarPlot.prototype.clearHoverSelection = function () {
                this._getDrawersInOrder().forEach(function (d, i) {
                    d._renderArea.selectAll("rect").classed("not-hovered hovered", false);
                });
            };
            //===== Hover logic =====
            AbstractBarPlot.prototype._hoverOverComponent = function (p) {
                // no-op
            };
            AbstractBarPlot.prototype._hoverOutComponent = function (p) {
                this.clearHoverSelection();
            };
            AbstractBarPlot.prototype._doHover = function (p) {
                var _this = this;
                var xPositionOrExtent = p.x;
                var yPositionOrExtent = p.y;
                if (this._hoverMode === "line") {
                    var maxExtent = { min: -Infinity, max: Infinity };
                    if (this._isVertical) {
                        yPositionOrExtent = maxExtent;
                    }
                    else {
                        xPositionOrExtent = maxExtent;
                    }
                }
                var selectedBars = this.selectBar(xPositionOrExtent, yPositionOrExtent, false);
                if (selectedBars) {
                    this._getDrawersInOrder().forEach(function (d, i) {
                        d._renderArea.selectAll("rect").classed({ "hovered": false, "not-hovered": true });
                    });
                    selectedBars.classed({ "hovered": true, "not-hovered": false });
                }
                else {
                    this.clearHoverSelection();
                    return {
                        data: null,
                        pixelPositions: null,
                        selection: null
                    };
                }
                var points = [];
                var projectors = this._generateAttrToProjector();
                selectedBars.each(function (d, i) {
                    if (_this._isVertical) {
                        points.push({
                            x: projectors["x"](d, i) + projectors["width"](d, i) / 2,
                            y: projectors["y"](d, i) + (projectors["positive"](d, i) ? 0 : projectors["height"](d, i))
                        });
                    }
                    else {
                        points.push({
                            x: projectors["x"](d, i) + (projectors["positive"](d, i) ? 0 : projectors["width"](d, i)),
                            y: projectors["y"](d, i) + projectors["height"](d, i) / 2
                        });
                    }
                });
                return {
                    data: selectedBars.data(),
                    pixelPositions: points,
                    selection: selectedBars
                };
            };
            AbstractBarPlot._BarAlignmentToFactor = {};
            AbstractBarPlot._DEFAULT_WIDTH = 10;
            return AbstractBarPlot;
        })(Plot.AbstractXYPlot);
        Plot.AbstractBarPlot = AbstractBarPlot;
    })(Plottable.Plot || (Plottable.Plot = {}));
    var Plot = Plottable.Plot;
})(Plottable || (Plottable = {}));

///<reference path="../../reference.ts" />
var __extends = this.__extends || function (d, b) {
    for (var p in b) if (b.hasOwnProperty(p)) d[p] = b[p];
    function __() { this.constructor = d; }
    __.prototype = b.prototype;
    d.prototype = new __();
};
var Plottable;
(function (Plottable) {
    (function (Plot) {
        /**
         * A VerticalBarPlot draws bars vertically.
         * Key projected attributes:
         *  - "width" - the horizontal width of a bar.
         *      - if an ordinal scale is attached, this defaults to ordinalScale.rangeBand()
         *      - if a quantitative scale is attached, this defaults to 10
         *  - "x" - the horizontal position of a bar
         *  - "y" - the vertical height of a bar
         */
        var VerticalBar = (function (_super) {
            __extends(VerticalBar, _super);
            /**
             * Constructs a VerticalBarPlot.
             *
             * @constructor
             * @param {Scale} xScale The x scale to use.
             * @param {QuantitativeScale} yScale The y scale to use.
             */
            function VerticalBar(xScale, yScale) {
                this._isVertical = true; // Has to be set before super()
                _super.call(this, xScale, yScale);
            }
            VerticalBar.prototype._updateYDomainer = function () {
                this._updateDomainer(this._yScale);
            };
            VerticalBar._BarAlignmentToFactor = { "left": 0, "center": 0.5, "right": 1 };
            return VerticalBar;
        })(Plot.AbstractBarPlot);
        Plot.VerticalBar = VerticalBar;
    })(Plottable.Plot || (Plottable.Plot = {}));
    var Plot = Plottable.Plot;
})(Plottable || (Plottable = {}));

///<reference path="../../reference.ts" />
var __extends = this.__extends || function (d, b) {
    for (var p in b) if (b.hasOwnProperty(p)) d[p] = b[p];
    function __() { this.constructor = d; }
    __.prototype = b.prototype;
    d.prototype = new __();
};
var Plottable;
(function (Plottable) {
    (function (Plot) {
        /**
         * A HorizontalBarPlot draws bars horizontally.
         * Key projected attributes:
         *  - "width" - the vertical height of a bar (since the bar is rotated horizontally)
         *      - if an ordinal scale is attached, this defaults to ordinalScale.rangeBand()
         *      - if a quantitative scale is attached, this defaults to 10
         *  - "x" - the horizontal length of a bar
         *  - "y" - the vertical position of a bar
         */
        var HorizontalBar = (function (_super) {
            __extends(HorizontalBar, _super);
            /**
             * Constructs a HorizontalBarPlot.
             *
             * @constructor
             * @param {QuantitativeScale} xScale The x scale to use.
             * @param {Scale} yScale The y scale to use.
             */
            function HorizontalBar(xScale, yScale) {
                _super.call(this, xScale, yScale);
            }
            HorizontalBar.prototype._updateXDomainer = function () {
                this._updateDomainer(this._xScale);
            };
            HorizontalBar.prototype._generateAttrToProjector = function () {
                var attrToProjector = _super.prototype._generateAttrToProjector.call(this);
                // by convention, for API users the 2ndary dimension of a bar is always called its "width", so
                // the "width" of a horziontal bar plot is actually its "height" from the perspective of a svg rect
                var widthF = attrToProjector["width"];
                attrToProjector["width"] = attrToProjector["height"];
                attrToProjector["height"] = widthF;
                return attrToProjector;
            };
            HorizontalBar._BarAlignmentToFactor = { "top": 0, "center": 0.5, "bottom": 1 };
            return HorizontalBar;
        })(Plot.AbstractBarPlot);
        Plot.HorizontalBar = HorizontalBar;
    })(Plottable.Plot || (Plottable.Plot = {}));
    var Plot = Plottable.Plot;
})(Plottable || (Plottable = {}));

///<reference path="../../reference.ts" />
var __extends = this.__extends || function (d, b) {
    for (var p in b) if (b.hasOwnProperty(p)) d[p] = b[p];
    function __() { this.constructor = d; }
    __.prototype = b.prototype;
    d.prototype = new __();
};
var Plottable;
(function (Plottable) {
    (function (Plot) {
        var Line = (function (_super) {
            __extends(Line, _super);
            /**
             * Constructs a LinePlot.
             *
             * @constructor
             * @param {QuantitativeScale} xScale The x scale to use.
             * @param {QuantitativeScale} yScale The y scale to use.
             */
            function Line(xScale, yScale) {
                _super.call(this, xScale, yScale);
                this.classed("line-plot", true);
                this.project("stroke", function () { return Plottable.Core.Colors.INDIGO; }); // default
                this.project("stroke-width", function () { return "2px"; }); // default
                this._animators["reset"] = new Plottable.Animator.Null();
                this._animators["main"] = new Plottable.Animator.Base().duration(600).easing("exp-in-out");
            }
            Line.prototype._rejectNullsAndNaNs = function (d, i, projector) {
                var value = projector(d, i);
                return value != null && value === value;
            };
            Line.prototype._getDrawer = function (key) {
                return new Plottable._Drawer.Line(key);
            };
            Line.prototype._getResetYFunction = function () {
                // gets the y-value generator for the animation start point
                var yDomain = this._yScale.domain();
                var domainMax = Math.max(yDomain[0], yDomain[1]);
                var domainMin = Math.min(yDomain[0], yDomain[1]);
                // start from zero, or the closest domain value to zero
                // avoids lines zooming on from offscreen.
                var startValue = (domainMax < 0 && domainMax) || (domainMin > 0 && domainMin) || 0;
                var scaledStartValue = this._yScale.scale(startValue);
                return function (d, i) { return scaledStartValue; };
            };
            Line.prototype._generateDrawSteps = function () {
                var drawSteps = [];
                if (this._dataChanged) {
                    var attrToProjector = this._generateAttrToProjector();
                    attrToProjector["y"] = this._getResetYFunction();
                    drawSteps.push({ attrToProjector: attrToProjector, animator: this._getAnimator("reset") });
                }
                drawSteps.push({ attrToProjector: this._generateAttrToProjector(), animator: this._getAnimator("main") });
                return drawSteps;
            };
            Line.prototype._generateAttrToProjector = function () {
                var _this = this;
                var attrToProjector = _super.prototype._generateAttrToProjector.call(this);
                var wholeDatumAttributes = this._wholeDatumAttributes();
                var isSingleDatumAttr = function (attr) { return wholeDatumAttributes.indexOf(attr) === -1; };
                var singleDatumAttributes = d3.keys(attrToProjector).filter(isSingleDatumAttr);
                singleDatumAttributes.forEach(function (attribute) {
                    var projector = attrToProjector[attribute];
                    attrToProjector[attribute] = function (data, i) { return data.length > 0 ? projector(data[0], i) : null; };
                });
                var xFunction = attrToProjector["x"];
                var yFunction = attrToProjector["y"];
                attrToProjector["defined"] = function (d, i) { return _this._rejectNullsAndNaNs(d, i, xFunction) && _this._rejectNullsAndNaNs(d, i, yFunction); };
                return attrToProjector;
            };
            Line.prototype._wholeDatumAttributes = function () {
                return ["x", "y"];
            };
            return Line;
        })(Plot.AbstractXYPlot);
        Plot.Line = Line;
    })(Plottable.Plot || (Plottable.Plot = {}));
    var Plot = Plottable.Plot;
})(Plottable || (Plottable = {}));

///<reference path="../../reference.ts" />
var __extends = this.__extends || function (d, b) {
    for (var p in b) if (b.hasOwnProperty(p)) d[p] = b[p];
    function __() { this.constructor = d; }
    __.prototype = b.prototype;
    d.prototype = new __();
};
var Plottable;
(function (Plottable) {
    (function (Plot) {
        /**
         * An AreaPlot draws a filled region (area) between the plot's projected "y" and projected "y0" values.
         */
        var Area = (function (_super) {
            __extends(Area, _super);
            /**
             * Constructs an AreaPlot.
             *
             * @constructor
             * @param {QuantitativeScale} xScale The x scale to use.
             * @param {QuantitativeScale} yScale The y scale to use.
             */
            function Area(xScale, yScale) {
                _super.call(this, xScale, yScale);
                this.classed("area-plot", true);
                this.project("y0", 0, yScale); // default
                this.project("fill", function () { return Plottable.Core.Colors.INDIGO; }); // default
                this.project("fill-opacity", function () { return 0.25; }); // default
                this.project("stroke", function () { return Plottable.Core.Colors.INDIGO; }); // default
                this._animators["reset"] = new Plottable.Animator.Null();
                this._animators["main"] = new Plottable.Animator.Base().duration(600).easing("exp-in-out");
            }
            Area.prototype._onDatasetUpdate = function () {
                _super.prototype._onDatasetUpdate.call(this);
                if (this._yScale != null) {
                    this._updateYDomainer();
                }
            };
            Area.prototype._getDrawer = function (key) {
                return new Plottable._Drawer.Area(key);
            };
            Area.prototype._updateYDomainer = function () {
                var _this = this;
                _super.prototype._updateYDomainer.call(this);
                var constantBaseline;
                var y0Projector = this._projectors["y0"];
                var y0Accessor = y0Projector && y0Projector.accessor;
                if (y0Accessor != null) {
                    var extents = this.datasets().map(function (d) { return d._getExtent(y0Accessor, _this._yScale._typeCoercer); });
                    var extent = Plottable._Util.Methods.flatten(extents);
                    var uniqExtentVals = Plottable._Util.Methods.uniq(extent);
                    if (uniqExtentVals.length === 1) {
                        constantBaseline = uniqExtentVals[0];
                    }
                }
                if (!this._yScale._userSetDomainer) {
                    if (constantBaseline != null) {
                        this._yScale.domainer().addPaddingException(constantBaseline, "AREA_PLOT+" + this._plottableID);
                    }
                    else {
                        this._yScale.domainer().removePaddingException("AREA_PLOT+" + this._plottableID);
                    }
                    // prepending "AREA_PLOT" is unnecessary but reduces likely of user accidentally creating collisions
                    this._yScale._autoDomainIfAutomaticMode();
                }
            };
            Area.prototype.project = function (attrToSet, accessor, scale) {
                _super.prototype.project.call(this, attrToSet, accessor, scale);
                if (attrToSet === "y0") {
                    this._updateYDomainer();
                }
                return this;
            };
            Area.prototype._getResetYFunction = function () {
                return this._generateAttrToProjector()["y0"];
            };
            Area.prototype._wholeDatumAttributes = function () {
                var wholeDatumAttributes = _super.prototype._wholeDatumAttributes.call(this);
                wholeDatumAttributes.push("y0");
                return wholeDatumAttributes;
            };
            return Area;
        })(Plot.Line);
        Plot.Area = Area;
    })(Plottable.Plot || (Plottable.Plot = {}));
    var Plot = Plottable.Plot;
})(Plottable || (Plottable = {}));

///<reference path="../../reference.ts" />
var __extends = this.__extends || function (d, b) {
    for (var p in b) if (b.hasOwnProperty(p)) d[p] = b[p];
    function __() { this.constructor = d; }
    __.prototype = b.prototype;
    d.prototype = new __();
};
var Plottable;
(function (Plottable) {
    (function (Plot) {
        var ClusteredBar = (function (_super) {
            __extends(ClusteredBar, _super);
            /**
             * Creates a ClusteredBarPlot.
             *
             * A ClusteredBarPlot is a plot that plots several bar plots next to each
             * other. For example, when plotting life expectancy across each country,
             * you would want each country to have a "male" and "female" bar.
             *
             * @constructor
             * @param {Scale} xScale The x scale to use.
             * @param {Scale} yScale The y scale to use.
             */
            function ClusteredBar(xScale, yScale, isVertical) {
                if (isVertical === void 0) { isVertical = true; }
                this._isVertical = isVertical; // Has to be set before super()
                _super.call(this, xScale, yScale);
            }
            ClusteredBar.prototype._generateAttrToProjector = function () {
                var attrToProjector = _super.prototype._generateAttrToProjector.call(this);
                // the width is constant, so set the inner scale range to that
                var innerScale = this.makeInnerScale();
                var innerWidthF = function (d, i) { return innerScale.rangeBand(); };
                var heightF = attrToProjector["height"];
                attrToProjector["width"] = this._isVertical ? innerWidthF : heightF;
                attrToProjector["height"] = this._isVertical ? heightF : innerWidthF;
                var positionF = function (d) { return d._PLOTTABLE_PROTECTED_FIELD_POSITION; };
                attrToProjector["x"] = this._isVertical ? positionF : attrToProjector["x"];
                attrToProjector["y"] = this._isVertical ? attrToProjector["y"] : positionF;
                return attrToProjector;
            };
            ClusteredBar.prototype._getDataToDraw = function () {
                var _this = this;
                var accessor = this._isVertical ? this._projectors["x"].accessor : this._projectors["y"].accessor;
                var innerScale = this.makeInnerScale();
                var clusters = d3.map();
                this._datasetKeysInOrder.forEach(function (key) {
                    var data = _this._key2DatasetDrawerKey.get(key).dataset.data();
                    clusters.set(key, data.map(function (d, i) {
                        var val = accessor(d, i);
                        var primaryScale = _this._isVertical ? _this._xScale : _this._yScale;
                        // TODO: store position information in metadata.
                        var copyD = Plottable._Util.Methods.copyMap(d);
                        copyD["_PLOTTABLE_PROTECTED_FIELD_POSITION"] = primaryScale.scale(val) + innerScale.scale(key);
                        return copyD;
                    }));
                });
                return clusters;
            };
            ClusteredBar.prototype.makeInnerScale = function () {
                var innerScale = new Plottable.Scale.Ordinal();
                innerScale.domain(this._datasetKeysInOrder);
                // TODO: it might be replaced with _getBarPixelWidth call after closing #1180.
                if (!this._projectors["width"]) {
                    var secondaryScale = this._isVertical ? this._xScale : this._yScale;
                    var bandsMode = (secondaryScale instanceof Plottable.Scale.Ordinal) && secondaryScale.rangeType() === "bands";
                    var constantWidth = bandsMode ? secondaryScale.rangeBand() : Plot.AbstractBarPlot._DEFAULT_WIDTH;
                    innerScale.range([0, constantWidth]);
                }
                else {
                    var projector = this._projectors["width"];
                    var accessor = projector.accessor;
                    var scale = projector.scale;
                    var fn = scale ? function (d, i) { return scale.scale(accessor(d, i)); } : accessor;
                    innerScale.range([0, fn(null, 0)]);
                }
                return innerScale;
            };
            return ClusteredBar;
        })(Plot.AbstractBarPlot);
        Plot.ClusteredBar = ClusteredBar;
    })(Plottable.Plot || (Plottable.Plot = {}));
    var Plot = Plottable.Plot;
})(Plottable || (Plottable = {}));

///<reference path="../../reference.ts" />
var __extends = this.__extends || function (d, b) {
    for (var p in b) if (b.hasOwnProperty(p)) d[p] = b[p];
    function __() { this.constructor = d; }
    __.prototype = b.prototype;
    d.prototype = new __();
};
var Plottable;
(function (Plottable) {
    (function (Plot) {
        var AbstractStacked = (function (_super) {
            __extends(AbstractStacked, _super);
            function AbstractStacked() {
                _super.apply(this, arguments);
                this.stackedExtent = [0, 0];
            }
            AbstractStacked.prototype.project = function (attrToSet, accessor, scale) {
                _super.prototype.project.call(this, attrToSet, accessor, scale);
                if (this._projectors["x"] && this._projectors["y"] && (attrToSet === "x" || attrToSet === "y")) {
                    this._updateStackOffsets();
                }
                return this;
            };
            AbstractStacked.prototype._onDatasetUpdate = function () {
                _super.prototype._onDatasetUpdate.call(this);
                // HACKHACK Caused since onDataSource is called before projectors are set up.  Should be fixed by #803
                if (this._datasetKeysInOrder && this._projectors["x"] && this._projectors["y"]) {
                    this._updateStackOffsets();
                }
            };
            AbstractStacked.prototype._updateStackOffsets = function () {
                var dataMapArray = this._generateDefaultMapArray();
                var domainKeys = this._getDomainKeys();
                var positiveDataMapArray = dataMapArray.map(function (dataMap) {
                    return Plottable._Util.Methods.populateMap(domainKeys, function (domainKey) {
                        return { key: domainKey, value: Math.max(0, dataMap.get(domainKey).value) };
                    });
                });
                var negativeDataMapArray = dataMapArray.map(function (dataMap) {
                    return Plottable._Util.Methods.populateMap(domainKeys, function (domainKey) {
                        return { key: domainKey, value: Math.min(dataMap.get(domainKey).value, 0) };
                    });
                });
                this._setDatasetStackOffsets(this._stack(positiveDataMapArray), this._stack(negativeDataMapArray));
                this._updateStackExtents();
            };
            AbstractStacked.prototype._updateStackExtents = function () {
                var datasets = this.datasets();
                var valueAccessor = this._valueAccessor();
                var maxStackExtent = Plottable._Util.Methods.max(datasets, function (dataset) {
                    return Plottable._Util.Methods.max(dataset.data(), function (datum) {
                        return +valueAccessor(datum) + datum["_PLOTTABLE_PROTECTED_FIELD_STACK_OFFSET"];
                    }, 0);
                }, 0);
                var minStackExtent = Plottable._Util.Methods.min(datasets, function (dataset) {
                    return Plottable._Util.Methods.min(dataset.data(), function (datum) {
                        return +valueAccessor(datum) + datum["_PLOTTABLE_PROTECTED_FIELD_STACK_OFFSET"];
                    }, 0);
                }, 0);
                this.stackedExtent = [Math.min(minStackExtent, 0), Math.max(0, maxStackExtent)];
            };
            /**
             * Feeds the data through d3's stack layout function which will calculate
             * the stack offsets and use the the function declared in .out to set the offsets on the data.
             */
            AbstractStacked.prototype._stack = function (dataArray) {
                var _this = this;
                var outFunction = function (d, y0, y) {
                    d.offset = y0;
                };
                d3.layout.stack().x(function (d) { return d.key; }).y(function (d) { return +d.value; }).values(function (d) { return _this._getDomainKeys().map(function (domainKey) { return d.get(domainKey); }); }).out(outFunction)(dataArray);
                return dataArray;
            };
            /**
             * After the stack offsets have been determined on each separate dataset, the offsets need
             * to be determined correctly on the overall datasets
             */
            AbstractStacked.prototype._setDatasetStackOffsets = function (positiveDataMapArray, negativeDataMapArray) {
                var keyAccessor = this._keyAccessor();
                var valueAccessor = this._valueAccessor();
                this.datasets().forEach(function (dataset, datasetIndex) {
                    var positiveDataMap = positiveDataMapArray[datasetIndex];
                    var negativeDataMap = negativeDataMapArray[datasetIndex];
                    var isAllNegativeValues = dataset.data().every(function (datum) { return valueAccessor(datum) <= 0; });
                    dataset.data().forEach(function (datum, datumIndex) {
                        var positiveOffset = positiveDataMap.get(keyAccessor(datum)).offset;
                        var negativeOffset = negativeDataMap.get(keyAccessor(datum)).offset;
                        var value = valueAccessor(datum);
                        if (value === 0) {
                            datum["_PLOTTABLE_PROTECTED_FIELD_STACK_OFFSET"] = isAllNegativeValues ? negativeOffset : positiveOffset;
                        }
                        else {
                            datum["_PLOTTABLE_PROTECTED_FIELD_STACK_OFFSET"] = value > 0 ? positiveOffset : negativeOffset;
                        }
                    });
                });
            };
            AbstractStacked.prototype._getDomainKeys = function () {
                var keyAccessor = this._keyAccessor();
                var domainKeys = d3.set();
                var datasets = this.datasets();
                datasets.forEach(function (dataset) {
                    dataset.data().forEach(function (datum) {
                        domainKeys.add(keyAccessor(datum));
                    });
                });
                return domainKeys.values();
            };
            AbstractStacked.prototype._generateDefaultMapArray = function () {
                var keyAccessor = this._keyAccessor();
                var valueAccessor = this._valueAccessor();
                var datasets = this.datasets();
                var domainKeys = this._getDomainKeys();
                var dataMapArray = datasets.map(function () {
                    return Plottable._Util.Methods.populateMap(domainKeys, function (domainKey) {
                        return { key: domainKey, value: 0 };
                    });
                });
                datasets.forEach(function (dataset, datasetIndex) {
                    dataset.data().forEach(function (datum) {
                        var key = keyAccessor(datum);
                        var value = valueAccessor(datum);
                        dataMapArray[datasetIndex].set(key, { key: key, value: value });
                    });
                });
                return dataMapArray;
            };
            AbstractStacked.prototype._updateScaleExtents = function () {
                _super.prototype._updateScaleExtents.call(this);
                var primaryScale = this._isVertical ? this._yScale : this._xScale;
                if (!primaryScale) {
                    return;
                }
                if (this._isAnchored && this.stackedExtent.length > 0) {
                    primaryScale._updateExtent(this._plottableID.toString(), "_PLOTTABLE_PROTECTED_FIELD_STACK_EXTENT", this.stackedExtent);
                }
                else {
                    primaryScale._removeExtent(this._plottableID.toString(), "_PLOTTABLE_PROTECTED_FIELD_STACK_EXTENT");
                }
            };
            AbstractStacked.prototype._keyAccessor = function () {
                return this._isVertical ? this._projectors["x"].accessor : this._projectors["y"].accessor;
            };
            AbstractStacked.prototype._valueAccessor = function () {
                return this._isVertical ? this._projectors["y"].accessor : this._projectors["x"].accessor;
            };
            return AbstractStacked;
        })(Plot.AbstractXYPlot);
        Plot.AbstractStacked = AbstractStacked;
    })(Plottable.Plot || (Plottable.Plot = {}));
    var Plot = Plottable.Plot;
})(Plottable || (Plottable = {}));

///<reference path="../../reference.ts" />
var __extends = this.__extends || function (d, b) {
    for (var p in b) if (b.hasOwnProperty(p)) d[p] = b[p];
    function __() { this.constructor = d; }
    __.prototype = b.prototype;
    d.prototype = new __();
};
var Plottable;
(function (Plottable) {
    (function (Plot) {
        var StackedArea = (function (_super) {
            __extends(StackedArea, _super);
            /**
             * Constructs a StackedArea plot.
             *
             * @constructor
             * @param {QuantitativeScale} xScale The x scale to use.
             * @param {QuantitativeScale} yScale The y scale to use.
             */
            function StackedArea(xScale, yScale) {
                _super.call(this, xScale, yScale);
                this._baselineValue = 0;
                this.classed("area-plot", true);
                this.project("fill", function () { return Plottable.Core.Colors.INDIGO; });
                this._isVertical = true;
            }
            StackedArea.prototype._getDrawer = function (key) {
                return new Plottable._Drawer.Area(key).drawLine(false);
            };
            StackedArea.prototype._setup = function () {
                _super.prototype._setup.call(this);
                this._baseline = this._renderArea.append("line").classed("baseline", true);
            };
            StackedArea.prototype._updateStackOffsets = function () {
                var domainKeys = this._getDomainKeys();
                var keyAccessor = this._isVertical ? this._projectors["x"].accessor : this._projectors["y"].accessor;
                var keySets = this.datasets().map(function (dataset) { return d3.set(dataset.data().map(function (datum, i) { return keyAccessor(datum, i).toString(); })).values(); });
                if (keySets.some(function (keySet) { return keySet.length !== domainKeys.length; })) {
                    Plottable._Util.Methods.warn("the domains across the datasets are not the same.  Plot may produce unintended behavior.");
                }
                _super.prototype._updateStackOffsets.call(this);
            };
            StackedArea.prototype._additionalPaint = function () {
                var scaledBaseline = this._yScale.scale(this._baselineValue);
                var baselineAttr = {
                    "x1": 0,
                    "y1": scaledBaseline,
                    "x2": this.width(),
                    "y2": scaledBaseline
                };
                this._getAnimator("baseline").animate(this._baseline, baselineAttr);
            };
            StackedArea.prototype._updateYDomainer = function () {
                _super.prototype._updateYDomainer.call(this);
                var scale = this._yScale;
                if (!scale._userSetDomainer) {
                    scale.domainer().addPaddingException(0, "STACKED_AREA_PLOT+" + this._plottableID);
                    // prepending "AREA_PLOT" is unnecessary but reduces likely of user accidentally creating collisions
                    scale._autoDomainIfAutomaticMode();
                }
            };
            StackedArea.prototype._onDatasetUpdate = function () {
                _super.prototype._onDatasetUpdate.call(this);
                Plot.Area.prototype._onDatasetUpdate.apply(this);
            };
            StackedArea.prototype._generateAttrToProjector = function () {
                var _this = this;
                var attrToProjector = _super.prototype._generateAttrToProjector.call(this);
                var yAccessor = this._projectors["y"].accessor;
                attrToProjector["y"] = function (d) { return _this._yScale.scale(+yAccessor(d) + d["_PLOTTABLE_PROTECTED_FIELD_STACK_OFFSET"]); };
                attrToProjector["y0"] = function (d) { return _this._yScale.scale(d["_PLOTTABLE_PROTECTED_FIELD_STACK_OFFSET"]); };
                // Align fill with first index
                var fillProjector = attrToProjector["fill"];
                attrToProjector["fill"] = function (d, i) { return (d && d[0]) ? fillProjector(d[0], i) : null; };
                return attrToProjector;
            };
            return StackedArea;
        })(Plot.AbstractStacked);
        Plot.StackedArea = StackedArea;
    })(Plottable.Plot || (Plottable.Plot = {}));
    var Plot = Plottable.Plot;
})(Plottable || (Plottable = {}));

///<reference path="../../reference.ts" />
var __extends = this.__extends || function (d, b) {
    for (var p in b) if (b.hasOwnProperty(p)) d[p] = b[p];
    function __() { this.constructor = d; }
    __.prototype = b.prototype;
    d.prototype = new __();
};
var Plottable;
(function (Plottable) {
    (function (Plot) {
        var StackedBar = (function (_super) {
            __extends(StackedBar, _super);
            /**
             * Constructs a StackedBar plot.
             * A StackedBarPlot is a plot that plots several bar plots stacking on top of each
             * other.
             * @constructor
             * @param {Scale} xScale the x scale of the plot.
             * @param {Scale} yScale the y scale of the plot.
             * @param {boolean} isVertical if the plot if vertical.
             */
            function StackedBar(xScale, yScale, isVertical) {
                if (isVertical === void 0) { isVertical = true; }
                this._isVertical = isVertical; // Has to be set before super()
                this._baselineValue = 0;
                _super.call(this, xScale, yScale);
                this.classed("bar-plot", true);
                this.project("fill", function () { return Plottable.Core.Colors.INDIGO; });
                this.baseline(this._baselineValue);
                this._isVertical = isVertical;
            }
            StackedBar.prototype._getAnimator = function (key) {
                if (this._animate && this._animateOnNextRender) {
                    if (this._animators[key]) {
                        return this._animators[key];
                    }
                    else if (key === "stacked-bar") {
                        var primaryScale = this._isVertical ? this._yScale : this._xScale;
                        var scaledBaseline = primaryScale.scale(this._baselineValue);
                        return new Plottable.Animator.MovingRect(scaledBaseline, this._isVertical);
                    }
                }
                return new Plottable.Animator.Null();
            };
            StackedBar.prototype._generateAttrToProjector = function () {
                var _this = this;
                var attrToProjector = Plot.AbstractBarPlot.prototype._generateAttrToProjector.apply(this);
                var primaryAttr = this._isVertical ? "y" : "x";
                var primaryScale = this._isVertical ? this._yScale : this._xScale;
                var primaryAccessor = this._projectors[primaryAttr].accessor;
                var getStart = function (d) { return primaryScale.scale(d["_PLOTTABLE_PROTECTED_FIELD_STACK_OFFSET"]); };
                var getEnd = function (d) { return primaryScale.scale(+primaryAccessor(d) + d["_PLOTTABLE_PROTECTED_FIELD_STACK_OFFSET"]); };
                var heightF = function (d) { return Math.abs(getEnd(d) - getStart(d)); };
                var widthF = attrToProjector["width"];
                attrToProjector["height"] = this._isVertical ? heightF : widthF;
                attrToProjector["width"] = this._isVertical ? widthF : heightF;
                var attrFunction = function (d) { return +primaryAccessor(d) < 0 ? getStart(d) : getEnd(d); };
                attrToProjector[primaryAttr] = function (d) { return _this._isVertical ? attrFunction(d) : attrFunction(d) - heightF(d); };
                return attrToProjector;
            };
            StackedBar.prototype._generateDrawSteps = function () {
                return [{ attrToProjector: this._generateAttrToProjector(), animator: this._getAnimator("stacked-bar") }];
            };
            StackedBar.prototype.project = function (attrToSet, accessor, scale) {
                _super.prototype.project.call(this, attrToSet, accessor, scale);
                Plot.AbstractStacked.prototype.project.apply(this, [attrToSet, accessor, scale]);
                return this;
            };
            StackedBar.prototype._onDatasetUpdate = function () {
                _super.prototype._onDatasetUpdate.call(this);
                Plot.AbstractStacked.prototype._onDatasetUpdate.apply(this);
                return this;
            };
            //===== Stack logic from AbstractStackedPlot =====
            StackedBar.prototype._updateStackOffsets = function () {
                Plot.AbstractStacked.prototype._updateStackOffsets.call(this);
            };
            StackedBar.prototype._updateStackExtents = function () {
                Plot.AbstractStacked.prototype._updateStackExtents.call(this);
            };
            StackedBar.prototype._stack = function (dataArray) {
                return Plot.AbstractStacked.prototype._stack.call(this, dataArray);
            };
            StackedBar.prototype._setDatasetStackOffsets = function (positiveDataMapArray, negativeDataMapArray) {
                Plot.AbstractStacked.prototype._setDatasetStackOffsets.call(this, positiveDataMapArray, negativeDataMapArray);
            };
            StackedBar.prototype._getDomainKeys = function () {
                return Plot.AbstractStacked.prototype._getDomainKeys.call(this);
            };
            StackedBar.prototype._generateDefaultMapArray = function () {
                return Plot.AbstractStacked.prototype._generateDefaultMapArray.call(this);
            };
            StackedBar.prototype._updateScaleExtents = function () {
                Plot.AbstractStacked.prototype._updateScaleExtents.call(this);
            };
            StackedBar.prototype._keyAccessor = function () {
                return Plot.AbstractStacked.prototype._keyAccessor.call(this);
            };
            StackedBar.prototype._valueAccessor = function () {
                return Plot.AbstractStacked.prototype._valueAccessor.call(this);
            };
            //===== /Stack logic =====
            StackedBar.prototype._getBarPixelWidth = function () {
                return Plot.AbstractBarPlot.prototype._getBarPixelWidth.apply(this);
            };
            return StackedBar;
        })(Plot.AbstractBarPlot);
        Plot.StackedBar = StackedBar;
    })(Plottable.Plot || (Plottable.Plot = {}));
    var Plot = Plottable.Plot;
})(Plottable || (Plottable = {}));

///<reference path="../reference.ts" />

///<reference path="../reference.ts" />
var Plottable;
(function (Plottable) {
    (function (Animator) {
        /**
         * An animator implementation with no animation. The attributes are
         * immediately set on the selection.
         */
        var Null = (function () {
            function Null() {
            }
            Null.prototype.getTiming = function (selection) {
                return 0;
            };
            Null.prototype.animate = function (selection, attrToProjector) {
                return selection.attr(attrToProjector);
            };
            return Null;
        })();
        Animator.Null = Null;
    })(Plottable.Animator || (Plottable.Animator = {}));
    var Animator = Plottable.Animator;
})(Plottable || (Plottable = {}));

///<reference path="../reference.ts" />
var Plottable;
(function (Plottable) {
    (function (Animator) {
        /**
         * The base animator implementation with easing, duration, and delay.
         *
         * The maximum delay between animations can be configured with maxIterativeDelay.
         *
         * The maximum total animation duration can be configured with maxTotalDuration.
         * maxTotalDuration does not set actual total animation duration.
         *
         * The actual interval delay is calculated by following formula:
         * min(maxIterativeDelay(),
         *   max(maxTotalDuration() - duration(), 0) / <number of iterations>)
         */
        var Base = (function () {
            /**
             * Constructs the default animator
             *
             * @constructor
             */
            function Base() {
                this._duration = Base.DEFAULT_DURATION_MILLISECONDS;
                this._delay = Base.DEFAULT_DELAY_MILLISECONDS;
                this._easing = Base.DEFAULT_EASING;
                this._maxIterativeDelay = Base.DEFAULT_MAX_ITERATIVE_DELAY_MILLISECONDS;
                this._maxTotalDuration = Base.DEFAULT_MAX_TOTAL_DURATION_MILLISECONDS;
            }
            Base.prototype.getTiming = function (numberOfIterations) {
                var maxDelayForLastIteration = Math.max(this.maxTotalDuration() - this.duration(), 0);
                var adjustedIterativeDelay = Math.min(this.maxIterativeDelay(), maxDelayForLastIteration / Math.max(numberOfIterations - 1, 1));
                var time = adjustedIterativeDelay * numberOfIterations + this.delay() + this.duration();
                return time;
            };
            Base.prototype.animate = function (selection, attrToProjector) {
                var _this = this;
                var numberOfIterations = selection[0].length;
                var maxDelayForLastIteration = Math.max(this.maxTotalDuration() - this.duration(), 0);
                var adjustedIterativeDelay = Math.min(this.maxIterativeDelay(), maxDelayForLastIteration / Math.max(numberOfIterations - 1, 1));
                return selection.transition().ease(this.easing()).duration(this.duration()).delay(function (d, i) { return _this.delay() + adjustedIterativeDelay * i; }).attr(attrToProjector);
            };
            Base.prototype.duration = function (duration) {
                if (duration == null) {
                    return this._duration;
                }
                else {
                    this._duration = duration;
                    return this;
                }
            };
            Base.prototype.delay = function (delay) {
                if (delay == null) {
                    return this._delay;
                }
                else {
                    this._delay = delay;
                    return this;
                }
            };
            Base.prototype.easing = function (easing) {
                if (easing == null) {
                    return this._easing;
                }
                else {
                    this._easing = easing;
                    return this;
                }
            };
            Base.prototype.maxIterativeDelay = function (maxIterDelay) {
                if (maxIterDelay == null) {
                    return this._maxIterativeDelay;
                }
                else {
                    this._maxIterativeDelay = maxIterDelay;
                    return this;
                }
            };
            Base.prototype.maxTotalDuration = function (maxDuration) {
                if (maxDuration == null) {
                    return this._maxTotalDuration;
                }
                else {
                    this._maxTotalDuration = maxDuration;
                    return this;
                }
            };
            /**
             * The default duration of the animation in milliseconds
             */
            Base.DEFAULT_DURATION_MILLISECONDS = 300;
            /**
             * The default starting delay of the animation in milliseconds
             */
            Base.DEFAULT_DELAY_MILLISECONDS = 0;
            /**
             * The default maximum start delay between each start of an animation
             */
            Base.DEFAULT_MAX_ITERATIVE_DELAY_MILLISECONDS = 15;
            /**
             * The default maximum total animation duration
             */
            Base.DEFAULT_MAX_TOTAL_DURATION_MILLISECONDS = 600;
            /**
             * The default easing of the animation
             */
            Base.DEFAULT_EASING = "exp-out";
            return Base;
        })();
        Animator.Base = Base;
    })(Plottable.Animator || (Plottable.Animator = {}));
    var Animator = Plottable.Animator;
})(Plottable || (Plottable = {}));

///<reference path="../reference.ts" />
var __extends = this.__extends || function (d, b) {
    for (var p in b) if (b.hasOwnProperty(p)) d[p] = b[p];
    function __() { this.constructor = d; }
    __.prototype = b.prototype;
    d.prototype = new __();
};
var Plottable;
(function (Plottable) {
    (function (Animator) {
        /**
         * The default animator implementation with easing, duration, and delay.
         */
        var Rect = (function (_super) {
            __extends(Rect, _super);
            function Rect(isVertical, isReverse) {
                if (isVertical === void 0) { isVertical = true; }
                if (isReverse === void 0) { isReverse = false; }
                _super.call(this);
                this.isVertical = isVertical;
                this.isReverse = isReverse;
            }
            Rect.prototype.animate = function (selection, attrToProjector) {
                var startAttrToProjector = {};
                Rect.ANIMATED_ATTRIBUTES.forEach(function (attr) { return startAttrToProjector[attr] = attrToProjector[attr]; });
                startAttrToProjector[this.getMovingAttr()] = this._startMovingProjector(attrToProjector);
                startAttrToProjector[this.getGrowingAttr()] = function () { return 0; };
                selection.attr(startAttrToProjector);
                return _super.prototype.animate.call(this, selection, attrToProjector);
            };
            Rect.prototype._startMovingProjector = function (attrToProjector) {
                if (this.isVertical === this.isReverse) {
                    return attrToProjector[this.getMovingAttr()];
                }
                var movingAttrProjector = attrToProjector[this.getMovingAttr()];
                var growingAttrProjector = attrToProjector[this.getGrowingAttr()];
                return function (d, i) { return movingAttrProjector(d, i) + growingAttrProjector(d, i); };
            };
            Rect.prototype.getGrowingAttr = function () {
                return this.isVertical ? "height" : "width";
            };
            Rect.prototype.getMovingAttr = function () {
                return this.isVertical ? "y" : "x";
            };
            Rect.ANIMATED_ATTRIBUTES = ["height", "width", "x", "y", "fill"];
            return Rect;
        })(Animator.Base);
        Animator.Rect = Rect;
    })(Plottable.Animator || (Plottable.Animator = {}));
    var Animator = Plottable.Animator;
})(Plottable || (Plottable = {}));

///<reference path="../reference.ts" />
var __extends = this.__extends || function (d, b) {
    for (var p in b) if (b.hasOwnProperty(p)) d[p] = b[p];
    function __() { this.constructor = d; }
    __.prototype = b.prototype;
    d.prototype = new __();
};
var Plottable;
(function (Plottable) {
    (function (Animator) {
        /**
         * A child class of RectAnimator that will move the rectangle
         * as well as animate its growth.
         */
        var MovingRect = (function (_super) {
            __extends(MovingRect, _super);
            /**
             * Constructs a MovingRectAnimator
             *
             * @param {number} basePixel The pixel value to start moving from
             * @param {boolean} isVertical If the movement/animation is vertical
             */
            function MovingRect(startPixelValue, isVertical) {
                if (isVertical === void 0) { isVertical = true; }
                _super.call(this, isVertical);
                this.startPixelValue = startPixelValue;
            }
            MovingRect.prototype._startMovingProjector = function (attrToProjector) {
                return d3.functor(this.startPixelValue);
            };
            return MovingRect;
        })(Animator.Rect);
        Animator.MovingRect = MovingRect;
    })(Plottable.Animator || (Plottable.Animator = {}));
    var Animator = Plottable.Animator;
})(Plottable || (Plottable = {}));

///<reference path="../reference.ts" />
var __extends = this.__extends || function (d, b) {
    for (var p in b) if (b.hasOwnProperty(p)) d[p] = b[p];
    function __() { this.constructor = d; }
    __.prototype = b.prototype;
    d.prototype = new __();
};
var Plottable;
(function (Plottable) {
    (function (Dispatcher) {
        var AbstractDispatcher = (function (_super) {
            __extends(AbstractDispatcher, _super);
            /**
             * Constructs a Dispatcher with the specified target.
             *
             * @constructor
             * @param {D3.Selection} [target] The selection to listen for events on.
             */
            function AbstractDispatcher(target) {
                _super.call(this);
                this._event2Callback = {};
                this.connected = false;
                this._target = target;
            }
            AbstractDispatcher.prototype.target = function (targetElement) {
                if (targetElement == null) {
                    return this._target;
                }
                var wasConnected = this.connected;
                this.disconnect();
                this._target = targetElement;
                if (wasConnected) {
                    // re-connect to the new target
                    this.connect();
                }
                return this;
            };
            /**
             * Gets a namespaced version of the event name.
             */
            AbstractDispatcher.prototype._getEventString = function (eventName) {
                return eventName + ".dispatcher" + this._plottableID;
            };
            /**
             * Attaches the Dispatcher's listeners to the Dispatcher's target element.
             *
             * @returns {Dispatcher} The calling Dispatcher.
             */
            AbstractDispatcher.prototype.connect = function () {
                var _this = this;
                if (this.connected) {
                    throw new Error("Can't connect dispatcher twice!");
                }
                if (this._target) {
                    this.connected = true;
                    Object.keys(this._event2Callback).forEach(function (event) {
                        var callback = _this._event2Callback[event];
                        _this._target.on(_this._getEventString(event), callback);
                    });
                }
                return this;
            };
            /**
             * Detaches the Dispatcher's listeners from the Dispatchers' target element.
             *
             * @returns {Dispatcher} The calling Dispatcher.
             */
            AbstractDispatcher.prototype.disconnect = function () {
                var _this = this;
                this.connected = false;
                if (this._target) {
                    Object.keys(this._event2Callback).forEach(function (event) {
                        _this._target.on(_this._getEventString(event), null);
                    });
                }
                return this;
            };
            return AbstractDispatcher;
        })(Plottable.Core.PlottableObject);
        Dispatcher.AbstractDispatcher = AbstractDispatcher;
    })(Plottable.Dispatcher || (Plottable.Dispatcher = {}));
    var Dispatcher = Plottable.Dispatcher;
})(Plottable || (Plottable = {}));

///<reference path="../reference.ts" />
var __extends = this.__extends || function (d, b) {
    for (var p in b) if (b.hasOwnProperty(p)) d[p] = b[p];
    function __() { this.constructor = d; }
    __.prototype = b.prototype;
    d.prototype = new __();
};
var Plottable;
(function (Plottable) {
    (function (Dispatcher) {
        var Mouse = (function (_super) {
            __extends(Mouse, _super);
            /**
             * Constructs a Mouse Dispatcher with the specified target.
             *
             * @param {D3.Selection} target The selection to listen for events on.
             */
            function Mouse(target) {
                var _this = this;
                _super.call(this, target);
                this._event2Callback["mouseover"] = function () {
                    if (_this._mouseover != null) {
                        _this._mouseover(_this.getMousePosition());
                    }
                };
                this._event2Callback["mousemove"] = function () {
                    if (_this._mousemove != null) {
                        _this._mousemove(_this.getMousePosition());
                    }
                };
                this._event2Callback["mouseout"] = function () {
                    if (_this._mouseout != null) {
                        _this._mouseout(_this.getMousePosition());
                    }
                };
            }
            Mouse.prototype.getMousePosition = function () {
                var xy = d3.mouse(this._target.node());
                return {
                    x: xy[0],
                    y: xy[1]
                };
            };
            Mouse.prototype.mouseover = function (callback) {
                if (callback === undefined) {
                    return this._mouseover;
                }
                this._mouseover = callback;
                return this;
            };
            Mouse.prototype.mousemove = function (callback) {
                if (callback === undefined) {
                    return this._mousemove;
                }
                this._mousemove = callback;
                return this;
            };
            Mouse.prototype.mouseout = function (callback) {
                if (callback === undefined) {
                    return this._mouseout;
                }
                this._mouseout = callback;
                return this;
            };
            return Mouse;
        })(Dispatcher.AbstractDispatcher);
        Dispatcher.Mouse = Mouse;
    })(Plottable.Dispatcher || (Plottable.Dispatcher = {}));
    var Dispatcher = Plottable.Dispatcher;
})(Plottable || (Plottable = {}));

///<reference path="../reference.ts" />
var __extends = this.__extends || function (d, b) {
    for (var p in b) if (b.hasOwnProperty(p)) d[p] = b[p];
    function __() { this.constructor = d; }
    __.prototype = b.prototype;
    d.prototype = new __();
};
var Plottable;
(function (Plottable) {
    (function (Dispatcher) {
        var Keypress = (function (_super) {
            __extends(Keypress, _super);
            /**
             * Constructs a Keypress Dispatcher with the specified target.
             *
             * @constructor
             * @param {D3.Selection} [target] The selection to listen for events on.
             */
            function Keypress(target) {
                var _this = this;
                _super.call(this, target);
                this.mousedOverTarget = false;
                // Can't attach the key listener to the target (a sub-svg element)
                // because "focusable" is only in SVG 1.2 / 2, which most browsers don't
                // yet implement
                this.keydownListenerTarget = d3.select(document);
                this._event2Callback["mouseover"] = function () {
                    _this.mousedOverTarget = true;
                };
                this._event2Callback["mouseout"] = function () {
                    _this.mousedOverTarget = false;
                };
            }
            Keypress.prototype.connect = function () {
                var _this = this;
                _super.prototype.connect.call(this);
                this.keydownListenerTarget.on(this._getEventString("keydown"), function () {
                    if (_this.mousedOverTarget && _this._onKeyDown) {
                        _this._onKeyDown(d3.event);
                    }
                });
                return this;
            };
            Keypress.prototype.disconnect = function () {
                _super.prototype.disconnect.call(this);
                this.keydownListenerTarget.on(this._getEventString("keydown"), null);
                return this;
            };
            Keypress.prototype.onKeyDown = function (callback) {
                if (callback === undefined) {
                    return this._onKeyDown;
                }
                this._onKeyDown = callback;
                return this;
            };
            return Keypress;
        })(Dispatcher.AbstractDispatcher);
        Dispatcher.Keypress = Keypress;
    })(Plottable.Dispatcher || (Plottable.Dispatcher = {}));
    var Dispatcher = Plottable.Dispatcher;
})(Plottable || (Plottable = {}));

///<reference path="../reference.ts" />
var __extends = this.__extends || function (d, b) {
    for (var p in b) if (b.hasOwnProperty(p)) d[p] = b[p];
    function __() { this.constructor = d; }
    __.prototype = b.prototype;
    d.prototype = new __();
};
var Plottable;
(function (Plottable) {
    (function (Interaction) {
        var AbstractInteraction = (function (_super) {
            __extends(AbstractInteraction, _super);
            function AbstractInteraction() {
                _super.apply(this, arguments);
            }
            AbstractInteraction.prototype._anchor = function (component, hitBox) {
                this._componentToListenTo = component;
                this._hitBox = hitBox;
            };
            return AbstractInteraction;
        })(Plottable.Core.PlottableObject);
        Interaction.AbstractInteraction = AbstractInteraction;
    })(Plottable.Interaction || (Plottable.Interaction = {}));
    var Interaction = Plottable.Interaction;
})(Plottable || (Plottable = {}));

///<reference path="../reference.ts" />
var __extends = this.__extends || function (d, b) {
    for (var p in b) if (b.hasOwnProperty(p)) d[p] = b[p];
    function __() { this.constructor = d; }
    __.prototype = b.prototype;
    d.prototype = new __();
};
var Plottable;
(function (Plottable) {
    (function (Interaction) {
        var Click = (function (_super) {
            __extends(Click, _super);
            function Click() {
                _super.apply(this, arguments);
            }
            Click.prototype._anchor = function (component, hitBox) {
                var _this = this;
                _super.prototype._anchor.call(this, component, hitBox);
                hitBox.on(this._listenTo(), function () {
                    var xy = d3.mouse(hitBox.node());
                    var x = xy[0];
                    var y = xy[1];
                    _this._callback({ x: x, y: y });
                });
            };
            Click.prototype._listenTo = function () {
                return "click";
            };
            /**
             * Sets a callback to be called when a click is received.
             *
             * @param {(p: Point) => any} cb Callback that takes the pixel position of the click event.
             */
            Click.prototype.callback = function (cb) {
                this._callback = cb;
                return this;
            };
            return Click;
        })(Interaction.AbstractInteraction);
        Interaction.Click = Click;
        var DoubleClick = (function (_super) {
            __extends(DoubleClick, _super);
            function DoubleClick() {
                _super.apply(this, arguments);
            }
            DoubleClick.prototype._listenTo = function () {
                return "dblclick";
            };
            return DoubleClick;
        })(Click);
        Interaction.DoubleClick = DoubleClick;
    })(Plottable.Interaction || (Plottable.Interaction = {}));
    var Interaction = Plottable.Interaction;
})(Plottable || (Plottable = {}));

///<reference path="../reference.ts" />
var __extends = this.__extends || function (d, b) {
    for (var p in b) if (b.hasOwnProperty(p)) d[p] = b[p];
    function __() { this.constructor = d; }
    __.prototype = b.prototype;
    d.prototype = new __();
};
var Plottable;
(function (Plottable) {
    (function (Interaction) {
        var Key = (function (_super) {
            __extends(Key, _super);
            /**
             * Creates a KeyInteraction.
             *
             * KeyInteraction listens to key events that occur while the component is
             * moused over.
             *
             * @constructor
             */
            function Key() {
                _super.call(this);
                this.activated = false;
                this.keyCode2Callback = {};
                this.dispatcher = new Plottable.Dispatcher.Keypress();
            }
            Key.prototype._anchor = function (component, hitBox) {
                var _this = this;
                _super.prototype._anchor.call(this, component, hitBox);
                this.dispatcher.target(this._hitBox);
                this.dispatcher.onKeyDown(function (e) {
                    if (_this.keyCode2Callback[e.keyCode]) {
                        _this.keyCode2Callback[e.keyCode]();
                    }
                });
                this.dispatcher.connect();
            };
            /**
             * Sets a callback to be called when the key with the given keyCode is
             * pressed and the user is moused over the Component.
             *
             * @param {number} keyCode The key code associated with the key.
             * @param {() => void} callback Callback to be called.
             * @returns The calling Interaction.Key.
             */
            Key.prototype.on = function (keyCode, callback) {
                this.keyCode2Callback[keyCode] = callback;
                return this;
            };
            return Key;
        })(Interaction.AbstractInteraction);
        Interaction.Key = Key;
    })(Plottable.Interaction || (Plottable.Interaction = {}));
    var Interaction = Plottable.Interaction;
})(Plottable || (Plottable = {}));

///<reference path="../reference.ts" />
var __extends = this.__extends || function (d, b) {
    for (var p in b) if (b.hasOwnProperty(p)) d[p] = b[p];
    function __() { this.constructor = d; }
    __.prototype = b.prototype;
    d.prototype = new __();
};
var Plottable;
(function (Plottable) {
    (function (Interaction) {
        var PanZoom = (function (_super) {
            __extends(PanZoom, _super);
            /**
             * Creates a PanZoomInteraction.
             *
             * The allows you to move around and zoom in on a plot, interactively. It
             * does so by changing the xScale and yScales' domains repeatedly.
             *
             * @constructor
             * @param {QuantitativeScale} [xScale] The X scale to update on panning/zooming.
             * @param {QuantitativeScale} [yScale] The Y scale to update on panning/zooming.
             */
            function PanZoom(xScale, yScale) {
                var _this = this;
                _super.call(this);
                if (xScale == null) {
                    xScale = new Plottable.Scale.Linear();
                }
                if (yScale == null) {
                    yScale = new Plottable.Scale.Linear();
                }
                this._xScale = xScale;
                this._yScale = yScale;
                this.zoom = d3.behavior.zoom();
                this.zoom.x(this._xScale._d3Scale);
                this.zoom.y(this._yScale._d3Scale);
                this.zoom.on("zoom", function () { return _this.rerenderZoomed(); });
            }
            /**
             * Sets the scales back to their original domains.
             */
            PanZoom.prototype.resetZoom = function () {
                var _this = this;
                // HACKHACK #254
                this.zoom = d3.behavior.zoom();
                this.zoom.x(this._xScale._d3Scale);
                this.zoom.y(this._yScale._d3Scale);
                this.zoom.on("zoom", function () { return _this.rerenderZoomed(); });
                this.zoom(this._hitBox);
            };
            PanZoom.prototype._anchor = function (component, hitBox) {
                _super.prototype._anchor.call(this, component, hitBox);
                this.zoom(hitBox);
            };
            PanZoom.prototype.rerenderZoomed = function () {
                // HACKHACK since the d3.zoom.x modifies d3 scales and not our TS scales, and the TS scales have the
                // event listener machinery, let's grab the domain out of the d3 scale and pipe it back into the TS scale
                var xDomain = this._xScale._d3Scale.domain();
                var yDomain = this._yScale._d3Scale.domain();
                this._xScale.domain(xDomain);
                this._yScale.domain(yDomain);
            };
            return PanZoom;
        })(Interaction.AbstractInteraction);
        Interaction.PanZoom = PanZoom;
    })(Plottable.Interaction || (Plottable.Interaction = {}));
    var Interaction = Plottable.Interaction;
})(Plottable || (Plottable = {}));

///<reference path="../reference.ts" />
var __extends = this.__extends || function (d, b) {
    for (var p in b) if (b.hasOwnProperty(p)) d[p] = b[p];
    function __() { this.constructor = d; }
    __.prototype = b.prototype;
    d.prototype = new __();
};
var Plottable;
(function (Plottable) {
    (function (Interaction) {
        var BarHover = (function (_super) {
            __extends(BarHover, _super);
            function BarHover() {
                _super.apply(this, arguments);
                this.currentBar = null;
                this._hoverMode = "point";
            }
            BarHover.prototype._anchor = function (barPlot, hitBox) {
                var _this = this;
                _super.prototype._anchor.call(this, barPlot, hitBox);
                Plottable._Util.Methods.warn("Interaction.BarHover is deprecated; please use Interaction.Hover instead");
                this.plotIsVertical = this._componentToListenTo._isVertical;
                this.dispatcher = new Plottable.Dispatcher.Mouse(this._hitBox);
                this.dispatcher.mousemove(function (p) {
                    var selectedBar = _this.getHoveredBar(p);
                    if (selectedBar == null) {
                        _this._hoverOut();
                    }
                    else {
                        if (_this.currentBar != null) {
                            if (_this.currentBar.node() === selectedBar.node()) {
                                return; // no message if bar is the same
                            }
                            else {
                                _this._hoverOut();
                            }
                        }
                        _this.getBars().classed("not-hovered", true).classed("hovered", false);
                        selectedBar.classed("not-hovered", false).classed("hovered", true);
                        if (_this.hoverCallback != null) {
                            _this.hoverCallback(selectedBar.data()[0], selectedBar);
                        }
                    }
                    _this.currentBar = selectedBar;
                });
                this.dispatcher.mouseout(function (p) { return _this._hoverOut(); });
                this.dispatcher.connect();
            };
            BarHover.prototype.getBars = function () {
                return this._componentToListenTo._renderArea.selectAll("rect");
            };
            BarHover.prototype._hoverOut = function () {
                this.getBars().classed("not-hovered hovered", false);
                if (this.unhoverCallback != null && this.currentBar != null) {
                    this.unhoverCallback(this.currentBar.data()[0], this.currentBar); // last known information
                }
                this.currentBar = null;
            };
            BarHover.prototype.getHoveredBar = function (p) {
                if (this._hoverMode === "point") {
                    return this._componentToListenTo.selectBar(p.x, p.y, false);
                }
                var maxExtent = { min: -Infinity, max: Infinity };
                if (this.plotIsVertical) {
                    return this._componentToListenTo.selectBar(p.x, maxExtent, false);
                }
                else {
                    return this._componentToListenTo.selectBar(maxExtent, p.y, false);
                }
            };
            BarHover.prototype.hoverMode = function (mode) {
                if (mode == null) {
                    return this._hoverMode;
                }
                var modeLC = mode.toLowerCase();
                if (modeLC !== "point" && modeLC !== "line") {
                    throw new Error(mode + " is not a valid hover mode for Interaction.BarHover");
                }
                this._hoverMode = modeLC;
                return this;
            };
            /**
             * Attaches an callback to be called when the user mouses over a bar.
             *
             * @param {(datum: any, bar: D3.Selection) => any} callback The callback to be called.
             *      The callback will be passed the data from the hovered-over bar.
             * @return {BarHover} The calling BarHover.
             */
            BarHover.prototype.onHover = function (callback) {
                this.hoverCallback = callback;
                return this;
            };
            /**
             * Attaches a callback to be called when the user mouses off of a bar.
             *
             * @param {(datum: any, bar: D3.Selection) => any} callback The callback to be called.
             *      The callback will be passed the data from the last-hovered bar.
             * @return {BarHover} The calling BarHover.
             */
            BarHover.prototype.onUnhover = function (callback) {
                this.unhoverCallback = callback;
                return this;
            };
            return BarHover;
        })(Interaction.AbstractInteraction);
        Interaction.BarHover = BarHover;
    })(Plottable.Interaction || (Plottable.Interaction = {}));
    var Interaction = Plottable.Interaction;
})(Plottable || (Plottable = {}));

///<reference path="../../reference.ts" />
var __extends = this.__extends || function (d, b) {
    for (var p in b) if (b.hasOwnProperty(p)) d[p] = b[p];
    function __() { this.constructor = d; }
    __.prototype = b.prototype;
    d.prototype = new __();
};
var Plottable;
(function (Plottable) {
    (function (Interaction) {
        var Drag = (function (_super) {
            __extends(Drag, _super);
            /**
             * Constructs a Drag. A Drag will signal its callbacks on mouse drag.
             */
            function Drag() {
                var _this = this;
                _super.call(this);
                this.dragInitialized = false;
                this._origin = [0, 0];
                this._location = [0, 0];
                this.dragBehavior = d3.behavior.drag();
                this.dragBehavior.on("dragstart", function () { return _this._dragstart(); });
                this.dragBehavior.on("drag", function () { return _this._drag(); });
                this.dragBehavior.on("dragend", function () { return _this._dragend(); });
            }
            Drag.prototype.dragstart = function (cb) {
                if (cb === undefined) {
                    return this.ondragstart;
                }
                else {
                    this.ondragstart = cb;
                    return this;
                }
            };
            Drag.prototype.drag = function (cb) {
                if (cb === undefined) {
                    return this.ondrag;
                }
                else {
                    this.ondrag = cb;
                    return this;
                }
            };
            Drag.prototype.dragend = function (cb) {
                if (cb === undefined) {
                    return this.ondragend;
                }
                else {
                    this.ondragend = cb;
                    return this;
                }
            };
            Drag.prototype._dragstart = function () {
                var width = this._componentToListenTo.width();
                var height = this._componentToListenTo.height();
                // the constraint functions ensure that the selection rectangle will not exceed the hit box
                var constraintFunction = function (min, max) { return function (x) { return Math.min(Math.max(x, min), max); }; };
                this.constrainX = constraintFunction(0, width);
                this.constrainY = constraintFunction(0, height);
            };
            Drag.prototype._doDragstart = function () {
                if (this.ondragstart != null) {
                    this.ondragstart({ x: this._origin[0], y: this._origin[1] });
                }
            };
            Drag.prototype._drag = function () {
                if (!this.dragInitialized) {
                    this._origin = [d3.event.x, d3.event.y];
                    this.dragInitialized = true;
                    this._doDragstart();
                }
                this._location = [this.constrainX(d3.event.x), this.constrainY(d3.event.y)];
                this._doDrag();
            };
            Drag.prototype._doDrag = function () {
                if (this.ondrag != null) {
                    var startLocation = { x: this._origin[0], y: this._origin[1] };
                    var endLocation = { x: this._location[0], y: this._location[1] };
                    this.ondrag(startLocation, endLocation);
                }
            };
            Drag.prototype._dragend = function () {
                if (!this.dragInitialized) {
                    return;
                }
                this.dragInitialized = false;
                this._doDragend();
            };
            Drag.prototype._doDragend = function () {
                if (this.ondragend != null) {
                    var startLocation = { x: this._origin[0], y: this._origin[1] };
                    var endLocation = { x: this._location[0], y: this._location[1] };
                    this.ondragend(startLocation, endLocation);
                }
            };
            Drag.prototype._anchor = function (component, hitBox) {
                _super.prototype._anchor.call(this, component, hitBox);
                hitBox.call(this.dragBehavior);
                return this;
            };
            /**
             * Sets up so that the xScale and yScale that are passed have their
             * domains automatically changed as you zoom.
             *
             * @param {QuantitativeScale} xScale The scale along the x-axis.
             * @param {QuantitativeScale} yScale The scale along the y-axis.
             * @returns {Drag} The calling Drag.
             */
            Drag.prototype.setupZoomCallback = function (xScale, yScale) {
                var xDomainOriginal = xScale != null ? xScale.domain() : null;
                var yDomainOriginal = yScale != null ? yScale.domain() : null;
                var resetOnNextClick = false;
                function callback(upperLeft, lowerRight) {
                    if (upperLeft == null || lowerRight == null) {
                        if (resetOnNextClick) {
                            if (xScale != null) {
                                xScale.domain(xDomainOriginal);
                            }
                            if (yScale != null) {
                                yScale.domain(yDomainOriginal);
                            }
                        }
                        resetOnNextClick = !resetOnNextClick;
                        return;
                    }
                    resetOnNextClick = false;
                    if (xScale != null) {
                        xScale.domain([xScale.invert(upperLeft.x), xScale.invert(lowerRight.x)]);
                    }
                    if (yScale != null) {
                        yScale.domain([yScale.invert(lowerRight.y), yScale.invert(upperLeft.y)]);
                    }
                    this.clearBox();
                    return;
                }
                this.drag(callback);
                this.dragend(callback);
                return this;
            };
            return Drag;
        })(Interaction.AbstractInteraction);
        Interaction.Drag = Drag;
    })(Plottable.Interaction || (Plottable.Interaction = {}));
    var Interaction = Plottable.Interaction;
})(Plottable || (Plottable = {}));

///<reference path="../../reference.ts" />
var __extends = this.__extends || function (d, b) {
    for (var p in b) if (b.hasOwnProperty(p)) d[p] = b[p];
    function __() { this.constructor = d; }
    __.prototype = b.prototype;
    d.prototype = new __();
};
var Plottable;
(function (Plottable) {
    (function (Interaction) {
        /**
         * A DragBox is an interaction that automatically draws a box across the
         * element you attach it to when you drag.
         */
        var DragBox = (function (_super) {
            __extends(DragBox, _super);
            function DragBox() {
                _super.apply(this, arguments);
                /**
                 * Whether or not dragBox has been rendered in a visible area.
                 */
                this.boxIsDrawn = false;
            }
            DragBox.prototype._dragstart = function () {
                _super.prototype._dragstart.call(this);
                this.clearBox();
            };
            /**
             * Clears the highlighted drag-selection box drawn by the DragBox.
             *
             * @returns {DragBox} The calling DragBox.
             */
            DragBox.prototype.clearBox = function () {
                if (this.dragBox == null) {
                    return;
                } // HACKHACK #593
                this.dragBox.attr("height", 0).attr("width", 0);
                this.boxIsDrawn = false;
                return this;
            };
            /**
             * Set where the box is draw explicitly.
             *
             * @param {number} x0 Left.
             * @param {number} x1 Right.
             * @param {number} y0 Top.
             * @param {number} y1 Bottom.
             *
             * @returns {DragBox} The calling DragBox.
             */
            DragBox.prototype.setBox = function (x0, x1, y0, y1) {
                if (this.dragBox == null) {
                    return;
                } // HACKHACK #593
                var w = Math.abs(x0 - x1);
                var h = Math.abs(y0 - y1);
                var xo = Math.min(x0, x1);
                var yo = Math.min(y0, y1);
                this.dragBox.attr({ x: xo, y: yo, width: w, height: h });
                this.boxIsDrawn = (w > 0 && h > 0);
                return this;
            };
            DragBox.prototype._anchor = function (component, hitBox) {
                _super.prototype._anchor.call(this, component, hitBox);
                var cname = DragBox.CLASS_DRAG_BOX;
                var background = this._componentToListenTo._backgroundContainer;
                this.dragBox = background.append("rect").classed(cname, true).attr("x", 0).attr("y", 0);
                return this;
            };
            DragBox.CLASS_DRAG_BOX = "drag-box";
            return DragBox;
        })(Interaction.Drag);
        Interaction.DragBox = DragBox;
    })(Plottable.Interaction || (Plottable.Interaction = {}));
    var Interaction = Plottable.Interaction;
})(Plottable || (Plottable = {}));

///<reference path="../../reference.ts" />
var __extends = this.__extends || function (d, b) {
    for (var p in b) if (b.hasOwnProperty(p)) d[p] = b[p];
    function __() { this.constructor = d; }
    __.prototype = b.prototype;
    d.prototype = new __();
};
var Plottable;
(function (Plottable) {
    (function (Interaction) {
        var XDragBox = (function (_super) {
            __extends(XDragBox, _super);
            function XDragBox() {
                _super.apply(this, arguments);
            }
            XDragBox.prototype._drag = function () {
                _super.prototype._drag.call(this);
                this.setBox(this._origin[0], this._location[0]);
            };
            XDragBox.prototype.setBox = function (x0, x1) {
                _super.prototype.setBox.call(this, x0, x1, 0, this._componentToListenTo.height());
                return this;
            };
            return XDragBox;
        })(Interaction.DragBox);
        Interaction.XDragBox = XDragBox;
    })(Plottable.Interaction || (Plottable.Interaction = {}));
    var Interaction = Plottable.Interaction;
})(Plottable || (Plottable = {}));

///<reference path="../../reference.ts" />
var __extends = this.__extends || function (d, b) {
    for (var p in b) if (b.hasOwnProperty(p)) d[p] = b[p];
    function __() { this.constructor = d; }
    __.prototype = b.prototype;
    d.prototype = new __();
};
var Plottable;
(function (Plottable) {
    (function (Interaction) {
        var XYDragBox = (function (_super) {
            __extends(XYDragBox, _super);
            function XYDragBox() {
                _super.apply(this, arguments);
            }
            XYDragBox.prototype._drag = function () {
                _super.prototype._drag.call(this);
                this.setBox(this._origin[0], this._location[0], this._origin[1], this._location[1]);
            };
            return XYDragBox;
        })(Interaction.DragBox);
        Interaction.XYDragBox = XYDragBox;
    })(Plottable.Interaction || (Plottable.Interaction = {}));
    var Interaction = Plottable.Interaction;
})(Plottable || (Plottable = {}));

///<reference path="../../reference.ts" />
var __extends = this.__extends || function (d, b) {
    for (var p in b) if (b.hasOwnProperty(p)) d[p] = b[p];
    function __() { this.constructor = d; }
    __.prototype = b.prototype;
    d.prototype = new __();
};
var Plottable;
(function (Plottable) {
    (function (Interaction) {
        var YDragBox = (function (_super) {
            __extends(YDragBox, _super);
            function YDragBox() {
                _super.apply(this, arguments);
            }
            YDragBox.prototype._drag = function () {
                _super.prototype._drag.call(this);
                this.setBox(this._origin[1], this._location[1]);
            };
            YDragBox.prototype.setBox = function (y0, y1) {
                _super.prototype.setBox.call(this, 0, this._componentToListenTo.width(), y0, y1);
                return this;
            };
            return YDragBox;
        })(Interaction.DragBox);
        Interaction.YDragBox = YDragBox;
    })(Plottable.Interaction || (Plottable.Interaction = {}));
    var Interaction = Plottable.Interaction;
})(Plottable || (Plottable = {}));

///<reference path="../reference.ts" />
var __extends = this.__extends || function (d, b) {
    for (var p in b) if (b.hasOwnProperty(p)) d[p] = b[p];
    function __() { this.constructor = d; }
    __.prototype = b.prototype;
    d.prototype = new __();
};
var Plottable;
(function (Plottable) {
    (function (Interaction) {
        var Hover = (function (_super) {
            __extends(Hover, _super);
            function Hover() {
                _super.apply(this, arguments);
                this.currentHoverData = {
                    data: null,
                    pixelPositions: null,
                    selection: null
                };
            }
            Hover.prototype._anchor = function (component, hitBox) {
                var _this = this;
                _super.prototype._anchor.call(this, component, hitBox);
                this.dispatcher = new Plottable.Dispatcher.Mouse(this._hitBox);
                this.dispatcher.mouseover(function (p) {
                    _this._componentToListenTo._hoverOverComponent(p);
                    _this.handleHoverOver(p);
                });
                this.dispatcher.mouseout(function (p) {
                    _this._componentToListenTo._hoverOutComponent(p);
                    _this.safeHoverOut(_this.currentHoverData);
                    _this.currentHoverData = {
                        data: null,
                        pixelPositions: null,
                        selection: null
                    };
                });
                this.dispatcher.mousemove(function (p) { return _this.handleHoverOver(p); });
                this.dispatcher.connect();
            };
            /**
             * Returns a HoverData consisting of all data and selections in a but not in b.
             */
            Hover.diffHoverData = function (a, b) {
                if (a.data == null || b.data == null) {
                    return a;
                }
                var diffData = [];
                var diffPoints = [];
                var diffElements = [];
                a.data.forEach(function (d, i) {
                    if (b.data.indexOf(d) === -1) {
                        diffData.push(d);
                        diffPoints.push(a.pixelPositions[i]);
                        diffElements.push(a.selection[0][i]);
                    }
                });
                if (diffData.length === 0) {
                    return {
                        data: null,
                        pixelPositions: null,
                        selection: null
                    };
                }
                return {
                    data: diffData,
                    pixelPositions: diffPoints,
                    selection: d3.selectAll(diffElements)
                };
            };
            Hover.prototype.handleHoverOver = function (p) {
                var lastHoverData = this.currentHoverData;
                var newHoverData = this._componentToListenTo._doHover(p);
                this.currentHoverData = newHoverData;
                var outData = Hover.diffHoverData(lastHoverData, newHoverData);
                this.safeHoverOut(outData);
                var overData = Hover.diffHoverData(newHoverData, lastHoverData);
                this.safeHoverOver(overData);
            };
            Hover.prototype.safeHoverOut = function (outData) {
                if (this.hoverOutCallback && outData.data) {
                    this.hoverOutCallback(outData);
                }
            };
            Hover.prototype.safeHoverOver = function (overData) {
                if (this.hoverOverCallback && overData.data) {
                    this.hoverOverCallback(overData);
                }
            };
            /**
             * Attaches an callback to be called when the user mouses over an element.
             *
             * @param {(hoverData: HoverData) => any} callback The callback to be called.
             *      The callback will be passed data for newly hovered-over elements.
             * @return {Interaction.Hover} The calling Interaction.Hover.
             */
            Hover.prototype.onHoverOver = function (callback) {
                this.hoverOverCallback = callback;
                return this;
            };
            /**
             * Attaches a callback to be called when the user mouses off of an element.
             *
             * @param {(hoverData: HoverData) => any} callback The callback to be called.
             *      The callback will be passed data from the hovered-out elements.
             * @return {Interaction.Hover} The calling Interaction.Hover.
             */
            Hover.prototype.onHoverOut = function (callback) {
                this.hoverOutCallback = callback;
                return this;
            };
            /**
             * Retrieves the HoverData associated with the elements the user is currently hovering over.
             *
             * @return {HoverData} The data and selection corresponding to the elements
             *                     the user is currently hovering over.
             */
            Hover.prototype.getCurrentHoverData = function () {
                return this.currentHoverData;
            };
            return Hover;
        })(Interaction.AbstractInteraction);
        Interaction.Hover = Hover;
    })(Plottable.Interaction || (Plottable.Interaction = {}));
    var Interaction = Plottable.Interaction;
})(Plottable || (Plottable = {}));<|MERGE_RESOLUTION|>--- conflicted
+++ resolved
@@ -265,7 +265,6 @@
                 return range;
             }
             Methods.range = range;
-<<<<<<< HEAD
             /*
              * Checks if given array is monothonic in given direction(asc/desc) using given comparison function.
              */
@@ -274,7 +273,6 @@
                 return arr.every(function (a, i) { return i === 0 || orderFn(compFn(arr[i - 1], a)); });
             }
             Methods.isInOrder = isInOrder;
-=======
             /** Is like setTimeout, but activates synchronously if time=0
              * We special case 0 because of an observed issue where calling setTimeout causes visible flickering.
              * We believe this is because when requestAnimationFrame calls into the paint function, as soon as that function finishes
@@ -296,7 +294,6 @@
                 }
             }
             Methods.setTimeout = setTimeout;
->>>>>>> 3a5fd6b5
         })(_Util.Methods || (_Util.Methods = {}));
         var Methods = _Util.Methods;
     })(Plottable._Util || (Plottable._Util = {}));
@@ -4606,7 +4603,6 @@
              */
             function Time(scale, orientation) {
                 _super.call(this, scale, orientation);
-<<<<<<< HEAD
                 /*
                  * Default axis time intervals.
                  */
@@ -4650,10 +4646,6 @@
                     ] }
                 ];
                 this.noTiers = 2;
-                orientation = orientation.toLowerCase();
-                if (orientation !== "top" && orientation !== "bottom") {
-                    throw new Error("unsupported orientation: " + orientation);
-                }
                 this.classed("time-axis", true);
                 this.tickLabelPadding(5);
             }
@@ -4698,16 +4690,12 @@
                 }
                 Plottable._Util.Methods.warn("zoomed out too far: could not find suitable interval to display labels");
                 return this._possibleAxisTierIntervals[this._possibleAxisTierIntervals.length - 1].tiers.map(function (tier) { return _this.getMostAccurateTierTickConfiguration(tier, true); });
-=======
-                this.classed("time-axis", true);
-                this.tickLabelPadding(5);
-            }
+            };
             Time.prototype.orient = function (orientation) {
                 if (orientation && (orientation.toLowerCase() === "right" || orientation.toLowerCase() === "left")) {
                     throw new Error(orientation + " is not a supported orientation for TimeAxis - only horizontal orientations are supported");
                 }
                 return _super.prototype.orient.call(this, orientation); // maintains getter-setter functionality
->>>>>>> 3a5fd6b5
             };
             Time.prototype._computeHeight = function () {
                 if (this._computedHeight !== null) {
