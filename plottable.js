--- conflicted
+++ resolved
@@ -40,11 +40,7 @@
                 return set;
             }
             Methods.intersection = intersection;
-<<<<<<< HEAD
             function accessorize(accessor) {
-=======
-            function _accessorize(accessor) {
->>>>>>> 8e8118b9
                 if (typeof (accessor) === "function") {
                     return accessor;
                 }
@@ -56,11 +52,7 @@
                 }
                 ;
             }
-<<<<<<< HEAD
             Methods.accessorize = accessorize;
-=======
-            Methods._accessorize = _accessorize;
->>>>>>> 8e8118b9
             function union(set1, set2) {
                 var set = d3.set();
                 set1.forEach(function (v) { return set.add(v); });
@@ -68,19 +60,11 @@
                 return set;
             }
             Methods.union = union;
-<<<<<<< HEAD
             function applyAccessor(accessor, plot) {
                 var activatedAccessor = accessorize(accessor);
                 return function (d, i) { return activatedAccessor(d, i, plot.dataSource().metadata()); };
             }
             Methods.applyAccessor = applyAccessor;
-=======
-            function _applyAccessor(accessor, plot) {
-                var activatedAccessor = _accessorize(accessor);
-                return function (d, i) { return activatedAccessor(d, i, plot.dataSource().metadata()); };
-            }
-            Methods._applyAccessor = _applyAccessor;
->>>>>>> 8e8118b9
             function uniq(strings) {
                 var seen = {};
                 strings.forEach(function (s) { return seen[s] = true; });
@@ -203,11 +187,7 @@
 
 var Plottable;
 (function (Plottable) {
-<<<<<<< HEAD
     (function (_Util) {
-=======
-    (function (Util) {
->>>>>>> 8e8118b9
         var StrictEqualityAssociativeArray = (function () {
             function StrictEqualityAssociativeArray() {
                 this.keyValuePairs = [];
@@ -309,45 +289,21 @@
             Text.HEIGHT_TEXT = "bqpdl";
             ;
             ;
-<<<<<<< HEAD
-            function getTextMeasure(selection) {
-=======
             function getTextMeasurer(selection) {
                 var parentNode = selection.node().parentNode;
                 selection.remove();
->>>>>>> 8e8118b9
                 return function (s) {
                     if (s.trim() === "") {
                         return { width: 0, height: 0 };
                     }
-<<<<<<< HEAD
-                    var bb;
-                    if (selection.node().nodeName === "text") {
-                        var originalText = selection.text();
-                        selection.text(s);
-                        bb = _Util.DOM.getBBox(selection);
-                        selection.text(originalText);
-                        return { width: bb.width, height: bb.height };
-                    }
-                    else {
-                        var t = selection.append("text").text(s);
-                        bb = _Util.DOM.getBBox(t);
-                        t.remove();
-                        return { width: bb.width, height: bb.height };
-                    }
-                };
-            }
-            Text.getTextMeasure = getTextMeasure;
-=======
                     parentNode.appendChild(selection.node());
                     selection.text(s);
-                    var bb = Util.DOM.getBBox(selection);
+                    var bb = _Util.DOM.getBBox(selection);
                     selection.remove();
                     return { width: bb.width, height: bb.height };
                 };
             }
             Text.getTextMeasurer = getTextMeasurer;
->>>>>>> 8e8118b9
             function combineWhitespace(tm) {
                 return function (s) { return tm(s.replace(/\s+/g, " ")); };
             }
@@ -383,15 +339,9 @@
                 };
             }
             var CachingCharacterMeasurer = (function () {
-<<<<<<< HEAD
-                function CachingCharacterMeasurer(g) {
-                    var _this = this;
-                    this.cache = new _Util.Cache(getTextMeasure(g), CANONICAL_CHR, _Util.Methods.objEq);
-=======
                 function CachingCharacterMeasurer(textSelection) {
                     var _this = this;
-                    this.cache = new Util.Cache(getTextMeasurer(textSelection), CANONICAL_CHR, Util.Methods.objEq);
->>>>>>> 8e8118b9
+                    this.cache = new _Util.Cache(getTextMeasurer(textSelection), CANONICAL_CHR, _Util.Methods.objEq);
                     this.measure = combineWhitespace(measureByCharacter(wrapWhitespace(function (s) { return _this.cache.get(s); })));
                 }
                 CachingCharacterMeasurer.prototype.clear = function () {
@@ -406,27 +356,11 @@
                     return text;
                 }
                 else {
-<<<<<<< HEAD
                     return addEllipsesToLine(text, availableWidth, measurer);
                 }
             }
             Text.getTruncatedText = getTruncatedText;
-            function getTextHeight(selection) {
-                return getTextMeasure(selection)("bqpdl").height;
-            }
-            Text.getTextHeight = getTextHeight;
-            function getTextWidth(textElement, text) {
-                return getTextMeasure(textElement)(text).width;
-            }
-            Text.getTextWidth = getTextWidth;
             function addEllipsesToLine(line, width, measureText) {
-=======
-                    return _addEllipsesToLine(text, availableWidth, measurer);
-                }
-            }
-            Text.getTruncatedText = getTruncatedText;
-            function _addEllipsesToLine(line, width, measureText) {
->>>>>>> 8e8118b9
                 var mutatedLine = line.trim();
                 var widthMeasure = function (s) { return measureText(s).width; };
                 var lineWidth = widthMeasure(line);
@@ -445,11 +379,7 @@
                 }
                 return mutatedLine + "...";
             }
-<<<<<<< HEAD
             Text.addEllipsesToLine = addEllipsesToLine;
-=======
-            Text._addEllipsesToLine = _addEllipsesToLine;
->>>>>>> 8e8118b9
             function writeLineHorizontally(line, g, width, height, xAlign, yAlign) {
                 if (xAlign === void 0) { xAlign = "left"; }
                 if (yAlign === void 0) { yAlign = "top"; }
@@ -502,11 +432,7 @@
             function writeTextHorizontally(brokenText, g, width, height, xAlign, yAlign) {
                 if (xAlign === void 0) { xAlign = "left"; }
                 if (yAlign === void 0) { yAlign = "top"; }
-<<<<<<< HEAD
-                var h = getTextHeight(g);
-=======
                 var h = getTextMeasurer(g.append("text"))(Text.HEIGHT_TEXT).height;
->>>>>>> 8e8118b9
                 var maxWidth = 0;
                 var blockG = g.append("g");
                 brokenText.forEach(function (line, i) {
@@ -523,19 +449,11 @@
                 _Util.DOM.translate(blockG, 0, freeSpace * translator[yAlign]);
                 return { width: maxWidth, height: usedSpace };
             }
-<<<<<<< HEAD
-            Text.writeTextHorizontally = writeTextHorizontally;
-=======
->>>>>>> 8e8118b9
             function writeTextVertically(brokenText, g, width, height, xAlign, yAlign, rotation) {
                 if (xAlign === void 0) { xAlign = "left"; }
                 if (yAlign === void 0) { yAlign = "top"; }
                 if (rotation === void 0) { rotation = "left"; }
-<<<<<<< HEAD
-                var h = getTextHeight(g);
-=======
                 var h = getTextMeasurer(g.append("text"))(Text.HEIGHT_TEXT).height;
->>>>>>> 8e8118b9
                 var maxHeight = 0;
                 var blockG = g.append("g");
                 brokenText.forEach(function (line, i) {
@@ -549,26 +467,15 @@
                 var usedSpace = h * brokenText.length;
                 var freeSpace = width - usedSpace;
                 var translator = { center: 0.5, left: 0, right: 1 };
-<<<<<<< HEAD
                 _Util.DOM.translate(blockG, freeSpace * translator[xAlign], 0);
                 return { width: usedSpace, height: maxHeight };
             }
-            Text.writeTextVertically = writeTextVertically;
-=======
-                Util.DOM.translate(blockG, freeSpace * translator[xAlign], 0);
-                return { width: usedSpace, height: maxHeight };
-            }
->>>>>>> 8e8118b9
             ;
             function writeText(text, width, height, tm, horizontally, write) {
                 var orientHorizontally = (horizontally != null) ? horizontally : width * 1.1 > height;
                 var primaryDimension = orientHorizontally ? width : height;
                 var secondaryDimension = orientHorizontally ? height : width;
-<<<<<<< HEAD
                 var wrappedText = _Util.WordWrap.breakTextToFitRect(text, primaryDimension, secondaryDimension, tm);
-=======
-                var wrappedText = Util.WordWrap.breakTextToFitRect(text, primaryDimension, secondaryDimension, tm);
->>>>>>> 8e8118b9
                 if (wrappedText.lines.length === 0) {
                     return { textFits: wrappedText.textFits, usedWidth: 0, usedHeight: 0 };
                 }
@@ -612,11 +519,7 @@
                 if (!textFit) {
                     lines = lines.splice(0, nLinesThatFit);
                     if (nLinesThatFit > 0) {
-<<<<<<< HEAD
                         lines[nLinesThatFit - 1] = _Util.Text.addEllipsesToLine(lines[nLinesThatFit - 1], width, measureText);
-=======
-                        lines[nLinesThatFit - 1] = Util.Text._addEllipsesToLine(lines[nLinesThatFit - 1], width, measureText);
->>>>>>> 8e8118b9
                     }
                 }
                 return { originalText: text, lines: lines, textFits: textFit };
@@ -758,11 +661,7 @@
                 }
             }
             DOM.requestAnimationFramePolyfill = requestAnimationFramePolyfill;
-<<<<<<< HEAD
             function getParsedStyleValue(style, prop) {
-=======
-            function _getParsedStyleValue(style, prop) {
->>>>>>> 8e8118b9
                 var value = style.getPropertyValue(prop);
                 var parsedValue = parseFloat(value);
                 if (parsedValue !== parsedValue) {
@@ -1155,11 +1054,7 @@
                 return [];
             }
             else if (typeof (mappedData[0]) === "string") {
-<<<<<<< HEAD
                 return Plottable._Util.Methods.uniq(mappedData);
-=======
-                return Plottable.Util.Methods.uniq(mappedData);
->>>>>>> 8e8118b9
             }
             else {
                 var extent = d3.extent(mappedData);
@@ -1267,13 +1162,8 @@
                             this.rootSVG.attr("height", "100%");
                         }
                         var elem = this.rootSVG.node();
-<<<<<<< HEAD
                         availableWidth = Plottable._Util.DOM.getElementWidth(elem);
                         availableHeight = Plottable._Util.DOM.getElementHeight(elem);
-=======
-                        availableWidth = Plottable.Util.DOM.getElementWidth(elem);
-                        availableHeight = Plottable.Util.DOM.getElementHeight(elem);
->>>>>>> 8e8118b9
                     }
                     else {
                         throw new Error("null arguments cannot be passed to _computeLayout() on a non-root node");
@@ -1701,13 +1591,8 @@
                 var heuristicRowWeights = rowWeights.map(function (c) { return c === 0 ? 0.5 : c; });
                 var colProportionalSpace = Table.calcProportionalSpace(heuristicColWeights, availableWidthAfterPadding);
                 var rowProportionalSpace = Table.calcProportionalSpace(heuristicRowWeights, availableHeightAfterPadding);
-<<<<<<< HEAD
                 var guaranteedWidths = Plottable._Util.Methods.createFilledArray(0, this.nCols);
                 var guaranteedHeights = Plottable._Util.Methods.createFilledArray(0, this.nRows);
-=======
-                var guaranteedWidths = Plottable.Util.Methods.createFilledArray(0, this.nCols);
-                var guaranteedHeights = Plottable.Util.Methods.createFilledArray(0, this.nRows);
->>>>>>> 8e8118b9
                 var freeWidth;
                 var freeHeight;
                 var nIterations = 0;
@@ -1726,11 +1611,7 @@
                     var xWeights;
                     if (wantsWidth) {
                         xWeights = guarantees.wantsWidthArr.map(function (x) { return x ? 0.1 : 0; });
-<<<<<<< HEAD
                         xWeights = Plottable._Util.Methods.addArrays(xWeights, colWeights);
-=======
-                        xWeights = Plottable.Util.Methods.addArrays(xWeights, colWeights);
->>>>>>> 8e8118b9
                     }
                     else {
                         xWeights = colWeights;
@@ -1738,11 +1619,7 @@
                     var yWeights;
                     if (wantsHeight) {
                         yWeights = guarantees.wantsHeightArr.map(function (x) { return x ? 0.1 : 0; });
-<<<<<<< HEAD
                         yWeights = Plottable._Util.Methods.addArrays(yWeights, rowWeights);
-=======
-                        yWeights = Plottable.Util.Methods.addArrays(yWeights, rowWeights);
->>>>>>> 8e8118b9
                     }
                     else {
                         yWeights = rowWeights;
@@ -1798,13 +1675,8 @@
                 _super.prototype._computeLayout.call(this, xOffset, yOffset, availableWidth, availableHeight);
                 var layout = this.iterateLayout(this.availableWidth, this.availableHeight);
                 var sumPair = function (p) { return p[0] + p[1]; };
-<<<<<<< HEAD
                 var rowHeights = Plottable._Util.Methods.addArrays(layout.rowProportionalSpace, layout.guaranteedHeights);
                 var colWidths = Plottable._Util.Methods.addArrays(layout.colProportionalSpace, layout.guaranteedWidths);
-=======
-                var rowHeights = Plottable.Util.Methods.addArrays(layout.rowProportionalSpace, layout.guaranteedHeights);
-                var colWidths = Plottable.Util.Methods.addArrays(layout.colProportionalSpace, layout.guaranteedWidths);
->>>>>>> 8e8118b9
                 var childYOffset = 0;
                 this.rows.forEach(function (row, rowIndex) {
                     var childXOffset = 0;
@@ -1871,11 +1743,7 @@
             Table.calcProportionalSpace = function (weights, freeSpace) {
                 var weightSum = d3.sum(weights);
                 if (weightSum === 0) {
-<<<<<<< HEAD
                     return Plottable._Util.Methods.createFilledArray(0, weights.length);
-=======
-                    return Plottable.Util.Methods.createFilledArray(0, weights.length);
->>>>>>> 8e8118b9
                 }
                 else {
                     return weights.map(function (w) { return freeSpace * w / weightSum; });
@@ -1959,20 +1827,12 @@
             Scale.prototype.copy = function () {
                 return new Scale(this._d3Scale.copy());
             };
-<<<<<<< HEAD
             Scale.prototype._updateExtent = function (rendererID, attr, extent) {
-=======
-            Scale.prototype.updateExtent = function (rendererID, attr, extent) {
->>>>>>> 8e8118b9
                 this._rendererAttrID2Extent[rendererID + attr] = extent;
                 this._autoDomainIfAutomaticMode();
                 return this;
             };
-<<<<<<< HEAD
             Scale.prototype._removeExtent = function (rendererID, attr) {
-=======
-            Scale.prototype.removeExtent = function (rendererID, attr) {
->>>>>>> 8e8118b9
                 delete this._rendererAttrID2Extent[rendererID + attr];
                 this._autoDomainIfAutomaticMode();
                 return this;
@@ -2119,17 +1979,10 @@
                 if (projector.scale != null) {
                     var extent = this.dataSource()._getExtent(projector.accessor);
                     if (extent.length === 0 || !this._isAnchored) {
-<<<<<<< HEAD
                         projector.scale._removeExtent(this._plottableID, attr);
                     }
                     else {
                         projector.scale._updateExtent(this._plottableID, attr, extent);
-=======
-                        projector.scale.removeExtent(this._plottableID, attr);
-                    }
-                    else {
-                        projector.scale.updateExtent(this._plottableID, attr, extent);
->>>>>>> 8e8118b9
                     }
                 }
                 return this;
@@ -2473,39 +2326,12 @@
                 }
                 _super.prototype._setDomain.call(this, values);
             };
-<<<<<<< HEAD
-=======
-            QuantitativeScale.prototype.interpolate = function (factory) {
-                if (factory == null) {
-                    return this._d3Scale.interpolate();
-                }
-                this._d3Scale.interpolate(factory);
-                return this;
-            };
-            QuantitativeScale.prototype.rangeRound = function (values) {
-                this._d3Scale.rangeRound(values);
-                return this;
-            };
-            QuantitativeScale.prototype.clamp = function (clamp) {
-                if (clamp == null) {
-                    return this._d3Scale.clamp();
-                }
-                this._d3Scale.clamp(clamp);
-                return this;
-            };
->>>>>>> 8e8118b9
             QuantitativeScale.prototype.ticks = function (count) {
                 if (count != null) {
                     this._lastRequestedTickCount = count;
                 }
                 return this._d3Scale.ticks(this._lastRequestedTickCount);
             };
-<<<<<<< HEAD
-=======
-            QuantitativeScale.prototype.tickFormat = function (count, format) {
-                return this._d3Scale.tickFormat(count, format);
-            };
->>>>>>> 8e8118b9
             QuantitativeScale.prototype._niceDomain = function (domain, count) {
                 return this._d3Scale.copy().domain(domain).nice(count).domain();
             };
@@ -2675,15 +2501,9 @@
                 var bases = d3.range(endLogged, startLogged, -Math.ceil((endLogged - startLogged) / nTicks));
                 var nMultiples = this._showIntermediateTicks ? Math.floor(nTicks / bases.length) : 1;
                 var multiples = d3.range(this.base, 1, -(this.base - 1) / nMultiples).map(Math.floor);
-<<<<<<< HEAD
                 var uniqMultiples = Plottable._Util.Methods.uniqNumbers(multiples);
                 var clusters = bases.map(function (b) { return uniqMultiples.map(function (x) { return Math.pow(_this.base, b - 1) * x; }); });
                 var flattened = Plottable._Util.Methods.flatten(clusters);
-=======
-                var uniqMultiples = Plottable.Util.Methods.uniqNumbers(multiples);
-                var clusters = bases.map(function (b) { return uniqMultiples.map(function (x) { return Math.pow(_this.base, b - 1) * x; }); });
-                var flattened = Plottable.Util.Methods.flatten(clusters);
->>>>>>> 8e8118b9
                 var filtered = flattened.filter(function (x) { return lower <= x && x <= upper; });
                 var sorted = filtered.sort(function (x, y) { return x - y; });
                 return sorted;
@@ -2882,11 +2702,7 @@
             function Time(scale) {
                 _super.call(this, scale == null ? d3.time.scale() : scale);
             }
-<<<<<<< HEAD
             Time.prototype._tickInterval = function (interval, step) {
-=======
-            Time.prototype.tickInterval = function (interval, step) {
->>>>>>> 8e8118b9
                 var tempScale = d3.time.scale();
                 tempScale.domain(this.domain());
                 tempScale.range(this.range());
@@ -3465,11 +3281,6 @@
                 }
                 _super.call(this, scale, orientation);
                 this.classed("time-axis", true);
-<<<<<<< HEAD
-                this.previousSpan = 0;
-                this.previousIndex = Time._minorIntervals.length - 1;
-=======
->>>>>>> 8e8118b9
                 this.tickLabelPadding(5);
             }
             Time.prototype._computeHeight = function () {
@@ -3484,13 +3295,6 @@
             };
             Time.prototype.calculateWorstWidth = function (container, format) {
                 var longDate = new Date(9999, 8, 29, 12, 59, 9999);
-<<<<<<< HEAD
-                return Plottable._Util.Text.getTextWidth(container, d3.time.format(format)(longDate));
-            };
-            Time.prototype.getIntervalLength = function (interval) {
-                var testDate = this._scale.domain()[0];
-                var stepLength = Math.abs(this._scale.scale(interval.timeUnit.offset(testDate, interval.step)) - this._scale.scale(testDate));
-=======
                 return this.measurer(d3.time.format(format)(longDate)).width;
             };
             Time.prototype.getIntervalLength = function (interval) {
@@ -3500,7 +3304,6 @@
                     return this.availableWidth;
                 }
                 var stepLength = Math.abs(this._scale.scale(endDate) - this._scale.scale(startDate));
->>>>>>> 8e8118b9
                 return stepLength;
             };
             Time.prototype.isEnoughSpace = function (container, interval) {
@@ -3512,40 +3315,18 @@
                 _super.prototype._setup.call(this);
                 this._majorTickLabels = this.content.append("g").classed(Plottable.Abstract.Axis.TICK_LABEL_CLASS, true);
                 this._minorTickLabels = this.content.append("g").classed(Plottable.Abstract.Axis.TICK_LABEL_CLASS, true);
-                this.measurer = Plottable.Util.Text.getTextMeasurer(this._majorTickLabels.append("text"));
+                this.measurer = Plottable._Util.Text.getTextMeasurer(this._majorTickLabels.append("text"));
             };
             Time.prototype.getTickLevel = function () {
-<<<<<<< HEAD
-                var startingPoint = Time._minorIntervals.length - 1;
-                var curSpan = Math.abs(this._scale.domain()[1] - this._scale.domain()[0]);
-                if (curSpan <= this.previousSpan + 1) {
-                    startingPoint = this.previousIndex;
-                }
-                var i = startingPoint;
-                while (i >= 0) {
-                    if (!(this.isEnoughSpace(this._minorTickLabels, Time._minorIntervals[i]) && this.isEnoughSpace(this._majorTickLabels, Time._majorIntervals[i]))) {
-                        i++;
-=======
-                for (var i = 0; i < Time.minorIntervals.length; i++) {
-                    if (this.isEnoughSpace(this._minorTickLabels, Time.minorIntervals[i]) && this.isEnoughSpace(this._majorTickLabels, Time.majorIntervals[i])) {
->>>>>>> 8e8118b9
+                for (var i = 0; i < Time._minorIntervals.length; i++) {
+                    if (this.isEnoughSpace(this._minorTickLabels, Time._minorIntervals[i]) && this.isEnoughSpace(this._majorTickLabels, Time._majorIntervals[i])) {
                         break;
                     }
                 }
-<<<<<<< HEAD
-                i = Math.min(i, Time._minorIntervals.length - 1);
-                if (i < 0) {
-                    i = 0;
-                    Plottable._Util.Methods.warn("could not find suitable interval to display labels");
-                }
-                this.previousIndex = Math.max(0, i - 1);
-                this.previousSpan = curSpan;
-=======
-                if (i >= Time.minorIntervals.length) {
-                    Plottable.Util.Methods.warn("zoomed out too far: could not find suitable interval to display labels");
-                    i = Time.minorIntervals.length - 1;
-                }
->>>>>>> 8e8118b9
+                if (i >= Time._minorIntervals.length) {
+                    Plottable._Util.Methods.warn("zoomed out too far: could not find suitable interval to display labels");
+                    i = Time._minorIntervals.length - 1;
+                }
                 return i;
             };
             Time.prototype._getTickIntervalValues = function (interval) {
@@ -3559,11 +3340,7 @@
             };
             Time.prototype._measureTextHeight = function (container) {
                 var fakeTickLabel = container.append("g").classed(Plottable.Abstract.Axis.TICK_LABEL_CLASS, true);
-<<<<<<< HEAD
-                var textHeight = Plottable._Util.Text.getTextHeight(fakeTickLabel.append("text"));
-=======
-                var textHeight = this.measurer(Plottable.Util.Text.HEIGHT_TEXT).height;
->>>>>>> 8e8118b9
+                var textHeight = this.measurer(Plottable._Util.Text.HEIGHT_TEXT).height;
                 fakeTickLabel.remove();
                 return textHeight;
             };
@@ -3604,11 +3381,7 @@
             Time.prototype.canFitLabelFilter = function (container, position, label, isCentered) {
                 var endPosition;
                 var startPosition;
-<<<<<<< HEAD
-                var width = Plottable._Util.Text.getTextWidth(container, label) + this.tickLabelPadding();
-=======
                 var width = this.measurer(label).width + this.tickLabelPadding();
->>>>>>> 8e8118b9
                 if (isCentered) {
                     endPosition = this._scale.scale(position) + width / 2;
                     startPosition = this._scale.scale(position) - width / 2;
@@ -3631,11 +3404,7 @@
                 if (index < 0) {
                     return;
                 }
-<<<<<<< HEAD
                 var smallTicks = this._getTickIntervalValues(Time._minorIntervals[index]);
-=======
-                var smallTicks = this._getTickIntervalValues(Time.minorIntervals[index]);
->>>>>>> 8e8118b9
                 var allTicks = this._getTickValues().concat(smallTicks);
                 var tickMarks = this._tickMarkContainer.selectAll("." + Plottable.Abstract.Axis.TICK_MARK_CLASS).data(allTicks);
                 tickMarks.enter().append("line").classed(Plottable.Abstract.Axis.TICK_MARK_CLASS, true);
@@ -3653,14 +3422,9 @@
                 if (this.getIntervalLength(Time._minorIntervals[index]) * 1.5 >= totalLength) {
                     this.generateLabellessTicks(index - 1);
                 }
-<<<<<<< HEAD
                 this.adjustTickLength(this._maxLabelTickLength() / 2, Time._minorIntervals[index]);
                 this.adjustTickLength(this._maxLabelTickLength(), Time._majorIntervals[index]);
                 return this;
-=======
-                this.adjustTickLength(this._maxLabelTickLength() / 2, Time.minorIntervals[index]);
-                this.adjustTickLength(this._maxLabelTickLength(), Time.majorIntervals[index]);
->>>>>>> 8e8118b9
             };
             Time._minorIntervals = [
                 { timeUnit: d3.time.second, step: 1, formatString: "%I:%M:%S %p" },
@@ -3693,11 +3457,7 @@
                 { timeUnit: d3.time.year, step: 500, formatString: "%Y" },
                 { timeUnit: d3.time.year, step: 1000, formatString: "%Y" }
             ];
-<<<<<<< HEAD
             Time._majorIntervals = [
-=======
-            Time.majorIntervals = [
->>>>>>> 8e8118b9
                 { timeUnit: d3.time.day, step: 1, formatString: "%B %e, %Y" },
                 { timeUnit: d3.time.day, step: 1, formatString: "%B %e, %Y" },
                 { timeUnit: d3.time.day, step: 1, formatString: "%B %e, %Y" },
@@ -3755,24 +3515,15 @@
             }
             Numeric.prototype._setup = function () {
                 _super.prototype._setup.call(this);
-                this.measurer = Plottable.Util.Text.getTextMeasurer(this._tickLabelContainer.append("text").classed(Plottable.Abstract.Axis.TICK_LABEL_CLASS, true));
+                this.measurer = Plottable._Util.Text.getTextMeasurer(this._tickLabelContainer.append("text").classed(Plottable.Abstract.Axis.TICK_LABEL_CLASS, true));
             };
             Numeric.prototype._computeWidth = function () {
                 var _this = this;
                 var tickValues = this._getTickValues();
-<<<<<<< HEAD
-                var testTextEl = this._tickLabelContainer.append("text").classed(Plottable.Abstract.Axis.TICK_LABEL_CLASS, true);
-                var measurer = Plottable._Util.Text.getTextMeasure(testTextEl);
-=======
->>>>>>> 8e8118b9
                 var textLengths = tickValues.map(function (v) {
                     var formattedValue = _this._formatter(v);
                     return _this.measurer(formattedValue).width;
                 });
-<<<<<<< HEAD
-                testTextEl.remove();
-=======
->>>>>>> 8e8118b9
                 var maxTextLength = d3.max(textLengths);
                 if (this.tickLabelPositioning === "center") {
                     this._computedWidth = this._maxLabelTickLength() + this.tickLabelPadding() + maxTextLength;
@@ -3783,14 +3534,7 @@
                 return this._computedWidth;
             };
             Numeric.prototype._computeHeight = function () {
-<<<<<<< HEAD
-                var testTextEl = this._tickLabelContainer.append("text").classed(Plottable.Abstract.Axis.TICK_LABEL_CLASS, true);
-                var measurer = Plottable._Util.Text.getTextMeasure(testTextEl);
-                var textHeight = measurer("test").height;
-                testTextEl.remove();
-=======
-                var textHeight = this.measurer(Plottable.Util.Text.HEIGHT_TEXT).height;
->>>>>>> 8e8118b9
+                var textHeight = this.measurer(Plottable._Util.Text.HEIGHT_TEXT).height;
                 if (this.tickLabelPositioning === "center") {
                     this._computedHeight = this._maxLabelTickLength() + this.tickLabelPadding() + textHeight;
                 }
@@ -3963,12 +3707,7 @@
             }
             Category.prototype._setup = function () {
                 _super.prototype._setup.call(this);
-<<<<<<< HEAD
-                this.measurer = new Plottable._Util.Text.CachingCharacterMeasurer(this._tickLabelContainer);
-                return this;
-=======
-                this.measurer = new Plottable.Util.Text.CachingCharacterMeasurer(this._tickLabelContainer.append("text"));
->>>>>>> 8e8118b9
+                this.measurer = new Plottable._Util.Text.CachingCharacterMeasurer(this._tickLabelContainer.append("text"));
             };
             Category.prototype._requestedSpace = function (offeredWidth, offeredHeight) {
                 var widthRequiredByTicks = this._isHorizontal() ? 0 : this._maxLabelTickLength() + this.tickLabelPadding();
@@ -4015,17 +3754,10 @@
                             xAlign: xAlign[self._orientation],
                             yAlign: yAlign[self._orientation]
                         });
-<<<<<<< HEAD
                     }
                     else {
                         textWriteResult = Plottable._Util.Text.writeText(formatter(d), width, height, tm, true);
                     }
-=======
-                    }
-                    else {
-                        textWriteResult = Plottable.Util.Text.writeText(formatter(d), width, height, tm, true);
-                    }
->>>>>>> 8e8118b9
                     textWriteResults.push(textWriteResult);
                 });
                 var widthFn = this._isHorizontal() ? d3.sum : d3.max;
@@ -4130,11 +3862,7 @@
             Label.prototype._setup = function () {
                 _super.prototype._setup.call(this);
                 this.textContainer = this.content.append("g");
-<<<<<<< HEAD
-                this.measurer = Plottable._Util.Text.getTextMeasure(this.textContainer);
-=======
-                this.measurer = Plottable.Util.Text.getTextMeasurer(this.textContainer.append("text"));
->>>>>>> 8e8118b9
+                this.measurer = Plottable._Util.Text.getTextMeasurer(this.textContainer.append("text"));
                 this.text(this._text);
             };
             Label.prototype.text = function (displayText) {
@@ -4153,26 +3881,15 @@
                 var dimension = this.orientation === "horizontal" ? this.availableWidth : this.availableHeight;
                 var truncatedText = Plottable._Util.Text.getTruncatedText(this._text, dimension, this.measurer);
                 if (this.orientation === "horizontal") {
-<<<<<<< HEAD
                     Plottable._Util.Text.writeLineHorizontally(truncatedText, this.textContainer, this.availableWidth, this.availableHeight, this.xAlignment, this.yAlignment);
                 }
                 else {
                     Plottable._Util.Text.writeLineVertically(truncatedText, this.textContainer, this.availableWidth, this.availableHeight, this.xAlignment, this.yAlignment, this.orientation);
-=======
-                    Plottable.Util.Text.writeLineHorizontally(truncatedText, this.textContainer, this.availableWidth, this.availableHeight, this.xAlignment, this.yAlignment);
-                }
-                else {
-                    Plottable.Util.Text.writeLineVertically(truncatedText, this.textContainer, this.availableWidth, this.availableHeight, this.xAlignment, this.yAlignment, this.orientation);
->>>>>>> 8e8118b9
                 }
             };
             Label.prototype._computeLayout = function (xOffset, yOffset, availableWidth, availableHeight) {
-                this.measurer = Plottable.Util.Text.getTextMeasurer(this.textContainer.append("text"));
+                this.measurer = Plottable._Util.Text.getTextMeasurer(this.textContainer.append("text"));
                 _super.prototype._computeLayout.call(this, xOffset, yOffset, availableWidth, availableHeight);
-<<<<<<< HEAD
-                this.measurer = Plottable._Util.Text.getTextMeasure(this.textContainer);
-=======
->>>>>>> 8e8118b9
                 return this;
             };
             return Label;
@@ -4285,13 +4002,8 @@
                 var totalNumRows = this.colorScale.domain().length;
                 var rowsICanFit = Math.min(totalNumRows, Math.floor((offeredHeight - 2 * Legend.MARGIN) / textHeight));
                 var fakeLegendEl = this.content.append("g").classed(Legend.SUBELEMENT_CLASS, true);
-<<<<<<< HEAD
-                var fakeText = fakeLegendEl.append("text");
-                var maxWidth = d3.max(this.colorScale.domain(), function (d) { return Plottable._Util.Text.getTextWidth(fakeText, d); });
-=======
-                var measure = Plottable.Util.Text.getTextMeasurer(fakeLegendEl.append("text"));
+                var measure = Plottable._Util.Text.getTextMeasurer(fakeLegendEl.append("text"));
                 var maxWidth = d3.max(this.colorScale.domain(), function (d) { return measure(d).width; });
->>>>>>> 8e8118b9
                 fakeLegendEl.remove();
                 maxWidth = maxWidth === undefined ? 0 : maxWidth;
                 var desiredWidth = rowsICanFit === 0 ? 0 : maxWidth + textHeight + 2 * Legend.MARGIN;
@@ -4305,11 +4017,7 @@
             };
             Legend.prototype.measureTextHeight = function () {
                 var fakeLegendEl = this.content.append("g").classed(Legend.SUBELEMENT_CLASS, true);
-<<<<<<< HEAD
-                var textHeight = Plottable._Util.Text.getTextHeight(fakeLegendEl.append("text"));
-=======
-                var textHeight = Plottable.Util.Text.getTextMeasurer(fakeLegendEl.append("text"))(Plottable.Util.Text.HEIGHT_TEXT).height;
->>>>>>> 8e8118b9
+                var textHeight = Plottable._Util.Text.getTextMeasurer(fakeLegendEl.append("text"))(Plottable._Util.Text.HEIGHT_TEXT).height;
                 if (textHeight === 0) {
                     textHeight = 1;
                 }
@@ -4330,13 +4038,8 @@
                 legend.selectAll("circle").attr("cx", textHeight / 2).attr("cy", textHeight / 2).attr("r", r).attr("fill", this.colorScale._d3Scale);
                 legend.selectAll("g.text-container").text("").attr("transform", "translate(" + textHeight + ", 0)").each(function (d) {
                     var d3this = d3.select(this);
-<<<<<<< HEAD
-                    var measure = Plottable._Util.Text.getTextMeasure(d3this);
+                    var measure = Plottable._Util.Text.getTextMeasurer(d3this.append("text"));
                     var writeLine = Plottable._Util.Text.getTruncatedText(d, availableWidth, measure);
-=======
-                    var measure = Plottable.Util.Text.getTextMeasurer(d3this.append("text"));
-                    var writeLine = Plottable.Util.Text.getTruncatedText(d, availableWidth, measure);
->>>>>>> 8e8118b9
                     var writeLineMeasure = measure(writeLine);
                     Plottable._Util.Text.writeLineHorizontally(writeLine, d3this, writeLineMeasure.width, writeLineMeasure.height);
                 });
