/*!
Plottable 0.23.2 (https://github.com/palantir/plottable)
Copyright 2014 Palantir Technologies
Licensed under MIT (https://github.com/palantir/plottable/blob/master/LICENSE)
*/

var Plottable;
(function (Plottable) {
    (function (Util) {
        (function (Methods) {
            function inRange(x, a, b) {
                return (Math.min(a, b) <= x && x <= Math.max(a, b));
            }
            Methods.inRange = inRange;
            function warn(warning) {
                if (window.console != null) {
                    if (window.console.warn != null) {
                        console.warn(warning);
                    }
                    else if (window.console.log != null) {
                        console.log(warning);
                    }
                }
            }
            Methods.warn = warn;
            function addArrays(alist, blist) {
                if (alist.length !== blist.length) {
                    throw new Error("attempted to add arrays of unequal length");
                }
                return alist.map(function (_, i) { return alist[i] + blist[i]; });
            }
            Methods.addArrays = addArrays;
            function intersection(set1, set2) {
                var set = d3.set();
                set1.forEach(function (v) {
                    if (set2.has(v)) {
                        set.add(v);
                    }
                });
                return set;
            }
            Methods.intersection = intersection;
            function _accessorize(accessor) {
                if (typeof (accessor) === "function") {
                    return accessor;
                }
                else if (typeof (accessor) === "string" && accessor[0] !== "#") {
                    return function (d, i, s) { return d[accessor]; };
                }
                else {
                    return function (d, i, s) { return accessor; };
                }
                ;
            }
            Methods._accessorize = _accessorize;
            function union(set1, set2) {
                var set = d3.set();
                set1.forEach(function (v) { return set.add(v); });
                set2.forEach(function (v) { return set.add(v); });
                return set;
            }
            Methods.union = union;
            function _applyAccessor(accessor, plot) {
                var activatedAccessor = _accessorize(accessor);
                return function (d, i) { return activatedAccessor(d, i, plot.dataSource().metadata()); };
            }
            Methods._applyAccessor = _applyAccessor;
            function uniq(strings) {
                var seen = {};
                strings.forEach(function (s) { return seen[s] = true; });
                return d3.keys(seen);
            }
            Methods.uniq = uniq;
            function uniqNumbers(a) {
                var seen = d3.set();
                var result = [];
                a.forEach(function (n) {
                    if (!seen.has(n)) {
                        seen.add(n);
                        result.push(n);
                    }
                });
                return result;
            }
            Methods.uniqNumbers = uniqNumbers;
            function createFilledArray(value, count) {
                var out = [];
                for (var i = 0; i < count; i++) {
                    out[i] = typeof (value) === "function" ? value(i) : value;
                }
                return out;
            }
            Methods.createFilledArray = createFilledArray;
            function flatten(a) {
                return Array.prototype.concat.apply([], a);
            }
            Methods.flatten = flatten;
            function arrayEq(a, b) {
                if (a == null || b == null) {
                    return a === b;
                }
                if (a.length !== b.length) {
                    return false;
                }
                for (var i = 0; i < a.length; i++) {
                    if (a[i] !== b[i]) {
                        return false;
                    }
                }
                return true;
            }
            Methods.arrayEq = arrayEq;
            function objEq(a, b) {
                if (a == null || b == null) {
                    return a === b;
                }
                var keysA = Object.keys(a).sort();
                var keysB = Object.keys(b).sort();
                var valuesA = keysA.map(function (k) { return a[k]; });
                var valuesB = keysB.map(function (k) { return b[k]; });
                return arrayEq(keysA, keysB) && arrayEq(valuesA, valuesB);
            }
            Methods.objEq = objEq;
        })(Util.Methods || (Util.Methods = {}));
        var Methods = Util.Methods;
    })(Plottable.Util || (Plottable.Util = {}));
    var Util = Plottable.Util;
})(Plottable || (Plottable = {}));

var Plottable;
(function (Plottable) {
    (function (Util) {
        (function (OpenSource) {
            function sortedIndex(val, arr, accessor) {
                var low = 0;
                var high = arr.length;
                while (low < high) {
                    var mid = (low + high) >>> 1;
                    var x = accessor == null ? arr[mid] : accessor(arr[mid]);
                    if (x < val) {
                        low = mid + 1;
                    }
                    else {
                        high = mid;
                    }
                }
                return low;
            }
            OpenSource.sortedIndex = sortedIndex;
            ;
        })(Util.OpenSource || (Util.OpenSource = {}));
        var OpenSource = Util.OpenSource;
    })(Plottable.Util || (Plottable.Util = {}));
    var Util = Plottable.Util;
})(Plottable || (Plottable = {}));

var Plottable;
(function (Plottable) {
    (function (Util) {
        var IDCounter = (function () {
            function IDCounter() {
                this.counter = {};
            }
            IDCounter.prototype.setDefault = function (id) {
                if (this.counter[id] == null) {
                    this.counter[id] = 0;
                }
            };
            IDCounter.prototype.increment = function (id) {
                this.setDefault(id);
                return ++this.counter[id];
            };
            IDCounter.prototype.decrement = function (id) {
                this.setDefault(id);
                return --this.counter[id];
            };
            IDCounter.prototype.get = function (id) {
                this.setDefault(id);
                return this.counter[id];
            };
            return IDCounter;
        })();
        Util.IDCounter = IDCounter;
    })(Plottable.Util || (Plottable.Util = {}));
    var Util = Plottable.Util;
})(Plottable || (Plottable = {}));

var Plottable;
(function (Plottable) {
    (function (Util) {
        var StrictEqualityAssociativeArray = (function () {
            function StrictEqualityAssociativeArray() {
                this.keyValuePairs = [];
            }
            StrictEqualityAssociativeArray.prototype.set = function (key, value) {
                if (key !== key) {
                    throw new Error("NaN may not be used as a key to the StrictEqualityAssociativeArray");
                }
                for (var i = 0; i < this.keyValuePairs.length; i++) {
                    if (this.keyValuePairs[i][0] === key) {
                        this.keyValuePairs[i][1] = value;
                        return true;
                    }
                }
                this.keyValuePairs.push([key, value]);
                return false;
            };
            StrictEqualityAssociativeArray.prototype.get = function (key) {
                for (var i = 0; i < this.keyValuePairs.length; i++) {
                    if (this.keyValuePairs[i][0] === key) {
                        return this.keyValuePairs[i][1];
                    }
                }
                return undefined;
            };
            StrictEqualityAssociativeArray.prototype.has = function (key) {
                for (var i = 0; i < this.keyValuePairs.length; i++) {
                    if (this.keyValuePairs[i][0] === key) {
                        return true;
                    }
                }
                return false;
            };
            StrictEqualityAssociativeArray.prototype.values = function () {
                return this.keyValuePairs.map(function (x) { return x[1]; });
            };
            StrictEqualityAssociativeArray.prototype.keys = function () {
                return this.keyValuePairs.map(function (x) { return x[0]; });
            };
            StrictEqualityAssociativeArray.prototype.map = function (cb) {
                return this.keyValuePairs.map(function (kv, index) {
                    return cb(kv[0], kv[1], index);
                });
            };
            StrictEqualityAssociativeArray.prototype.delete = function (key) {
                for (var i = 0; i < this.keyValuePairs.length; i++) {
                    if (this.keyValuePairs[i][0] === key) {
                        this.keyValuePairs.splice(i, 1);
                        return true;
                    }
                }
                return false;
            };
            return StrictEqualityAssociativeArray;
        })();
        Util.StrictEqualityAssociativeArray = StrictEqualityAssociativeArray;
    })(Plottable.Util || (Plottable.Util = {}));
    var Util = Plottable.Util;
})(Plottable || (Plottable = {}));

var Plottable;
(function (Plottable) {
    (function (Util) {
        var Cache = (function () {
            function Cache(compute, canonicalKey, valueEq) {
                if (valueEq === void 0) { valueEq = function (v, w) { return v === w; }; }
                this.cache = d3.map();
                this.canonicalKey = null;
                this.compute = compute;
                this.canonicalKey = canonicalKey;
                this.valueEq = valueEq;
                if (canonicalKey !== undefined) {
                    this.cache.set(this.canonicalKey, this.compute(this.canonicalKey));
                }
            }
            Cache.prototype.get = function (k) {
                if (!this.cache.has(k)) {
                    this.cache.set(k, this.compute(k));
                }
                return this.cache.get(k);
            };
            Cache.prototype.clear = function () {
                if (this.canonicalKey === undefined || !this.valueEq(this.cache.get(this.canonicalKey), this.compute(this.canonicalKey))) {
                    this.cache = d3.map();
                }
                return this;
            };
            return Cache;
        })();
        Util.Cache = Cache;
    })(Plottable.Util || (Plottable.Util = {}));
    var Util = Plottable.Util;
})(Plottable || (Plottable = {}));

var Plottable;
(function (Plottable) {
    (function (Util) {
        (function (Text) {
            ;
            ;
            function getTextMeasure(selection) {
                return function (s) {
                    if (s.trim() === "") {
                        return { width: 0, height: 0 };
                    }
                    var bb;
                    if (selection.node().nodeName === "text") {
                        var originalText = selection.text();
                        selection.text(s);
                        bb = Util.DOM.getBBox(selection);
                        selection.text(originalText);
                        return { width: bb.width, height: bb.height };
                    }
                    else {
                        var t = selection.append("text").text(s);
                        bb = Util.DOM.getBBox(t);
                        t.remove();
                        return { width: bb.width, height: bb.height };
                    }
                };
            }
            Text.getTextMeasure = getTextMeasure;
            function combineWhitespace(tm) {
                return function (s) { return tm(s.replace(/\s+/g, " ")); };
            }
            function measureByCharacter(tm) {
                return function (s) {
                    var whs = s.trim().split("").map(tm);
                    return {
                        width: d3.sum(whs, function (wh) { return wh.width; }),
                        height: d3.max(whs, function (wh) { return wh.height; })
                    };
                };
            }
            var CANONICAL_CHR = "a";
            function wrapWhitespace(tm) {
                return function (s) {
                    if (/^\s*$/.test(s)) {
                        var whs = s.split("").map(function (c) {
                            var wh = tm(CANONICAL_CHR + c + CANONICAL_CHR);
                            var whWrapping = tm(CANONICAL_CHR);
                            return {
                                width: wh.width - 2 * whWrapping.width,
                                height: wh.height
                            };
                        });
                        return {
                            width: d3.sum(whs, function (x) { return x.width; }),
                            height: d3.max(whs, function (x) { return x.height; })
                        };
                    }
                    else {
                        return tm(s);
                    }
                };
            }
            var CachingCharacterMeasurer = (function () {
                function CachingCharacterMeasurer(g) {
                    var _this = this;
                    this.cache = new Util.Cache(getTextMeasure(g), CANONICAL_CHR, Util.Methods.objEq);
                    this.measure = combineWhitespace(measureByCharacter(wrapWhitespace(function (s) { return _this.cache.get(s); })));
                }
                CachingCharacterMeasurer.prototype.clear = function () {
                    this.cache.clear();
                    return this;
                };
                return CachingCharacterMeasurer;
            })();
            Text.CachingCharacterMeasurer = CachingCharacterMeasurer;
            function getTruncatedText(text, availableWidth, measurer) {
                if (measurer(text).width <= availableWidth) {
                    return text;
                }
                else {
                    return _addEllipsesToLine(text, availableWidth, measurer);
                }
            }
            Text.getTruncatedText = getTruncatedText;
            function getTextHeight(selection) {
                return getTextMeasure(selection)("bqpdl").height;
            }
            Text.getTextHeight = getTextHeight;
            function getTextWidth(textElement, text) {
                return getTextMeasure(textElement)(text).width;
            }
            Text.getTextWidth = getTextWidth;
            function _addEllipsesToLine(line, width, measureText) {
                var mutatedLine = line.trim();
                var widthMeasure = function (s) { return measureText(s).width; };
                var lineWidth = widthMeasure(line);
                var ellipsesWidth = widthMeasure("...");
                if (width < ellipsesWidth) {
                    var periodWidth = widthMeasure(".");
                    var numPeriodsThatFit = Math.floor(width / periodWidth);
                    return "...".substr(0, numPeriodsThatFit);
                }
                while (lineWidth + ellipsesWidth > width) {
                    mutatedLine = mutatedLine.substr(0, mutatedLine.length - 1).trim();
                    lineWidth = widthMeasure(mutatedLine);
                }
                if (widthMeasure(mutatedLine + "...") > width) {
                    throw new Error("_addEllipsesToLine failed :(");
                }
                return mutatedLine + "...";
            }
            Text._addEllipsesToLine = _addEllipsesToLine;
            function writeLineHorizontally(line, g, width, height, xAlign, yAlign) {
                if (xAlign === void 0) { xAlign = "left"; }
                if (yAlign === void 0) { yAlign = "top"; }
                var xOffsetFactor = { left: 0, center: 0.5, right: 1 };
                var yOffsetFactor = { top: 0, center: 0.5, bottom: 1 };
                if (xOffsetFactor[xAlign] === undefined || yOffsetFactor[yAlign] === undefined) {
                    throw new Error("unrecognized alignment x:" + xAlign + ", y:" + yAlign);
                }
                var innerG = g.append("g");
                var textEl = innerG.append("text");
                textEl.text(line);
                var bb = Util.DOM.getBBox(textEl);
                var h = bb.height;
                var w = bb.width;
                if (w > width || h > height) {
                    Util.Methods.warn("Insufficient space to fit text: " + line);
                    textEl.text("");
                    return { width: 0, height: 0 };
                }
                var anchorConverter = { left: "start", center: "middle", right: "end" };
                var anchor = anchorConverter[xAlign];
                var xOff = width * xOffsetFactor[xAlign];
                var yOff = height * yOffsetFactor[yAlign];
                var ems = 0.85 - yOffsetFactor[yAlign];
                textEl.attr("text-anchor", anchor).attr("y", ems + "em");
                Util.DOM.translate(innerG, xOff, yOff);
                return { width: w, height: h };
            }
            Text.writeLineHorizontally = writeLineHorizontally;
            function writeLineVertically(line, g, width, height, xAlign, yAlign, rotation) {
                if (xAlign === void 0) { xAlign = "left"; }
                if (yAlign === void 0) { yAlign = "top"; }
                if (rotation === void 0) { rotation = "right"; }
                if (rotation !== "right" && rotation !== "left") {
                    throw new Error("unrecognized rotation: " + rotation);
                }
                var isRight = rotation === "right";
                var rightTranslator = { left: "bottom", right: "top", center: "center", top: "left", bottom: "right" };
                var leftTranslator = { left: "top", right: "bottom", center: "center", top: "right", bottom: "left" };
                var alignTranslator = isRight ? rightTranslator : leftTranslator;
                var innerG = g.append("g");
                var wh = writeLineHorizontally(line, innerG, height, width, alignTranslator[yAlign], alignTranslator[xAlign]);
                var xForm = d3.transform("");
                xForm.rotate = rotation === "right" ? 90 : -90;
                xForm.translate = [isRight ? width : 0, isRight ? 0 : height];
                innerG.attr("transform", xForm.toString());
                return wh;
            }
            Text.writeLineVertically = writeLineVertically;
            function writeTextHorizontally(brokenText, g, width, height, xAlign, yAlign) {
                if (xAlign === void 0) { xAlign = "left"; }
                if (yAlign === void 0) { yAlign = "top"; }
                var h = getTextHeight(g);
                var maxWidth = 0;
                var blockG = g.append("g");
                brokenText.forEach(function (line, i) {
                    var innerG = blockG.append("g");
                    Util.DOM.translate(innerG, 0, i * h);
                    var wh = writeLineHorizontally(line, innerG, width, h, xAlign, yAlign);
                    if (wh.width > maxWidth) {
                        maxWidth = wh.width;
                    }
                });
                var usedSpace = h * brokenText.length;
                var freeSpace = height - usedSpace;
                var translator = { center: 0.5, top: 0, bottom: 1 };
                Util.DOM.translate(blockG, 0, freeSpace * translator[yAlign]);
                return { width: maxWidth, height: usedSpace };
            }
            Text.writeTextHorizontally = writeTextHorizontally;
            function writeTextVertically(brokenText, g, width, height, xAlign, yAlign, rotation) {
                if (xAlign === void 0) { xAlign = "left"; }
                if (yAlign === void 0) { yAlign = "top"; }
                if (rotation === void 0) { rotation = "left"; }
                var h = getTextHeight(g);
                var maxHeight = 0;
                var blockG = g.append("g");
                brokenText.forEach(function (line, i) {
                    var innerG = blockG.append("g");
                    Util.DOM.translate(innerG, i * h, 0);
                    var wh = writeLineVertically(line, innerG, h, height, xAlign, yAlign, rotation);
                    if (wh.height > maxHeight) {
                        maxHeight = wh.height;
                    }
                });
                var usedSpace = h * brokenText.length;
                var freeSpace = width - usedSpace;
                var translator = { center: 0.5, left: 0, right: 1 };
                Util.DOM.translate(blockG, freeSpace * translator[xAlign], 0);
                return { width: usedSpace, height: maxHeight };
            }
            Text.writeTextVertically = writeTextVertically;
            ;
            function writeText(text, width, height, tm, horizontally, write) {
                var orientHorizontally = (horizontally != null) ? horizontally : width * 1.1 > height;
                var primaryDimension = orientHorizontally ? width : height;
                var secondaryDimension = orientHorizontally ? height : width;
                var wrappedText = Util.WordWrap.breakTextToFitRect(text, primaryDimension, secondaryDimension, tm);
                if (wrappedText.lines.length === 0) {
                    return { textFits: wrappedText.textFits, usedWidth: 0, usedHeight: 0 };
                }
                var usedWidth, usedHeight;
                if (write == null) {
                    var widthFn = orientHorizontally ? d3.max : d3.sum;
                    var heightFn = orientHorizontally ? d3.sum : d3.max;
                    usedWidth = widthFn(wrappedText.lines, function (line) { return tm(line).width; });
                    usedHeight = heightFn(wrappedText.lines, function (line) { return tm(line).height; });
                }
                else {
                    var innerG = write.g.append("g").classed("writeText-inner-g", true);
                    var writeTextFn = orientHorizontally ? writeTextHorizontally : writeTextVertically;
                    var wh = writeTextFn(wrappedText.lines, innerG, width, height, write.xAlign, write.yAlign);
                    usedWidth = wh.width;
                    usedHeight = wh.height;
                }
                return { textFits: wrappedText.textFits, usedWidth: usedWidth, usedHeight: usedHeight };
            }
            Text.writeText = writeText;
        })(Util.Text || (Util.Text = {}));
        var Text = Util.Text;
    })(Plottable.Util || (Plottable.Util = {}));
    var Util = Plottable.Util;
})(Plottable || (Plottable = {}));

var Plottable;
(function (Plottable) {
    (function (Util) {
        (function (WordWrap) {
            var LINE_BREAKS_BEFORE = /[{\[]/;
            var LINE_BREAKS_AFTER = /[!"%),-.:;?\]}]/;
            var SPACES = /^\s+$/;
            ;
            function breakTextToFitRect(text, width, height, measureText) {
                var widthMeasure = function (s) { return measureText(s).width; };
                var lines = breakTextToFitWidth(text, width, widthMeasure);
                var textHeight = measureText("hello world").height;
                var nLinesThatFit = Math.floor(height / textHeight);
                var textFit = nLinesThatFit >= lines.length;
                if (!textFit) {
                    lines = lines.splice(0, nLinesThatFit);
                    if (nLinesThatFit > 0) {
                        lines[nLinesThatFit - 1] = Util.Text._addEllipsesToLine(lines[nLinesThatFit - 1], width, measureText);
                    }
                }
                return { originalText: text, lines: lines, textFits: textFit };
            }
            WordWrap.breakTextToFitRect = breakTextToFitRect;
            function breakTextToFitWidth(text, width, widthMeasure) {
                var ret = [];
                var paragraphs = text.split("\n");
                for (var i = 0, len = paragraphs.length; i < len; i++) {
                    var paragraph = paragraphs[i];
                    if (paragraph !== null) {
                        ret = ret.concat(breakParagraphToFitWidth(paragraph, width, widthMeasure));
                    }
                    else {
                        ret.push("");
                    }
                }
                return ret;
            }
            function canWrapWithoutBreakingWords(text, width, widthMeasure) {
                var tokens = tokenize(text);
                var widths = tokens.map(widthMeasure);
                var maxWidth = d3.max(widths);
                return maxWidth <= width;
            }
            WordWrap.canWrapWithoutBreakingWords = canWrapWithoutBreakingWords;
            function breakParagraphToFitWidth(text, width, widthMeasure) {
                var lines = [];
                var tokens = tokenize(text);
                var curLine = "";
                var i = 0;
                var nextToken;
                while (nextToken || i < tokens.length) {
                    if (typeof nextToken === "undefined" || nextToken === null) {
                        nextToken = tokens[i++];
                    }
                    var brokenToken = breakNextTokenToFitInWidth(curLine, nextToken, width, widthMeasure);
                    var canAdd = brokenToken[0];
                    var leftOver = brokenToken[1];
                    if (canAdd !== null) {
                        curLine += canAdd;
                    }
                    nextToken = leftOver;
                    if (leftOver) {
                        lines.push(curLine);
                        curLine = "";
                    }
                }
                if (curLine) {
                    lines.push(curLine);
                }
                return lines;
            }
            function breakNextTokenToFitInWidth(curLine, nextToken, width, widthMeasure) {
                if (isBlank(nextToken)) {
                    return [nextToken, null];
                }
                if (widthMeasure(curLine + nextToken) <= width) {
                    return [nextToken, null];
                }
                if (!isBlank(curLine)) {
                    return [null, nextToken];
                }
                var i = 0;
                while (i < nextToken.length) {
                    if (widthMeasure(curLine + nextToken[i] + "-") <= width) {
                        curLine += nextToken[i++];
                    }
                    else {
                        break;
                    }
                }
                var append = "-";
                if (isBlank(curLine) && i === 0) {
                    i = 1;
                    append = "";
                }
                return [nextToken.substring(0, i) + append, nextToken.substring(i)];
            }
            function tokenize(text) {
                var ret = [];
                var token = "";
                var lastChar = "";
                for (var i = 0, len = text.length; i < len; i++) {
                    var curChar = text[i];
                    if (token === "" || isTokenizedTogether(token[0], curChar, lastChar)) {
                        token += curChar;
                    }
                    else {
                        ret.push(token);
                        token = curChar;
                    }
                    lastChar = curChar;
                }
                if (token) {
                    ret.push(token);
                }
                return ret;
            }
            function isBlank(text) {
                return text == null ? true : text.trim() === "";
            }
            function isTokenizedTogether(text, nextChar, lastChar) {
                if (!(text && nextChar)) {
                    false;
                }
                if (SPACES.test(text) && SPACES.test(nextChar)) {
                    return true;
                }
                else if (SPACES.test(text) || SPACES.test(nextChar)) {
                    return false;
                }
                if (LINE_BREAKS_AFTER.test(lastChar) || LINE_BREAKS_BEFORE.test(nextChar)) {
                    return false;
                }
                return true;
            }
        })(Util.WordWrap || (Util.WordWrap = {}));
        var WordWrap = Util.WordWrap;
    })(Plottable.Util || (Plottable.Util = {}));
    var Util = Plottable.Util;
})(Plottable || (Plottable = {}));

var Plottable;
(function (Plottable) {
    (function (Util) {
        (function (DOM) {
            function getBBox(element) {
                return element.node().getBBox();
            }
            DOM.getBBox = getBBox;
            DOM.POLYFILL_TIMEOUT_MSEC = 1000 / 60;
            function requestAnimationFramePolyfill(fn) {
                if (window.requestAnimationFrame != null) {
                    window.requestAnimationFrame(fn);
                }
                else {
                    setTimeout(fn, DOM.POLYFILL_TIMEOUT_MSEC);
                }
            }
            DOM.requestAnimationFramePolyfill = requestAnimationFramePolyfill;
            function _getParsedStyleValue(style, prop) {
                var value = style.getPropertyValue(prop);
                var parsedValue = parseFloat(value);
                if (parsedValue !== parsedValue) {
                    return 0;
                }
                return parsedValue;
            }
            function isSelectionRemovedFromSVG(selection) {
                var n = selection.node();
                while (n !== null && n.nodeName !== "svg") {
                    n = n.parentNode;
                }
                return (n == null);
            }
            DOM.isSelectionRemovedFromSVG = isSelectionRemovedFromSVG;
            function getElementWidth(elem) {
                var style = window.getComputedStyle(elem);
                return _getParsedStyleValue(style, "width") + _getParsedStyleValue(style, "padding-left") + _getParsedStyleValue(style, "padding-right") + _getParsedStyleValue(style, "border-left-width") + _getParsedStyleValue(style, "border-right-width");
            }
            DOM.getElementWidth = getElementWidth;
            function getElementHeight(elem) {
                var style = window.getComputedStyle(elem);
                return _getParsedStyleValue(style, "height") + _getParsedStyleValue(style, "padding-top") + _getParsedStyleValue(style, "padding-bottom") + _getParsedStyleValue(style, "border-top-width") + _getParsedStyleValue(style, "border-bottom-width");
            }
            DOM.getElementHeight = getElementHeight;
            function getSVGPixelWidth(svg) {
                var width = svg.node().clientWidth;
                if (width === 0) {
                    var widthAttr = svg.attr("width");
                    if (widthAttr.indexOf("%") !== -1) {
                        var ancestorNode = svg.node().parentNode;
                        while (ancestorNode != null && ancestorNode.clientWidth === 0) {
                            ancestorNode = ancestorNode.parentNode;
                        }
                        if (ancestorNode == null) {
                            throw new Error("Could not compute width of element");
                        }
                        width = ancestorNode.clientWidth * parseFloat(widthAttr) / 100;
                    }
                    else {
                        width = parseFloat(widthAttr);
                    }
                }
                return width;
            }
            DOM.getSVGPixelWidth = getSVGPixelWidth;
            function translate(s, x, y) {
                var xform = d3.transform(s.attr("transform"));
                if (x == null) {
                    return xform.translate;
                }
                else {
                    y = (y == null) ? 0 : y;
                    xform.translate[0] = x;
                    xform.translate[1] = y;
                    s.attr("transform", xform.toString());
                    return s;
                }
            }
            DOM.translate = translate;
            function boxesOverlap(boxA, boxB) {
                if (boxA.right < boxB.left) {
                    return false;
                }
                if (boxA.left > boxB.right) {
                    return false;
                }
                if (boxA.bottom < boxB.top) {
                    return false;
                }
                if (boxA.top > boxB.bottom) {
                    return false;
                }
                return true;
            }
            DOM.boxesOverlap = boxesOverlap;
        })(Util.DOM || (Util.DOM = {}));
        var DOM = Util.DOM;
    })(Plottable.Util || (Plottable.Util = {}));
    var Util = Plottable.Util;
})(Plottable || (Plottable = {}));

var Plottable;
(function (Plottable) {
    (function (Abstract) {
        var Formatter = (function () {
            function Formatter(precision) {
                this._onlyShowUnchanged = true;
                this.precision(precision);
            }
            Formatter.prototype.format = function (d) {
                var formattedValue = this._formatFunction(d);
                if (this._onlyShowUnchanged && this._valueChanged(d, formattedValue)) {
                    return "";
                }
                return formattedValue;
            };
            Formatter.prototype._valueChanged = function (d, formattedValue) {
                return d !== parseFloat(formattedValue);
            };
            Formatter.prototype.precision = function (value) {
                if (value === undefined) {
                    return this._precision;
                }
                if (value < 0 || value > 20) {
                    throw new RangeError("Formatter precision must be between 0 and 20");
                }
                this._precision = value;
                return this;
            };
            Formatter.prototype.showOnlyUnchangedValues = function (showUnchanged) {
                if (showUnchanged === undefined) {
                    return this._onlyShowUnchanged;
                }
                this._onlyShowUnchanged = showUnchanged;
                return this;
            };
            return Formatter;
        })();
        Abstract.Formatter = Formatter;
    })(Plottable.Abstract || (Plottable.Abstract = {}));
    var Abstract = Plottable.Abstract;
})(Plottable || (Plottable = {}));

var __extends = this.__extends || function (d, b) {
    for (var p in b) if (b.hasOwnProperty(p)) d[p] = b[p];
    function __() { this.constructor = d; }
    __.prototype = b.prototype;
    d.prototype = new __();
};
var Plottable;
(function (Plottable) {
    (function (Formatter) {
        var Identity = (function (_super) {
            __extends(Identity, _super);
            function Identity() {
                _super.call(this, null);
                this.showOnlyUnchangedValues(false);
                this._formatFunction = function (d) {
                    return String(d);
                };
            }
            return Identity;
        })(Plottable.Abstract.Formatter);
        Formatter.Identity = Identity;
    })(Plottable.Formatter || (Plottable.Formatter = {}));
    var Formatter = Plottable.Formatter;
})(Plottable || (Plottable = {}));

var __extends = this.__extends || function (d, b) {
    for (var p in b) if (b.hasOwnProperty(p)) d[p] = b[p];
    function __() { this.constructor = d; }
    __.prototype = b.prototype;
    d.prototype = new __();
};
var Plottable;
(function (Plottable) {
    (function (Formatter) {
        var General = (function (_super) {
            __extends(General, _super);
            function General(precision) {
                if (precision === void 0) { precision = 3; }
                _super.call(this, precision);
                this._formatFunction = function (d) {
                    if (typeof d === "number") {
                        var multiplier = Math.pow(10, this._precision);
                        return String(Math.round(d * multiplier) / multiplier);
                    }
                    else {
                        return String(d);
                    }
                };
            }
            General.prototype._valueChanged = function (d, formattedValue) {
                if (typeof d === "number") {
                    return d !== parseFloat(formattedValue);
                }
                else {
                    return false;
                }
            };
            return General;
        })(Plottable.Abstract.Formatter);
        Formatter.General = General;
    })(Plottable.Formatter || (Plottable.Formatter = {}));
    var Formatter = Plottable.Formatter;
})(Plottable || (Plottable = {}));

var __extends = this.__extends || function (d, b) {
    for (var p in b) if (b.hasOwnProperty(p)) d[p] = b[p];
    function __() { this.constructor = d; }
    __.prototype = b.prototype;
    d.prototype = new __();
};
var Plottable;
(function (Plottable) {
    (function (Formatter) {
        var Fixed = (function (_super) {
            __extends(Fixed, _super);
            function Fixed(precision) {
                if (precision === void 0) { precision = 3; }
                _super.call(this, precision);
                this._formatFunction = function (d) {
                    return d.toFixed(this._precision);
                };
            }
            return Fixed;
        })(Plottable.Abstract.Formatter);
        Formatter.Fixed = Fixed;
    })(Plottable.Formatter || (Plottable.Formatter = {}));
    var Formatter = Plottable.Formatter;
})(Plottable || (Plottable = {}));

var __extends = this.__extends || function (d, b) {
    for (var p in b) if (b.hasOwnProperty(p)) d[p] = b[p];
    function __() { this.constructor = d; }
    __.prototype = b.prototype;
    d.prototype = new __();
};
var Plottable;
(function (Plottable) {
    (function (Formatter) {
        var Currency = (function (_super) {
            __extends(Currency, _super);
            function Currency(precision, symbol, prefix) {
                if (precision === void 0) { precision = 2; }
                if (symbol === void 0) { symbol = "$"; }
                if (prefix === void 0) { prefix = true; }
                _super.call(this, precision);
                this.symbol = symbol;
                this.prefix = prefix;
            }
            Currency.prototype.format = function (d) {
                var formattedValue = _super.prototype.format.call(this, Math.abs(d));
                if (formattedValue !== "") {
                    if (this.prefix) {
                        formattedValue = this.symbol + formattedValue;
                    }
                    else {
                        formattedValue += this.symbol;
                    }
                    if (d < 0) {
                        formattedValue = "-" + formattedValue;
                    }
                }
                return formattedValue;
            };
            return Currency;
        })(Formatter.Fixed);
        Formatter.Currency = Currency;
    })(Plottable.Formatter || (Plottable.Formatter = {}));
    var Formatter = Plottable.Formatter;
})(Plottable || (Plottable = {}));

var __extends = this.__extends || function (d, b) {
    for (var p in b) if (b.hasOwnProperty(p)) d[p] = b[p];
    function __() { this.constructor = d; }
    __.prototype = b.prototype;
    d.prototype = new __();
};
var Plottable;
(function (Plottable) {
    (function (Formatter) {
        var Percentage = (function (_super) {
            __extends(Percentage, _super);
            function Percentage(precision) {
                if (precision === void 0) { precision = 0; }
                _super.call(this, precision);
            }
            Percentage.prototype.format = function (d) {
                var formattedValue = _super.prototype.format.call(this, d * 100);
                if (formattedValue !== "") {
                    formattedValue += "%";
                }
                return formattedValue;
            };
            return Percentage;
        })(Formatter.Fixed);
        Formatter.Percentage = Percentage;
    })(Plottable.Formatter || (Plottable.Formatter = {}));
    var Formatter = Plottable.Formatter;
})(Plottable || (Plottable = {}));

var __extends = this.__extends || function (d, b) {
    for (var p in b) if (b.hasOwnProperty(p)) d[p] = b[p];
    function __() { this.constructor = d; }
    __.prototype = b.prototype;
    d.prototype = new __();
};
var Plottable;
(function (Plottable) {
    (function (Formatter) {
        var SISuffix = (function (_super) {
            __extends(SISuffix, _super);
            function SISuffix(precision) {
                if (precision === void 0) { precision = 3; }
                _super.call(this, precision);
                this.showOnlyUnchangedValues(false);
            }
            SISuffix.prototype.precision = function (value) {
                var returnValue = _super.prototype.precision.call(this, value);
                this._formatFunction = d3.format("." + this._precision + "s");
                return returnValue;
            };
            return SISuffix;
        })(Plottable.Abstract.Formatter);
        Formatter.SISuffix = SISuffix;
    })(Plottable.Formatter || (Plottable.Formatter = {}));
    var Formatter = Plottable.Formatter;
})(Plottable || (Plottable = {}));

var __extends = this.__extends || function (d, b) {
    for (var p in b) if (b.hasOwnProperty(p)) d[p] = b[p];
    function __() { this.constructor = d; }
    __.prototype = b.prototype;
    d.prototype = new __();
};
var Plottable;
(function (Plottable) {
    (function (Formatter) {
        var Custom = (function (_super) {
            __extends(Custom, _super);
            function Custom(customFormatFunction, precision) {
                if (precision === void 0) { precision = 0; }
                _super.call(this, precision);
                if (customFormatFunction == null) {
                    throw new Error("Custom Formatters require a formatting function");
                }
                this._onlyShowUnchanged = false;
                this._formatFunction = function (d) {
                    return customFormatFunction(d, this);
                };
            }
            return Custom;
        })(Plottable.Abstract.Formatter);
        Formatter.Custom = Custom;
    })(Plottable.Formatter || (Plottable.Formatter = {}));
    var Formatter = Plottable.Formatter;
})(Plottable || (Plottable = {}));

var __extends = this.__extends || function (d, b) {
    for (var p in b) if (b.hasOwnProperty(p)) d[p] = b[p];
    function __() { this.constructor = d; }
    __.prototype = b.prototype;
    d.prototype = new __();
};
var Plottable;
(function (Plottable) {
    (function (Formatter) {
        var Time = (function (_super) {
            __extends(Time, _super);
            function Time() {
                _super.call(this, null);
                var numFormats = 8;
                var timeFormat = {};
                timeFormat[0] = {
                    format: ".%L",
                    filter: function (d) { return d.getMilliseconds() !== 0; }
                };
                timeFormat[1] = {
                    format: ":%S",
                    filter: function (d) { return d.getSeconds() !== 0; }
                };
                timeFormat[2] = {
                    format: "%I:%M",
                    filter: function (d) { return d.getMinutes() !== 0; }
                };
                timeFormat[3] = {
                    format: "%I %p",
                    filter: function (d) { return d.getHours() !== 0; }
                };
                timeFormat[4] = {
                    format: "%a %d",
                    filter: function (d) { return d.getDay() !== 0 && d.getDate() !== 1; }
                };
                timeFormat[5] = {
                    format: "%b %d",
                    filter: function (d) { return d.getDate() !== 1; }
                };
                timeFormat[6] = {
                    format: "%b",
                    filter: function (d) { return d.getMonth() !== 0; }
                };
                timeFormat[7] = {
                    format: "%Y",
                    filter: function () { return true; }
                };
                this._formatFunction = function (d) {
                    for (var i = 0; i < numFormats; i++) {
                        if (timeFormat[i].filter(d)) {
                            return d3.time.format(timeFormat[i].format)(d);
                        }
                    }
                };
                this.showOnlyUnchangedValues(false);
            }
            return Time;
        })(Plottable.Abstract.Formatter);
        Formatter.Time = Time;
    })(Plottable.Formatter || (Plottable.Formatter = {}));
    var Formatter = Plottable.Formatter;
})(Plottable || (Plottable = {}));

var Plottable;
(function (Plottable) {
    Plottable.version = "0.23.2";
})(Plottable || (Plottable = {}));

var Plottable;
(function (Plottable) {
    (function (Abstract) {
        var PlottableObject = (function () {
            function PlottableObject() {
                this._plottableID = PlottableObject.nextID++;
            }
            PlottableObject.nextID = 0;
            return PlottableObject;
        })();
        Abstract.PlottableObject = PlottableObject;
    })(Plottable.Abstract || (Plottable.Abstract = {}));
    var Abstract = Plottable.Abstract;
})(Plottable || (Plottable = {}));

var __extends = this.__extends || function (d, b) {
    for (var p in b) if (b.hasOwnProperty(p)) d[p] = b[p];
    function __() { this.constructor = d; }
    __.prototype = b.prototype;
    d.prototype = new __();
};
var Plottable;
(function (Plottable) {
    (function (Core) {
        

        

        /**
        * The Broadcaster class is owned by an IListenable. Third parties can register and deregister listeners
        * from the broadcaster. When the broadcaster.broadcast method is activated, all registered callbacks are
        * called. The registered callbacks are called with the registered Listenable that the broadcaster is attached
        * to, along with optional arguments passed to the `broadcast` method.
        *
        * The listeners are called synchronously.
        */
        var Broadcaster = (function (_super) {
            __extends(Broadcaster, _super);
            /**
            * Construct a broadcaster, taking the Listenable that the broadcaster will be attached to.
            *
            * @constructor
            * @param {IListenable} listenable The Listenable-object that this broadcaster is attached to.
            */
            function Broadcaster(listenable) {
                _super.call(this);
                this.key2callback = new Plottable.Util.StrictEqualityAssociativeArray();
                this.listenable = listenable;
            }
<<<<<<< HEAD
            /**
            * Registers a callback to be called when the broadcast method is called. Also takes a key which
            * is used to support deregistering the same callback later, by passing in the same key.
            * If there is already a callback associated with that key, then the callback will be replaced.
            *
            * @param key The key associated with the callback. Key uniqueness is determined by deep equality.
            * @param {IBroadcasterCallback} callback A callback to be called when the Scale's domain changes.
            * @returns {Broadcaster} this object
            */
            Broadcaster.prototype.registerListener = function (key, callback) {
                this.key2callback.set(key, callback);
=======
            Broadcaster.prototype.registerListener = function (listener, callback) {
                this.listener2Callback.set(listener, callback);
>>>>>>> f67daac9
                return this;
            };
            Broadcaster.prototype.broadcast = function () {
                var _this = this;
                var args = [];
                for (var _i = 0; _i < arguments.length; _i++) {
                    args[_i - 0] = arguments[_i];
                }
<<<<<<< HEAD
                this.key2callback.values().forEach(function (callback) {
                    return callback(_this.listenable, args);
                });
                return this;
            };

            /**
            * Deregisters the callback associated with a key.
            *
            * @param key The key to deregister.
            * @returns {Broadcaster} this object
            */
            Broadcaster.prototype.deregisterListener = function (key) {
                this.key2callback.delete(key);
=======
                this.listener2Callback.values().forEach(function (callback) { return callback(_this.listenable, args); });
                return this;
            };
            Broadcaster.prototype.deregisterListener = function (listener) {
                this.listener2Callback.delete(listener);
>>>>>>> f67daac9
                return this;
            };
            Broadcaster.prototype.deregisterAllListeners = function () {
                this.key2callback = new Plottable.Util.StrictEqualityAssociativeArray();
            };
            return Broadcaster;
        })(Plottable.Abstract.PlottableObject);
        Core.Broadcaster = Broadcaster;
    })(Plottable.Core || (Plottable.Core = {}));
    var Core = Plottable.Core;
})(Plottable || (Plottable = {}));

var __extends = this.__extends || function (d, b) {
    for (var p in b) if (b.hasOwnProperty(p)) d[p] = b[p];
    function __() { this.constructor = d; }
    __.prototype = b.prototype;
    d.prototype = new __();
};
var Plottable;
(function (Plottable) {
    var DataSource = (function (_super) {
        __extends(DataSource, _super);
        function DataSource(data, metadata) {
            if (data === void 0) { data = []; }
            if (metadata === void 0) { metadata = {}; }
            _super.call(this);
            this.broadcaster = new Plottable.Core.Broadcaster(this);
            this._data = data;
            this._metadata = metadata;
            this.accessor2cachedExtent = new Plottable.Util.StrictEqualityAssociativeArray();
        }
        DataSource.prototype.data = function (data) {
            if (data == null) {
                return this._data;
            }
            else {
                this._data = data;
                this.accessor2cachedExtent = new Plottable.Util.StrictEqualityAssociativeArray();
                this.broadcaster.broadcast();
                return this;
            }
        };
        DataSource.prototype.metadata = function (metadata) {
            if (metadata == null) {
                return this._metadata;
            }
            else {
                this._metadata = metadata;
                this.accessor2cachedExtent = new Plottable.Util.StrictEqualityAssociativeArray();
                this.broadcaster.broadcast();
                return this;
            }
        };
        DataSource.prototype._getExtent = function (accessor) {
            var cachedExtent = this.accessor2cachedExtent.get(accessor);
            if (cachedExtent === undefined) {
                cachedExtent = this.computeExtent(accessor);
                this.accessor2cachedExtent.set(accessor, cachedExtent);
            }
            return cachedExtent;
        };
        DataSource.prototype.computeExtent = function (accessor) {
            var mappedData = this._data.map(accessor);
            if (mappedData.length === 0) {
                return [];
            }
            else if (typeof (mappedData[0]) === "string") {
                return Plottable.Util.Methods.uniq(mappedData);
            }
            else {
                var extent = d3.extent(mappedData);
                if (extent[0] == null || extent[1] == null) {
                    return [];
                }
                else {
                    return extent;
                }
            }
        };
        return DataSource;
    })(Plottable.Abstract.PlottableObject);
    Plottable.DataSource = DataSource;
})(Plottable || (Plottable = {}));

var __extends = this.__extends || function (d, b) {
    for (var p in b) if (b.hasOwnProperty(p)) d[p] = b[p];
    function __() { this.constructor = d; }
    __.prototype = b.prototype;
    d.prototype = new __();
};
var Plottable;
(function (Plottable) {
    (function (Abstract) {
        var Component = (function (_super) {
            __extends(Component, _super);
            function Component() {
                _super.apply(this, arguments);
                this.interactionsToRegister = [];
                this.boxes = [];
                this.clipPathEnabled = false;
                this.isTopLevelComponent = false;
                this._xOffset = 0;
                this._yOffset = 0;
                this._xAlignProportion = 0;
                this._yAlignProportion = 0;
                this.cssClasses = ["component"];
                this._isSetup = false;
                this._isAnchored = false;
                this.removed = false;
            }
            Component.prototype._anchor = function (element) {
                if (this.removed) {
                    throw new Error("Can't reuse remove()-ed components!");
                }
                if (element.node().nodeName === "svg") {
                    this.rootSVG = element;
                    this.rootSVG.classed("plottable", true);
                    this.rootSVG.style("overflow", "visible");
                    this.isTopLevelComponent = true;
                }
                if (this.element != null) {
                    element.node().appendChild(this.element.node());
                }
                else {
                    this.element = element.append("g");
                    this._setup();
                }
                this._isAnchored = true;
                return this;
            };
            Component.prototype._setup = function () {
                var _this = this;
                if (this._isSetup) {
                    return;
                }
                this.cssClasses.forEach(function (cssClass) {
                    _this.element.classed(cssClass, true);
                });
                this.cssClasses = null;
                this.backgroundContainer = this.element.append("g").classed("background-container", true);
                this.content = this.element.append("g").classed("content", true);
                this.foregroundContainer = this.element.append("g").classed("foreground-container", true);
                this.boxContainer = this.element.append("g").classed("box-container", true);
                if (this.clipPathEnabled) {
                    this.generateClipPath();
                }
                ;
                this.addBox("bounding-box");
                this.interactionsToRegister.forEach(function (r) { return _this.registerInteraction(r); });
                this.interactionsToRegister = null;
                if (this.isTopLevelComponent) {
                    this.autoResize(Component.AUTORESIZE_BY_DEFAULT);
                }
                this._isSetup = true;
                return this;
            };
            Component.prototype._requestedSpace = function (availableWidth, availableHeight) {
                return { width: 0, height: 0, wantsWidth: false, wantsHeight: false };
            };
            Component.prototype._computeLayout = function (xOrigin, yOrigin, availableWidth, availableHeight) {
                var _this = this;
                if (xOrigin == null || yOrigin == null || availableWidth == null || availableHeight == null) {
                    if (this.element == null) {
                        throw new Error("anchor must be called before computeLayout");
                    }
                    else if (this.isTopLevelComponent) {
                        xOrigin = 0;
                        yOrigin = 0;
                        if (this.rootSVG.attr("width") == null) {
                            this.rootSVG.attr("width", "100%");
                        }
                        if (this.rootSVG.attr("height") == null) {
                            this.rootSVG.attr("height", "100%");
                        }
                        var elem = this.rootSVG.node();
                        availableWidth = Plottable.Util.DOM.getElementWidth(elem);
                        availableHeight = Plottable.Util.DOM.getElementHeight(elem);
                    }
                    else {
                        throw new Error("null arguments cannot be passed to _computeLayout() on a non-root node");
                    }
                }
                this.xOrigin = xOrigin;
                this.yOrigin = yOrigin;
                var xPosition = this.xOrigin;
                var yPosition = this.yOrigin;
                var requestedSpace = this._requestedSpace(availableWidth, availableHeight);
                xPosition += (availableWidth - requestedSpace.width) * this._xAlignProportion;
                xPosition += this._xOffset;
                if (this._isFixedWidth()) {
                    availableWidth = Math.min(availableWidth, requestedSpace.width);
                }
                yPosition += (availableHeight - requestedSpace.height) * this._yAlignProportion;
                yPosition += this._yOffset;
                if (this._isFixedHeight()) {
                    availableHeight = Math.min(availableHeight, requestedSpace.height);
                }
                this.availableWidth = availableWidth;
                this.availableHeight = availableHeight;
                this.element.attr("transform", "translate(" + xPosition + "," + yPosition + ")");
                this.boxes.forEach(function (b) { return b.attr("width", _this.availableWidth).attr("height", _this.availableHeight); });
                return this;
            };
            Component.prototype._render = function () {
                if (this._isAnchored && this._isSetup) {
                    Plottable.Core.RenderController.registerToRender(this);
                }
                return this;
            };
            Component.prototype._scheduleComputeLayout = function () {
                if (this._isAnchored && this._isSetup) {
                    Plottable.Core.RenderController.registerToComputeLayout(this);
                }
                return this;
            };
            Component.prototype._doRender = function () {
                return this;
            };
            Component.prototype._invalidateLayout = function () {
                if (this._isAnchored && this._isSetup) {
                    if (this.isTopLevelComponent) {
                        this._scheduleComputeLayout();
                    }
                    else {
                        this._parent._invalidateLayout();
                    }
                }
            };
            Component.prototype.renderTo = function (element) {
                if (element != null) {
                    var selection;
                    if (typeof (element.node) === "function") {
                        selection = element;
                    }
                    else {
                        selection = d3.select(element);
                    }
                    this._anchor(selection);
                }
                this._computeLayout()._render();
                return this;
            };
            Component.prototype.resize = function (width, height) {
                if (!this.isTopLevelComponent) {
                    throw new Error("Cannot resize on non top-level component");
                }
                if (width != null && height != null && this._isAnchored) {
                    this.rootSVG.attr({ width: width, height: height });
                }
                this._invalidateLayout();
                return this;
            };
            Component.prototype.autoResize = function (flag) {
                if (flag) {
                    Plottable.Core.ResizeBroadcaster.register(this);
                }
                else {
                    Plottable.Core.ResizeBroadcaster.deregister(this);
                }
                return this;
            };
            Component.prototype.xAlign = function (alignment) {
                alignment = alignment.toLowerCase();
                if (alignment === "left") {
                    this._xAlignProportion = 0;
                }
                else if (alignment === "center") {
                    this._xAlignProportion = 0.5;
                }
                else if (alignment === "right") {
                    this._xAlignProportion = 1;
                }
                else {
                    throw new Error("Unsupported alignment");
                }
                this._invalidateLayout();
                return this;
            };
            Component.prototype.yAlign = function (alignment) {
                alignment = alignment.toLowerCase();
                if (alignment === "top") {
                    this._yAlignProportion = 0;
                }
                else if (alignment === "center") {
                    this._yAlignProportion = 0.5;
                }
                else if (alignment === "bottom") {
                    this._yAlignProportion = 1;
                }
                else {
                    throw new Error("Unsupported alignment");
                }
                this._invalidateLayout();
                return this;
            };
            Component.prototype.xOffset = function (offset) {
                this._xOffset = offset;
                this._invalidateLayout();
                return this;
            };
            Component.prototype.yOffset = function (offset) {
                this._yOffset = offset;
                this._invalidateLayout();
                return this;
            };
            Component.prototype.addBox = function (className, parentElement) {
                if (this.element == null) {
                    throw new Error("Adding boxes before anchoring is currently disallowed");
                }
                var parentElement = parentElement == null ? this.boxContainer : parentElement;
                var box = parentElement.append("rect");
                if (className != null) {
                    box.classed(className, true);
                }
                ;
                this.boxes.push(box);
                if (this.availableWidth != null && this.availableHeight != null) {
                    box.attr("width", this.availableWidth).attr("height", this.availableHeight);
                }
                return box;
            };
            Component.prototype.generateClipPath = function () {
                this.element.attr("clip-path", "url(#clipPath" + this._plottableID + ")");
                var clipPathParent = this.boxContainer.append("clipPath").attr("id", "clipPath" + this._plottableID);
                this.addBox("clip-rect", clipPathParent);
            };
            Component.prototype.registerInteraction = function (interaction) {
                if (this.element != null) {
                    if (this.hitBox == null) {
                        this.hitBox = this.addBox("hit-box");
                        this.hitBox.style("fill", "#ffffff").style("opacity", 0);
                    }
                    interaction._anchor(this.hitBox);
                }
                else {
                    this.interactionsToRegister.push(interaction);
                }
                return this;
            };
            Component.prototype.classed = function (cssClass, addClass) {
                if (addClass == null) {
                    if (cssClass == null) {
                        return false;
                    }
                    else if (this.element == null) {
                        return (this.cssClasses.indexOf(cssClass) !== -1);
                    }
                    else {
                        return this.element.classed(cssClass);
                    }
                }
                else {
                    if (cssClass == null) {
                        return this;
                    }
                    if (this.element == null) {
                        var classIndex = this.cssClasses.indexOf(cssClass);
                        if (addClass && classIndex === -1) {
                            this.cssClasses.push(cssClass);
                        }
                        else if (!addClass && classIndex !== -1) {
                            this.cssClasses.splice(classIndex, 1);
                        }
                    }
                    else {
                        this.element.classed(cssClass, addClass);
                    }
                    return this;
                }
            };
            Component.prototype._isFixedWidth = function () {
                return this._requestedSpace(-1, -1).wantsWidth;
            };
            Component.prototype._isFixedHeight = function () {
                return this._requestedSpace(-1, -1).wantsHeight;
            };
            Component.prototype.merge = function (c) {
                var cg;
                if (this._isSetup || this._isAnchored) {
                    throw new Error("Can't presently merge a component that's already been anchored");
                }
                if (Plottable.Component.Group.prototype.isPrototypeOf(c)) {
                    cg = c;
                    cg._addComponent(this, true);
                    return cg;
                }
                else {
                    cg = new Plottable.Component.Group([this, c]);
                    return cg;
                }
            };
            Component.prototype.detach = function () {
                if (this._isAnchored) {
                    this.element.remove();
                }
                if (this._parent != null) {
                    this._parent._removeComponent(this);
                }
                this._isAnchored = false;
                this._parent = null;
                return this;
            };
            Component.prototype.remove = function () {
                this.removed = true;
                this.detach();
                Plottable.Core.ResizeBroadcaster.deregister(this);
            };
            Component.AUTORESIZE_BY_DEFAULT = true;
            return Component;
        })(Abstract.PlottableObject);
        Abstract.Component = Component;
    })(Plottable.Abstract || (Plottable.Abstract = {}));
    var Abstract = Plottable.Abstract;
})(Plottable || (Plottable = {}));

var __extends = this.__extends || function (d, b) {
    for (var p in b) if (b.hasOwnProperty(p)) d[p] = b[p];
    function __() { this.constructor = d; }
    __.prototype = b.prototype;
    d.prototype = new __();
};
var Plottable;
(function (Plottable) {
    (function (Abstract) {
        var ComponentContainer = (function (_super) {
            __extends(ComponentContainer, _super);
            function ComponentContainer() {
                _super.apply(this, arguments);
                this._components = [];
            }
            ComponentContainer.prototype._anchor = function (element) {
                var _this = this;
                _super.prototype._anchor.call(this, element);
                this._components.forEach(function (c) { return c._anchor(_this.content); });
                return this;
            };
            ComponentContainer.prototype._render = function () {
                this._components.forEach(function (c) { return c._render(); });
                return this;
            };
            ComponentContainer.prototype._removeComponent = function (c) {
                var removeIndex = this._components.indexOf(c);
                if (removeIndex >= 0) {
                    this._components.splice(removeIndex, 1);
                    this._invalidateLayout();
                }
                return this;
            };
            ComponentContainer.prototype._addComponent = function (c, prepend) {
                if (prepend === void 0) { prepend = false; }
                if (c == null || this._components.indexOf(c) >= 0) {
                    return false;
                }
                if (prepend) {
                    this._components.unshift(c);
                }
                else {
                    this._components.push(c);
                }
                c._parent = this;
                if (this._isAnchored) {
                    c._anchor(this.content);
                }
                this._invalidateLayout();
                return true;
            };
            ComponentContainer.prototype.components = function () {
                return this._components.slice();
            };
            ComponentContainer.prototype.empty = function () {
                return this._components.length === 0;
            };
            ComponentContainer.prototype.detachAll = function () {
                this._components.slice().forEach(function (c) { return c.detach(); });
                return this;
            };
            ComponentContainer.prototype.remove = function () {
                _super.prototype.remove.call(this);
                this._components.slice().forEach(function (c) { return c.remove(); });
            };
            return ComponentContainer;
        })(Abstract.Component);
        Abstract.ComponentContainer = ComponentContainer;
    })(Plottable.Abstract || (Plottable.Abstract = {}));
    var Abstract = Plottable.Abstract;
})(Plottable || (Plottable = {}));

var __extends = this.__extends || function (d, b) {
    for (var p in b) if (b.hasOwnProperty(p)) d[p] = b[p];
    function __() { this.constructor = d; }
    __.prototype = b.prototype;
    d.prototype = new __();
};
var Plottable;
(function (Plottable) {
    (function (Component) {
        var Group = (function (_super) {
            __extends(Group, _super);
            function Group(components) {
                if (components === void 0) { components = []; }
                _super.call(this);
                var _this = this;
                this.classed("component-group", true);
                components.forEach(function (c) { return _this._addComponent(c); });
            }
            Group.prototype._requestedSpace = function (offeredWidth, offeredHeight) {
                var requests = this._components.map(function (c) { return c._requestedSpace(offeredWidth, offeredHeight); });
                var isEmpty = this.empty();
                var desiredWidth = isEmpty ? 0 : d3.max(requests, function (l) { return l.width; });
                var desiredHeight = isEmpty ? 0 : d3.max(requests, function (l) { return l.height; });
                return {
                    width: Math.min(desiredWidth, offeredWidth),
                    height: Math.min(desiredHeight, offeredHeight),
                    wantsWidth: isEmpty ? false : requests.map(function (r) { return r.wantsWidth; }).some(function (x) { return x; }),
                    wantsHeight: isEmpty ? false : requests.map(function (r) { return r.wantsHeight; }).some(function (x) { return x; })
                };
            };
            Group.prototype.merge = function (c) {
                this._addComponent(c);
                return this;
            };
            Group.prototype._computeLayout = function (xOrigin, yOrigin, availableWidth, availableHeight) {
                var _this = this;
                _super.prototype._computeLayout.call(this, xOrigin, yOrigin, availableWidth, availableHeight);
                this._components.forEach(function (c) {
                    c._computeLayout(0, 0, _this.availableWidth, _this.availableHeight);
                });
                return this;
            };
            Group.prototype._isFixedWidth = function () {
                return this._components.every(function (c) { return c._isFixedWidth(); });
            };
            Group.prototype._isFixedHeight = function () {
                return this._components.every(function (c) { return c._isFixedHeight(); });
            };
            return Group;
        })(Plottable.Abstract.ComponentContainer);
        Component.Group = Group;
    })(Plottable.Component || (Plottable.Component = {}));
    var Component = Plottable.Component;
})(Plottable || (Plottable = {}));

var __extends = this.__extends || function (d, b) {
    for (var p in b) if (b.hasOwnProperty(p)) d[p] = b[p];
    function __() { this.constructor = d; }
    __.prototype = b.prototype;
    d.prototype = new __();
};
var Plottable;
(function (Plottable) {
    (function (Component) {
        ;
        var Table = (function (_super) {
            __extends(Table, _super);
            function Table(rows) {
                if (rows === void 0) { rows = []; }
                _super.call(this);
                var _this = this;
                this.rowPadding = 0;
                this.colPadding = 0;
                this.rows = [];
                this.rowWeights = [];
                this.colWeights = [];
                this.nRows = 0;
                this.nCols = 0;
                this.classed("table", true);
                rows.forEach(function (row, rowIndex) {
                    row.forEach(function (component, colIndex) {
                        _this.addComponent(rowIndex, colIndex, component);
                    });
                });
            }
            Table.prototype.addComponent = function (row, col, component) {
                if (this._addComponent(component)) {
                    this.nRows = Math.max(row + 1, this.nRows);
                    this.nCols = Math.max(col + 1, this.nCols);
                    this.padTableToSize(this.nRows, this.nCols);
                    var currentComponent = this.rows[row][col];
                    if (currentComponent != null) {
                        throw new Error("Table.addComponent cannot be called on a cell where a component already exists (for the moment)");
                    }
                    this.rows[row][col] = component;
                }
                return this;
            };
            Table.prototype._removeComponent = function (component) {
                _super.prototype._removeComponent.call(this, component);
                var rowpos;
                var colpos;
                outer: for (var i = 0; i < this.nRows; i++) {
                    for (var j = 0; j < this.nCols; j++) {
                        if (this.rows[i][j] === component) {
                            rowpos = i;
                            colpos = j;
                            break outer;
                        }
                    }
                }
                if (rowpos === undefined) {
                    return this;
                }
                this.rows[rowpos][colpos] = null;
                return this;
            };
            Table.prototype.iterateLayout = function (availableWidth, availableHeight) {
                var cols = d3.transpose(this.rows);
                var availableWidthAfterPadding = availableWidth - this.colPadding * (this.nCols - 1);
                var availableHeightAfterPadding = availableHeight - this.rowPadding * (this.nRows - 1);
                var rowWeights = Table.calcComponentWeights(this.rowWeights, this.rows, function (c) { return (c == null) || c._isFixedHeight(); });
                var colWeights = Table.calcComponentWeights(this.colWeights, cols, function (c) { return (c == null) || c._isFixedWidth(); });
                var heuristicColWeights = colWeights.map(function (c) { return c === 0 ? 0.5 : c; });
                var heuristicRowWeights = rowWeights.map(function (c) { return c === 0 ? 0.5 : c; });
                var colProportionalSpace = Table.calcProportionalSpace(heuristicColWeights, availableWidthAfterPadding);
                var rowProportionalSpace = Table.calcProportionalSpace(heuristicRowWeights, availableHeightAfterPadding);
                var guaranteedWidths = Plottable.Util.Methods.createFilledArray(0, this.nCols);
                var guaranteedHeights = Plottable.Util.Methods.createFilledArray(0, this.nRows);
                var freeWidth;
                var freeHeight;
                var nIterations = 0;
                while (true) {
                    var offeredHeights = Plottable.Util.Methods.addArrays(guaranteedHeights, rowProportionalSpace);
                    var offeredWidths = Plottable.Util.Methods.addArrays(guaranteedWidths, colProportionalSpace);
                    var guarantees = this.determineGuarantees(offeredWidths, offeredHeights);
                    guaranteedWidths = guarantees.guaranteedWidths;
                    guaranteedHeights = guarantees.guaranteedHeights;
                    var wantsWidth = guarantees.wantsWidthArr.some(function (x) { return x; });
                    var wantsHeight = guarantees.wantsHeightArr.some(function (x) { return x; });
                    var lastFreeWidth = freeWidth;
                    var lastFreeHeight = freeHeight;
                    freeWidth = availableWidthAfterPadding - d3.sum(guarantees.guaranteedWidths);
                    freeHeight = availableHeightAfterPadding - d3.sum(guarantees.guaranteedHeights);
                    var xWeights;
                    if (wantsWidth) {
                        xWeights = guarantees.wantsWidthArr.map(function (x) { return x ? 0.1 : 0; });
                        xWeights = Plottable.Util.Methods.addArrays(xWeights, colWeights);
                    }
                    else {
                        xWeights = colWeights;
                    }
                    var yWeights;
                    if (wantsHeight) {
                        yWeights = guarantees.wantsHeightArr.map(function (x) { return x ? 0.1 : 0; });
                        yWeights = Plottable.Util.Methods.addArrays(yWeights, rowWeights);
                    }
                    else {
                        yWeights = rowWeights;
                    }
                    colProportionalSpace = Table.calcProportionalSpace(xWeights, freeWidth);
                    rowProportionalSpace = Table.calcProportionalSpace(yWeights, freeHeight);
                    nIterations++;
                    var canImproveWidthAllocation = freeWidth > 0 && wantsWidth && freeWidth !== lastFreeWidth;
                    var canImproveHeightAllocation = freeHeight > 0 && wantsHeight && freeHeight !== lastFreeHeight;
                    if (!(canImproveWidthAllocation || canImproveHeightAllocation)) {
                        break;
                    }
                    if (nIterations > 5) {
                        break;
                    }
                }
                freeWidth = availableWidthAfterPadding - d3.sum(guarantees.guaranteedWidths);
                freeHeight = availableHeightAfterPadding - d3.sum(guarantees.guaranteedHeights);
                colProportionalSpace = Table.calcProportionalSpace(colWeights, freeWidth);
                rowProportionalSpace = Table.calcProportionalSpace(rowWeights, freeHeight);
                return { colProportionalSpace: colProportionalSpace, rowProportionalSpace: rowProportionalSpace, guaranteedWidths: guarantees.guaranteedWidths, guaranteedHeights: guarantees.guaranteedHeights, wantsWidth: wantsWidth, wantsHeight: wantsHeight };
            };
            Table.prototype.determineGuarantees = function (offeredWidths, offeredHeights) {
                var requestedWidths = Plottable.Util.Methods.createFilledArray(0, this.nCols);
                var requestedHeights = Plottable.Util.Methods.createFilledArray(0, this.nRows);
                var layoutWantsWidth = Plottable.Util.Methods.createFilledArray(false, this.nCols);
                var layoutWantsHeight = Plottable.Util.Methods.createFilledArray(false, this.nRows);
                this.rows.forEach(function (row, rowIndex) {
                    row.forEach(function (component, colIndex) {
                        var spaceRequest;
                        if (component != null) {
                            spaceRequest = component._requestedSpace(offeredWidths[colIndex], offeredHeights[rowIndex]);
                        }
                        else {
                            spaceRequest = { width: 0, height: 0, wantsWidth: false, wantsHeight: false };
                        }
                        var epsilon = 0.001;
                        var epsilonGT = function (a, b) {
                            return a - b - epsilon > 0;
                        };
                        if (epsilonGT(spaceRequest.width, offeredWidths[colIndex]) || epsilonGT(spaceRequest.height, offeredHeights[rowIndex])) {
                            Plottable.Util.Methods.warn("Invariant Violation: Abstract.Component cannot request more space than is offered");
                        }
                        requestedWidths[colIndex] = Math.max(requestedWidths[colIndex], spaceRequest.width);
                        requestedHeights[rowIndex] = Math.max(requestedHeights[rowIndex], spaceRequest.height);
                        layoutWantsWidth[colIndex] = layoutWantsWidth[colIndex] || spaceRequest.wantsWidth;
                        layoutWantsHeight[rowIndex] = layoutWantsHeight[rowIndex] || spaceRequest.wantsHeight;
                    });
                });
                return { guaranteedWidths: requestedWidths, guaranteedHeights: requestedHeights, wantsWidthArr: layoutWantsWidth, wantsHeightArr: layoutWantsHeight };
            };
            Table.prototype._requestedSpace = function (offeredWidth, offeredHeight) {
                var layout = this.iterateLayout(offeredWidth, offeredHeight);
                return { width: d3.sum(layout.guaranteedWidths), height: d3.sum(layout.guaranteedHeights), wantsWidth: layout.wantsWidth, wantsHeight: layout.wantsHeight };
            };
            Table.prototype._computeLayout = function (xOffset, yOffset, availableWidth, availableHeight) {
                var _this = this;
                _super.prototype._computeLayout.call(this, xOffset, yOffset, availableWidth, availableHeight);
                var layout = this.iterateLayout(this.availableWidth, this.availableHeight);
                var sumPair = function (p) { return p[0] + p[1]; };
                var rowHeights = Plottable.Util.Methods.addArrays(layout.rowProportionalSpace, layout.guaranteedHeights);
                var colWidths = Plottable.Util.Methods.addArrays(layout.colProportionalSpace, layout.guaranteedWidths);
                var childYOffset = 0;
                this.rows.forEach(function (row, rowIndex) {
                    var childXOffset = 0;
                    row.forEach(function (component, colIndex) {
                        if (component != null) {
                            component._computeLayout(childXOffset, childYOffset, colWidths[colIndex], rowHeights[rowIndex]);
                        }
                        childXOffset += colWidths[colIndex] + _this.colPadding;
                    });
                    childYOffset += rowHeights[rowIndex] + _this.rowPadding;
                });
                return this;
            };
            Table.prototype.padding = function (rowPadding, colPadding) {
                this.rowPadding = rowPadding;
                this.colPadding = colPadding;
                this._invalidateLayout();
                return this;
            };
            Table.prototype.rowWeight = function (index, weight) {
                this.rowWeights[index] = weight;
                this._invalidateLayout();
                return this;
            };
            Table.prototype.colWeight = function (index, weight) {
                this.colWeights[index] = weight;
                this._invalidateLayout();
                return this;
            };
            Table.prototype._isFixedWidth = function () {
                var cols = d3.transpose(this.rows);
                return Table.fixedSpace(cols, function (c) { return (c == null) || c._isFixedWidth(); });
            };
            Table.prototype._isFixedHeight = function () {
                return Table.fixedSpace(this.rows, function (c) { return (c == null) || c._isFixedHeight(); });
            };
            Table.prototype.padTableToSize = function (nRows, nCols) {
                for (var i = 0; i < nRows; i++) {
                    if (this.rows[i] === undefined) {
                        this.rows[i] = [];
                        this.rowWeights[i] = null;
                    }
                    for (var j = 0; j < nCols; j++) {
                        if (this.rows[i][j] === undefined) {
                            this.rows[i][j] = null;
                        }
                    }
                }
                for (j = 0; j < nCols; j++) {
                    if (this.colWeights[j] === undefined) {
                        this.colWeights[j] = null;
                    }
                }
            };
            Table.calcComponentWeights = function (setWeights, componentGroups, fixityAccessor) {
                return setWeights.map(function (w, i) {
                    if (w != null) {
                        return w;
                    }
                    var fixities = componentGroups[i].map(fixityAccessor);
                    var allFixed = fixities.reduce(function (a, b) { return a && b; }, true);
                    return allFixed ? 0 : 1;
                });
            };
            Table.calcProportionalSpace = function (weights, freeSpace) {
                var weightSum = d3.sum(weights);
                if (weightSum === 0) {
                    return Plottable.Util.Methods.createFilledArray(0, weights.length);
                }
                else {
                    return weights.map(function (w) { return freeSpace * w / weightSum; });
                }
            };
            Table.fixedSpace = function (componentGroup, fixityAccessor) {
                var all = function (bools) { return bools.reduce(function (a, b) { return a && b; }, true); };
                var group_isFixed = function (components) { return all(components.map(fixityAccessor)); };
                return all(componentGroup.map(group_isFixed));
            };
            return Table;
        })(Plottable.Abstract.ComponentContainer);
        Component.Table = Table;
    })(Plottable.Component || (Plottable.Component = {}));
    var Component = Plottable.Component;
})(Plottable || (Plottable = {}));

var __extends = this.__extends || function (d, b) {
    for (var p in b) if (b.hasOwnProperty(p)) d[p] = b[p];
    function __() { this.constructor = d; }
    __.prototype = b.prototype;
    d.prototype = new __();
};
var Plottable;
(function (Plottable) {
    (function (Abstract) {
        var Scale = (function (_super) {
            __extends(Scale, _super);
            function Scale(scale) {
                _super.call(this);
                this.autoDomainAutomatically = true;
                this.broadcaster = new Plottable.Core.Broadcaster(this);
                this._rendererAttrID2Extent = {};
                this._d3Scale = scale;
            }
            Scale.prototype._getAllExtents = function () {
                return d3.values(this._rendererAttrID2Extent);
            };
            Scale.prototype._getExtent = function () {
                return [];
            };
            Scale.prototype.autoDomain = function () {
                this.autoDomainAutomatically = true;
                this._setDomain(this._getExtent());
                return this;
            };
            Scale.prototype._autoDomainIfAutomaticMode = function () {
                if (this.autoDomainAutomatically) {
                    this.autoDomain();
                }
            };
            Scale.prototype.scale = function (value) {
                return this._d3Scale(value);
            };
            Scale.prototype.domain = function (values) {
                if (values == null) {
                    return this._getDomain();
                }
                else {
                    this.autoDomainAutomatically = false;
                    this._setDomain(values);
                    return this;
                }
            };
            Scale.prototype._getDomain = function () {
                return this._d3Scale.domain();
            };
            Scale.prototype._setDomain = function (values) {
                this._d3Scale.domain(values);
                this.broadcaster.broadcast();
            };
            Scale.prototype.range = function (values) {
                if (values == null) {
                    return this._d3Scale.range();
                }
                else {
                    this._d3Scale.range(values);
                    return this;
                }
            };
            Scale.prototype.copy = function () {
                return new Scale(this._d3Scale.copy());
            };
            Scale.prototype.updateExtent = function (rendererID, attr, extent) {
                this._rendererAttrID2Extent[rendererID + attr] = extent;
                this._autoDomainIfAutomaticMode();
                return this;
            };
            Scale.prototype.removeExtent = function (rendererID, attr) {
                delete this._rendererAttrID2Extent[rendererID + attr];
                this._autoDomainIfAutomaticMode();
                return this;
            };
            return Scale;
        })(Abstract.PlottableObject);
        Abstract.Scale = Scale;
    })(Plottable.Abstract || (Plottable.Abstract = {}));
    var Abstract = Plottable.Abstract;
})(Plottable || (Plottable = {}));

var __extends = this.__extends || function (d, b) {
    for (var p in b) if (b.hasOwnProperty(p)) d[p] = b[p];
    function __() { this.constructor = d; }
    __.prototype = b.prototype;
    d.prototype = new __();
};
var Plottable;
(function (Plottable) {
    (function (Abstract) {
        var Plot = (function (_super) {
            __extends(Plot, _super);
            function Plot(dataset) {
                _super.call(this);
                this._dataChanged = false;
                this._animate = false;
                this._animators = {};
                this._ANIMATION_DURATION = 250;
                this._projectors = {};
                this.animateOnNextRender = true;
                this.clipPathEnabled = true;
                this.classed("plot", true);
                var dataSource;
                if (dataset != null) {
                    if (typeof dataset.data === "function") {
                        dataSource = dataset;
                    }
                    else {
                        dataSource = dataSource = new Plottable.DataSource(dataset);
                    }
                }
                else {
                    dataSource = new Plottable.DataSource();
                }
                this.dataSource(dataSource);
            }
            Plot.prototype._anchor = function (element) {
                _super.prototype._anchor.call(this, element);
                this.animateOnNextRender = true;
                this._dataChanged = true;
                this.updateAllProjectors();
                return this;
            };
            Plot.prototype.remove = function () {
                var _this = this;
                _super.prototype.remove.call(this);
                this._dataSource.broadcaster.deregisterListener(this);
                var properties = Object.keys(this._projectors);
                properties.forEach(function (property) {
                    var projector = _this._projectors[property];
                    if (projector.scale != null) {
                        projector.scale.broadcaster.deregisterListener(_this);
                    }
                });
            };
            Plot.prototype.dataSource = function (source) {
                var _this = this;
                if (source == null) {
                    return this._dataSource;
                }
                var oldSource = this._dataSource;
                if (oldSource != null) {
                    this._dataSource.broadcaster.deregisterListener(this);
                }
                this._dataSource = source;
                this._dataSource.broadcaster.registerListener(this, function () { return _this._onDataSourceUpdate(); });
                this._onDataSourceUpdate();
                return this;
            };
            Plot.prototype._onDataSourceUpdate = function () {
                this.updateAllProjectors();
                this.animateOnNextRender = true;
                this._dataChanged = true;
                this._render();
            };
            Plot.prototype.project = function (attrToSet, accessor, scale) {
                var _this = this;
                attrToSet = attrToSet.toLowerCase();
                var currentProjection = this._projectors[attrToSet];
                var existingScale = (currentProjection != null) ? currentProjection.scale : null;
                if (existingScale != null) {
                    existingScale.removeExtent(this._plottableID, attrToSet);
                    existingScale.broadcaster.deregisterListener(this);
                }
                if (scale != null) {
                    scale.broadcaster.registerListener(this, function () { return _this._render(); });
                }
                var activatedAccessor = Plottable.Util.Methods._applyAccessor(accessor, this);
                this._projectors[attrToSet] = { accessor: activatedAccessor, scale: scale };
                this.updateProjector(attrToSet);
                this._render();
                return this;
            };
            Plot.prototype._generateAttrToProjector = function () {
                var _this = this;
                var h = {};
                d3.keys(this._projectors).forEach(function (a) {
                    var projector = _this._projectors[a];
                    var accessor = projector.accessor;
                    var scale = projector.scale;
                    var fn = scale == null ? accessor : function (d, i) { return scale.scale(accessor(d, i)); };
                    h[a] = fn;
                });
                return h;
            };
            Plot.prototype._doRender = function () {
                if (this.element != null) {
                    this._paint();
                    this._dataChanged = false;
                    this.animateOnNextRender = false;
                }
                return this;
            };
            Plot.prototype._paint = function () {
            };
            Plot.prototype._setup = function () {
                _super.prototype._setup.call(this);
                this.renderArea = this.content.append("g").classed("render-area", true);
                return this;
            };
            Plot.prototype.animate = function (enabled) {
                this._animate = enabled;
                return this;
            };
            Plot.prototype.detach = function () {
                _super.prototype.detach.call(this);
                this.updateAllProjectors();
                return this;
            };
            Plot.prototype.updateAllProjectors = function () {
                var _this = this;
                d3.keys(this._projectors).forEach(function (attr) { return _this.updateProjector(attr); });
                return this;
            };
            Plot.prototype.updateProjector = function (attr) {
                var projector = this._projectors[attr];
                if (projector.scale != null) {
                    var extent = this.dataSource()._getExtent(projector.accessor);
                    if (extent.length === 0 || !this._isAnchored) {
                        projector.scale.removeExtent(this._plottableID, attr);
                    }
                    else {
                        projector.scale.updateExtent(this._plottableID, attr, extent);
                    }
                }
                return this;
            };
            Plot.prototype._applyAnimatedAttributes = function (selection, animatorKey, attrToProjector) {
                if (this._animate && this.animateOnNextRender && this._animators[animatorKey] != null) {
                    return this._animators[animatorKey].animate(selection, attrToProjector, this);
                }
                else {
                    return selection.attr(attrToProjector);
                }
            };
            Plot.prototype.animator = function (animatorKey, animator) {
                if (animator === undefined) {
                    return this._animators[animatorKey];
                }
                else {
                    this._animators[animatorKey] = animator;
                    return this;
                }
            };
            return Plot;
        })(Abstract.Component);
        Abstract.Plot = Plot;
    })(Plottable.Abstract || (Plottable.Abstract = {}));
    var Abstract = Plottable.Abstract;
})(Plottable || (Plottable = {}));

var Plottable;
(function (Plottable) {
    (function (Core) {
        (function (RenderController) {
            (function (RenderPolicy) {
                var Immediate = (function () {
                    function Immediate() {
                    }
                    Immediate.prototype.render = function () {
                        RenderController.flush();
                    };
                    return Immediate;
                })();
                RenderPolicy.Immediate = Immediate;
                var AnimationFrame = (function () {
                    function AnimationFrame() {
                    }
                    AnimationFrame.prototype.render = function () {
                        Plottable.Util.DOM.requestAnimationFramePolyfill(RenderController.flush);
                    };
                    return AnimationFrame;
                })();
                RenderPolicy.AnimationFrame = AnimationFrame;
                var Timeout = (function () {
                    function Timeout() {
                        this._timeoutMsec = Plottable.Util.DOM.POLYFILL_TIMEOUT_MSEC;
                    }
                    Timeout.prototype.render = function () {
                        setTimeout(RenderController.flush, this._timeoutMsec);
                    };
                    return Timeout;
                })();
                RenderPolicy.Timeout = Timeout;
            })(RenderController.RenderPolicy || (RenderController.RenderPolicy = {}));
            var RenderPolicy = RenderController.RenderPolicy;
        })(Core.RenderController || (Core.RenderController = {}));
        var RenderController = Core.RenderController;
    })(Plottable.Core || (Plottable.Core = {}));
    var Core = Plottable.Core;
})(Plottable || (Plottable = {}));

var Plottable;
(function (Plottable) {
    (function (Core) {
        (function (RenderController) {
            var _componentsNeedingRender = {};
            var _componentsNeedingComputeLayout = {};
            var _animationRequested = false;
            RenderController._renderPolicy = new RenderController.RenderPolicy.AnimationFrame();
            function setRenderPolicy(policy) {
                RenderController._renderPolicy = policy;
            }
            RenderController.setRenderPolicy = setRenderPolicy;
            function registerToRender(c) {
                _componentsNeedingRender[c._plottableID] = c;
                requestRender();
            }
            RenderController.registerToRender = registerToRender;
            function registerToComputeLayout(c) {
                _componentsNeedingComputeLayout[c._plottableID] = c;
                _componentsNeedingRender[c._plottableID] = c;
                requestRender();
            }
            RenderController.registerToComputeLayout = registerToComputeLayout;
            function requestRender() {
                if (!_animationRequested) {
                    _animationRequested = true;
                    RenderController._renderPolicy.render();
                }
            }
            function flush() {
                if (_animationRequested) {
                    var toCompute = d3.values(_componentsNeedingComputeLayout);
                    toCompute.forEach(function (c) { return c._computeLayout(); });
                    var toRender = d3.values(_componentsNeedingRender);
                    toRender.forEach(function (c) { return c._render(); });
                    var failed = {};
                    Object.keys(_componentsNeedingRender).forEach(function (k) {
                        try {
                            _componentsNeedingRender[k]._doRender();
                        }
                        catch (err) {
                            setTimeout(function () {
                                throw err;
                            }, 0);
                            failed[k] = _componentsNeedingRender[k];
                        }
                    });
                    _componentsNeedingComputeLayout = {};
                    _componentsNeedingRender = failed;
                    _animationRequested = false;
                }
                Core.ResizeBroadcaster.clearResizing();
            }
            RenderController.flush = flush;
        })(Core.RenderController || (Core.RenderController = {}));
        var RenderController = Core.RenderController;
    })(Plottable.Core || (Plottable.Core = {}));
    var Core = Plottable.Core;
})(Plottable || (Plottable = {}));

var Plottable;
(function (Plottable) {
    (function (Core) {
        (function (ResizeBroadcaster) {
            var broadcaster;
            var _resizing = false;
            function _lazyInitialize() {
                if (broadcaster === undefined) {
                    broadcaster = new Core.Broadcaster(ResizeBroadcaster);
                    window.addEventListener("resize", _onResize);
                }
            }
            function _onResize() {
                _resizing = true;
                broadcaster.broadcast();
            }
            function resizing() {
                return _resizing;
            }
            ResizeBroadcaster.resizing = resizing;
            function clearResizing() {
                _resizing = false;
            }
            ResizeBroadcaster.clearResizing = clearResizing;
            function register(c) {
                _lazyInitialize();
                broadcaster.registerListener(c._plottableID, function () { return c._invalidateLayout(); });
            }
            ResizeBroadcaster.register = register;
            function deregister(c) {
                if (broadcaster) {
                    broadcaster.deregisterListener(c._plottableID);
                }
            }
            ResizeBroadcaster.deregister = deregister;
        })(Core.ResizeBroadcaster || (Core.ResizeBroadcaster = {}));
        var ResizeBroadcaster = Core.ResizeBroadcaster;
    })(Plottable.Core || (Plottable.Core = {}));
    var Core = Plottable.Core;
})(Plottable || (Plottable = {}));


var Plottable;
(function (Plottable) {
    ;
})(Plottable || (Plottable = {}));

var Plottable;
(function (Plottable) {
    var Domainer = (function () {
        function Domainer(combineExtents) {
            this.doNice = false;
            this.padProportion = 0.0;
            this.paddingExceptions = d3.map();
            this.unregisteredPaddingExceptions = d3.set();
            this.includedValues = d3.map();
            this.unregisteredIncludedValues = d3.map();
            this.combineExtents = combineExtents;
        }
        Domainer.prototype.computeDomain = function (extents, scale) {
            var domain;
            if (this.combineExtents != null) {
                domain = this.combineExtents(extents);
            }
            else if (extents.length === 0) {
                domain = scale._defaultExtent();
            }
            else {
                domain = [d3.min(extents, function (e) { return e[0]; }), d3.max(extents, function (e) { return e[1]; })];
            }
            domain = this.includeDomain(domain);
            domain = this.padDomain(scale, domain);
            domain = this.niceDomain(scale, domain);
            return domain;
        };
        Domainer.prototype.pad = function (padProportion) {
            if (padProportion === void 0) { padProportion = 0.05; }
            this.padProportion = padProportion;
            return this;
        };
        Domainer.prototype.addPaddingException = function (exception, key) {
            if (key != null) {
                this.paddingExceptions.set(key, exception);
            }
            else {
                this.unregisteredPaddingExceptions.add(exception);
            }
            return this;
        };
        Domainer.prototype.removePaddingException = function (keyOrException) {
            if (typeof (keyOrException) === "string") {
                this.paddingExceptions.remove(keyOrException);
            }
            else {
                this.unregisteredPaddingExceptions.remove(keyOrException);
            }
            return this;
        };
        Domainer.prototype.addIncludedValue = function (value, key) {
            if (key != null) {
                this.includedValues.set(key, value);
            }
            else {
                this.unregisteredIncludedValues.set(value, value);
            }
            return this;
        };
        Domainer.prototype.removeIncludedValue = function (valueOrKey) {
            if (typeof (valueOrKey) === "string") {
                this.includedValues.remove(valueOrKey);
            }
            else {
                this.unregisteredIncludedValues.remove(valueOrKey);
            }
            return this;
        };
        Domainer.prototype.nice = function (count) {
            this.doNice = true;
            this.niceCount = count;
            return this;
        };
        Domainer.defaultCombineExtents = function (extents) {
            if (extents.length === 0) {
                return [0, 1];
            }
            else {
                return [d3.min(extents, function (e) { return e[0]; }), d3.max(extents, function (e) { return e[1]; })];
            }
        };
        Domainer.prototype.padDomain = function (scale, domain) {
            var min = domain[0];
            var max = domain[1];
            if (min === max && this.padProportion > 0.0) {
                var d = min.valueOf();
                if (min instanceof Date) {
                    return [d - Domainer.ONE_DAY, d + Domainer.ONE_DAY];
                }
                else {
                    return [d - Domainer.PADDING_FOR_IDENTICAL_DOMAIN, d + Domainer.PADDING_FOR_IDENTICAL_DOMAIN];
                }
            }
            var p = this.padProportion / 2;
            var newMin = scale.invert(scale.scale(min) - (scale.scale(max) - scale.scale(min)) * p);
            var newMax = scale.invert(scale.scale(max) + (scale.scale(max) - scale.scale(min)) * p);
            var exceptionValues = this.paddingExceptions.values().concat(this.unregisteredPaddingExceptions.values());
            var exceptionSet = d3.set(exceptionValues);
            if (exceptionSet.has(min)) {
                newMin = min;
            }
            if (exceptionSet.has(max)) {
                newMax = max;
            }
            return [newMin, newMax];
        };
        Domainer.prototype.niceDomain = function (scale, domain) {
            if (this.doNice) {
                return scale._niceDomain(domain, this.niceCount);
            }
            else {
                return domain;
            }
        };
        Domainer.prototype.includeDomain = function (domain) {
            var includedValues = this.includedValues.values().concat(this.unregisteredIncludedValues.values());
            return includedValues.reduce(function (domain, value) { return [Math.min(domain[0], value), Math.max(domain[1], value)]; }, domain);
        };
        Domainer.PADDING_FOR_IDENTICAL_DOMAIN = 1;
        Domainer.ONE_DAY = 1000 * 60 * 60 * 24;
        return Domainer;
    })();
    Plottable.Domainer = Domainer;
})(Plottable || (Plottable = {}));

var __extends = this.__extends || function (d, b) {
    for (var p in b) if (b.hasOwnProperty(p)) d[p] = b[p];
    function __() { this.constructor = d; }
    __.prototype = b.prototype;
    d.prototype = new __();
};
var Plottable;
(function (Plottable) {
    (function (Abstract) {
        var QuantitativeScale = (function (_super) {
            __extends(QuantitativeScale, _super);
            function QuantitativeScale(scale) {
                _super.call(this, scale);
                this._lastRequestedTickCount = 10;
                this._PADDING_FOR_IDENTICAL_DOMAIN = 1;
                this._userSetDomainer = false;
                this._domainer = new Plottable.Domainer();
            }
            QuantitativeScale.prototype._getExtent = function () {
                return this._domainer.computeDomain(this._getAllExtents(), this);
            };
            QuantitativeScale.prototype.invert = function (value) {
                return this._d3Scale.invert(value);
            };
            QuantitativeScale.prototype.copy = function () {
                return new QuantitativeScale(this._d3Scale.copy());
            };
            QuantitativeScale.prototype.domain = function (values) {
                return _super.prototype.domain.call(this, values);
            };
            QuantitativeScale.prototype._setDomain = function (values) {
                var isNaNOrInfinity = function (x) { return x !== x || x === Infinity || x === -Infinity; };
                if (isNaNOrInfinity(values[0]) || isNaNOrInfinity(values[1])) {
                    Plottable.Util.Methods.warn("Warning: QuantitativeScales cannot take NaN or Infinity as a domain value. Ignoring.");
                    return;
                }
                _super.prototype._setDomain.call(this, values);
            };
            QuantitativeScale.prototype.interpolate = function (factory) {
                if (factory == null) {
                    return this._d3Scale.interpolate();
                }
                this._d3Scale.interpolate(factory);
                return this;
            };
            QuantitativeScale.prototype.rangeRound = function (values) {
                this._d3Scale.rangeRound(values);
                return this;
            };
            QuantitativeScale.prototype.clamp = function (clamp) {
                if (clamp == null) {
                    return this._d3Scale.clamp();
                }
                this._d3Scale.clamp(clamp);
                return this;
            };
            QuantitativeScale.prototype.ticks = function (count) {
                if (count != null) {
                    this._lastRequestedTickCount = count;
                }
                return this._d3Scale.ticks(this._lastRequestedTickCount);
            };
            QuantitativeScale.prototype.tickFormat = function (count, format) {
                return this._d3Scale.tickFormat(count, format);
            };
            QuantitativeScale.prototype._niceDomain = function (domain, count) {
                return this._d3Scale.copy().domain(domain).nice(count).domain();
            };
            QuantitativeScale.prototype.domainer = function (domainer) {
                if (domainer == null) {
                    return this._domainer;
                }
                else {
                    this._domainer = domainer;
                    this._userSetDomainer = true;
                    this._autoDomainIfAutomaticMode();
                    return this;
                }
            };
            QuantitativeScale.prototype._defaultExtent = function () {
                return [0, 1];
            };
            return QuantitativeScale;
        })(Abstract.Scale);
        Abstract.QuantitativeScale = QuantitativeScale;
    })(Plottable.Abstract || (Plottable.Abstract = {}));
    var Abstract = Plottable.Abstract;
})(Plottable || (Plottable = {}));

var __extends = this.__extends || function (d, b) {
    for (var p in b) if (b.hasOwnProperty(p)) d[p] = b[p];
    function __() { this.constructor = d; }
    __.prototype = b.prototype;
    d.prototype = new __();
};
var Plottable;
(function (Plottable) {
    (function (Scale) {
        var Linear = (function (_super) {
            __extends(Linear, _super);
            function Linear(scale) {
                _super.call(this, scale == null ? d3.scale.linear() : scale);
            }
            Linear.prototype.copy = function () {
                return new Linear(this._d3Scale.copy());
            };
            return Linear;
        })(Plottable.Abstract.QuantitativeScale);
        Scale.Linear = Linear;
    })(Plottable.Scale || (Plottable.Scale = {}));
    var Scale = Plottable.Scale;
})(Plottable || (Plottable = {}));

var __extends = this.__extends || function (d, b) {
    for (var p in b) if (b.hasOwnProperty(p)) d[p] = b[p];
    function __() { this.constructor = d; }
    __.prototype = b.prototype;
    d.prototype = new __();
};
var Plottable;
(function (Plottable) {
    (function (Scale) {
        var Log = (function (_super) {
            __extends(Log, _super);
            function Log(scale) {
                _super.call(this, scale == null ? d3.scale.log() : scale);
                if (!Log.warned) {
                    Log.warned = true;
                    Plottable.Util.Methods.warn("Plottable.Scale.Log is deprecated. If possible, use Plottable.Scale.ModifiedLog instead.");
                }
            }
            Log.prototype.copy = function () {
                return new Log(this._d3Scale.copy());
            };
            Log.prototype._defaultExtent = function () {
                return [1, 10];
            };
            Log.warned = false;
            return Log;
        })(Plottable.Abstract.QuantitativeScale);
        Scale.Log = Log;
    })(Plottable.Scale || (Plottable.Scale = {}));
    var Scale = Plottable.Scale;
})(Plottable || (Plottable = {}));

var __extends = this.__extends || function (d, b) {
    for (var p in b) if (b.hasOwnProperty(p)) d[p] = b[p];
    function __() { this.constructor = d; }
    __.prototype = b.prototype;
    d.prototype = new __();
};
var Plottable;
(function (Plottable) {
    (function (Scale) {
        var ModifiedLog = (function (_super) {
            __extends(ModifiedLog, _super);
            function ModifiedLog(base) {
                if (base === void 0) { base = 10; }
                _super.call(this, d3.scale.linear());
                this._showIntermediateTicks = false;
                this.base = base;
                this.pivot = this.base;
                this.untransformedDomain = this._defaultExtent();
                this._lastRequestedTickCount = 10;
                if (base <= 1) {
                    throw new Error("ModifiedLogScale: The base must be > 1");
                }
            }
            ModifiedLog.prototype.adjustedLog = function (x) {
                var negationFactor = x < 0 ? -1 : 1;
                x *= negationFactor;
                if (x < this.pivot) {
                    x += (this.pivot - x) / this.pivot;
                }
                x = Math.log(x) / Math.log(this.base);
                x *= negationFactor;
                return x;
            };
            ModifiedLog.prototype.invertedAdjustedLog = function (x) {
                var negationFactor = x < 0 ? -1 : 1;
                x *= negationFactor;
                x = Math.pow(this.base, x);
                if (x < this.pivot) {
                    x = (this.pivot * (x - 1)) / (this.pivot - 1);
                }
                x *= negationFactor;
                return x;
            };
            ModifiedLog.prototype.scale = function (x) {
                return this._d3Scale(this.adjustedLog(x));
            };
            ModifiedLog.prototype.invert = function (x) {
                return this.invertedAdjustedLog(this._d3Scale.invert(x));
            };
            ModifiedLog.prototype._getDomain = function () {
                return this.untransformedDomain;
            };
            ModifiedLog.prototype._setDomain = function (values) {
                this.untransformedDomain = values;
                var transformedDomain = [this.adjustedLog(values[0]), this.adjustedLog(values[1])];
                this._d3Scale.domain(transformedDomain);
                this.broadcaster.broadcast();
                return this;
            };
            ModifiedLog.prototype.ticks = function (count) {
                if (count != null) {
                    _super.prototype.ticks.call(this, count);
                }
                var middle = function (x, y, z) { return [x, y, z].sort(function (a, b) { return a - b; })[1]; };
                var min = d3.min(this.untransformedDomain);
                var max = d3.max(this.untransformedDomain);
                var negativeLower = min;
                var negativeUpper = middle(min, max, -this.pivot);
                var positiveLower = middle(min, max, this.pivot);
                var positiveUpper = max;
                var negativeLogTicks = this.logTicks(-negativeUpper, -negativeLower).map(function (x) { return -x; }).reverse();
                var positiveLogTicks = this.logTicks(positiveLower, positiveUpper);
                var linearTicks = this._showIntermediateTicks ? d3.scale.linear().domain([negativeUpper, positiveLower]).ticks(this.howManyTicks(negativeUpper, positiveLower)) : [-this.pivot, 0, this.pivot].filter(function (x) { return min <= x && x <= max; });
                return negativeLogTicks.concat(linearTicks).concat(positiveLogTicks);
            };
            ModifiedLog.prototype.logTicks = function (lower, upper) {
                var _this = this;
                var nTicks = this.howManyTicks(lower, upper);
                if (nTicks === 0) {
                    return [];
                }
                var startLogged = Math.floor(Math.log(lower) / Math.log(this.base));
                var endLogged = Math.ceil(Math.log(upper) / Math.log(this.base));
                var bases = d3.range(endLogged, startLogged, -Math.ceil((endLogged - startLogged) / nTicks));
                var nMultiples = this._showIntermediateTicks ? Math.floor(nTicks / bases.length) : 1;
                var multiples = d3.range(this.base, 1, -(this.base - 1) / nMultiples).map(Math.floor);
                var uniqMultiples = Plottable.Util.Methods.uniqNumbers(multiples);
                var clusters = bases.map(function (b) { return uniqMultiples.map(function (x) { return Math.pow(_this.base, b - 1) * x; }); });
                var flattened = Plottable.Util.Methods.flatten(clusters);
                var filtered = flattened.filter(function (x) { return lower <= x && x <= upper; });
                var sorted = filtered.sort(function (x, y) { return x - y; });
                return sorted;
            };
            ModifiedLog.prototype.howManyTicks = function (lower, upper) {
                var adjustedMin = this.adjustedLog(d3.min(this.untransformedDomain));
                var adjustedMax = this.adjustedLog(d3.max(this.untransformedDomain));
                var adjustedLower = this.adjustedLog(lower);
                var adjustedUpper = this.adjustedLog(upper);
                var proportion = (adjustedUpper - adjustedLower) / (adjustedMax - adjustedMin);
                var ticks = Math.ceil(proportion * this._lastRequestedTickCount);
                return ticks;
            };
            ModifiedLog.prototype.copy = function () {
                return new ModifiedLog(this.base);
            };
            ModifiedLog.prototype._niceDomain = function (domain, count) {
                return domain;
            };
            ModifiedLog.prototype.showIntermediateTicks = function (show) {
                if (show == null) {
                    return this._showIntermediateTicks;
                }
                else {
                    this._showIntermediateTicks = show;
                }
            };
            return ModifiedLog;
        })(Plottable.Abstract.QuantitativeScale);
        Scale.ModifiedLog = ModifiedLog;
    })(Plottable.Scale || (Plottable.Scale = {}));
    var Scale = Plottable.Scale;
})(Plottable || (Plottable = {}));

var __extends = this.__extends || function (d, b) {
    for (var p in b) if (b.hasOwnProperty(p)) d[p] = b[p];
    function __() { this.constructor = d; }
    __.prototype = b.prototype;
    d.prototype = new __();
};
var Plottable;
(function (Plottable) {
    (function (Scale) {
        var Ordinal = (function (_super) {
            __extends(Ordinal, _super);
            function Ordinal(scale) {
                _super.call(this, scale == null ? d3.scale.ordinal() : scale);
                this._range = [0, 1];
                this._rangeType = "bands";
                this._innerPadding = 0.3;
                this._outerPadding = 0.5;
                if (this._innerPadding > this._outerPadding) {
                    throw new Error("outerPadding must be >= innerPadding so cat axis bands work out reasonably");
                }
            }
            Ordinal.prototype._getExtent = function () {
                var extents = this._getAllExtents();
                return Plottable.Util.Methods.uniq(Plottable.Util.Methods.flatten(extents));
            };
            Ordinal.prototype.domain = function (values) {
                return _super.prototype.domain.call(this, values);
            };
            Ordinal.prototype._setDomain = function (values) {
                _super.prototype._setDomain.call(this, values);
                this.range(this.range());
            };
            Ordinal.prototype.range = function (values) {
                if (values == null) {
                    return this._range;
                }
                else {
                    this._range = values;
                    if (this._rangeType === "points") {
                        this._d3Scale.rangePoints(values, 2 * this._outerPadding);
                    }
                    else if (this._rangeType === "bands") {
                        this._d3Scale.rangeBands(values, this._innerPadding, this._outerPadding);
                    }
                    return this;
                }
            };
            Ordinal.prototype.rangeBand = function () {
                return this._d3Scale.rangeBand();
            };
            Ordinal.prototype.innerPadding = function () {
                var d = this.domain();
                if (d.length < 2) {
                    return 0;
                }
                var step = Math.abs(this.scale(d[1]) - this.scale(d[0]));
                return step - this.rangeBand();
            };
            Ordinal.prototype.fullBandStartAndWidth = function (v) {
                var start = this.scale(v) - this.innerPadding() / 2;
                var width = this.rangeBand() + this.innerPadding();
                return [start, width];
            };
            Ordinal.prototype.rangeType = function (rangeType, outerPadding, innerPadding) {
                if (rangeType == null) {
                    return this._rangeType;
                }
                else {
                    if (!(rangeType === "points" || rangeType === "bands")) {
                        throw new Error("Unsupported range type: " + rangeType);
                    }
                    this._rangeType = rangeType;
                    if (outerPadding != null) {
                        this._outerPadding = outerPadding;
                    }
                    if (innerPadding != null) {
                        this._innerPadding = innerPadding;
                    }
                    this.broadcaster.broadcast();
                    return this;
                }
            };
            Ordinal.prototype.copy = function () {
                return new Ordinal(this._d3Scale.copy());
            };
            return Ordinal;
        })(Plottable.Abstract.Scale);
        Scale.Ordinal = Ordinal;
    })(Plottable.Scale || (Plottable.Scale = {}));
    var Scale = Plottable.Scale;
})(Plottable || (Plottable = {}));

var __extends = this.__extends || function (d, b) {
    for (var p in b) if (b.hasOwnProperty(p)) d[p] = b[p];
    function __() { this.constructor = d; }
    __.prototype = b.prototype;
    d.prototype = new __();
};
var Plottable;
(function (Plottable) {
    (function (Scale) {
        var Color = (function (_super) {
            __extends(Color, _super);
<<<<<<< HEAD
            /**
            * Creates a ColorScale.
            *
            * @constructor
            * @param {string} [scaleType] the type of color scale to create
            *     (Category10/Category20/Category20b/Category20c).
            * See https://github.com/mbostock/d3/wiki/Ordinal-Scales#categorical-colors
            */
=======
>>>>>>> f67daac9
            function Color(scaleType) {
                var scale;
                switch (scaleType) {
                    case "Category10":
                    case "category10":
                    case "10":
                        scale = d3.scale.category10();
                        break;
                    case "Category20":
                    case "category20":
                    case "20":
                        scale = d3.scale.category20();
                        break;
                    case "Category20b":
                    case "category20b":
                    case "20b":
                        scale = d3.scale.category20b();
                        break;
                    case "Category20c":
                    case "category20c":
                    case "20c":
                        scale = d3.scale.category20c();
                        break;
                    case null:
                    case undefined:
                        scale = d3.scale.ordinal();
                        break;
                    default:
                        throw new Error("Unsupported ColorScale type");
                }
                _super.call(this, scale);
            }
            Color.prototype._getExtent = function () {
                var extents = this._getAllExtents();
                var concatenatedExtents = [];
                extents.forEach(function (e) {
                    concatenatedExtents = concatenatedExtents.concat(e);
                });
                return Plottable.Util.Methods.uniq(concatenatedExtents);
            };
            return Color;
        })(Plottable.Abstract.Scale);
        Scale.Color = Color;
    })(Plottable.Scale || (Plottable.Scale = {}));
    var Scale = Plottable.Scale;
})(Plottable || (Plottable = {}));

var __extends = this.__extends || function (d, b) {
    for (var p in b) if (b.hasOwnProperty(p)) d[p] = b[p];
    function __() { this.constructor = d; }
    __.prototype = b.prototype;
    d.prototype = new __();
};
var Plottable;
(function (Plottable) {
    (function (Scale) {
        var Time = (function (_super) {
            __extends(Time, _super);
            function Time(scale) {
                _super.call(this, scale == null ? d3.time.scale() : scale);
                this._PADDING_FOR_IDENTICAL_DOMAIN = 1000 * 60 * 60 * 24;
            }
            Time.prototype.tickInterval = function (interval, step) {
                var tempScale = d3.time.scale();
                tempScale.domain(this.domain());
                tempScale.range(this.range());
                return tempScale.ticks(interval.range, step);
            };
            Time.prototype.domain = function (values) {
                if (values == null) {
                    return _super.prototype.domain.call(this);
                }
                else {
                    if (typeof (values[0]) === "string") {
                        values = values.map(function (d) { return new Date(d); });
                    }
                    return _super.prototype.domain.call(this, values);
                }
            };
            Time.prototype.copy = function () {
                return new Time(this._d3Scale.copy());
            };
            return Time;
        })(Plottable.Abstract.QuantitativeScale);
        Scale.Time = Time;
    })(Plottable.Scale || (Plottable.Scale = {}));
    var Scale = Plottable.Scale;
})(Plottable || (Plottable = {}));

var __extends = this.__extends || function (d, b) {
    for (var p in b) if (b.hasOwnProperty(p)) d[p] = b[p];
    function __() { this.constructor = d; }
    __.prototype = b.prototype;
    d.prototype = new __();
};
var Plottable;
(function (Plottable) {
    (function (Scale) {
        ;
<<<<<<< HEAD

        /**
        * This class implements a color scale that takes quantitive input and
        * interpolates between a list of color values. It returns a hex string
        * representing the interpolated color.
        *
        * By default it generates a linear scale internally.
        */
=======
>>>>>>> f67daac9
        var InterpolatedColor = (function (_super) {
            __extends(InterpolatedColor, _super);
            function InterpolatedColor(colorRange, scaleType) {
                if (colorRange === void 0) { colorRange = "reds"; }
                if (scaleType === void 0) { scaleType = "linear"; }
                this._colorRange = this._resolveColorValues(colorRange);
                this._scaleType = scaleType;
                _super.call(this, InterpolatedColor.getD3InterpolatedScale(this._colorRange, this._scaleType));
            }
<<<<<<< HEAD
            /**
            * Converts the string array into a d3 scale.
            *
            * @param {string[]} colors an array of strings representing color
            *     values in hex ("#FFFFFF") or keywords ("white").
            * @param {string} scaleType a string representing the underlying scale
            *     type ("linear"/"log"/"sqrt"/"pow")
            * @returns a Quantitative d3 scale.
            */
=======
>>>>>>> f67daac9
            InterpolatedColor.getD3InterpolatedScale = function (colors, scaleType) {
                var scale;
                switch (scaleType) {
                    case "linear":
                        scale = d3.scale.linear();
                        break;
                    case "log":
                        scale = d3.scale.log();
                        break;
                    case "sqrt":
                        scale = d3.scale.sqrt();
                        break;
                    case "pow":
                        scale = d3.scale.pow();
                        break;
                }
                if (scale == null) {
                    throw new Error("unknown Quantitative scale type " + scaleType);
                }
                return scale.range([0, 1]).interpolate(InterpolatedColor.interpolateColors(colors));
            };
            InterpolatedColor.interpolateColors = function (colors) {
                if (colors.length < 2) {
                    throw new Error("Color scale arrays must have at least two elements.");
                }
                ;
                return function (ignored) {
                    return function (t) {
                        t = Math.max(0, Math.min(1, t));
                        var tScaled = t * (colors.length - 1);
                        var i0 = Math.floor(tScaled);
                        var i1 = Math.ceil(tScaled);
                        var frac = (tScaled - i0);
                        return d3.interpolateLab(colors[i0], colors[i1])(frac);
                    };
                };
            };
            InterpolatedColor.prototype.colorRange = function (colorRange) {
                if (colorRange == null) {
                    return this._colorRange;
                }
                this._colorRange = this._resolveColorValues(colorRange);
                this._resetScale();
            };
            InterpolatedColor.prototype.scaleType = function (scaleType) {
                if (scaleType == null) {
                    return this._scaleType;
                }
                this._scaleType = scaleType;
                this._resetScale();
            };
            InterpolatedColor.prototype._resetScale = function () {
                this._d3Scale = InterpolatedColor.getD3InterpolatedScale(this._colorRange, this._scaleType);
                this._autoDomainIfAutomaticMode();
                this.broadcaster.broadcast();
            };
            InterpolatedColor.prototype._resolveColorValues = function (colorRange) {
                if (colorRange instanceof Array) {
                    return colorRange;
                }
                else if (InterpolatedColor.COLOR_SCALES[colorRange] != null) {
                    return InterpolatedColor.COLOR_SCALES[colorRange];
                }
                else {
                    return InterpolatedColor.COLOR_SCALES["reds"];
                }
            };
            InterpolatedColor.prototype.autoDomain = function () {
                var extents = this._getAllExtents();
                if (extents.length > 0) {
                    this._setDomain([d3.min(extents, function (x) { return x[0]; }), d3.max(extents, function (x) { return x[1]; })]);
                }
                return this;
            };
            InterpolatedColor.COLOR_SCALES = {
                reds: [
                    "#FFFFFF",
                    "#FFF6E1",
                    "#FEF4C0",
                    "#FED976",
                    "#FEB24C",
                    "#FD8D3C",
                    "#FC4E2A",
                    "#E31A1C",
                    "#B10026"
                ],
                blues: [
                    "#FFFFFF",
                    "#CCFFFF",
                    "#A5FFFD",
                    "#85F7FB",
                    "#6ED3EF",
                    "#55A7E0",
                    "#417FD0",
                    "#2545D3",
                    "#0B02E1"
                ],
                posneg: [
                    "#0B02E1",
                    "#2545D3",
                    "#417FD0",
                    "#55A7E0",
                    "#6ED3EF",
                    "#85F7FB",
                    "#A5FFFD",
                    "#CCFFFF",
                    "#FFFFFF",
                    "#FFF6E1",
                    "#FEF4C0",
                    "#FED976",
                    "#FEB24C",
                    "#FD8D3C",
                    "#FC4E2A",
                    "#E31A1C",
                    "#B10026"
                ]
            };
            return InterpolatedColor;
        })(Plottable.Abstract.QuantitativeScale);
        Scale.InterpolatedColor = InterpolatedColor;
    })(Plottable.Scale || (Plottable.Scale = {}));
    var Scale = Plottable.Scale;
})(Plottable || (Plottable = {}));

var Plottable;
(function (Plottable) {
    (function (Util) {
        var ScaleDomainCoordinator = (function () {
            function ScaleDomainCoordinator(scales) {
                var _this = this;
                this.rescaleInProgress = false;
                if (scales == null) {
                    throw new Error("ScaleDomainCoordinator requires scales to coordinate");
                }
                this.scales = scales;
                this.scales.forEach(function (s) { return s.broadcaster.registerListener(_this, function (sx) { return _this.rescale(sx); }); });
            }
            ScaleDomainCoordinator.prototype.rescale = function (scale) {
                if (this.rescaleInProgress) {
                    return;
                }
                this.rescaleInProgress = true;
                var newDomain = scale.domain();
                this.scales.forEach(function (s) { return s.domain(newDomain); });
                this.rescaleInProgress = false;
            };
            return ScaleDomainCoordinator;
        })();
        Util.ScaleDomainCoordinator = ScaleDomainCoordinator;
    })(Plottable.Util || (Plottable.Util = {}));
    var Util = Plottable.Util;
})(Plottable || (Plottable = {}));

var __extends = this.__extends || function (d, b) {
    for (var p in b) if (b.hasOwnProperty(p)) d[p] = b[p];
    function __() { this.constructor = d; }
    __.prototype = b.prototype;
    d.prototype = new __();
};
var Plottable;
(function (Plottable) {
    (function (Abstract) {
        var Axis = (function (_super) {
            __extends(Axis, _super);
            function Axis(scale, orientation, formatter) {
                _super.call(this);
                var _this = this;
                this._width = "auto";
                this._height = "auto";
                this._tickLength = 5;
                this._tickLabelPadding = 3;
                this._gutter = 10;
                this._showEndTickLabels = false;
                if (scale == null || orientation == null) {
                    throw new Error("Axis requires a scale and orientation");
                }
                this._scale = scale;
                this.orient(orientation);
                this.classed("axis", true);
                if (this._isHorizontal()) {
                    this.classed("x-axis", true);
                }
                else {
                    this.classed("y-axis", true);
                }
                if (formatter == null) {
                    formatter = new Plottable.Formatter.General();
                    formatter.showOnlyUnchangedValues(false);
                }
                this.formatter(formatter);
                this._scale.broadcaster.registerListener(this, function () { return _this.rescale(); });
            }
            Axis.prototype.remove = function () {
                _super.prototype.remove.call(this);
                this._scale.broadcaster.deregisterListener(this);
            };
            Axis.prototype._isHorizontal = function () {
                return this._orientation === "top" || this._orientation === "bottom";
            };
            Axis.prototype._computeWidth = function () {
                this._computedWidth = this._tickLength;
                return this._computedWidth;
            };
            Axis.prototype._computeHeight = function () {
                this._computedHeight = this._tickLength;
                return this._computedHeight;
            };
            Axis.prototype._requestedSpace = function (offeredWidth, offeredHeight) {
                var requestedWidth = this._width;
                var requestedHeight = this._height;
                if (this._isHorizontal()) {
                    if (this._height === "auto") {
                        if (this._computedHeight == null) {
                            this._computeHeight();
                        }
                        requestedHeight = this._computedHeight + this._gutter;
                    }
                    requestedWidth = 0;
                }
                else {
                    if (this._width === "auto") {
                        if (this._computedWidth == null) {
                            this._computeWidth();
                        }
                        requestedWidth = this._computedWidth + this._gutter;
                    }
                    requestedHeight = 0;
                }
                return {
                    width: Math.min(offeredWidth, requestedWidth),
                    height: Math.min(offeredHeight, requestedHeight),
                    wantsWidth: !this._isHorizontal() && offeredWidth < requestedWidth,
                    wantsHeight: this._isHorizontal() && offeredHeight < requestedHeight
                };
            };
            Axis.prototype._computeLayout = function (xOffset, yOffset, availableWidth, availableHeight) {
                _super.prototype._computeLayout.call(this, xOffset, yOffset, availableWidth, availableHeight);
                if (this._isHorizontal()) {
                    this._scale.range([0, this.availableWidth]);
                }
                else {
                    this._scale.range([this.availableHeight, 0]);
                }
                return this;
            };
            Axis.prototype._setup = function () {
                _super.prototype._setup.call(this);
                this._tickMarkContainer = this.content.append("g").classed(Axis.TICK_MARK_CLASS + "-container", true);
                this._tickLabelContainer = this.content.append("g").classed(Axis.TICK_LABEL_CLASS + "-container", true);
                this._baseline = this.content.append("line").classed("baseline", true);
                return this;
            };
            Axis.prototype._getTickValues = function () {
                return [];
            };
            Axis.prototype._doRender = function () {
                var tickMarkValues = this._getTickValues();
                var tickMarks = this._tickMarkContainer.selectAll("." + Axis.TICK_MARK_CLASS).data(tickMarkValues);
                tickMarks.enter().append("line").classed(Axis.TICK_MARK_CLASS, true);
                tickMarks.attr(this._generateTickMarkAttrHash());
                tickMarks.exit().remove();
                this._baseline.attr(this._generateBaselineAttrHash());
                return this;
            };
            Axis.prototype._generateBaselineAttrHash = function () {
                var baselineAttrHash = {
                    x1: 0,
                    y1: 0,
                    x2: 0,
                    y2: 0
                };
                switch (this._orientation) {
                    case "bottom":
                        baselineAttrHash.x2 = this.availableWidth;
                        break;
                    case "top":
                        baselineAttrHash.x2 = this.availableWidth;
                        baselineAttrHash.y1 = this.availableHeight;
                        baselineAttrHash.y2 = this.availableHeight;
                        break;
                    case "left":
                        baselineAttrHash.x1 = this.availableWidth;
                        baselineAttrHash.x2 = this.availableWidth;
                        baselineAttrHash.y2 = this.availableHeight;
                        break;
                    case "right":
                        baselineAttrHash.y2 = this.availableHeight;
                        break;
                }
                return baselineAttrHash;
            };
            Axis.prototype._generateTickMarkAttrHash = function () {
                var _this = this;
                var tickMarkAttrHash = {
                    x1: 0,
                    y1: 0,
                    x2: 0,
                    y2: 0
                };
                var scalingFunction = function (d) { return _this._scale.scale(d); };
                if (this._isHorizontal()) {
                    tickMarkAttrHash["x1"] = scalingFunction;
                    tickMarkAttrHash["x2"] = scalingFunction;
                }
                else {
                    tickMarkAttrHash["y1"] = scalingFunction;
                    tickMarkAttrHash["y2"] = scalingFunction;
                }
                switch (this._orientation) {
                    case "bottom":
                        tickMarkAttrHash["y2"] = this._tickLength;
                        break;
                    case "top":
                        tickMarkAttrHash["y1"] = this.availableHeight;
                        tickMarkAttrHash["y2"] = this.availableHeight - this._tickLength;
                        break;
                    case "left":
                        tickMarkAttrHash["x1"] = this.availableWidth;
                        tickMarkAttrHash["x2"] = this.availableWidth - this._tickLength;
                        break;
                    case "right":
                        tickMarkAttrHash["x2"] = this._tickLength;
                        break;
                }
                return tickMarkAttrHash;
            };
            Axis.prototype.rescale = function () {
                return (this.element != null) ? this._render() : null;
            };
            Axis.prototype._invalidateLayout = function () {
                _super.prototype._invalidateLayout.call(this);
                this._computedWidth = null;
                this._computedHeight = null;
            };
            Axis.prototype.width = function (w) {
                if (w == null) {
                    return this.availableWidth;
                }
                else {
                    if (this._isHorizontal()) {
                        throw new Error("width cannot be set on a horizontal Axis");
                    }
                    if (w !== "auto" && w < 0) {
                        throw new Error("invalid value for width");
                    }
                    this._width = w;
                    this._invalidateLayout();
                    return this;
                }
            };
            Axis.prototype.height = function (h) {
                if (h == null) {
                    return this.availableHeight;
                }
                else {
                    if (!this._isHorizontal()) {
                        throw new Error("height cannot be set on a vertical Axis");
                    }
                    if (h !== "auto" && h < 0) {
                        throw new Error("invalid value for height");
                    }
                    this._height = h;
                    this._invalidateLayout();
                    return this;
                }
            };
            Axis.prototype.formatter = function (formatter) {
                if (formatter === undefined) {
                    return this._formatter;
                }
                if (typeof (formatter) === "function") {
                    formatter = new Plottable.Formatter.Custom(formatter);
                    formatter.showOnlyUnchangedValues(false);
                }
                this._formatter = formatter;
                this._invalidateLayout();
                return this;
            };
            Axis.prototype.tickLength = function (length) {
                if (length == null) {
                    return this._tickLength;
                }
                else {
                    if (length < 0) {
                        throw new Error("tick length must be positive");
                    }
                    this._tickLength = length;
                    this._invalidateLayout();
                    return this;
                }
            };
            Axis.prototype.tickLabelPadding = function (padding) {
                if (padding == null) {
                    return this._tickLabelPadding;
                }
                else {
                    if (padding < 0) {
                        throw new Error("tick label padding must be positive");
                    }
                    this._tickLabelPadding = padding;
                    this._invalidateLayout();
                    return this;
                }
            };
            Axis.prototype.gutter = function (size) {
                if (size == null) {
                    return this._gutter;
                }
                else {
                    if (size < 0) {
                        throw new Error("gutter size must be positive");
                    }
                    this._gutter = size;
                    this._invalidateLayout();
                    return this;
                }
            };
            Axis.prototype.orient = function (newOrientation) {
                if (newOrientation == null) {
                    return this._orientation;
                }
                else {
                    var newOrientationLC = newOrientation.toLowerCase();
                    if (newOrientationLC !== "top" && newOrientationLC !== "bottom" && newOrientationLC !== "left" && newOrientationLC !== "right") {
                        throw new Error("unsupported orientation");
                    }
                    this._orientation = newOrientationLC;
                    this._invalidateLayout();
                    return this;
                }
            };
            Axis.prototype.showEndTickLabels = function (show) {
                if (show == null) {
                    return this._showEndTickLabels;
                }
                this._showEndTickLabels = show;
                this._render();
                return this;
            };
            Axis.prototype._hideEndTickLabels = function () {
                var _this = this;
                var boundingBox = this.element.select(".bounding-box")[0][0].getBoundingClientRect();
                var isInsideBBox = function (tickBox) {
                    return (Math.floor(boundingBox.left) <= Math.ceil(tickBox.left) && Math.floor(boundingBox.top) <= Math.ceil(tickBox.top) && Math.floor(tickBox.right) <= Math.ceil(boundingBox.left + _this.availableWidth) && Math.floor(tickBox.bottom) <= Math.ceil(boundingBox.top + _this.availableHeight));
                };
                var tickLabels = this._tickLabelContainer.selectAll("." + Abstract.Axis.TICK_LABEL_CLASS);
                if (tickLabels[0].length === 0) {
                    return;
                }
                var firstTickLabel = tickLabels[0][0];
                if (!isInsideBBox(firstTickLabel.getBoundingClientRect())) {
                    d3.select(firstTickLabel).style("visibility", "hidden");
                }
                var lastTickLabel = tickLabels[0][tickLabels[0].length - 1];
                if (!isInsideBBox(lastTickLabel.getBoundingClientRect())) {
                    d3.select(lastTickLabel).style("visibility", "hidden");
                }
            };
            Axis.prototype._hideOverlappingTickLabels = function () {
                var visibleTickLabels = this._tickLabelContainer.selectAll("." + Abstract.Axis.TICK_LABEL_CLASS).filter(function (d, i) {
                    return d3.select(this).style("visibility") === "visible";
                });
                var lastLabelClientRect;
                visibleTickLabels.each(function (d) {
                    var clientRect = this.getBoundingClientRect();
                    var tickLabel = d3.select(this);
                    if (lastLabelClientRect != null && Plottable.Util.DOM.boxesOverlap(clientRect, lastLabelClientRect)) {
                        tickLabel.style("visibility", "hidden");
                    }
                    else {
                        lastLabelClientRect = clientRect;
                        tickLabel.style("visibility", "visible");
                    }
                });
            };
            Axis.TICK_MARK_CLASS = "tick-mark";

            Axis.TICK_LABEL_CLASS = "tick-label";
            return Axis;
        })(Abstract.Component);
        Abstract.Axis = Axis;
    })(Plottable.Abstract || (Plottable.Abstract = {}));
    var Abstract = Plottable.Abstract;
})(Plottable || (Plottable = {}));

var __extends = this.__extends || function (d, b) {
    for (var p in b) if (b.hasOwnProperty(p)) d[p] = b[p];
    function __() { this.constructor = d; }
    __.prototype = b.prototype;
    d.prototype = new __();
};
var Plottable;
(function (Plottable) {
    (function (Axis) {
        ;
        var Time = (function (_super) {
            __extends(Time, _super);
            function Time(scale, orientation) {
                orientation = orientation.toLowerCase();
                if (orientation !== "top" && orientation !== "bottom") {
                    throw new Error("unsupported orientation: " + orientation);
                }
                _super.call(this, scale, orientation);
                this.classed("time-axis", true);
                this.previousSpan = 0;
                this.previousIndex = Time.minorIntervals.length - 1;
                this.tickLabelPadding(5);
            }
            Time.prototype._computeHeight = function () {
                if (this._computedHeight !== null) {
                    return this._computedHeight;
                }
                var textHeight = this._measureTextHeight(this._majorTickLabels) + this._measureTextHeight(this._minorTickLabels);
                this.tickLength(textHeight);
                this._computedHeight = textHeight + 2 * this.tickLabelPadding();
                return this._computedHeight;
            };
            Time.prototype.calculateWorstWidth = function (container, format) {
                var longDate = new Date(9999, 8, 29, 12, 59, 9999);
                return Plottable.Util.Text.getTextWidth(container, d3.time.format(format)(longDate));
            };
            Time.prototype.getIntervalLength = function (interval) {
                var testDate = this._scale.domain()[0];
                var stepLength = Math.abs(this._scale.scale(interval.timeUnit.offset(testDate, interval.step)) - this._scale.scale(testDate));
                return stepLength;
            };
            Time.prototype.isEnoughSpace = function (container, interval) {
                var worst = this.calculateWorstWidth(container, interval.formatString) + 2 * this.tickLabelPadding();
                var stepLength = Math.min(this.getIntervalLength(interval), this.availableWidth);
                return worst < stepLength;
            };
            Time.prototype._setup = function () {
                _super.prototype._setup.call(this);
                this._majorTickLabels = this.content.append("g").classed(Plottable.Abstract.Axis.TICK_LABEL_CLASS, true);
                this._minorTickLabels = this.content.append("g").classed(Plottable.Abstract.Axis.TICK_LABEL_CLASS, true);
                return this;
            };
            Time.prototype.getTickLevel = function () {
                var startingPoint = Time.minorIntervals.length - 1;
                var curSpan = Math.abs(this._scale.domain()[1] - this._scale.domain()[0]);
                if (curSpan <= this.previousSpan + 1) {
                    startingPoint = this.previousIndex;
                }
                var i = startingPoint;
                while (i >= 0) {
                    if (!(this.isEnoughSpace(this._minorTickLabels, Time.minorIntervals[i]) && this.isEnoughSpace(this._majorTickLabels, Time.majorIntervals[i]))) {
                        i++;
                        break;
                    }
                    i--;
                }
                i = Math.min(i, Time.minorIntervals.length - 1);
                if (i < 0) {
                    i = 0;
                    Plottable.Util.Methods.warn("could not find suitable interval to display labels");
                }
                this.previousIndex = Math.max(0, i - 1);
                this.previousSpan = curSpan;
                return i;
            };
            Time.prototype._getTickIntervalValues = function (interval) {
                return this._scale.tickInterval(interval.timeUnit, interval.step);
            };
            Time.prototype._getTickValues = function () {
                var index = this.getTickLevel();
                var minorTicks = this._getTickIntervalValues(Time.minorIntervals[index]);
                var majorTicks = this._getTickIntervalValues(Time.majorIntervals[index]);
                return minorTicks.concat(majorTicks);
            };
            Time.prototype._measureTextHeight = function (container) {
                var fakeTickLabel = container.append("g").classed(Plottable.Abstract.Axis.TICK_LABEL_CLASS, true);
                var textHeight = Plottable.Util.Text.getTextHeight(fakeTickLabel.append("text"));
                fakeTickLabel.remove();
                return textHeight;
            };
            Time.prototype.renderTickLabels = function (container, interval, height) {
                var _this = this;
                container.selectAll("." + Plottable.Abstract.Axis.TICK_LABEL_CLASS).remove();
                var tickPos = this._scale.tickInterval(interval.timeUnit, interval.step);
                tickPos.splice(0, 0, this._scale.domain()[0]);
                tickPos.push(this._scale.domain()[1]);
                var shouldCenterText = interval.step === 1;
                var labelPos = [];
                if (shouldCenterText) {
                    tickPos.map(function (datum, index) {
                        if (index + 1 >= tickPos.length) {
                            return;
                        }
                        labelPos.push(new Date((tickPos[index + 1].valueOf() - tickPos[index].valueOf()) / 2 + tickPos[index].valueOf()));
                    });
                }
                else {
                    labelPos = tickPos;
                }
                labelPos = labelPos.filter(function (d) { return _this.canFitLabelFilter(container, d, d3.time.format(interval.formatString)(d), shouldCenterText); });
                var tickLabels = container.selectAll("." + Plottable.Abstract.Axis.TICK_LABEL_CLASS).data(labelPos, function (d) { return d.valueOf(); });
                var tickLabelsEnter = tickLabels.enter().append("g").classed(Plottable.Abstract.Axis.TICK_LABEL_CLASS, true);
                tickLabelsEnter.append("text");
                var xTranslate = shouldCenterText ? 0 : this.tickLabelPadding();
                var yTranslate = (this._orientation === "bottom" ? (this.tickLength() / 2 * height) : (this.availableHeight - this.tickLength() / 2 * height + 2 * this.tickLabelPadding()));
                var textSelection = tickLabels.selectAll("text");
                if (textSelection.size() > 0) {
                    Plottable.Util.DOM.translate(textSelection, xTranslate, yTranslate);
                }
                tickLabels.exit().remove();
                tickLabels.attr("transform", function (d) { return "translate(" + _this._scale.scale(d) + ",0)"; });
                var anchor = shouldCenterText ? "middle" : "start";
                tickLabels.selectAll("text").text(function (d) { return d3.time.format(interval.formatString)(d); }).style("text-anchor", anchor);
            };
            Time.prototype.canFitLabelFilter = function (container, position, label, isCentered) {
                var endPosition;
                var startPosition;
                var width = Plottable.Util.Text.getTextWidth(container, label) + this.tickLabelPadding();
                if (isCentered) {
                    endPosition = this._scale.scale(position) + width / 2;
                    startPosition = this._scale.scale(position) - width / 2;
                }
                else {
                    endPosition = this._scale.scale(position) + width;
                    startPosition = this._scale.scale(position);
                }
                return endPosition < this.availableWidth && startPosition > 0;
            };
            Time.prototype.adjustTickLength = function (height, interval) {
                var tickValues = this._getTickIntervalValues(interval);
                var selection = this._tickMarkContainer.selectAll("." + Plottable.Abstract.Axis.TICK_MARK_CLASS).filter(function (d) { return tickValues.map(function (x) { return x.valueOf(); }).indexOf(d.valueOf()) >= 0; });
                if (this._orientation === "top") {
                    height = this.availableHeight - height;
                }
                selection.attr("y2", height);
            };
            Time.prototype.generateLabellessTicks = function (index) {
                if (index < 0) {
                    return;
                }
                var smallTicks = this._getTickIntervalValues(Time.minorIntervals[index]);
                var allTicks = this._getTickValues().concat(smallTicks);
                var tickMarks = this._tickMarkContainer.selectAll("." + Plottable.Abstract.Axis.TICK_MARK_CLASS).data(allTicks);
                tickMarks.enter().append("line").classed(Plottable.Abstract.Axis.TICK_MARK_CLASS, true);
                tickMarks.attr(this._generateTickMarkAttrHash());
                tickMarks.exit().remove();
                this.adjustTickLength(this.tickLabelPadding(), Time.minorIntervals[index]);
            };
            Time.prototype._doRender = function () {
                _super.prototype._doRender.call(this);
                var index = this.getTickLevel();
                this.renderTickLabels(this._minorTickLabels, Time.minorIntervals[index], 1);
                this.renderTickLabels(this._majorTickLabels, Time.majorIntervals[index], 2);
                var domain = this._scale.domain();
                var totalLength = this._scale.scale(domain[1]) - this._scale.scale(domain[0]);
                if (this.getIntervalLength(Time.minorIntervals[index]) * 1.5 >= totalLength) {
                    this.generateLabellessTicks(index - 1);
                }
                this.adjustTickLength(this.tickLength() / 2, Time.minorIntervals[index]);
                this.adjustTickLength(this.tickLength(), Time.majorIntervals[index]);
                return this;
            };
            Time.minorIntervals = [
                { timeUnit: d3.time.second, step: 1, formatString: "%I:%M:%S %p" },
                { timeUnit: d3.time.second, step: 5, formatString: "%I:%M:%S %p" },
                { timeUnit: d3.time.second, step: 10, formatString: "%I:%M:%S %p" },
                { timeUnit: d3.time.second, step: 15, formatString: "%I:%M:%S %p" },
                { timeUnit: d3.time.second, step: 30, formatString: "%I:%M:%S %p" },
                { timeUnit: d3.time.minute, step: 1, formatString: "%I:%M %p" },
                { timeUnit: d3.time.minute, step: 5, formatString: "%I:%M %p" },
                { timeUnit: d3.time.minute, step: 10, formatString: "%I:%M %p" },
                { timeUnit: d3.time.minute, step: 15, formatString: "%I:%M %p" },
                { timeUnit: d3.time.minute, step: 30, formatString: "%I:%M %p" },
                { timeUnit: d3.time.hour, step: 1, formatString: "%I %p" },
                { timeUnit: d3.time.hour, step: 3, formatString: "%I %p" },
                { timeUnit: d3.time.hour, step: 6, formatString: "%I %p" },
                { timeUnit: d3.time.hour, step: 12, formatString: "%I %p" },
                { timeUnit: d3.time.day, step: 1, formatString: "%a %e" },
                { timeUnit: d3.time.day, step: 1, formatString: "%e" },
                { timeUnit: d3.time.month, step: 1, formatString: "%B" },
                { timeUnit: d3.time.month, step: 1, formatString: "%b" },
                { timeUnit: d3.time.month, step: 3, formatString: "%B" },
                { timeUnit: d3.time.month, step: 6, formatString: "%B" },
                { timeUnit: d3.time.year, step: 1, formatString: "%Y" },
                { timeUnit: d3.time.year, step: 1, formatString: "%y" },
                { timeUnit: d3.time.year, step: 5, formatString: "%Y" },
                { timeUnit: d3.time.year, step: 25, formatString: "%Y" },
                { timeUnit: d3.time.year, step: 50, formatString: "%Y" },
                { timeUnit: d3.time.year, step: 100, formatString: "%Y" },
                { timeUnit: d3.time.year, step: 200, formatString: "%Y" },
                { timeUnit: d3.time.year, step: 500, formatString: "%Y" },
                { timeUnit: d3.time.year, step: 1000, formatString: "%Y" }
            ];
            Time.majorIntervals = [
                { timeUnit: d3.time.day, step: 1, formatString: "%B %e, %Y" },
                { timeUnit: d3.time.day, step: 1, formatString: "%B %e, %Y" },
                { timeUnit: d3.time.day, step: 1, formatString: "%B %e, %Y" },
                { timeUnit: d3.time.day, step: 1, formatString: "%B %e, %Y" },
                { timeUnit: d3.time.day, step: 1, formatString: "%B %e, %Y" },
                { timeUnit: d3.time.day, step: 1, formatString: "%B %e, %Y" },
                { timeUnit: d3.time.day, step: 1, formatString: "%B %e, %Y" },
                { timeUnit: d3.time.day, step: 1, formatString: "%B %e, %Y" },
                { timeUnit: d3.time.day, step: 1, formatString: "%B %e, %Y" },
                { timeUnit: d3.time.day, step: 1, formatString: "%B %e, %Y" },
                { timeUnit: d3.time.day, step: 1, formatString: "%B %e, %Y" },
                { timeUnit: d3.time.day, step: 1, formatString: "%B %e, %Y" },
                { timeUnit: d3.time.day, step: 1, formatString: "%B %e, %Y" },
                { timeUnit: d3.time.day, step: 1, formatString: "%B %e, %Y" },
                { timeUnit: d3.time.month, step: 1, formatString: "%B %Y" },
                { timeUnit: d3.time.month, step: 1, formatString: "%B %Y" },
                { timeUnit: d3.time.year, step: 1, formatString: "%Y" },
                { timeUnit: d3.time.year, step: 1, formatString: "%Y" },
                { timeUnit: d3.time.year, step: 1, formatString: "%Y" },
                { timeUnit: d3.time.year, step: 1, formatString: "%Y" },
                { timeUnit: d3.time.year, step: 100000, formatString: "" },
                { timeUnit: d3.time.year, step: 100000, formatString: "" },
                { timeUnit: d3.time.year, step: 100000, formatString: "" },
                { timeUnit: d3.time.year, step: 100000, formatString: "" },
                { timeUnit: d3.time.year, step: 100000, formatString: "" },
                { timeUnit: d3.time.year, step: 100000, formatString: "" },
                { timeUnit: d3.time.year, step: 100000, formatString: "" },
                { timeUnit: d3.time.year, step: 100000, formatString: "" },
                { timeUnit: d3.time.year, step: 100000, formatString: "" }
            ];
            return Time;
        })(Plottable.Abstract.Axis);
        Axis.Time = Time;
    })(Plottable.Axis || (Plottable.Axis = {}));
    var Axis = Plottable.Axis;
})(Plottable || (Plottable = {}));

var __extends = this.__extends || function (d, b) {
    for (var p in b) if (b.hasOwnProperty(p)) d[p] = b[p];
    function __() { this.constructor = d; }
    __.prototype = b.prototype;
    d.prototype = new __();
};
var Plottable;
(function (Plottable) {
    (function (Axis) {
        var Numeric = (function (_super) {
            __extends(Numeric, _super);
            function Numeric(scale, orientation, formatter) {
                _super.call(this, scale, orientation, formatter);
                this.tickLabelPositioning = "center";
                this.showFirstTickLabel = false;
                this.showLastTickLabel = false;
            }
            Numeric.prototype._computeWidth = function () {
                var _this = this;
                var tickValues = this._getTickValues();
                var testTextEl = this._tickLabelContainer.append("text").classed(Plottable.Abstract.Axis.TICK_LABEL_CLASS, true);
                var epsilon = Math.pow(10, -this._formatter.precision());
                var measurer = Plottable.Util.Text.getTextMeasure(testTextEl);
                var textLengths = tickValues.map(function (v) {
                    var formattedValue = _this._formatter.format(v);
                    return measurer(formattedValue).width;
                });
                testTextEl.remove();
                var maxTextLength = d3.max(textLengths);
                if (this.tickLabelPositioning === "center") {
                    this._computedWidth = this.tickLength() + this.tickLabelPadding() + maxTextLength;
                }
                else {
                    this._computedWidth = Math.max(this.tickLength(), this.tickLabelPadding() + maxTextLength);
                }
                return this._computedWidth;
            };
            Numeric.prototype._computeHeight = function () {
                var testTextEl = this._tickLabelContainer.append("text").classed(Plottable.Abstract.Axis.TICK_LABEL_CLASS, true);
                var measurer = Plottable.Util.Text.getTextMeasure(testTextEl);
                var textHeight = measurer("test").height;
                testTextEl.remove();
                if (this.tickLabelPositioning === "center") {
                    this._computedHeight = this.tickLength() + this.tickLabelPadding() + textHeight;
                }
                else {
                    this._computedHeight = Math.max(this.tickLength(), this.tickLabelPadding() + textHeight);
                }
                return this._computedHeight;
            };
            Numeric.prototype._getTickValues = function () {
                return this._scale.ticks();
            };
            Numeric.prototype._doRender = function () {
                var _this = this;
                _super.prototype._doRender.call(this);
                var tickLabelAttrHash = {
                    x: 0,
                    y: 0,
                    dx: "0em",
                    dy: "0.3em"
                };
                var tickMarkLength = this.tickLength();
                var tickLabelPadding = this.tickLabelPadding();
                var tickLabelTextAnchor = "middle";
                var labelGroupTransformX = 0;
                var labelGroupTransformY = 0;
                var labelGroupShiftX = 0;
                var labelGroupShiftY = 0;
                if (this._isHorizontal()) {
                    switch (this.tickLabelPositioning) {
                        case "left":
                            tickLabelTextAnchor = "end";
                            labelGroupTransformX = -tickLabelPadding;
                            labelGroupShiftY = tickLabelPadding;
                            break;
                        case "center":
                            labelGroupShiftY = tickMarkLength + tickLabelPadding;
                            break;
                        case "right":
                            tickLabelTextAnchor = "start";
                            labelGroupTransformX = tickLabelPadding;
                            labelGroupShiftY = tickLabelPadding;
                            break;
                    }
                }
                else {
                    switch (this.tickLabelPositioning) {
                        case "top":
                            tickLabelAttrHash["dy"] = "-0.3em";
                            labelGroupShiftX = tickLabelPadding;
                            labelGroupTransformY = -tickLabelPadding;
                            break;
                        case "center":
                            labelGroupShiftX = tickMarkLength + tickLabelPadding;
                            break;
                        case "bottom":
                            tickLabelAttrHash["dy"] = "1em";
                            labelGroupShiftX = tickLabelPadding;
                            labelGroupTransformY = tickLabelPadding;
                            break;
                    }
                }
                var tickMarkAttrHash = this._generateTickMarkAttrHash();
                switch (this._orientation) {
                    case "bottom":
                        tickLabelAttrHash["x"] = tickMarkAttrHash["x1"];
                        tickLabelAttrHash["dy"] = "0.95em";
                        labelGroupTransformY = tickMarkAttrHash["y1"] + labelGroupShiftY;
                        break;
                    case "top":
                        tickLabelAttrHash["x"] = tickMarkAttrHash["x1"];
                        tickLabelAttrHash["dy"] = "-.25em";
                        labelGroupTransformY = tickMarkAttrHash["y1"] - labelGroupShiftY;
                        break;
                    case "left":
                        tickLabelTextAnchor = "end";
                        labelGroupTransformX = tickMarkAttrHash["x1"] - labelGroupShiftX;
                        tickLabelAttrHash["y"] = tickMarkAttrHash["y1"];
                        break;
                    case "right":
                        tickLabelTextAnchor = "start";
                        labelGroupTransformX = tickMarkAttrHash["x1"] + labelGroupShiftX;
                        tickLabelAttrHash["y"] = tickMarkAttrHash["y1"];
                        break;
                }
                var tickLabelValues = this._getTickValues();
                var tickLabels = this._tickLabelContainer.selectAll("." + Plottable.Abstract.Axis.TICK_LABEL_CLASS).data(tickLabelValues);
                tickLabels.enter().append("text").classed(Plottable.Abstract.Axis.TICK_LABEL_CLASS, true);
                tickLabels.exit().remove();
                var formatFunction = function (d) { return _this._formatter.format(d); };
                tickLabels.style("text-anchor", tickLabelTextAnchor).style("visibility", "visible").attr(tickLabelAttrHash).text(formatFunction);
                var labelGroupTransform = "translate(" + labelGroupTransformX + ", " + labelGroupTransformY + ")";
                this._tickLabelContainer.attr("transform", labelGroupTransform);
                if (!this.showEndTickLabels()) {
                    this._hideEndTickLabels();
                }
                this._hideOverlappingTickLabels();
                return this;
            };
            Numeric.prototype.tickLabelPosition = function (position) {
                if (position == null) {
                    return this.tickLabelPositioning;
                }
                else {
                    var positionLC = position.toLowerCase();
                    if (this._isHorizontal()) {
                        if (!(positionLC === "left" || positionLC === "center" || positionLC === "right")) {
                            throw new Error(positionLC + " is not a valid tick label position for a horizontal NumericAxis");
                        }
                    }
                    else {
                        if (!(positionLC === "top" || positionLC === "center" || positionLC === "bottom")) {
                            throw new Error(positionLC + " is not a valid tick label position for a vertical NumericAxis");
                        }
                    }
                    this.tickLabelPositioning = positionLC;
                    this._invalidateLayout();
                    return this;
                }
            };
            Numeric.prototype.showEndTickLabel = function (orientation, show) {
                if ((this._isHorizontal() && orientation === "left") || (!this._isHorizontal() && orientation === "bottom")) {
                    if (show === undefined) {
                        return this.showFirstTickLabel;
                    }
                    else {
                        this.showFirstTickLabel = show;
                        return this._render();
                    }
                }
                else if ((this._isHorizontal() && orientation === "right") || (!this._isHorizontal() && orientation === "top")) {
                    if (show === undefined) {
                        return this.showLastTickLabel;
                    }
                    else {
                        this.showLastTickLabel = show;
                        return this._render();
                    }
                }
                else {
                    throw new Error("Attempt to show " + orientation + " tick label on a " + (this._isHorizontal() ? "horizontal" : "vertical") + " axis");
                }
            };
            return Numeric;
        })(Plottable.Abstract.Axis);
        Axis.Numeric = Numeric;
    })(Plottable.Axis || (Plottable.Axis = {}));
    var Axis = Plottable.Axis;
})(Plottable || (Plottable = {}));

var __extends = this.__extends || function (d, b) {
    for (var p in b) if (b.hasOwnProperty(p)) d[p] = b[p];
    function __() { this.constructor = d; }
    __.prototype = b.prototype;
    d.prototype = new __();
};
var Plottable;
(function (Plottable) {
    (function (Axis) {
        var Category = (function (_super) {
            __extends(Category, _super);
            function Category(scale, orientation, formatter) {
                if (orientation === void 0) { orientation = "bottom"; }
                if (formatter === void 0) { formatter = new Plottable.Formatter.Identity(); }
                _super.call(this, scale, orientation, formatter);
                var _this = this;
                this.classed("category-axis", true);
                if (scale.rangeType() !== "bands") {
                    throw new Error("Only rangeBands category axes are implemented");
                }
                this._scale.broadcaster.registerListener(this, function () { return _this._invalidateLayout(); });
            }
            Category.prototype._setup = function () {
                _super.prototype._setup.call(this);
                this.measurer = new Plottable.Util.Text.CachingCharacterMeasurer(this._tickLabelContainer);
                return this;
            };
            Category.prototype._requestedSpace = function (offeredWidth, offeredHeight) {
                var widthRequiredByTicks = this._isHorizontal() ? 0 : this.tickLength() + this.tickLabelPadding();
                var heightRequiredByTicks = this._isHorizontal() ? this.tickLength() + this.tickLabelPadding() : 0;
                if (offeredWidth < 0 || offeredHeight < 0) {
                    return {
                        width: offeredWidth,
                        height: offeredHeight,
                        wantsWidth: !this._isHorizontal(),
                        wantsHeight: this._isHorizontal()
                    };
                }
                if (this._scale.domain().length === 0) {
                    return {
                        width: 0,
                        height: 0,
                        wantsWidth: false,
                        wantsHeight: false
                    };
                }
                var fakeScale = this._scale.copy();
                if (this._isHorizontal()) {
                    fakeScale.range([0, offeredWidth]);
                }
                else {
                    fakeScale.range([offeredHeight, 0]);
                }
                var textResult = this.measureTicks(offeredWidth, offeredHeight, fakeScale, this._scale.domain());
                return {
                    width: textResult.usedWidth + widthRequiredByTicks,
                    height: textResult.usedHeight + heightRequiredByTicks,
                    wantsWidth: !textResult.textFits,
                    wantsHeight: !textResult.textFits
                };
            };
            Category.prototype._getTickValues = function () {
                return this._scale.domain();
            };
            Category.prototype.measureTicks = function (axisWidth, axisHeight, scale, dataOrTicks) {
                var draw = typeof dataOrTicks[0] !== "string";
                var self = this;
                var textWriteResults = [];
                var tm = function (s) { return self.measurer.measure(s); };
                var iterator = draw ? function (f) { return dataOrTicks.each(f); } : function (f) { return dataOrTicks.forEach(f); };
                iterator(function (d) {
                    var bandWidth = scale.fullBandStartAndWidth(d)[1];
                    var width = self._isHorizontal() ? bandWidth : axisWidth - self.tickLength() - self.tickLabelPadding();
                    var height = self._isHorizontal() ? axisHeight - self.tickLength() - self.tickLabelPadding() : bandWidth;
                    var textWriteResult;
                    var formatter = self._formatter;
                    if (draw) {
                        var d3this = d3.select(this);
                        var xAlign = { left: "right", right: "left", top: "center", bottom: "center" };
                        var yAlign = { left: "center", right: "center", top: "bottom", bottom: "top" };
                        textWriteResult = Plottable.Util.Text.writeText(formatter.format(d), width, height, tm, true, {
                            g: d3this,
                            xAlign: xAlign[self._orientation],
                            yAlign: yAlign[self._orientation]
                        });
                    }
                    else {
                        textWriteResult = Plottable.Util.Text.writeText(formatter.format(d), width, height, tm, true);
                    }
                    textWriteResults.push(textWriteResult);
                });
                var widthFn = this._isHorizontal() ? d3.sum : d3.max;
                var heightFn = this._isHorizontal() ? d3.max : d3.sum;
                return {
                    textFits: textWriteResults.every(function (t) { return t.textFits; }),
                    usedWidth: widthFn(textWriteResults, function (t) { return t.usedWidth; }),
                    usedHeight: heightFn(textWriteResults, function (t) { return t.usedHeight; })
                };
            };
            Category.prototype._doRender = function () {
                var _this = this;
                _super.prototype._doRender.call(this);
                var tickLabels = this._tickLabelContainer.selectAll("." + Plottable.Abstract.Axis.TICK_LABEL_CLASS).data(this._scale.domain(), function (d) { return d; });
                var getTickLabelTransform = function (d, i) {
                    var startAndWidth = _this._scale.fullBandStartAndWidth(d);
                    var bandStartPosition = startAndWidth[0];
                    var x = _this._isHorizontal() ? bandStartPosition : 0;
                    var y = _this._isHorizontal() ? 0 : bandStartPosition;
                    return "translate(" + x + "," + y + ")";
                };
                tickLabels.enter().append("g").classed(Plottable.Abstract.Axis.TICK_LABEL_CLASS, true);
                tickLabels.exit().remove();
                tickLabels.attr("transform", getTickLabelTransform);
                tickLabels.text("");
                this.measureTicks(this.availableWidth, this.availableHeight, this._scale, tickLabels);
                var translate = this._isHorizontal() ? [this._scale.rangeBand() / 2, 0] : [0, this._scale.rangeBand() / 2];
                var xTranslate = this._orientation === "right" ? this.tickLength() + this.tickLabelPadding() : 0;
                var yTranslate = this._orientation === "bottom" ? this.tickLength() + this.tickLabelPadding() : 0;
                Plottable.Util.DOM.translate(this._tickLabelContainer, xTranslate, yTranslate);
                Plottable.Util.DOM.translate(this._tickMarkContainer, translate[0], translate[1]);
                return this;
            };
            Category.prototype._computeLayout = function (xOrigin, yOrigin, availableWidth, availableHeight) {
                this.measurer.clear();
                return _super.prototype._computeLayout.call(this, xOrigin, yOrigin, availableWidth, availableHeight);
            };
            return Category;
        })(Plottable.Abstract.Axis);
        Axis.Category = Category;
    })(Plottable.Axis || (Plottable.Axis = {}));
    var Axis = Plottable.Axis;
})(Plottable || (Plottable = {}));

var __extends = this.__extends || function (d, b) {
    for (var p in b) if (b.hasOwnProperty(p)) d[p] = b[p];
    function __() { this.constructor = d; }
    __.prototype = b.prototype;
    d.prototype = new __();
};
var Plottable;
(function (Plottable) {
    (function (Component) {
        var Label = (function (_super) {
            __extends(Label, _super);
            function Label(displayText, orientation) {
                if (displayText === void 0) { displayText = ""; }
                if (orientation === void 0) { orientation = "horizontal"; }
                _super.call(this);
                this.classed("label", true);
                this.text(displayText);
                orientation = orientation.toLowerCase();
                if (orientation === "vertical-left") {
                    orientation = "left";
                }
                if (orientation === "vertical-right") {
                    orientation = "right";
                }
                if (orientation === "horizontal" || orientation === "left" || orientation === "right") {
                    this.orientation = orientation;
                }
                else {
                    throw new Error(orientation + " is not a valid orientation for LabelComponent");
                }
                this.xAlign("center").yAlign("center");
            }
            Label.prototype.xAlign = function (alignment) {
                var alignmentLC = alignment.toLowerCase();
                _super.prototype.xAlign.call(this, alignmentLC);
                this.xAlignment = alignmentLC;
                return this;
            };
            Label.prototype.yAlign = function (alignment) {
                var alignmentLC = alignment.toLowerCase();
                _super.prototype.yAlign.call(this, alignmentLC);
                this.yAlignment = alignmentLC;
                return this;
            };
            Label.prototype._requestedSpace = function (offeredWidth, offeredHeight) {
                var desiredWH = this.measurer(this._text);
                var desiredWidth = (this.orientation === "horizontal" ? desiredWH.width : desiredWH.height);
                var desiredHeight = (this.orientation === "horizontal" ? desiredWH.height : desiredWH.width);
                return {
                    width: Math.min(desiredWidth, offeredWidth),
                    height: Math.min(desiredHeight, offeredHeight),
                    wantsWidth: desiredWidth > offeredWidth,
                    wantsHeight: desiredHeight > offeredHeight
                };
            };
            Label.prototype._setup = function () {
                _super.prototype._setup.call(this);
                this.textContainer = this.content.append("g");
                this.measurer = Plottable.Util.Text.getTextMeasure(this.textContainer);
                this.text(this._text);
                return this;
            };
            Label.prototype.text = function (displayText) {
                if (displayText === undefined) {
                    return this._text;
                }
                else {
                    this._text = displayText;
                    this._invalidateLayout();
                    return this;
                }
            };
            Label.prototype._doRender = function () {
                _super.prototype._doRender.call(this);
                this.textContainer.text("");
                var dimension = this.orientation === "horizontal" ? this.availableWidth : this.availableHeight;
                var truncatedText = Plottable.Util.Text.getTruncatedText(this._text, dimension, this.measurer);
                if (this.orientation === "horizontal") {
                    Plottable.Util.Text.writeLineHorizontally(truncatedText, this.textContainer, this.availableWidth, this.availableHeight, this.xAlignment, this.yAlignment);
                }
                else {
                    Plottable.Util.Text.writeLineVertically(truncatedText, this.textContainer, this.availableWidth, this.availableHeight, this.xAlignment, this.yAlignment, this.orientation);
                }
                return this;
            };
            Label.prototype._computeLayout = function (xOffset, yOffset, availableWidth, availableHeight) {
                _super.prototype._computeLayout.call(this, xOffset, yOffset, availableWidth, availableHeight);
                this.measurer = Plottable.Util.Text.getTextMeasure(this.textContainer);
                return this;
            };
            return Label;
        })(Plottable.Abstract.Component);
        Component.Label = Label;
        var TitleLabel = (function (_super) {
            __extends(TitleLabel, _super);
            function TitleLabel(text, orientation) {
                _super.call(this, text, orientation);
                this.classed("title-label", true);
            }
            return TitleLabel;
        })(Label);
        Component.TitleLabel = TitleLabel;
        var AxisLabel = (function (_super) {
            __extends(AxisLabel, _super);
            function AxisLabel(text, orientation) {
                _super.call(this, text, orientation);
                this.classed("axis-label", true);
            }
            return AxisLabel;
        })(Label);
        Component.AxisLabel = AxisLabel;
    })(Plottable.Component || (Plottable.Component = {}));
    var Component = Plottable.Component;
})(Plottable || (Plottable = {}));

var __extends = this.__extends || function (d, b) {
    for (var p in b) if (b.hasOwnProperty(p)) d[p] = b[p];
    function __() { this.constructor = d; }
    __.prototype = b.prototype;
    d.prototype = new __();
};
var Plottable;
(function (Plottable) {
    (function (Component) {
        var Legend = (function (_super) {
            __extends(Legend, _super);
<<<<<<< HEAD
            /**
            * Creates a Legend.
            *
            * A legend consists of a series of legend rows, each with a color and label taken from the `colorScale`.
            * The rows will be displayed in the order of the `colorScale` domain.
            * This legend also allows interactions, through the functions `toggleCallback` and `hoverCallback`
            * Setting a callback will also put classes on the individual rows.
            *
            * @constructor
            * @param {Scale.Color} colorScale
            */
=======
>>>>>>> f67daac9
            function Legend(colorScale) {
                _super.call(this);
                this.classed("legend", true);
                this.scale(colorScale);
                this.xAlign("RIGHT").yAlign("TOP");
                this.xOffset(5).yOffset(5);
            }
            Legend.prototype.remove = function () {
                _super.prototype.remove.call(this);
                if (this.colorScale != null) {
                    this.colorScale.broadcaster.deregisterListener(this);
                }
            };
            Legend.prototype.toggleCallback = function (callback) {
                if (callback !== undefined) {
                    this._toggleCallback = callback;
                    this.isOff = d3.set();
                    this.updateListeners();
                    this.updateClasses();
                    return this;
                }
                else {
                    return this._toggleCallback;
                }
            };
            Legend.prototype.hoverCallback = function (callback) {
                if (callback !== undefined) {
                    this._hoverCallback = callback;
                    this.datumCurrentlyFocusedOn = undefined;
                    this.updateListeners();
                    this.updateClasses();
                    return this;
                }
                else {
                    return this._hoverCallback;
                }
            };
            Legend.prototype.scale = function (scale) {
                var _this = this;
                if (scale != null) {
                    if (this.colorScale != null) {
                        this.colorScale.broadcaster.deregisterListener(this);
                    }
                    this.colorScale = scale;
                    this.colorScale.broadcaster.registerListener(this, function () { return _this.updateDomain(); });
                    this.updateDomain();
                    return this;
                }
                else {
                    return this.colorScale;
                }
            };
            Legend.prototype.updateDomain = function () {
                if (this._toggleCallback != null) {
                    this.isOff = Plottable.Util.Methods.intersection(this.isOff, d3.set(this.scale().domain()));
                }
                if (this._hoverCallback != null) {
                    this.datumCurrentlyFocusedOn = this.scale().domain().indexOf(this.datumCurrentlyFocusedOn) >= 0 ? this.datumCurrentlyFocusedOn : undefined;
                }
                this._invalidateLayout();
            };
            Legend.prototype._computeLayout = function (xOrigin, yOrigin, availableWidth, availableHeight) {
                _super.prototype._computeLayout.call(this, xOrigin, yOrigin, availableWidth, availableHeight);
                var textHeight = this.measureTextHeight();
                var totalNumRows = this.colorScale.domain().length;
                this.nRowsDrawn = Math.min(totalNumRows, Math.floor(this.availableHeight / textHeight));
                return this;
            };
            Legend.prototype._requestedSpace = function (offeredWidth, offeredHeight) {
                var textHeight = this.measureTextHeight();
                var totalNumRows = this.colorScale.domain().length;
                var rowsICanFit = Math.min(totalNumRows, Math.floor((offeredHeight - 2 * Legend.MARGIN) / textHeight));
                var fakeLegendEl = this.content.append("g").classed(Legend.SUBELEMENT_CLASS, true);
                var fakeText = fakeLegendEl.append("text");
                var maxWidth = d3.max(this.colorScale.domain(), function (d) { return Plottable.Util.Text.getTextWidth(fakeText, d); });
                fakeLegendEl.remove();
                maxWidth = maxWidth === undefined ? 0 : maxWidth;
                var desiredWidth = maxWidth + textHeight + 2 * Legend.MARGIN;
                return {
                    width: Math.min(desiredWidth, offeredWidth),
                    height: rowsICanFit === 0 ? 0 : rowsICanFit * textHeight + 2 * Legend.MARGIN,
                    wantsWidth: offeredWidth < desiredWidth,
                    wantsHeight: rowsICanFit < totalNumRows
                };
            };
            Legend.prototype.measureTextHeight = function () {
                var fakeLegendEl = this.content.append("g").classed(Legend.SUBELEMENT_CLASS, true);
                var textHeight = Plottable.Util.Text.getTextHeight(fakeLegendEl.append("text"));
                if (textHeight === 0) {
                    textHeight = 1;
                }
                fakeLegendEl.remove();
                return textHeight;
            };
            Legend.prototype._doRender = function () {
                _super.prototype._doRender.call(this);
                var domain = this.colorScale.domain().slice(0, this.nRowsDrawn);
                var textHeight = this.measureTextHeight();
                var availableWidth = this.availableWidth - textHeight - Legend.MARGIN;
                var r = textHeight * 0.3;
                var legend = this.content.selectAll("." + Legend.SUBELEMENT_CLASS).data(domain, function (d) { return d; });
                var legendEnter = legend.enter().append("g").classed(Legend.SUBELEMENT_CLASS, true);
                legendEnter.append("circle");
                legendEnter.append("g").classed("text-container", true);
                legend.exit().remove();
                legend.selectAll("circle").attr("cx", textHeight / 2).attr("cy", textHeight / 2).attr("r", r).attr("fill", this.colorScale._d3Scale);
                legend.selectAll("g.text-container").text("").attr("transform", "translate(" + textHeight + ", 0)").each(function (d) {
                    var d3this = d3.select(this);
                    var measure = Plottable.Util.Text.getTextMeasure(d3this);
                    var writeLine = Plottable.Util.Text.getTruncatedText(d, availableWidth, measure);
                    var writeLineMeasure = measure(writeLine);
                    Plottable.Util.Text.writeLineHorizontally(writeLine, d3this, writeLineMeasure.width, writeLineMeasure.height);
                });
                legend.attr("transform", function (d) {
                    return "translate(" + Legend.MARGIN + "," + (domain.indexOf(d) * textHeight + Legend.MARGIN) + ")";
                });
                this.updateClasses();
                this.updateListeners();
                return this;
            };
            Legend.prototype.updateListeners = function () {
                var _this = this;
                if (!this._isSetup) {
                    return;
                }
                var dataSelection = this.content.selectAll("." + Legend.SUBELEMENT_CLASS);
                if (this._hoverCallback != null) {
                    var hoverRow = function (mouseover) { return function (datum) {
                        _this.datumCurrentlyFocusedOn = mouseover ? datum : undefined;
                        _this._hoverCallback(_this.datumCurrentlyFocusedOn);
                        _this.updateClasses();
                    }; };
                    dataSelection.on("mouseover", hoverRow(true));
                    dataSelection.on("mouseout", hoverRow(false));
                }
                else {
                    dataSelection.on("mouseover", null);
                    dataSelection.on("mouseout", null);
                }
                if (this._toggleCallback != null) {
                    dataSelection.on("click", function (datum) {
                        var turningOn = _this.isOff.has(datum);
                        if (turningOn) {
                            _this.isOff.remove(datum);
                        }
                        else {
                            _this.isOff.add(datum);
                        }
                        _this._toggleCallback(datum, turningOn);
                        _this.updateClasses();
                    });
                }
                else {
                    dataSelection.on("click", null);
                }
            };
            Legend.prototype.updateClasses = function () {
                var _this = this;
                if (!this._isSetup) {
                    return;
                }
                var dataSelection = this.content.selectAll("." + Legend.SUBELEMENT_CLASS);
                if (this._hoverCallback != null) {
                    dataSelection.classed("focus", function (d) { return _this.datumCurrentlyFocusedOn === d; });
                    dataSelection.classed("hover", this.datumCurrentlyFocusedOn !== undefined);
                }
                else {
                    dataSelection.classed("hover", false);
                    dataSelection.classed("focus", false);
                }
                if (this._toggleCallback != null) {
                    dataSelection.classed("toggled-on", function (d) { return !_this.isOff.has(d); });
                    dataSelection.classed("toggled-off", function (d) { return _this.isOff.has(d); });
                }
                else {
                    dataSelection.classed("toggled-on", false);
                    dataSelection.classed("toggled-off", false);
                }
            };
            Legend.SUBELEMENT_CLASS = "legend-row";
            Legend.MARGIN = 5;
            return Legend;
        })(Plottable.Abstract.Component);
        Component.Legend = Legend;
    })(Plottable.Component || (Plottable.Component = {}));
    var Component = Plottable.Component;
})(Plottable || (Plottable = {}));

var __extends = this.__extends || function (d, b) {
    for (var p in b) if (b.hasOwnProperty(p)) d[p] = b[p];
    function __() { this.constructor = d; }
    __.prototype = b.prototype;
    d.prototype = new __();
};
var Plottable;
(function (Plottable) {
    (function (Component) {
        var Gridlines = (function (_super) {
            __extends(Gridlines, _super);
            function Gridlines(xScale, yScale) {
                _super.call(this);
                var _this = this;
                if (xScale == null && yScale == null) {
                    throw new Error("Gridlines must have at least one scale");
                }
                this.classed("gridlines", true);
                this.xScale = xScale;
                this.yScale = yScale;
                if (this.xScale != null) {
                    this.xScale.broadcaster.registerListener(this, function () { return _this._render(); });
                }
                if (this.yScale != null) {
                    this.yScale.broadcaster.registerListener(this, function () { return _this._render(); });
                }
            }
            Gridlines.prototype.remove = function () {
                _super.prototype.remove.call(this);
                if (this.xScale != null) {
                    this.xScale.broadcaster.deregisterListener(this);
                }
                if (this.yScale != null) {
                    this.yScale.broadcaster.deregisterListener(this);
                }
                return this;
            };
            Gridlines.prototype._setup = function () {
                _super.prototype._setup.call(this);
                this.xLinesContainer = this.content.append("g").classed("x-gridlines", true);
                this.yLinesContainer = this.content.append("g").classed("y-gridlines", true);
                return this;
            };
            Gridlines.prototype._doRender = function () {
                _super.prototype._doRender.call(this);
                this.redrawXLines();
                this.redrawYLines();
                return this;
            };
            Gridlines.prototype.redrawXLines = function () {
                var _this = this;
                if (this.xScale != null) {
                    var xTicks = this.xScale.ticks();
                    var getScaledXValue = function (tickVal) { return _this.xScale.scale(tickVal); };
                    var xLines = this.xLinesContainer.selectAll("line").data(xTicks);
                    xLines.enter().append("line");
                    xLines.attr("x1", getScaledXValue).attr("y1", 0).attr("x2", getScaledXValue).attr("y2", this.availableHeight).classed("zeroline", function (t) { return t === 0; });
                    xLines.exit().remove();
                }
            };
            Gridlines.prototype.redrawYLines = function () {
                var _this = this;
                if (this.yScale != null) {
                    var yTicks = this.yScale.ticks();
                    var getScaledYValue = function (tickVal) { return _this.yScale.scale(tickVal); };
                    var yLines = this.yLinesContainer.selectAll("line").data(yTicks);
                    yLines.enter().append("line");
                    yLines.attr("x1", 0).attr("y1", getScaledYValue).attr("x2", this.availableWidth).attr("y2", getScaledYValue).classed("zeroline", function (t) { return t === 0; });
                    yLines.exit().remove();
                }
            };
            return Gridlines;
        })(Plottable.Abstract.Component);
        Component.Gridlines = Gridlines;
    })(Plottable.Component || (Plottable.Component = {}));
    var Component = Plottable.Component;
})(Plottable || (Plottable = {}));

var Plottable;
(function (Plottable) {
    (function (Util) {
        (function (Axis) {
            Axis.ONE_DAY = 24 * 60 * 60 * 1000;
            function generateRelativeDateFormatter(baseValue, increment, label) {
                if (increment === void 0) { increment = Axis.ONE_DAY; }
                if (label === void 0) { label = ""; }
                var formatter = function (tickValue) {
                    var relativeDate = Math.round((tickValue.valueOf() - baseValue) / increment);
                    return relativeDate.toString() + label;
                };
                return formatter;
            }
            Axis.generateRelativeDateFormatter = generateRelativeDateFormatter;
        })(Util.Axis || (Util.Axis = {}));
        var Axis = Util.Axis;
    })(Plottable.Util || (Plottable.Util = {}));
    var Util = Plottable.Util;
})(Plottable || (Plottable = {}));

var __extends = this.__extends || function (d, b) {
    for (var p in b) if (b.hasOwnProperty(p)) d[p] = b[p];
    function __() { this.constructor = d; }
    __.prototype = b.prototype;
    d.prototype = new __();
};
var Plottable;
(function (Plottable) {
    (function (Abstract) {
        var XYPlot = (function (_super) {
            __extends(XYPlot, _super);
            function XYPlot(dataset, xScale, yScale) {
                _super.call(this, dataset);
                if (xScale == null || yScale == null) {
                    throw new Error("XYPlots require an xScale and yScale");
                }
                this.classed("xy-plot", true);
                this.project("x", "x", xScale);
                this.project("y", "y", yScale);
            }
            XYPlot.prototype.project = function (attrToSet, accessor, scale) {
                if (attrToSet === "x" && scale != null) {
                    this.xScale = scale;
                    this._updateXDomainer();
                }
                if (attrToSet === "y" && scale != null) {
                    this.yScale = scale;
                    this._updateYDomainer();
                }
                _super.prototype.project.call(this, attrToSet, accessor, scale);
                return this;
            };
            XYPlot.prototype._computeLayout = function (xOffset, yOffset, availableWidth, availableHeight) {
                _super.prototype._computeLayout.call(this, xOffset, yOffset, availableWidth, availableHeight);
                this.xScale.range([0, this.availableWidth]);
                this.yScale.range([this.availableHeight, 0]);
                return this;
            };
            XYPlot.prototype._updateXDomainer = function () {
                if (this.xScale instanceof Abstract.QuantitativeScale) {
                    var scale = this.xScale;
                    if (!scale._userSetDomainer) {
                        scale.domainer().pad().nice();
                    }
                }
                return this;
            };
            XYPlot.prototype._updateYDomainer = function () {
                if (this.yScale instanceof Abstract.QuantitativeScale) {
                    var scale = this.yScale;
                    if (!scale._userSetDomainer) {
                        scale.domainer().pad().nice();
                    }
                }
                return this;
            };
            return XYPlot;
        })(Abstract.Plot);
        Abstract.XYPlot = XYPlot;
    })(Plottable.Abstract || (Plottable.Abstract = {}));
    var Abstract = Plottable.Abstract;
})(Plottable || (Plottable = {}));

var __extends = this.__extends || function (d, b) {
    for (var p in b) if (b.hasOwnProperty(p)) d[p] = b[p];
    function __() { this.constructor = d; }
    __.prototype = b.prototype;
    d.prototype = new __();
};
var Plottable;
(function (Plottable) {
    (function (Plot) {
        var Scatter = (function (_super) {
            __extends(Scatter, _super);
            function Scatter(dataset, xScale, yScale) {
                _super.call(this, dataset, xScale, yScale);
                this._animators = {
                    "circles-reset": new Plottable.Animator.Null(),
                    "circles": new Plottable.Animator.IterativeDelay().duration(250).delay(5)
                };
                this.classed("scatter-plot", true);
                this.project("r", 3);
                this.project("fill", function () { return "steelblue"; });
            }
            Scatter.prototype.project = function (attrToSet, accessor, scale) {
                attrToSet = attrToSet === "cx" ? "x" : attrToSet;
                attrToSet = attrToSet === "cy" ? "y" : attrToSet;
                _super.prototype.project.call(this, attrToSet, accessor, scale);
                return this;
            };
            Scatter.prototype._paint = function () {
                _super.prototype._paint.call(this);
                var attrToProjector = this._generateAttrToProjector();
                attrToProjector["cx"] = attrToProjector["x"];
                attrToProjector["cy"] = attrToProjector["y"];
                delete attrToProjector["x"];
                delete attrToProjector["y"];
                var circles = this.renderArea.selectAll("circle").data(this._dataSource.data());
                circles.enter().append("circle");
                if (this._dataChanged) {
                    var rFunction = attrToProjector["r"];
                    attrToProjector["r"] = function () { return 0; };
                    this._applyAnimatedAttributes(circles, "circles-reset", attrToProjector);
                    attrToProjector["r"] = rFunction;
                }
                this._applyAnimatedAttributes(circles, "circles", attrToProjector);
                circles.exit().remove();
            };
            return Scatter;
        })(Plottable.Abstract.XYPlot);
        Plot.Scatter = Scatter;
    })(Plottable.Plot || (Plottable.Plot = {}));
    var Plot = Plottable.Plot;
})(Plottable || (Plottable = {}));

var __extends = this.__extends || function (d, b) {
    for (var p in b) if (b.hasOwnProperty(p)) d[p] = b[p];
    function __() { this.constructor = d; }
    __.prototype = b.prototype;
    d.prototype = new __();
};
var Plottable;
(function (Plottable) {
    (function (Plot) {
        var Grid = (function (_super) {
            __extends(Grid, _super);
            function Grid(dataset, xScale, yScale, colorScale) {
                _super.call(this, dataset, xScale, yScale);
                this._animators = {
                    "cells": new Plottable.Animator.Null()
                };
                this.classed("grid-plot", true);
                this.xScale.rangeType("bands", 0, 0);
                this.yScale.rangeType("bands", 0, 0);
                this.colorScale = colorScale;
                this.project("fill", "value", colorScale);
            }
            Grid.prototype.project = function (attrToSet, accessor, scale) {
                _super.prototype.project.call(this, attrToSet, accessor, scale);
                if (attrToSet === "fill") {
                    this.colorScale = this._projectors["fill"].scale;
                }
                return this;
            };
            Grid.prototype._paint = function () {
                _super.prototype._paint.call(this);
                var cells = this.renderArea.selectAll("rect").data(this._dataSource.data());
                cells.enter().append("rect");
                var xStep = this.xScale.rangeBand();
                var yStep = this.yScale.rangeBand();
                var attrToProjector = this._generateAttrToProjector();
                attrToProjector["width"] = function () { return xStep; };
                attrToProjector["height"] = function () { return yStep; };
                this._applyAnimatedAttributes(cells, "cells", attrToProjector);
                cells.exit().remove();
            };
            return Grid;
        })(Plottable.Abstract.XYPlot);
        Plot.Grid = Grid;
    })(Plottable.Plot || (Plottable.Plot = {}));
    var Plot = Plottable.Plot;
})(Plottable || (Plottable = {}));

var __extends = this.__extends || function (d, b) {
    for (var p in b) if (b.hasOwnProperty(p)) d[p] = b[p];
    function __() { this.constructor = d; }
    __.prototype = b.prototype;
    d.prototype = new __();
};
var Plottable;
(function (Plottable) {
    (function (Abstract) {
        /*
        * An Abstract.BarPlot is the base implementation for HorizontalBarPlot and
        * VerticalBarPlot. It should not be used on its own.
        */
        var BarPlot = (function (_super) {
            __extends(BarPlot, _super);
            function BarPlot(dataset, xScale, yScale) {
                _super.call(this, dataset, xScale, yScale);
                this._baselineValue = 0;
                this._barAlignmentFactor = 0;
                this._animators = {
                    "bars-reset": new Plottable.Animator.Null(),
                    "bars": new Plottable.Animator.IterativeDelay(),
                    "baseline": new Plottable.Animator.Null()
                };
                this.classed("bar-plot", true);
                this.project("fill", function () { return "steelblue"; });
                this.baseline(this._baselineValue);
            }
            BarPlot.prototype._setup = function () {
                _super.prototype._setup.call(this);
                this._baseline = this.renderArea.append("line").classed("baseline", true);
                this._bars = this.renderArea.selectAll("rect").data([]);
                return this;
            };
            BarPlot.prototype._paint = function () {
                _super.prototype._paint.call(this);
                this._bars = this.renderArea.selectAll("rect").data(this._dataSource.data());
                this._bars.enter().append("rect");
                var primaryScale = this._isVertical ? this.yScale : this.xScale;
                var scaledBaseline = primaryScale.scale(this._baselineValue);
                var positionAttr = this._isVertical ? "y" : "x";
                var dimensionAttr = this._isVertical ? "height" : "width";
                if (this._dataChanged && this._animate) {
                    var resetAttrToProjector = this._generateAttrToProjector();
                    resetAttrToProjector[positionAttr] = function () { return scaledBaseline; };
                    resetAttrToProjector[dimensionAttr] = function () { return 0; };
                    this._applyAnimatedAttributes(this._bars, "bars-reset", resetAttrToProjector);
                }
                var attrToProjector = this._generateAttrToProjector();
                if (attrToProjector["fill"] != null) {
                    this._bars.attr("fill", attrToProjector["fill"]);
                }
                this._applyAnimatedAttributes(this._bars, "bars", attrToProjector);
                this._bars.exit().remove();
                var baselineAttr = {
                    "x1": this._isVertical ? 0 : scaledBaseline,
                    "y1": this._isVertical ? scaledBaseline : 0,
                    "x2": this._isVertical ? this.availableWidth : scaledBaseline,
                    "y2": this._isVertical ? scaledBaseline : this.availableHeight
                };
                this._applyAnimatedAttributes(this._baseline, "baseline", baselineAttr);
            };
            BarPlot.prototype.baseline = function (value) {
                this._baselineValue = value;
                this._updateXDomainer();
                this._updateYDomainer();
                this._render();
                return this;
            };
            BarPlot.prototype.barAlignment = function (alignment) {
                var alignmentLC = alignment.toLowerCase();
                var align2factor = this.constructor._BarAlignmentToFactor;
                if (align2factor[alignmentLC] === undefined) {
                    throw new Error("unsupported bar alignment");
                }
                this._barAlignmentFactor = align2factor[alignmentLC];
                this._render();
                return this;
            };
            BarPlot.prototype.parseExtent = function (input) {
                if (typeof (input) === "number") {
                    return { min: input, max: input };
                }
                else if (input instanceof Object && "min" in input && "max" in input) {
                    return input;
                }
                else {
                    throw new Error("input '" + input + "' can't be parsed as an IExtent");
                }
            };
            BarPlot.prototype.selectBar = function (xValOrExtent, yValOrExtent, select) {
                if (select === void 0) { select = true; }
                if (!this._isSetup) {
                    return null;
                }
                var selectedBars = [];
                var xExtent = this.parseExtent(xValOrExtent);
                var yExtent = this.parseExtent(yValOrExtent);
                var tolerance = 0.5;
                this._bars.each(function (d) {
                    var bbox = this.getBBox();
                    if (bbox.x + bbox.width >= xExtent.min - tolerance && bbox.x <= xExtent.max + tolerance && bbox.y + bbox.height >= yExtent.min - tolerance && bbox.y <= yExtent.max + tolerance) {
                        selectedBars.push(this);
                    }
                });
                if (selectedBars.length > 0) {
                    var selection = d3.selectAll(selectedBars);
                    selection.classed("selected", select);
                    return selection;
                }
                else {
                    return null;
                }
            };
            BarPlot.prototype.deselectAll = function () {
                if (this._isSetup) {
                    this._bars.classed("selected", false);
                }
                return this;
            };
            BarPlot.prototype._updateDomainer = function (scale) {
                if (scale instanceof Abstract.QuantitativeScale) {
                    var qscale = scale;
                    if (!qscale._userSetDomainer) {
                        if (this._baselineValue != null) {
                            qscale.domainer().addPaddingException(this._baselineValue, "BAR_PLOT+" + this._plottableID).addIncludedValue(this._baselineValue, "BAR_PLOT+" + this._plottableID);
                        }
                        else {
                            qscale.domainer().removePaddingException("BAR_PLOT+" + this._plottableID).removeIncludedValue("BAR_PLOT+" + this._plottableID);
                        }
                    }
                    qscale._autoDomainIfAutomaticMode();
                }
                return this;
            };
            BarPlot.prototype._generateAttrToProjector = function () {
                var _this = this;
                var attrToProjector = _super.prototype._generateAttrToProjector.call(this);
                var primaryScale = this._isVertical ? this.yScale : this.xScale;
                var secondaryScale = this._isVertical ? this.xScale : this.yScale;
                var primaryAttr = this._isVertical ? "y" : "x";
                var secondaryAttr = this._isVertical ? "x" : "y";
                var bandsMode = (secondaryScale instanceof Plottable.Scale.Ordinal) && secondaryScale.rangeType() === "bands";
                var scaledBaseline = primaryScale.scale(this._baselineValue);
                if (attrToProjector["width"] == null) {
                    var constantWidth = bandsMode ? secondaryScale.rangeBand() : BarPlot.DEFAULT_WIDTH;
                    attrToProjector["width"] = function (d, i) { return constantWidth; };
                }
                var positionF = attrToProjector[secondaryAttr];
                var widthF = attrToProjector["width"];
                if (!bandsMode) {
                    attrToProjector[secondaryAttr] = function (d, i) { return positionF(d, i) - widthF(d, i) * _this._barAlignmentFactor; };
                }
                else {
                    var bandWidth = secondaryScale.rangeBand();
                    attrToProjector[secondaryAttr] = function (d, i) { return positionF(d, i) - widthF(d, i) / 2 + bandWidth / 2; };
                }
                var originalPositionFn = attrToProjector[primaryAttr];
                attrToProjector[primaryAttr] = function (d, i) {
                    var originalPos = originalPositionFn(d, i);
                    return (originalPos > scaledBaseline) ? scaledBaseline : originalPos;
                };
                attrToProjector["height"] = function (d, i) {
                    return Math.abs(scaledBaseline - originalPositionFn(d, i));
                };
                return attrToProjector;
            };
            BarPlot.DEFAULT_WIDTH = 10;
            BarPlot._BarAlignmentToFactor = {};
            return BarPlot;
        })(Abstract.XYPlot);
        Abstract.BarPlot = BarPlot;
    })(Plottable.Abstract || (Plottable.Abstract = {}));
    var Abstract = Plottable.Abstract;
})(Plottable || (Plottable = {}));

var __extends = this.__extends || function (d, b) {
    for (var p in b) if (b.hasOwnProperty(p)) d[p] = b[p];
    function __() { this.constructor = d; }
    __.prototype = b.prototype;
    d.prototype = new __();
};
var Plottable;
(function (Plottable) {
    (function (Plot) {
        /**
        * A VerticalBarPlot draws bars vertically.
        * Key projected attributes:
        *  - "width" - the horizontal width of a bar.
        *      - if an ordinal scale is attached, this defaults to ordinalScale.rangeBand()
        *      - if a quantitative scale is attached, this defaults to 10
        *  - "x" - the horizontal position of a bar
        *  - "y" - the vertical height of a bar
        */
        var VerticalBar = (function (_super) {
            __extends(VerticalBar, _super);
            function VerticalBar(dataset, xScale, yScale) {
                _super.call(this, dataset, xScale, yScale);
                this._isVertical = true;
            }
            VerticalBar.prototype._updateYDomainer = function () {
                this._updateDomainer(this.yScale);
                return this;
            };
            VerticalBar._BarAlignmentToFactor = { "left": 0, "center": 0.5, "right": 1 };
            return VerticalBar;
        })(Plottable.Abstract.BarPlot);
        Plot.VerticalBar = VerticalBar;
    })(Plottable.Plot || (Plottable.Plot = {}));
    var Plot = Plottable.Plot;
})(Plottable || (Plottable = {}));

var __extends = this.__extends || function (d, b) {
    for (var p in b) if (b.hasOwnProperty(p)) d[p] = b[p];
    function __() { this.constructor = d; }
    __.prototype = b.prototype;
    d.prototype = new __();
};
var Plottable;
(function (Plottable) {
    (function (Plot) {
        /**
        * A HorizontalBarPlot draws bars horizontally.
        * Key projected attributes:
        *  - "width" - the vertical height of a bar (since the bar is rotated horizontally)
        *      - if an ordinal scale is attached, this defaults to ordinalScale.rangeBand()
        *      - if a quantitative scale is attached, this defaults to 10
        *  - "x" - the horizontal length of a bar
        *  - "y" - the vertical position of a bar
        */
        var HorizontalBar = (function (_super) {
            __extends(HorizontalBar, _super);
            function HorizontalBar(dataset, xScale, yScale) {
                _super.call(this, dataset, xScale, yScale);
                this.isVertical = false;
            }
            HorizontalBar.prototype._updateXDomainer = function () {
                this._updateDomainer(this.xScale);
                return this;
            };
            HorizontalBar.prototype._generateAttrToProjector = function () {
                var attrToProjector = _super.prototype._generateAttrToProjector.call(this);
                var widthF = attrToProjector["width"];
                attrToProjector["width"] = attrToProjector["height"];
                attrToProjector["height"] = widthF;
                return attrToProjector;
            };
            HorizontalBar._BarAlignmentToFactor = { "top": 0, "center": 0.5, "bottom": 1 };
            return HorizontalBar;
        })(Plottable.Abstract.BarPlot);
        Plot.HorizontalBar = HorizontalBar;
    })(Plottable.Plot || (Plottable.Plot = {}));
    var Plot = Plottable.Plot;
})(Plottable || (Plottable = {}));

var __extends = this.__extends || function (d, b) {
    for (var p in b) if (b.hasOwnProperty(p)) d[p] = b[p];
    function __() { this.constructor = d; }
    __.prototype = b.prototype;
    d.prototype = new __();
};
var Plottable;
(function (Plottable) {
    (function (Plot) {
        var Line = (function (_super) {
            __extends(Line, _super);
            function Line(dataset, xScale, yScale) {
                _super.call(this, dataset, xScale, yScale);
                this._animators = {
                    "line-reset": new Plottable.Animator.Null(),
                    "line": new Plottable.Animator.Default().duration(600).easing("exp-in-out")
                };
                this.classed("line-plot", true);
                this.project("stroke", function () { return "steelblue"; });
                this.project("stroke-width", function () { return "2px"; });
            }
            Line.prototype._setup = function () {
                _super.prototype._setup.call(this);
                this.linePath = this.renderArea.append("path").classed("line", true);
                return this;
            };
            Line.prototype._getResetYFunction = function () {
                var yDomain = this.yScale.domain();
                var domainMax = Math.max(yDomain[0], yDomain[1]);
                var domainMin = Math.min(yDomain[0], yDomain[1]);
                var startValue = 0;
                if (domainMax < 0) {
                    startValue = domainMax;
                }
                else if (domainMin > 0) {
                    startValue = domainMin;
                }
                var scaledStartValue = this.yScale.scale(startValue);
                return function (d, i) { return scaledStartValue; };
            };
            Line.prototype._paint = function () {
                _super.prototype._paint.call(this);
                var attrToProjector = this._generateAttrToProjector();
                var xFunction = attrToProjector["x"];
                var yFunction = attrToProjector["y"];
                delete attrToProjector["x"];
                delete attrToProjector["y"];
                this.linePath.datum(this._dataSource.data());
                if (this._dataChanged) {
                    attrToProjector["d"] = d3.svg.line().x(xFunction).y(this._getResetYFunction());
                    this._applyAnimatedAttributes(this.linePath, "line-reset", attrToProjector);
                }
                attrToProjector["d"] = d3.svg.line().x(xFunction).y(yFunction);
                this._applyAnimatedAttributes(this.linePath, "line", attrToProjector);
            };
            return Line;
        })(Plottable.Abstract.XYPlot);
        Plot.Line = Line;
    })(Plottable.Plot || (Plottable.Plot = {}));
    var Plot = Plottable.Plot;
})(Plottable || (Plottable = {}));

var __extends = this.__extends || function (d, b) {
    for (var p in b) if (b.hasOwnProperty(p)) d[p] = b[p];
    function __() { this.constructor = d; }
    __.prototype = b.prototype;
    d.prototype = new __();
};
var Plottable;
(function (Plottable) {
    (function (Plot) {
        /**
        * An AreaPlot draws a filled region (area) between the plot's projected "y" and projected "y0" values.
        */
        var Area = (function (_super) {
            __extends(Area, _super);
            function Area(dataset, xScale, yScale) {
                _super.call(this, dataset, xScale, yScale);
                this.classed("area-plot", true);
                this.project("y0", 0, yScale);
                this.project("fill", function () { return "steelblue"; });
                this.project("fill-opacity", function () { return 0.5; });
                this.project("stroke", function () { return "none"; });
                this._animators["area-reset"] = new Plottable.Animator.Null();
                this._animators["area"] = new Plottable.Animator.Default().duration(600).easing("exp-in-out");
            }
            Area.prototype._setup = function () {
                _super.prototype._setup.call(this);
                this.areaPath = this.renderArea.append("path").classed("area", true);
                return this;
            };
            Area.prototype._onDataSourceUpdate = function () {
                _super.prototype._onDataSourceUpdate.call(this);
                if (this.yScale != null) {
                    this._updateYDomainer();
                }
            };
            Area.prototype._updateYDomainer = function () {
                _super.prototype._updateYDomainer.call(this);
                var scale = this.yScale;
                var y0Projector = this._projectors["y0"];
                var y0Accessor = y0Projector != null ? y0Projector.accessor : null;
                var extent = y0Accessor != null ? this.dataSource()._getExtent(y0Accessor) : [];
                var constantBaseline = (extent.length === 2 && extent[0] === extent[1]) ? extent[0] : null;
                if (!scale._userSetDomainer) {
                    if (constantBaseline != null) {
                        scale.domainer().addPaddingException(constantBaseline, "AREA_PLOT+" + this._plottableID);
                    }
                    else {
                        scale.domainer().removePaddingException("AREA_PLOT+" + this._plottableID);
                    }
                    scale._autoDomainIfAutomaticMode();
                }
                return this;
            };
            Area.prototype.project = function (attrToSet, accessor, scale) {
                _super.prototype.project.call(this, attrToSet, accessor, scale);
                if (attrToSet === "y0") {
                    this._updateYDomainer();
                }
                return this;
            };
            Area.prototype._getResetYFunction = function () {
                return this._generateAttrToProjector()["y0"];
            };
            Area.prototype._paint = function () {
                _super.prototype._paint.call(this);
                var attrToProjector = this._generateAttrToProjector();
                var xFunction = attrToProjector["x"];
                var y0Function = attrToProjector["y0"];
                var yFunction = attrToProjector["y"];
                delete attrToProjector["x"];
                delete attrToProjector["y0"];
                delete attrToProjector["y"];
                this.areaPath.datum(this._dataSource.data());
                if (this._dataChanged) {
                    attrToProjector["d"] = d3.svg.area().x(xFunction).y0(y0Function).y1(this._getResetYFunction());
                    this._applyAnimatedAttributes(this.areaPath, "area-reset", attrToProjector);
                }
                attrToProjector["d"] = d3.svg.area().x(xFunction).y0(y0Function).y1(yFunction);
                this._applyAnimatedAttributes(this.areaPath, "area", attrToProjector);
            };
            return Area;
        })(Plot.Line);
        Plot.Area = Area;
    })(Plottable.Plot || (Plottable.Plot = {}));
    var Plot = Plottable.Plot;
})(Plottable || (Plottable = {}));

var Plottable;
(function (Plottable) {
    (function (Animator) {
        var Null = (function () {
            function Null() {
            }
            Null.prototype.animate = function (selection, attrToProjector, plot) {
                return selection.attr(attrToProjector);
            };
            return Null;
        })();
        Animator.Null = Null;
    })(Plottable.Animator || (Plottable.Animator = {}));
    var Animator = Plottable.Animator;
})(Plottable || (Plottable = {}));

var Plottable;
(function (Plottable) {
    (function (Animator) {
        var Default = (function () {
            function Default() {
                this._durationMsec = 300;
                this._delayMsec = 0;
                this._easing = "exp-out";
            }
            Default.prototype.animate = function (selection, attrToProjector, plot) {
                return selection.transition().ease(this._easing).duration(this._durationMsec).delay(this._delayMsec).attr(attrToProjector);
            };
            Default.prototype.duration = function (duration) {
                if (duration === undefined) {
                    return this._durationMsec;
                }
                else {
                    this._durationMsec = duration;
                    return this;
                }
            };
            Default.prototype.delay = function (delay) {
                if (delay === undefined) {
                    return this._delayMsec;
                }
                else {
                    this._delayMsec = delay;
                    return this;
                }
            };
            Default.prototype.easing = function (easing) {
                if (easing === undefined) {
                    return this._easing;
                }
                else {
                    this._easing = easing;
                    return this;
                }
            };
            return Default;
        })();
        Animator.Default = Default;
    })(Plottable.Animator || (Plottable.Animator = {}));
    var Animator = Plottable.Animator;
})(Plottable || (Plottable = {}));

var __extends = this.__extends || function (d, b) {
    for (var p in b) if (b.hasOwnProperty(p)) d[p] = b[p];
    function __() { this.constructor = d; }
    __.prototype = b.prototype;
    d.prototype = new __();
};
var Plottable;
(function (Plottable) {
    (function (Animator) {
        var IterativeDelay = (function (_super) {
            __extends(IterativeDelay, _super);
            function IterativeDelay() {
                _super.apply(this, arguments);
                this._delayMsec = 15;
            }
            IterativeDelay.prototype.animate = function (selection, attrToProjector, plot) {
                var _this = this;
                return selection.transition().ease(this._easing).duration(this._durationMsec).delay(function (d, i) { return i * _this._delayMsec; }).attr(attrToProjector);
            };
            return IterativeDelay;
        })(Animator.Default);
        Animator.IterativeDelay = IterativeDelay;
    })(Plottable.Animator || (Plottable.Animator = {}));
    var Animator = Plottable.Animator;
})(Plottable || (Plottable = {}));

var Plottable;
(function (Plottable) {
    (function (Core) {
        (function (KeyEventListener) {
            var _initialized = false;
            var _callbacks = [];
            function initialize() {
                if (_initialized) {
                    return;
                }
                d3.select(document).on("keydown", processEvent);
                _initialized = true;
            }
            KeyEventListener.initialize = initialize;
            function addCallback(keyCode, cb) {
                if (!_initialized) {
                    initialize();
                }
                if (_callbacks[keyCode] == null) {
                    _callbacks[keyCode] = [];
                }
                _callbacks[keyCode].push(cb);
            }
            KeyEventListener.addCallback = addCallback;
            function processEvent() {
                if (_callbacks[d3.event.keyCode] == null) {
                    return;
                }
                _callbacks[d3.event.keyCode].forEach(function (cb) {
                    cb(d3.event);
                });
            }
        })(Core.KeyEventListener || (Core.KeyEventListener = {}));
        var KeyEventListener = Core.KeyEventListener;
    })(Plottable.Core || (Plottable.Core = {}));
    var Core = Plottable.Core;
})(Plottable || (Plottable = {}));

var Plottable;
(function (Plottable) {
    (function (Abstract) {
        var Interaction = (function () {
            function Interaction(componentToListenTo) {
                if (componentToListenTo == null) {
                    throw new Error("Interactions require a component to listen to");
                }
                this.componentToListenTo = componentToListenTo;
            }
            Interaction.prototype._anchor = function (hitBox) {
                this.hitBox = hitBox;
            };
            Interaction.prototype.registerWithComponent = function () {
                this.componentToListenTo.registerInteraction(this);
                return this;
            };
            return Interaction;
        })();
        Abstract.Interaction = Interaction;
    })(Plottable.Abstract || (Plottable.Abstract = {}));
    var Abstract = Plottable.Abstract;
})(Plottable || (Plottable = {}));

var __extends = this.__extends || function (d, b) {
    for (var p in b) if (b.hasOwnProperty(p)) d[p] = b[p];
    function __() { this.constructor = d; }
    __.prototype = b.prototype;
    d.prototype = new __();
};
var Plottable;
(function (Plottable) {
    (function (Interaction) {
        var Click = (function (_super) {
            __extends(Click, _super);
            function Click(componentToListenTo) {
                _super.call(this, componentToListenTo);
            }
            Click.prototype._anchor = function (hitBox) {
                var _this = this;
                _super.prototype._anchor.call(this, hitBox);
                hitBox.on(this._listenTo(), function () {
                    var xy = d3.mouse(hitBox.node());
                    var x = xy[0];
                    var y = xy[1];
                    _this._callback(x, y);
                });
            };
            Click.prototype._listenTo = function () {
                return "click";
            };
            Click.prototype.callback = function (cb) {
                this._callback = cb;
                return this;
            };
            return Click;
        })(Plottable.Abstract.Interaction);
        Interaction.Click = Click;
        var DoubleClick = (function (_super) {
            __extends(DoubleClick, _super);
            function DoubleClick(componentToListenTo) {
                _super.call(this, componentToListenTo);
            }
            DoubleClick.prototype._listenTo = function () {
                return "dblclick";
            };
            return DoubleClick;
        })(Click);
        Interaction.DoubleClick = DoubleClick;
    })(Plottable.Interaction || (Plottable.Interaction = {}));
    var Interaction = Plottable.Interaction;
})(Plottable || (Plottable = {}));

var __extends = this.__extends || function (d, b) {
    for (var p in b) if (b.hasOwnProperty(p)) d[p] = b[p];
    function __() { this.constructor = d; }
    __.prototype = b.prototype;
    d.prototype = new __();
};
var Plottable;
(function (Plottable) {
    (function (Interaction) {
        var Mousemove = (function (_super) {
            __extends(Mousemove, _super);
            function Mousemove(componentToListenTo) {
                _super.call(this, componentToListenTo);
            }
            Mousemove.prototype._anchor = function (hitBox) {
                var _this = this;
                _super.prototype._anchor.call(this, hitBox);
                hitBox.on("mousemove", function () {
                    var xy = d3.mouse(hitBox.node());
                    var x = xy[0];
                    var y = xy[1];
                    _this.mousemove(x, y);
                });
            };
            Mousemove.prototype.mousemove = function (x, y) {
                return;
            };
            return Mousemove;
        })(Plottable.Abstract.Interaction);
        Interaction.Mousemove = Mousemove;
    })(Plottable.Interaction || (Plottable.Interaction = {}));
    var Interaction = Plottable.Interaction;
})(Plottable || (Plottable = {}));

var __extends = this.__extends || function (d, b) {
    for (var p in b) if (b.hasOwnProperty(p)) d[p] = b[p];
    function __() { this.constructor = d; }
    __.prototype = b.prototype;
    d.prototype = new __();
};
var Plottable;
(function (Plottable) {
    (function (Interaction) {
        var Key = (function (_super) {
            __extends(Key, _super);
            function Key(componentToListenTo, keyCode) {
                _super.call(this, componentToListenTo);
                this.activated = false;
                this.keyCode = keyCode;
            }
            Key.prototype._anchor = function (hitBox) {
                var _this = this;
                _super.prototype._anchor.call(this, hitBox);
                hitBox.on("mouseover", function () {
                    _this.activated = true;
                });
                hitBox.on("mouseout", function () {
                    _this.activated = false;
                });
                Plottable.Core.KeyEventListener.addCallback(this.keyCode, function (e) {
                    if (_this.activated && _this._callback != null) {
                        _this._callback();
                    }
                });
            };
            Key.prototype.callback = function (cb) {
                this._callback = cb;
                return this;
            };
            return Key;
        })(Plottable.Abstract.Interaction);
        Interaction.Key = Key;
    })(Plottable.Interaction || (Plottable.Interaction = {}));
    var Interaction = Plottable.Interaction;
})(Plottable || (Plottable = {}));

var __extends = this.__extends || function (d, b) {
    for (var p in b) if (b.hasOwnProperty(p)) d[p] = b[p];
    function __() { this.constructor = d; }
    __.prototype = b.prototype;
    d.prototype = new __();
};
var Plottable;
(function (Plottable) {
    (function (Interaction) {
        var PanZoom = (function (_super) {
            __extends(PanZoom, _super);
            function PanZoom(componentToListenTo, xScale, yScale) {
                _super.call(this, componentToListenTo);
                var _this = this;
                if (xScale == null || yScale == null) {
                    throw new Error("panZoomInteractions require an xScale and yScale");
                }
                this.xScale = xScale;
                this.yScale = yScale;
                this.zoom = d3.behavior.zoom();
                this.zoom.x(this.xScale._d3Scale);
                this.zoom.y(this.yScale._d3Scale);
                this.zoom.on("zoom", function () { return _this.rerenderZoomed(); });
            }
            PanZoom.prototype.resetZoom = function () {
                var _this = this;
                this.zoom = d3.behavior.zoom();
                this.zoom.x(this.xScale._d3Scale);
                this.zoom.y(this.yScale._d3Scale);
                this.zoom.on("zoom", function () { return _this.rerenderZoomed(); });
                this.zoom(this.hitBox);
            };
            PanZoom.prototype._anchor = function (hitBox) {
                _super.prototype._anchor.call(this, hitBox);
                this.zoom(hitBox);
            };
            PanZoom.prototype.rerenderZoomed = function () {
                var xDomain = this.xScale._d3Scale.domain();
                var yDomain = this.yScale._d3Scale.domain();
                this.xScale.domain(xDomain);
                this.yScale.domain(yDomain);
            };
            return PanZoom;
        })(Plottable.Abstract.Interaction);
        Interaction.PanZoom = PanZoom;
    })(Plottable.Interaction || (Plottable.Interaction = {}));
    var Interaction = Plottable.Interaction;
})(Plottable || (Plottable = {}));

var __extends = this.__extends || function (d, b) {
    for (var p in b) if (b.hasOwnProperty(p)) d[p] = b[p];
    function __() { this.constructor = d; }
    __.prototype = b.prototype;
    d.prototype = new __();
};
var Plottable;
(function (Plottable) {
    (function (Interaction) {
        var Drag = (function (_super) {
            __extends(Drag, _super);
            function Drag(componentToListenTo) {
                _super.call(this, componentToListenTo);
                var _this = this;
                this.dragInitialized = false;
                this.origin = [0, 0];
                this.location = [0, 0];
                this.dragBehavior = d3.behavior.drag();
                this.dragBehavior.on("dragstart", function () { return _this._dragstart(); });
                this.dragBehavior.on("drag", function () { return _this._drag(); });
                this.dragBehavior.on("dragend", function () { return _this._dragend(); });
            }
            Drag.prototype.callback = function (cb) {
                this.callbackToCall = cb;
                return this;
            };
            Drag.prototype._dragstart = function () {
                var availableWidth = this.componentToListenTo.availableWidth;
                var availableHeight = this.componentToListenTo.availableHeight;
                var constraintFunction = function (min, max) { return function (x) { return Math.min(Math.max(x, min), max); }; };
                this.constrainX = constraintFunction(0, availableWidth);
                this.constrainY = constraintFunction(0, availableHeight);
            };
            Drag.prototype._drag = function () {
                if (!this.dragInitialized) {
                    this.origin = [d3.event.x, d3.event.y];
                    this.dragInitialized = true;
                }
                this.location = [this.constrainX(d3.event.x), this.constrainY(d3.event.y)];
            };
            Drag.prototype._dragend = function () {
                if (!this.dragInitialized) {
                    return;
                }
                this.dragInitialized = false;
                this._doDragend();
            };
            Drag.prototype._doDragend = function () {
                if (this.callbackToCall != null) {
                    this.callbackToCall([this.origin, this.location]);
                }
            };
            Drag.prototype._anchor = function (hitBox) {
                _super.prototype._anchor.call(this, hitBox);
                hitBox.call(this.dragBehavior);
                return this;
            };
            Drag.prototype.setupZoomCallback = function (xScale, yScale) {
                var xDomainOriginal = xScale != null ? xScale.domain() : null;
                var yDomainOriginal = yScale != null ? yScale.domain() : null;
                var resetOnNextClick = false;
                function callback(pixelArea) {
                    if (pixelArea == null) {
                        if (resetOnNextClick) {
                            if (xScale != null) {
                                xScale.domain(xDomainOriginal);
                            }
                            if (yScale != null) {
                                yScale.domain(yDomainOriginal);
                            }
                        }
                        resetOnNextClick = !resetOnNextClick;
                        return;
                    }
                    resetOnNextClick = false;
                    if (xScale != null) {
                        xScale.domain([xScale.invert(pixelArea.xMin), xScale.invert(pixelArea.xMax)]);
                    }
                    if (yScale != null) {
                        yScale.domain([yScale.invert(pixelArea.yMax), yScale.invert(pixelArea.yMin)]);
                    }
                    this.clearBox();
                    return;
                }
                this.callback(callback);
                return this;
            };
            return Drag;
        })(Plottable.Abstract.Interaction);
        Interaction.Drag = Drag;
    })(Plottable.Interaction || (Plottable.Interaction = {}));
    var Interaction = Plottable.Interaction;
})(Plottable || (Plottable = {}));

var __extends = this.__extends || function (d, b) {
    for (var p in b) if (b.hasOwnProperty(p)) d[p] = b[p];
    function __() { this.constructor = d; }
    __.prototype = b.prototype;
    d.prototype = new __();
};
var Plottable;
(function (Plottable) {
    (function (Interaction) {
        var DragBox = (function (_super) {
            __extends(DragBox, _super);
            function DragBox() {
                _super.apply(this, arguments);
                this.boxIsDrawn = false;
            }
            DragBox.prototype._dragstart = function () {
                _super.prototype._dragstart.call(this);
                if (this.callbackToCall != null) {
                    this.callbackToCall(null);
                }
                this.clearBox();
            };
            DragBox.prototype.clearBox = function () {
                if (this.dragBox == null) {
                    return;
                }
                this.dragBox.attr("height", 0).attr("width", 0);
                this.boxIsDrawn = false;
                return this;
            };
            DragBox.prototype.setBox = function (x0, x1, y0, y1) {
                if (this.dragBox == null) {
                    return;
                }
                var w = Math.abs(x0 - x1);
                var h = Math.abs(y0 - y1);
                var xo = Math.min(x0, x1);
                var yo = Math.min(y0, y1);
                this.dragBox.attr({ x: xo, y: yo, width: w, height: h });
                this.boxIsDrawn = (w > 0 && h > 0);
                return this;
            };
            DragBox.prototype._anchor = function (hitBox) {
                _super.prototype._anchor.call(this, hitBox);
                var cname = DragBox.CLASS_DRAG_BOX;
                var foreground = this.componentToListenTo.foregroundContainer;
                this.dragBox = foreground.append("rect").classed(cname, true).attr("x", 0).attr("y", 0);
                return this;
            };
            DragBox.CLASS_DRAG_BOX = "drag-box";
            return DragBox;
        })(Interaction.Drag);
        Interaction.DragBox = DragBox;
    })(Plottable.Interaction || (Plottable.Interaction = {}));
    var Interaction = Plottable.Interaction;
})(Plottable || (Plottable = {}));

var __extends = this.__extends || function (d, b) {
    for (var p in b) if (b.hasOwnProperty(p)) d[p] = b[p];
    function __() { this.constructor = d; }
    __.prototype = b.prototype;
    d.prototype = new __();
};
var Plottable;
(function (Plottable) {
    (function (Interaction) {
        var XDragBox = (function (_super) {
            __extends(XDragBox, _super);
            function XDragBox() {
                _super.apply(this, arguments);
            }
            XDragBox.prototype._drag = function () {
                _super.prototype._drag.call(this);
                this.setBox(this.origin[0], this.location[0]);
            };
            XDragBox.prototype._doDragend = function () {
                if (this.callbackToCall == null) {
                    return;
                }
                var xMin = Math.min(this.origin[0], this.location[0]);
                var xMax = Math.max(this.origin[0], this.location[0]);
                var pixelArea = { xMin: xMin, xMax: xMax };
                this.callbackToCall(pixelArea);
            };
            XDragBox.prototype.setBox = function (x0, x1) {
                _super.prototype.setBox.call(this, x0, x1, 0, this.componentToListenTo.availableHeight);
                return this;
            };
            return XDragBox;
        })(Interaction.DragBox);
        Interaction.XDragBox = XDragBox;
    })(Plottable.Interaction || (Plottable.Interaction = {}));
    var Interaction = Plottable.Interaction;
})(Plottable || (Plottable = {}));

var __extends = this.__extends || function (d, b) {
    for (var p in b) if (b.hasOwnProperty(p)) d[p] = b[p];
    function __() { this.constructor = d; }
    __.prototype = b.prototype;
    d.prototype = new __();
};
var Plottable;
(function (Plottable) {
    (function (Interaction) {
        var XYDragBox = (function (_super) {
            __extends(XYDragBox, _super);
            function XYDragBox() {
                _super.apply(this, arguments);
            }
            XYDragBox.prototype._drag = function () {
                _super.prototype._drag.call(this);
                this.setBox(this.origin[0], this.location[0], this.origin[1], this.location[1]);
            };
            XYDragBox.prototype._doDragend = function () {
                if (this.callbackToCall == null) {
                    return;
                }
                var xMin = Math.min(this.origin[0], this.location[0]);
                var xMax = Math.max(this.origin[0], this.location[0]);
                var yMin = Math.min(this.origin[1], this.location[1]);
                var yMax = Math.max(this.origin[1], this.location[1]);
                var pixelArea = { xMin: xMin, xMax: xMax, yMin: yMin, yMax: yMax };
                this.callbackToCall(pixelArea);
            };
            return XYDragBox;
        })(Interaction.DragBox);
        Interaction.XYDragBox = XYDragBox;
    })(Plottable.Interaction || (Plottable.Interaction = {}));
    var Interaction = Plottable.Interaction;
})(Plottable || (Plottable = {}));

var __extends = this.__extends || function (d, b) {
    for (var p in b) if (b.hasOwnProperty(p)) d[p] = b[p];
    function __() { this.constructor = d; }
    __.prototype = b.prototype;
    d.prototype = new __();
};
var Plottable;
(function (Plottable) {
    (function (Interaction) {
        var YDragBox = (function (_super) {
            __extends(YDragBox, _super);
            function YDragBox() {
                _super.apply(this, arguments);
            }
            YDragBox.prototype._drag = function () {
                _super.prototype._drag.call(this);
                this.setBox(this.origin[1], this.location[1]);
            };
            YDragBox.prototype._doDragend = function () {
                if (this.callbackToCall == null) {
                    return;
                }
                var yMin = Math.min(this.origin[1], this.location[1]);
                var yMax = Math.max(this.origin[1], this.location[1]);
                var pixelArea = { yMin: yMin, yMax: yMax };
                this.callbackToCall(pixelArea);
            };
            YDragBox.prototype.setBox = function (y0, y1) {
                _super.prototype.setBox.call(this, 0, this.componentToListenTo.availableWidth, y0, y1);
                return this;
            };
            return YDragBox;
        })(Interaction.DragBox);
        Interaction.YDragBox = YDragBox;
    })(Plottable.Interaction || (Plottable.Interaction = {}));
    var Interaction = Plottable.Interaction;
})(Plottable || (Plottable = {}));

var __extends = this.__extends || function (d, b) {
    for (var p in b) if (b.hasOwnProperty(p)) d[p] = b[p];
    function __() { this.constructor = d; }
    __.prototype = b.prototype;
    d.prototype = new __();
};
var Plottable;
(function (Plottable) {
    (function (Abstract) {
        var Dispatcher = (function (_super) {
            __extends(Dispatcher, _super);
            function Dispatcher(target) {
                _super.call(this);
                this._event2Callback = {};
                this.connected = false;
                this._target = target;
            }
            Dispatcher.prototype.target = function (targetElement) {
                if (targetElement == null) {
                    return this._target;
                }
                var wasConnected = this.connected;
                this.disconnect();
                this._target = targetElement;
                if (wasConnected) {
                    this.connect();
                }
                return this;
            };
            Dispatcher.prototype.getEventString = function (eventName) {
                return eventName + ".dispatcher" + this._plottableID;
            };
            Dispatcher.prototype.connect = function () {
                var _this = this;
                if (this.connected) {
                    throw new Error("Can't connect dispatcher twice!");
                }
                this.connected = true;
                Object.keys(this._event2Callback).forEach(function (event) {
                    var callback = _this._event2Callback[event];
                    _this._target.on(_this.getEventString(event), callback);
                });
                return this;
            };
            Dispatcher.prototype.disconnect = function () {
                var _this = this;
                this.connected = false;
                Object.keys(this._event2Callback).forEach(function (event) {
                    _this._target.on(_this.getEventString(event), null);
                });
                return this;
            };
            return Dispatcher;
        })(Abstract.PlottableObject);
        Abstract.Dispatcher = Dispatcher;
    })(Plottable.Abstract || (Plottable.Abstract = {}));
    var Abstract = Plottable.Abstract;
})(Plottable || (Plottable = {}));

var __extends = this.__extends || function (d, b) {
    for (var p in b) if (b.hasOwnProperty(p)) d[p] = b[p];
    function __() { this.constructor = d; }
    __.prototype = b.prototype;
    d.prototype = new __();
};
var Plottable;
(function (Plottable) {
    (function (Dispatcher) {
        var Mouse = (function (_super) {
            __extends(Mouse, _super);
            function Mouse(target) {
                _super.call(this, target);
                var _this = this;
                this._event2Callback["mouseover"] = function () {
                    if (_this._mouseover != null) {
                        _this._mouseover(_this.getMousePosition());
                    }
                };
                this._event2Callback["mousemove"] = function () {
                    if (_this._mousemove != null) {
                        _this._mousemove(_this.getMousePosition());
                    }
                };
                this._event2Callback["mouseout"] = function () {
                    if (_this._mouseout != null) {
                        _this._mouseout(_this.getMousePosition());
                    }
                };
            }
            Mouse.prototype.getMousePosition = function () {
                var xy = d3.mouse(this._target.node());
                return {
                    x: xy[0],
                    y: xy[1]
                };
            };
            Mouse.prototype.mouseover = function (callback) {
                if (callback === undefined) {
                    return this._mouseover;
                }
                this._mouseover = callback;
                return this;
            };
            Mouse.prototype.mousemove = function (callback) {
                if (callback === undefined) {
                    return this._mousemove;
                }
                this._mousemove = callback;
                return this;
            };
            Mouse.prototype.mouseout = function (callback) {
                if (callback === undefined) {
                    return this._mouseout;
                }
                this._mouseout = callback;
                return this;
            };
            return Mouse;
        })(Plottable.Abstract.Dispatcher);
        Dispatcher.Mouse = Mouse;
    })(Plottable.Dispatcher || (Plottable.Dispatcher = {}));
    var Dispatcher = Plottable.Dispatcher;
})(Plottable || (Plottable = {}));

var __extends = this.__extends || function (d, b) {
    for (var p in b) if (b.hasOwnProperty(p)) d[p] = b[p];
    function __() { this.constructor = d; }
    __.prototype = b.prototype;
    d.prototype = new __();
};
var Plottable;
(function (Plottable) {
    (function (Template) {
        var StandardChart = (function (_super) {
            __extends(StandardChart, _super);
            function StandardChart() {
                _super.call(this);
                this.xTable = new Plottable.Component.Table();
                this.yTable = new Plottable.Component.Table();
                this.centerComponent = new Plottable.Component.Group();
                this.xyTable = new Plottable.Component.Table().addComponent(0, 0, this.yTable).addComponent(1, 1, this.xTable).addComponent(0, 1, this.centerComponent);
                this.addComponent(1, 0, this.xyTable);
            }
            StandardChart.prototype.yAxis = function (y) {
                if (y != null) {
                    if (this._yAxis != null) {
                        throw new Error("yAxis already assigned!");
                    }
                    this._yAxis = y;
                    this.yTable.addComponent(0, 1, this._yAxis);
                    return this;
                }
                else {
                    return this._yAxis;
                }
            };
            StandardChart.prototype.xAxis = function (x) {
                if (x != null) {
                    if (this._xAxis != null) {
                        throw new Error("xAxis already assigned!");
                    }
                    this._xAxis = x;
                    this.xTable.addComponent(0, 0, this._xAxis);
                    return this;
                }
                else {
                    return this._xAxis;
                }
            };
            StandardChart.prototype.yLabel = function (y) {
                if (y != null) {
                    if (this._yLabel != null) {
                        if (typeof (y) === "string") {
                            this._yLabel.text(y);
                            return this;
                        }
                        else {
                            throw new Error("yLabel already assigned!");
                        }
                    }
                    if (typeof (y) === "string") {
                        y = new Plottable.Component.AxisLabel(y, "vertical-left");
                    }
                    this._yLabel = y;
                    this.yTable.addComponent(0, 0, this._yLabel);
                    return this;
                }
                else {
                    return this._yLabel;
                }
            };
            StandardChart.prototype.xLabel = function (x) {
                if (x != null) {
                    if (this._xLabel != null) {
                        if (typeof (x) === "string") {
                            this._xLabel.text(x);
                            return this;
                        }
                        else {
                            throw new Error("xLabel already assigned!");
                        }
                    }
                    if (typeof (x) === "string") {
                        x = new Plottable.Component.AxisLabel(x, "horizontal");
                    }
                    this._xLabel = x;
                    this.xTable.addComponent(1, 0, this._xLabel);
                    return this;
                }
                else {
                    return this._xLabel;
                }
            };
            StandardChart.prototype.titleLabel = function (x) {
                if (x != null) {
                    if (this._titleLabel != null) {
                        if (typeof (x) === "string") {
                            this._titleLabel.text(x);
                            return this;
                        }
                        else {
                            throw new Error("titleLabel already assigned!");
                        }
                    }
                    if (typeof (x) === "string") {
                        x = new Plottable.Component.TitleLabel(x, "horizontal");
                    }
                    this._titleLabel = x;
                    this.addComponent(0, 0, this._titleLabel);
                    return this;
                }
                else {
                    return this._titleLabel;
                }
            };
            StandardChart.prototype.center = function (c) {
                this.centerComponent.merge(c);
                return this;
            };
            return StandardChart;
        })(Plottable.Component.Table);
        Template.StandardChart = StandardChart;
    })(Plottable.Template || (Plottable.Template = {}));
    var Template = Plottable.Template;
})(Plottable || (Plottable = {}));<|MERGE_RESOLUTION|>--- conflicted
+++ resolved
@@ -1110,47 +1110,15 @@
 var Plottable;
 (function (Plottable) {
     (function (Core) {
-        
-
-        
-
-        /**
-        * The Broadcaster class is owned by an IListenable. Third parties can register and deregister listeners
-        * from the broadcaster. When the broadcaster.broadcast method is activated, all registered callbacks are
-        * called. The registered callbacks are called with the registered Listenable that the broadcaster is attached
-        * to, along with optional arguments passed to the `broadcast` method.
-        *
-        * The listeners are called synchronously.
-        */
         var Broadcaster = (function (_super) {
             __extends(Broadcaster, _super);
-            /**
-            * Construct a broadcaster, taking the Listenable that the broadcaster will be attached to.
-            *
-            * @constructor
-            * @param {IListenable} listenable The Listenable-object that this broadcaster is attached to.
-            */
             function Broadcaster(listenable) {
                 _super.call(this);
                 this.key2callback = new Plottable.Util.StrictEqualityAssociativeArray();
                 this.listenable = listenable;
             }
-<<<<<<< HEAD
-            /**
-            * Registers a callback to be called when the broadcast method is called. Also takes a key which
-            * is used to support deregistering the same callback later, by passing in the same key.
-            * If there is already a callback associated with that key, then the callback will be replaced.
-            *
-            * @param key The key associated with the callback. Key uniqueness is determined by deep equality.
-            * @param {IBroadcasterCallback} callback A callback to be called when the Scale's domain changes.
-            * @returns {Broadcaster} this object
-            */
             Broadcaster.prototype.registerListener = function (key, callback) {
                 this.key2callback.set(key, callback);
-=======
-            Broadcaster.prototype.registerListener = function (listener, callback) {
-                this.listener2Callback.set(listener, callback);
->>>>>>> f67daac9
                 return this;
             };
             Broadcaster.prototype.broadcast = function () {
@@ -1159,28 +1127,11 @@
                 for (var _i = 0; _i < arguments.length; _i++) {
                     args[_i - 0] = arguments[_i];
                 }
-<<<<<<< HEAD
-                this.key2callback.values().forEach(function (callback) {
-                    return callback(_this.listenable, args);
-                });
-                return this;
-            };
-
-            /**
-            * Deregisters the callback associated with a key.
-            *
-            * @param key The key to deregister.
-            * @returns {Broadcaster} this object
-            */
+                this.key2callback.values().forEach(function (callback) { return callback(_this.listenable, args); });
+                return this;
+            };
             Broadcaster.prototype.deregisterListener = function (key) {
                 this.key2callback.delete(key);
-=======
-                this.listener2Callback.values().forEach(function (callback) { return callback(_this.listenable, args); });
-                return this;
-            };
-            Broadcaster.prototype.deregisterListener = function (listener) {
-                this.listener2Callback.delete(listener);
->>>>>>> f67daac9
                 return this;
             };
             Broadcaster.prototype.deregisterAllListeners = function () {
@@ -2869,17 +2820,6 @@
     (function (Scale) {
         var Color = (function (_super) {
             __extends(Color, _super);
-<<<<<<< HEAD
-            /**
-            * Creates a ColorScale.
-            *
-            * @constructor
-            * @param {string} [scaleType] the type of color scale to create
-            *     (Category10/Category20/Category20b/Category20c).
-            * See https://github.com/mbostock/d3/wiki/Ordinal-Scales#categorical-colors
-            */
-=======
->>>>>>> f67daac9
             function Color(scaleType) {
                 var scale;
                 switch (scaleType) {
@@ -2979,17 +2919,6 @@
 (function (Plottable) {
     (function (Scale) {
         ;
-<<<<<<< HEAD
-
-        /**
-        * This class implements a color scale that takes quantitive input and
-        * interpolates between a list of color values. It returns a hex string
-        * representing the interpolated color.
-        *
-        * By default it generates a linear scale internally.
-        */
-=======
->>>>>>> f67daac9
         var InterpolatedColor = (function (_super) {
             __extends(InterpolatedColor, _super);
             function InterpolatedColor(colorRange, scaleType) {
@@ -2999,18 +2928,6 @@
                 this._scaleType = scaleType;
                 _super.call(this, InterpolatedColor.getD3InterpolatedScale(this._colorRange, this._scaleType));
             }
-<<<<<<< HEAD
-            /**
-            * Converts the string array into a d3 scale.
-            *
-            * @param {string[]} colors an array of strings representing color
-            *     values in hex ("#FFFFFF") or keywords ("white").
-            * @param {string} scaleType a string representing the underlying scale
-            *     type ("linear"/"log"/"sqrt"/"pow")
-            * @returns a Quantitative d3 scale.
-            */
-=======
->>>>>>> f67daac9
             InterpolatedColor.getD3InterpolatedScale = function (colors, scaleType) {
                 var scale;
                 switch (scaleType) {
@@ -3487,7 +3404,6 @@
                 });
             };
             Axis.TICK_MARK_CLASS = "tick-mark";
-
             Axis.TICK_LABEL_CLASS = "tick-label";
             return Axis;
         })(Abstract.Component);
@@ -4187,20 +4103,6 @@
     (function (Component) {
         var Legend = (function (_super) {
             __extends(Legend, _super);
-<<<<<<< HEAD
-            /**
-            * Creates a Legend.
-            *
-            * A legend consists of a series of legend rows, each with a color and label taken from the `colorScale`.
-            * The rows will be displayed in the order of the `colorScale` domain.
-            * This legend also allows interactions, through the functions `toggleCallback` and `hoverCallback`
-            * Setting a callback will also put classes on the individual rows.
-            *
-            * @constructor
-            * @param {Scale.Color} colorScale
-            */
-=======
->>>>>>> f67daac9
             function Legend(colorScale) {
                 _super.call(this);
                 this.classed("legend", true);
@@ -4660,10 +4562,6 @@
 var Plottable;
 (function (Plottable) {
     (function (Abstract) {
-        /*
-        * An Abstract.BarPlot is the base implementation for HorizontalBarPlot and
-        * VerticalBarPlot. It should not be used on its own.
-        */
         var BarPlot = (function (_super) {
             __extends(BarPlot, _super);
             function BarPlot(dataset, xScale, yScale) {
@@ -4836,15 +4734,6 @@
 var Plottable;
 (function (Plottable) {
     (function (Plot) {
-        /**
-        * A VerticalBarPlot draws bars vertically.
-        * Key projected attributes:
-        *  - "width" - the horizontal width of a bar.
-        *      - if an ordinal scale is attached, this defaults to ordinalScale.rangeBand()
-        *      - if a quantitative scale is attached, this defaults to 10
-        *  - "x" - the horizontal position of a bar
-        *  - "y" - the vertical height of a bar
-        */
         var VerticalBar = (function (_super) {
             __extends(VerticalBar, _super);
             function VerticalBar(dataset, xScale, yScale) {
@@ -4872,15 +4761,6 @@
 var Plottable;
 (function (Plottable) {
     (function (Plot) {
-        /**
-        * A HorizontalBarPlot draws bars horizontally.
-        * Key projected attributes:
-        *  - "width" - the vertical height of a bar (since the bar is rotated horizontally)
-        *      - if an ordinal scale is attached, this defaults to ordinalScale.rangeBand()
-        *      - if a quantitative scale is attached, this defaults to 10
-        *  - "x" - the horizontal length of a bar
-        *  - "y" - the vertical position of a bar
-        */
         var HorizontalBar = (function (_super) {
             __extends(HorizontalBar, _super);
             function HorizontalBar(dataset, xScale, yScale) {
@@ -4977,9 +4857,6 @@
 var Plottable;
 (function (Plottable) {
     (function (Plot) {
-        /**
-        * An AreaPlot draws a filled region (area) between the plot's projected "y" and projected "y0" values.
-        */
         var Area = (function (_super) {
             __extends(Area, _super);
             function Area(dataset, xScale, yScale) {
