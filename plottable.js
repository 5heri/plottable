/*!
Plottable 0.37.0 (https://github.com/palantir/plottable)
Copyright 2014 Palantir Technologies
Licensed under MIT (https://github.com/palantir/plottable/blob/master/LICENSE)
*/

///<reference path="../reference.ts" />
var Plottable;
(function (Plottable) {
    (function (_Util) {
        (function (Methods) {
            /**
             * Checks if x is between a and b.
             *
             * @param {number} x The value to test if in range
             * @param {number} a The beginning of the (inclusive) range
             * @param {number} b The ending of the (inclusive) range
             * @return {boolean} Whether x is in [a, b]
             */
            function inRange(x, a, b) {
                return (Math.min(a, b) <= x && x <= Math.max(a, b));
            }
            Methods.inRange = inRange;
            /** Print a warning message to the console, if it is available.
             *
             * @param {string} The warnings to print
             */
            function warn(warning) {
                if (!Plottable.Config.SHOW_WARNINGS) {
                    return;
                }
                /* tslint:disable:no-console */
                if (window.console != null) {
                    if (window.console.warn != null) {
                        console.warn(warning);
                    }
                    else if (window.console.log != null) {
                        console.log(warning);
                    }
                }
                /* tslint:enable:no-console */
            }
            Methods.warn = warn;
            /**
             * Takes two arrays of numbers and adds them together
             *
             * @param {number[]} alist The first array of numbers
             * @param {number[]} blist The second array of numbers
             * @return {number[]} An array of numbers where x[i] = alist[i] + blist[i]
             */
            function addArrays(alist, blist) {
                if (alist.length !== blist.length) {
                    throw new Error("attempted to add arrays of unequal length");
                }
                return alist.map(function (_, i) { return alist[i] + blist[i]; });
            }
            Methods.addArrays = addArrays;
            /**
             * Takes two sets and returns the intersection
             *
             * Due to the fact that D3.Sets store strings internally, return type is always a string set
             *
             * @param {D3.Set<T>} set1 The first set
             * @param {D3.Set<T>} set2 The second set
             * @return {D3.Set<string>} A set that contains elements that appear in both set1 and set2
             */
            function intersection(set1, set2) {
                var set = d3.set();
                set1.forEach(function (v) {
                    if (set2.has(v)) {
                        set.add(v);
                    }
                });
                return set;
            }
            Methods.intersection = intersection;
            /**
             * Take an accessor object (may be a string to be made into a key, or a value, or a color code)
             * and "activate" it by turning it into a function in (datum, index, metadata)
             */
            function accessorize(accessor) {
                if (typeof (accessor) === "function") {
                    return accessor;
                }
                else if (typeof (accessor) === "string" && accessor[0] !== "#") {
                    return function (d, i, s) { return d[accessor]; };
                }
                else {
                    return function (d, i, s) { return accessor; };
                }
                ;
            }
            Methods.accessorize = accessorize;
            /**
             * Takes two sets and returns the union
             *
             * Due to the fact that D3.Sets store strings internally, return type is always a string set
             *
             * @param {D3.Set<T>} set1 The first set
             * @param {D3.Set<T>} set2 The second set
             * @return {D3.Set<string>} A set that contains elements that appear in either set1 or set2
             */
            function union(set1, set2) {
                var set = d3.set();
                set1.forEach(function (v) { return set.add(v); });
                set2.forEach(function (v) { return set.add(v); });
                return set;
            }
            Methods.union = union;
            /**
             * Populates a map from an array of keys and a transformation function.
             *
             * @param {string[]} keys The array of keys.
             * @param {(string, number) => T} transform A transformation function to apply to the keys.
             * @return {D3.Map<T>} A map mapping keys to their transformed values.
             */
            function populateMap(keys, transform) {
                var map = d3.map();
                keys.forEach(function (key, i) {
                    map.set(key, transform(key, i));
                });
                return map;
            }
            Methods.populateMap = populateMap;
            /**
             * Take an array of values, and return the unique values.
             * Will work iff ∀ a, b, a.toString() == b.toString() => a == b; will break on Object inputs
             *
             * @param {T[]} values The values to find uniqueness for
             * @return {T[]} The unique values
             */
            function uniq(arr) {
                var seen = d3.set();
                var result = [];
                arr.forEach(function (x) {
                    if (!seen.has(x)) {
                        seen.add(x);
                        result.push(x);
                    }
                });
                return result;
            }
            Methods.uniq = uniq;
            function createFilledArray(value, count) {
                var out = [];
                for (var i = 0; i < count; i++) {
                    out[i] = typeof (value) === "function" ? value(i) : value;
                }
                return out;
            }
            Methods.createFilledArray = createFilledArray;
            /**
             * @param {T[][]} a The 2D array that will have its elements joined together.
             * @return {T[]} Every array in a, concatenated together in the order they appear.
             */
            function flatten(a) {
                return Array.prototype.concat.apply([], a);
            }
            Methods.flatten = flatten;
            /**
             * Check if two arrays are equal by strict equality.
             */
            function arrayEq(a, b) {
                // Technically, null and undefined are arrays too
                if (a == null || b == null) {
                    return a === b;
                }
                if (a.length !== b.length) {
                    return false;
                }
                for (var i = 0; i < a.length; i++) {
                    if (a[i] !== b[i]) {
                        return false;
                    }
                }
                return true;
            }
            Methods.arrayEq = arrayEq;
            /**
             * @param {any} a Object to check against b for equality.
             * @param {any} b Object to check against a for equality.
             *
             * @returns {boolean} whether or not two objects share the same keys, and
             *          values associated with those keys. Values will be compared
             *          with ===.
             */
            function objEq(a, b) {
                if (a == null || b == null) {
                    return a === b;
                }
                var keysA = Object.keys(a).sort();
                var keysB = Object.keys(b).sort();
                var valuesA = keysA.map(function (k) { return a[k]; });
                var valuesB = keysB.map(function (k) { return b[k]; });
                return arrayEq(keysA, keysB) && arrayEq(valuesA, valuesB);
            }
            Methods.objEq = objEq;
            function max(arr, one, two) {
                if (arr.length === 0) {
                    if (typeof (one) !== "function") {
                        return one;
                    }
                    else {
                        return two;
                    }
                }
                /* tslint:disable:ban */
                var acc = typeof (one) === "function" ? one : typeof (two) === "function" ? two : undefined;
                return acc === undefined ? d3.max(arr) : d3.max(arr, acc);
                /* tslint:enable:ban */
            }
            Methods.max = max;
            function min(arr, one, two) {
                if (arr.length === 0) {
                    if (typeof (one) !== "function") {
                        return one;
                    }
                    else {
                        return two;
                    }
                }
                /* tslint:disable:ban */
                var acc = typeof (one) === "function" ? one : typeof (two) === "function" ? two : undefined;
                return acc === undefined ? d3.min(arr) : d3.min(arr, acc);
                /* tslint:enable:ban */
            }
            Methods.min = min;
            /**
             * Creates shallow copy of map.
             * @param {{ [key: string]: any }} oldMap Map to copy
             *
             * @returns {[{ [key: string]: any }} coppied map.
             */
            function copyMap(oldMap) {
                var newMap = {};
                d3.keys(oldMap).forEach(function (key) { return newMap[key] = oldMap[key]; });
                return newMap;
            }
            Methods.copyMap = copyMap;
            function range(start, stop, step) {
                if (step === void 0) { step = 1; }
                if (step === 0) {
                    throw new Error("step cannot be 0");
                }
                var length = Math.max(Math.ceil((stop - start) / step), 0);
                var range = [];
                for (var i = 0; i < length; ++i) {
                    range[i] = start + step * i;
                }
                return range;
            }
            Methods.range = range;
            /** Is like setTimeout, but activates synchronously if time=0
             * We special case 0 because of an observed issue where calling setTimeout causes visible flickering.
             * We believe this is because when requestAnimationFrame calls into the paint function, as soon as that function finishes
             * evaluating, the results are painted to the screen. As a result, if we want something to occur immediately but call setTimeout
             * with time=0, then it is pushed to the call stack and rendered in the next frame, so the component that was rendered via
             * setTimeout appears out-of-sync with the rest of the plot.
             */
            function setTimeout(f, time) {
                var args = [];
                for (var _i = 2; _i < arguments.length; _i++) {
                    args[_i - 2] = arguments[_i];
                }
                if (time === 0) {
                    f(args);
                    return -1;
                }
                else {
                    return window.setTimeout(f, time, args);
                }
            }
            Methods.setTimeout = setTimeout;
            function colorTest(colorTester, className) {
                colorTester.classed(className, true);
                // Use regex to get the text inside the rgb parentheses
                var colorStyle = colorTester.style("background-color");
                if (colorStyle === "transparent") {
                    return null;
                }
                var rgb = /\((.+)\)/.exec(colorStyle)[1].split(",").map(function (colorValue) {
                    var colorNumber = +colorValue;
                    var hexValue = colorNumber.toString(16);
                    return colorNumber < 16 ? "0" + hexValue : hexValue;
                });
                if (rgb.length === 4 && rgb[3] === "00") {
                    return null;
                }
                var hexCode = "#" + rgb.join("");
                colorTester.classed(className, false);
                return hexCode;
            }
            Methods.colorTest = colorTest;
        })(_Util.Methods || (_Util.Methods = {}));
        var Methods = _Util.Methods;
    })(Plottable._Util || (Plottable._Util = {}));
    var _Util = Plottable._Util;
})(Plottable || (Plottable = {}));

///<reference path="../reference.ts" />
// This file contains open source utilities, along with their copyright notices
var Plottable;
(function (Plottable) {
    (function (_Util) {
        (function (OpenSource) {
            function sortedIndex(val, arr, accessor) {
                var low = 0;
                var high = arr.length;
                while (low < high) {
                    /* tslint:disable:no-bitwise */
                    var mid = (low + high) >>> 1;
                    /* tslint:enable:no-bitwise */
                    var x = accessor == null ? arr[mid] : accessor(arr[mid]);
                    if (x < val) {
                        low = mid + 1;
                    }
                    else {
                        high = mid;
                    }
                }
                return low;
            }
            OpenSource.sortedIndex = sortedIndex;
            ;
        })(_Util.OpenSource || (_Util.OpenSource = {}));
        var OpenSource = _Util.OpenSource;
    })(Plottable._Util || (Plottable._Util = {}));
    var _Util = Plottable._Util;
})(Plottable || (Plottable = {}));

///<reference path="../reference.ts" />
var Plottable;
(function (Plottable) {
    (function (_Util) {
        var IDCounter = (function () {
            function IDCounter() {
                this.counter = {};
            }
            IDCounter.prototype.setDefault = function (id) {
                if (this.counter[id] == null) {
                    this.counter[id] = 0;
                }
            };
            IDCounter.prototype.increment = function (id) {
                this.setDefault(id);
                return ++this.counter[id];
            };
            IDCounter.prototype.decrement = function (id) {
                this.setDefault(id);
                return --this.counter[id];
            };
            IDCounter.prototype.get = function (id) {
                this.setDefault(id);
                return this.counter[id];
            };
            return IDCounter;
        })();
        _Util.IDCounter = IDCounter;
    })(Plottable._Util || (Plottable._Util = {}));
    var _Util = Plottable._Util;
})(Plottable || (Plottable = {}));

///<reference path="../reference.ts" />
var Plottable;
(function (Plottable) {
    (function (_Util) {
        /**
         * An associative array that can be keyed by anything (inc objects).
         * Uses pointer equality checks which is why this works.
         * This power has a price: everything is linear time since it is actually backed by an array...
         */
        var StrictEqualityAssociativeArray = (function () {
            function StrictEqualityAssociativeArray() {
                this.keyValuePairs = [];
            }
            /**
             * Set a new key/value pair in the store.
             *
             * @param {any} key Key to set in the store
             * @param {any} value Value to set in the store
             * @return {boolean} True if key already in store, false otherwise
             */
            StrictEqualityAssociativeArray.prototype.set = function (key, value) {
                if (key !== key) {
                    throw new Error("NaN may not be used as a key to the StrictEqualityAssociativeArray");
                }
                for (var i = 0; i < this.keyValuePairs.length; i++) {
                    if (this.keyValuePairs[i][0] === key) {
                        this.keyValuePairs[i][1] = value;
                        return true;
                    }
                }
                this.keyValuePairs.push([key, value]);
                return false;
            };
            /**
             * Get a value from the store, given a key.
             *
             * @param {any} key Key associated with value to retrieve
             * @return {any} Value if found, undefined otherwise
             */
            StrictEqualityAssociativeArray.prototype.get = function (key) {
                for (var i = 0; i < this.keyValuePairs.length; i++) {
                    if (this.keyValuePairs[i][0] === key) {
                        return this.keyValuePairs[i][1];
                    }
                }
                return undefined;
            };
            /**
             * Test whether store has a value associated with given key.
             *
             * Will return true if there is a key/value entry,
             * even if the value is explicitly `undefined`.
             *
             * @param {any} key Key to test for presence of an entry
             * @return {boolean} Whether there was a matching entry for that key
             */
            StrictEqualityAssociativeArray.prototype.has = function (key) {
                for (var i = 0; i < this.keyValuePairs.length; i++) {
                    if (this.keyValuePairs[i][0] === key) {
                        return true;
                    }
                }
                return false;
            };
            /**
             * Return an array of the values in the key-value store
             *
             * @return {any[]} The values in the store
             */
            StrictEqualityAssociativeArray.prototype.values = function () {
                return this.keyValuePairs.map(function (x) { return x[1]; });
            };
            /**
             * Return an array of keys in the key-value store
             *
             * @return {any[]} The keys in the store
             */
            StrictEqualityAssociativeArray.prototype.keys = function () {
                return this.keyValuePairs.map(function (x) { return x[0]; });
            };
            /**
             * Execute a callback for each entry in the array.
             *
             * @param {(key: any, val?: any, index?: number) => any} callback The callback to eecute
             * @return {any[]} The results of mapping the callback over the entries
             */
            StrictEqualityAssociativeArray.prototype.map = function (cb) {
                return this.keyValuePairs.map(function (kv, index) {
                    return cb(kv[0], kv[1], index);
                });
            };
            /**
             * Delete a key from the key-value store. Return whether the key was present.
             *
             * @param {any} The key to remove
             * @return {boolean} Whether a matching entry was found and removed
             */
            StrictEqualityAssociativeArray.prototype.delete = function (key) {
                for (var i = 0; i < this.keyValuePairs.length; i++) {
                    if (this.keyValuePairs[i][0] === key) {
                        this.keyValuePairs.splice(i, 1);
                        return true;
                    }
                }
                return false;
            };
            return StrictEqualityAssociativeArray;
        })();
        _Util.StrictEqualityAssociativeArray = StrictEqualityAssociativeArray;
    })(Plottable._Util || (Plottable._Util = {}));
    var _Util = Plottable._Util;
})(Plottable || (Plottable = {}));

///<reference path="../reference.ts" />
var Plottable;
(function (Plottable) {
    (function (_Util) {
        var Cache = (function () {
            /**
             * @constructor
             *
             * @param {string} compute The function whose results will be cached.
             * @param {string} [canonicalKey] If present, when clear() is called,
             *        this key will be re-computed. If its result hasn't been changed,
             *        the cache will not be cleared.
             * @param {(v: T, w: T) => boolean} [valueEq]
             *        Used to determine if the value of canonicalKey has changed.
             *        If omitted, defaults to === comparision.
             */
            function Cache(compute, canonicalKey, valueEq) {
                if (valueEq === void 0) { valueEq = function (v, w) { return v === w; }; }
                this.cache = d3.map();
                this.canonicalKey = null;
                this.compute = compute;
                this.canonicalKey = canonicalKey;
                this.valueEq = valueEq;
                if (canonicalKey !== undefined) {
                    this.cache.set(this.canonicalKey, this.compute(this.canonicalKey));
                }
            }
            /**
             * Attempt to look up k in the cache, computing the result if it isn't
             * found.
             *
             * @param {string} k The key to look up in the cache.
             * @return {T} The value associated with k; the result of compute(k).
             */
            Cache.prototype.get = function (k) {
                if (!this.cache.has(k)) {
                    this.cache.set(k, this.compute(k));
                }
                return this.cache.get(k);
            };
            /**
             * Reset the cache empty.
             *
             * If canonicalKey was provided at construction, compute(canonicalKey)
             * will be re-run. If the result matches what is already in the cache,
             * it will not clear the cache.
             *
             * @return {Cache<T>} The calling Cache.
             */
            Cache.prototype.clear = function () {
                if (this.canonicalKey === undefined || !this.valueEq(this.cache.get(this.canonicalKey), this.compute(this.canonicalKey))) {
                    this.cache = d3.map();
                }
                return this;
            };
            return Cache;
        })();
        _Util.Cache = Cache;
    })(Plottable._Util || (Plottable._Util = {}));
    var _Util = Plottable._Util;
})(Plottable || (Plottable = {}));

///<reference path="../reference.ts" />
var Plottable;
(function (Plottable) {
    (function (_Util) {
        (function (Text) {
            Text.HEIGHT_TEXT = "bqpdl";
            ;
            ;
            /**
             * Returns a quasi-pure function of typesignature (t: string) => Dimensions which measures height and width of text
             * in the given text selection
             *
             * @param {D3.Selection} selection: A temporary text selection that the string will be placed into for measurement.
             *                                  Will be removed on function creation and appended only for measurement.
             * @returns {Dimensions} width and height of the text
             */
            function getTextMeasurer(selection) {
                var parentNode = selection.node().parentNode;
                selection.remove();
                return function (s) {
                    if (s.trim() === "") {
                        return { width: 0, height: 0 };
                    }
                    parentNode.appendChild(selection.node());
                    selection.text(s);
                    var bb = _Util.DOM.getBBox(selection);
                    selection.remove();
                    return { width: bb.width, height: bb.height };
                };
            }
            Text.getTextMeasurer = getTextMeasurer;
            /**
             * @return {TextMeasurer} A test measurer that will treat all sequences
             *         of consecutive whitespace as a single " ".
             */
            function combineWhitespace(tm) {
                return function (s) { return tm(s.replace(/\s+/g, " ")); };
            }
            /**
             * Returns a text measure that measures each individual character of the
             * string with tm, then combines all the individual measurements.
             */
            function measureByCharacter(tm) {
                return function (s) {
                    var whs = s.trim().split("").map(tm);
                    return {
                        width: d3.sum(whs, function (wh) { return wh.width; }),
                        height: _Util.Methods.max(whs, function (wh) { return wh.height; }, 0)
                    };
                };
            }
            var CANONICAL_CHR = "a";
            /**
             * Some TextMeasurers get confused when measuring something that's only
             * whitespace: only whitespace in a dom node takes up 0 x 0 space.
             *
             * @return {TextMeasurer} A function that if its argument is all
             *         whitespace, it will wrap its argument in CANONICAL_CHR before
             *         measuring in order to get a non-zero size of the whitespace.
             */
            function wrapWhitespace(tm) {
                return function (s) {
                    if (/^\s*$/.test(s)) {
                        var whs = s.split("").map(function (c) {
                            var wh = tm(CANONICAL_CHR + c + CANONICAL_CHR);
                            var whWrapping = tm(CANONICAL_CHR);
                            return {
                                width: wh.width - 2 * whWrapping.width,
                                height: wh.height
                            };
                        });
                        return {
                            width: d3.sum(whs, function (x) { return x.width; }),
                            height: _Util.Methods.max(whs, function (x) { return x.height; }, 0)
                        };
                    }
                    else {
                        return tm(s);
                    }
                };
            }
            /**
             * This class will measure text by measuring each character individually,
             * then adding up the dimensions. It will also cache the dimensions of each
             * letter.
             */
            var CachingCharacterMeasurer = (function () {
                /**
                 * @param {D3.Selection} textSelection The element that will have text inserted into
                 *        it in order to measure text. The styles present for text in
                 *        this element will to the text being measured.
                 */
                function CachingCharacterMeasurer(textSelection) {
                    var _this = this;
                    this.cache = new _Util.Cache(getTextMeasurer(textSelection), CANONICAL_CHR, _Util.Methods.objEq);
                    this.measure = combineWhitespace(measureByCharacter(wrapWhitespace(function (s) { return _this.cache.get(s); })));
                }
                /**
                 * Clear the cache, if it seems that the text has changed size.
                 */
                CachingCharacterMeasurer.prototype.clear = function () {
                    this.cache.clear();
                    return this;
                };
                return CachingCharacterMeasurer;
            })();
            Text.CachingCharacterMeasurer = CachingCharacterMeasurer;
            /**
             * Gets a truncated version of a sting that fits in the available space, given the element in which to draw the text
             *
             * @param {string} text: The string to be truncated
             * @param {number} availableWidth: The available width, in pixels
             * @param {D3.Selection} element: The text element used to measure the text
             * @returns {string} text - the shortened text
             */
            function getTruncatedText(text, availableWidth, measurer) {
                if (measurer(text).width <= availableWidth) {
                    return text;
                }
                else {
                    return addEllipsesToLine(text, availableWidth, measurer);
                }
            }
            Text.getTruncatedText = getTruncatedText;
            /**
             * Takes a line, a width to fit it in, and a text measurer. Will attempt to add ellipses to the end of the line,
             * shortening the line as required to ensure that it fits within width.
             */
            function addEllipsesToLine(line, width, measureText) {
                var mutatedLine = line.trim(); // Leave original around for debugging utility
                var widthMeasure = function (s) { return measureText(s).width; };
                var lineWidth = widthMeasure(line);
                var ellipsesWidth = widthMeasure("...");
                if (width < ellipsesWidth) {
                    var periodWidth = widthMeasure(".");
                    var numPeriodsThatFit = Math.floor(width / periodWidth);
                    return "...".substr(0, numPeriodsThatFit);
                }
                while (lineWidth + ellipsesWidth > width) {
                    mutatedLine = mutatedLine.substr(0, mutatedLine.length - 1).trim();
                    lineWidth = widthMeasure(mutatedLine);
                }
                if (widthMeasure(mutatedLine + "...") > width) {
                    throw new Error("addEllipsesToLine failed :(");
                }
                return mutatedLine + "...";
            }
            Text.addEllipsesToLine = addEllipsesToLine;
            function writeLineHorizontally(line, g, width, height, xAlign, yAlign) {
                if (xAlign === void 0) { xAlign = "left"; }
                if (yAlign === void 0) { yAlign = "top"; }
                var xOffsetFactor = { left: 0, center: 0.5, right: 1 };
                var yOffsetFactor = { top: 0, center: 0.5, bottom: 1 };
                if (xOffsetFactor[xAlign] === undefined || yOffsetFactor[yAlign] === undefined) {
                    throw new Error("unrecognized alignment x:" + xAlign + ", y:" + yAlign);
                }
                var innerG = g.append("g");
                var textEl = innerG.append("text");
                textEl.text(line);
                var bb = _Util.DOM.getBBox(textEl);
                var h = bb.height;
                var w = bb.width;
                if (w > width || h > height) {
                    _Util.Methods.warn("Insufficient space to fit text: " + line);
                    textEl.text("");
                    return { width: 0, height: 0 };
                }
                var anchorConverter = { left: "start", center: "middle", right: "end" };
                var anchor = anchorConverter[xAlign];
                var xOff = width * xOffsetFactor[xAlign];
                var yOff = height * yOffsetFactor[yAlign];
                var ems = 0.85 - yOffsetFactor[yAlign];
                textEl.attr("text-anchor", anchor).attr("y", ems + "em");
                _Util.DOM.translate(innerG, xOff, yOff);
                return { width: w, height: h };
            }
            Text.writeLineHorizontally = writeLineHorizontally;
            function writeLineVertically(line, g, width, height, xAlign, yAlign, rotation) {
                if (xAlign === void 0) { xAlign = "left"; }
                if (yAlign === void 0) { yAlign = "top"; }
                if (rotation === void 0) { rotation = "right"; }
                if (rotation !== "right" && rotation !== "left") {
                    throw new Error("unrecognized rotation: " + rotation);
                }
                var isRight = rotation === "right";
                var rightTranslator = { left: "bottom", right: "top", center: "center", top: "left", bottom: "right" };
                var leftTranslator = { left: "top", right: "bottom", center: "center", top: "right", bottom: "left" };
                var alignTranslator = isRight ? rightTranslator : leftTranslator;
                var innerG = g.append("g");
                var wh = writeLineHorizontally(line, innerG, height, width, alignTranslator[yAlign], alignTranslator[xAlign]);
                var xForm = d3.transform("");
                xForm.rotate = rotation === "right" ? 90 : -90;
                xForm.translate = [isRight ? width : 0, isRight ? 0 : height];
                innerG.attr("transform", xForm.toString());
                innerG.classed("rotated-" + rotation, true);
                return { width: wh.height, height: wh.width };
            }
            Text.writeLineVertically = writeLineVertically;
            function writeTextHorizontally(brokenText, g, width, height, xAlign, yAlign) {
                if (xAlign === void 0) { xAlign = "left"; }
                if (yAlign === void 0) { yAlign = "top"; }
                var h = getTextMeasurer(g.append("text"))(Text.HEIGHT_TEXT).height;
                var maxWidth = 0;
                var blockG = g.append("g");
                brokenText.forEach(function (line, i) {
                    var innerG = blockG.append("g");
                    _Util.DOM.translate(innerG, 0, i * h);
                    var wh = writeLineHorizontally(line, innerG, width, h, xAlign, yAlign);
                    if (wh.width > maxWidth) {
                        maxWidth = wh.width;
                    }
                });
                var usedSpace = h * brokenText.length;
                var freeSpace = height - usedSpace;
                var translator = { center: 0.5, top: 0, bottom: 1 };
                _Util.DOM.translate(blockG, 0, freeSpace * translator[yAlign]);
                return { width: maxWidth, height: usedSpace };
            }
            function writeTextVertically(brokenText, g, width, height, xAlign, yAlign, rotation) {
                if (xAlign === void 0) { xAlign = "left"; }
                if (yAlign === void 0) { yAlign = "top"; }
                if (rotation === void 0) { rotation = "left"; }
                var h = getTextMeasurer(g.append("text"))(Text.HEIGHT_TEXT).height;
                var maxHeight = 0;
                var blockG = g.append("g");
                brokenText.forEach(function (line, i) {
                    var innerG = blockG.append("g");
                    _Util.DOM.translate(innerG, i * h, 0);
                    var wh = writeLineVertically(line, innerG, h, height, xAlign, yAlign, rotation);
                    if (wh.height > maxHeight) {
                        maxHeight = wh.height;
                    }
                });
                var usedSpace = h * brokenText.length;
                var freeSpace = width - usedSpace;
                var translator = { center: 0.5, left: 0, right: 1 };
                _Util.DOM.translate(blockG, freeSpace * translator[xAlign], 0);
                return { width: usedSpace, height: maxHeight };
            }
            ;
            /**
             * @param {write} [IWriteOptions] If supplied, the text will be written
             *        To the given g. Will align the text vertically if it seems like
             *        that is appropriate.
             * Returns an IWriteTextResult with info on whether the text fit, and how much width/height was used.
             */
            function writeText(text, width, height, tm, orientation, write) {
                if (orientation === void 0) { orientation = "horizontal"; }
                if (["left", "right", "horizontal"].indexOf(orientation) === -1) {
                    throw new Error("Unrecognized orientation to writeText: " + orientation);
                }
                var orientHorizontally = orientation === "horizontal";
                var primaryDimension = orientHorizontally ? width : height;
                var secondaryDimension = orientHorizontally ? height : width;
                var wrappedText = _Util.WordWrap.breakTextToFitRect(text, primaryDimension, secondaryDimension, tm);
                if (wrappedText.lines.length === 0) {
                    return { textFits: wrappedText.textFits, usedWidth: 0, usedHeight: 0 };
                }
                var usedWidth, usedHeight;
                if (write == null) {
                    var widthFn = orientHorizontally ? _Util.Methods.max : d3.sum;
                    var heightFn = orientHorizontally ? d3.sum : _Util.Methods.max;
                    var heightAcc = function (line) { return orientHorizontally ? tm(line).height : tm(line).width; };
                    var widthAcc = function (line) { return orientHorizontally ? tm(line).width : tm(line).height; };
                    usedWidth = widthFn(wrappedText.lines, widthAcc, 0);
                    usedHeight = heightFn(wrappedText.lines, heightAcc, 0);
                }
                else {
                    var innerG = write.g.append("g").classed("writeText-inner-g", true); // unleash your inner G
                    // the outerG contains general transforms for positining the whole block, the inner g
                    // will contain transforms specific to orienting the text properly within the block.
                    var writeTextFn = orientHorizontally ? writeTextHorizontally : writeTextVertically;
                    var wh = writeTextFn.call(this, wrappedText.lines, innerG, width, height, write.xAlign, write.yAlign, orientation);
                    usedWidth = wh.width;
                    usedHeight = wh.height;
                }
                return { textFits: wrappedText.textFits, usedWidth: usedWidth, usedHeight: usedHeight };
            }
            Text.writeText = writeText;
        })(_Util.Text || (_Util.Text = {}));
        var Text = _Util.Text;
    })(Plottable._Util || (Plottable._Util = {}));
    var _Util = Plottable._Util;
})(Plottable || (Plottable = {}));

///<reference path="../reference.ts" />
var Plottable;
(function (Plottable) {
    (function (_Util) {
        (function (WordWrap) {
            var LINE_BREAKS_BEFORE = /[{\[]/;
            var LINE_BREAKS_AFTER = /[!"%),-.:;?\]}]/;
            var SPACES = /^\s+$/;
            ;
            /**
             * Takes a block of text, a width and height to fit it in, and a 2-d text measurement function.
             * Wraps words and fits as much of the text as possible into the given width and height.
             */
            function breakTextToFitRect(text, width, height, measureText) {
                var widthMeasure = function (s) { return measureText(s).width; };
                var lines = breakTextToFitWidth(text, width, widthMeasure);
                var textHeight = measureText("hello world").height;
                var nLinesThatFit = Math.floor(height / textHeight);
                var textFit = nLinesThatFit >= lines.length;
                if (!textFit) {
                    lines = lines.splice(0, nLinesThatFit);
                    if (nLinesThatFit > 0) {
                        // Overwrite the last line to one that has had a ... appended to the end
                        lines[nLinesThatFit - 1] = _Util.Text.addEllipsesToLine(lines[nLinesThatFit - 1], width, measureText);
                    }
                }
                return { originalText: text, lines: lines, textFits: textFit };
            }
            WordWrap.breakTextToFitRect = breakTextToFitRect;
            /**
             * Splits up the text so that it will fit in width (or splits into a list of single characters if it is impossible
             * to fit in width). Tries to avoid breaking words on non-linebreak-or-space characters, and will only break a word if
             * the word is too big to fit within width on its own.
             */
            function breakTextToFitWidth(text, width, widthMeasure) {
                var ret = [];
                var paragraphs = text.split("\n");
                for (var i = 0, len = paragraphs.length; i < len; i++) {
                    var paragraph = paragraphs[i];
                    if (paragraph !== null) {
                        ret = ret.concat(breakParagraphToFitWidth(paragraph, width, widthMeasure));
                    }
                    else {
                        ret.push("");
                    }
                }
                return ret;
            }
            /**
             * Determines if it is possible to fit a given text within width without breaking any of the words.
             * Simple algorithm, split the text up into tokens, and make sure that the widest token doesn't exceed
             * allowed width.
             */
            function canWrapWithoutBreakingWords(text, width, widthMeasure) {
                var tokens = tokenize(text);
                var widths = tokens.map(widthMeasure);
                var maxWidth = _Util.Methods.max(widths, 0);
                return maxWidth <= width;
            }
            WordWrap.canWrapWithoutBreakingWords = canWrapWithoutBreakingWords;
            /**
             * A paragraph is a string of text containing no newlines.
             * Given a paragraph, break it up into lines that are no
             * wider than width.  widthMeasure is a function that takes
             * text as input, and returns the width of the text in pixels.
             */
            function breakParagraphToFitWidth(text, width, widthMeasure) {
                var lines = [];
                var tokens = tokenize(text);
                var curLine = "";
                var i = 0;
                var nextToken;
                while (nextToken || i < tokens.length) {
                    if (typeof nextToken === "undefined" || nextToken === null) {
                        nextToken = tokens[i++];
                    }
                    var brokenToken = breakNextTokenToFitInWidth(curLine, nextToken, width, widthMeasure);
                    var canAdd = brokenToken[0];
                    var leftOver = brokenToken[1];
                    if (canAdd !== null) {
                        curLine += canAdd;
                    }
                    nextToken = leftOver;
                    if (leftOver) {
                        lines.push(curLine);
                        curLine = "";
                    }
                }
                if (curLine) {
                    lines.push(curLine);
                }
                return lines;
            }
            /**
             * Breaks up the next token and so that some part of it can be
             * added to curLine and fits in the width. the return value
             * is an array with 2 elements, the part that can be added
             * and the left over part of the token
             * widthMeasure is a function that takes text as input,
             * and returns the width of the text in pixels.
             */
            function breakNextTokenToFitInWidth(curLine, nextToken, width, widthMeasure) {
                if (isBlank(nextToken)) {
                    return [nextToken, null];
                }
                if (widthMeasure(curLine + nextToken) <= width) {
                    return [nextToken, null];
                }
                if (!isBlank(curLine)) {
                    return [null, nextToken];
                }
                var i = 0;
                while (i < nextToken.length) {
                    if (widthMeasure(curLine + nextToken[i] + "-") <= width) {
                        curLine += nextToken[i++];
                    }
                    else {
                        break;
                    }
                }
                var append = "-";
                if (isBlank(curLine) && i === 0) {
                    i = 1;
                    append = "";
                }
                return [nextToken.substring(0, i) + append, nextToken.substring(i)];
            }
            /**
             * Breaks up into tokens for word wrapping
             * Each token is comprised of either:
             *  1) Only word and non line break characters
             *  2) Only spaces characters
             *  3) Line break characters such as ":" or ";" or ","
             *  (will be single character token, unless there is a repeated linebreak character)
             */
            function tokenize(text) {
                var ret = [];
                var token = "";
                var lastChar = "";
                for (var i = 0, len = text.length; i < len; i++) {
                    var curChar = text[i];
                    if (token === "" || isTokenizedTogether(token[0], curChar, lastChar)) {
                        token += curChar;
                    }
                    else {
                        ret.push(token);
                        token = curChar;
                    }
                    lastChar = curChar;
                }
                if (token) {
                    ret.push(token);
                }
                return ret;
            }
            /**
             * Returns whether a string is blank.
             *
             * @param {string} str: The string to test for blank-ness
             * @returns {boolean} Whether the string is blank
             */
            function isBlank(text) {
                return text == null ? true : text.trim() === "";
            }
            /**
             * Given a token (ie a string of characters that are similar and shouldn't be broken up) and a character, determine
             * whether that character should be added to the token. Groups of characters that don't match the space or line break
             * regex are always tokenzied together. Spaces are always tokenized together. Line break characters are almost always
             * split into their own token, except that two subsequent identical line break characters are put into the same token.
             * For isTokenizedTogether(":", ",") == False but isTokenizedTogether("::") == True.
             */
            function isTokenizedTogether(text, nextChar, lastChar) {
                if (!(text && nextChar)) {
                    false;
                }
                if (SPACES.test(text) && SPACES.test(nextChar)) {
                    return true;
                }
                else if (SPACES.test(text) || SPACES.test(nextChar)) {
                    return false;
                }
                if (LINE_BREAKS_AFTER.test(lastChar) || LINE_BREAKS_BEFORE.test(nextChar)) {
                    return false;
                }
                return true;
            }
        })(_Util.WordWrap || (_Util.WordWrap = {}));
        var WordWrap = _Util.WordWrap;
    })(Plottable._Util || (Plottable._Util = {}));
    var _Util = Plottable._Util;
})(Plottable || (Plottable = {}));

var Plottable;
(function (Plottable) {
    (function (_Util) {
        (function (DOM) {
            /**
             * Gets the bounding box of an element.
             * @param {D3.Selection} element
             * @returns {SVGRed} The bounding box.
             */
            function getBBox(element) {
                var bbox;
                try {
                    bbox = element.node().getBBox();
                }
                catch (err) {
                    bbox = {
                        x: 0,
                        y: 0,
                        width: 0,
                        height: 0
                    };
                }
                return bbox;
            }
            DOM.getBBox = getBBox;
            DOM.POLYFILL_TIMEOUT_MSEC = 1000 / 60; // 60 fps
            function requestAnimationFramePolyfill(fn) {
                if (window.requestAnimationFrame != null) {
                    window.requestAnimationFrame(fn);
                }
                else {
                    setTimeout(fn, DOM.POLYFILL_TIMEOUT_MSEC);
                }
            }
            DOM.requestAnimationFramePolyfill = requestAnimationFramePolyfill;
            function getParsedStyleValue(style, prop) {
                var value = style.getPropertyValue(prop);
                var parsedValue = parseFloat(value);
                if (parsedValue !== parsedValue) {
                    return 0;
                }
                return parsedValue;
            }
            function isSelectionRemovedFromSVG(selection) {
                var n = selection.node();
                while (n !== null && n.nodeName !== "svg") {
                    n = n.parentNode;
                }
                return (n == null);
            }
            DOM.isSelectionRemovedFromSVG = isSelectionRemovedFromSVG;
            function getElementWidth(elem) {
                var style = window.getComputedStyle(elem);
                return getParsedStyleValue(style, "width") + getParsedStyleValue(style, "padding-left") + getParsedStyleValue(style, "padding-right") + getParsedStyleValue(style, "border-left-width") + getParsedStyleValue(style, "border-right-width");
            }
            DOM.getElementWidth = getElementWidth;
            function getElementHeight(elem) {
                var style = window.getComputedStyle(elem);
                return getParsedStyleValue(style, "height") + getParsedStyleValue(style, "padding-top") + getParsedStyleValue(style, "padding-bottom") + getParsedStyleValue(style, "border-top-width") + getParsedStyleValue(style, "border-bottom-width");
            }
            DOM.getElementHeight = getElementHeight;
            function getSVGPixelWidth(svg) {
                var width = svg.node().clientWidth;
                if (width === 0) {
                    var widthAttr = svg.attr("width");
                    if (widthAttr.indexOf("%") !== -1) {
                        var ancestorNode = svg.node().parentNode;
                        while (ancestorNode != null && ancestorNode.clientWidth === 0) {
                            ancestorNode = ancestorNode.parentNode;
                        }
                        if (ancestorNode == null) {
                            throw new Error("Could not compute width of element");
                        }
                        width = ancestorNode.clientWidth * parseFloat(widthAttr) / 100;
                    }
                    else {
                        width = parseFloat(widthAttr);
                    }
                }
                return width;
            }
            DOM.getSVGPixelWidth = getSVGPixelWidth;
            function translate(s, x, y) {
                var xform = d3.transform(s.attr("transform"));
                if (x == null) {
                    return xform.translate;
                }
                else {
                    y = (y == null) ? 0 : y;
                    xform.translate[0] = x;
                    xform.translate[1] = y;
                    s.attr("transform", xform.toString());
                    return s;
                }
            }
            DOM.translate = translate;
            function boxesOverlap(boxA, boxB) {
                if (boxA.right < boxB.left) {
                    return false;
                }
                if (boxA.left > boxB.right) {
                    return false;
                }
                if (boxA.bottom < boxB.top) {
                    return false;
                }
                if (boxA.top > boxB.bottom) {
                    return false;
                }
                return true;
            }
            DOM.boxesOverlap = boxesOverlap;
        })(_Util.DOM || (_Util.DOM = {}));
        var DOM = _Util.DOM;
    })(Plottable._Util || (Plottable._Util = {}));
    var _Util = Plottable._Util;
})(Plottable || (Plottable = {}));

///<reference path="../reference.ts" />
var Plottable;
(function (Plottable) {
    (function (_Util) {
        (function (Color) {
            /**
             * Return relative luminance (defined here: http://www.w3.org/TR/2008/REC-WCAG20-20081211/#relativeluminancedef)
             * Based on implementation from chroma.js by Gregor Aisch (gka) (licensed under BSD)
             * chroma.js may be found here: https://github.com/gka/chroma.js
             * License may be found here: https://github.com/gka/chroma.js/blob/master/LICENSE
             */
            function luminance(color) {
                var rgb = d3.rgb(color);
                var lum = function (x) {
                    x = x / 255;
                    return x <= 0.03928 ? x / 12.92 : Math.pow((x + 0.055) / 1.055, 2.4);
                };
                var r = lum(rgb.r);
                var g = lum(rgb.g);
                var b = lum(rgb.b);
                return 0.2126 * r + 0.7152 * g + 0.0722 * b;
            }
            /**
             * Return contrast ratio between two colors
             * Based on implementation from chroma.js by Gregor Aisch (gka) (licensed under BSD)
             * chroma.js may be found here: https://github.com/gka/chroma.js
             * License may be found here: https://github.com/gka/chroma.js/blob/master/LICENSE
             * see http://www.w3.org/TR/2008/REC-WCAG20-20081211/#contrast-ratiodef
             */
            function contrast(a, b) {
                var l1 = luminance(a) + 0.05;
                var l2 = luminance(b) + 0.05;
                return l1 > l2 ? l1 / l2 : l2 / l1;
            }
            Color.contrast = contrast;
        })(_Util.Color || (_Util.Color = {}));
        var Color = _Util.Color;
    })(Plottable._Util || (Plottable._Util = {}));
    var _Util = Plottable._Util;
})(Plottable || (Plottable = {}));

///<reference path="../reference.ts" />
var Plottable;
(function (Plottable) {
    Plottable.MILLISECONDS_IN_ONE_DAY = 24 * 60 * 60 * 1000;
    (function (Formatters) {
        /**
         * Creates a formatter for currency values.
         *
         * @param {number} [precision] The number of decimal places to show (default 2).
         * @param {string} [symbol] The currency symbol to use (default "$").
         * @param {boolean} [prefix] Whether to prepend or append the currency symbol (default true).
         * @param {boolean} [onlyShowUnchanged] Whether to return a value if value changes after formatting (default true).
         *
         * @returns {Formatter} A formatter for currency values.
         */
        function currency(precision, symbol, prefix) {
            if (precision === void 0) { precision = 2; }
            if (symbol === void 0) { symbol = "$"; }
            if (prefix === void 0) { prefix = true; }
            var fixedFormatter = Formatters.fixed(precision);
            return function (d) {
                var formattedValue = fixedFormatter(Math.abs(d));
                if (formattedValue !== "") {
                    if (prefix) {
                        formattedValue = symbol + formattedValue;
                    }
                    else {
                        formattedValue += symbol;
                    }
                    if (d < 0) {
                        formattedValue = "-" + formattedValue;
                    }
                }
                return formattedValue;
            };
        }
        Formatters.currency = currency;
        /**
         * Creates a formatter that displays exactly [precision] decimal places.
         *
         * @param {number} [precision] The number of decimal places to show (default 3).
         * @param {boolean} [onlyShowUnchanged] Whether to return a value if value changes after formatting (default true).
         *
         * @returns {Formatter} A formatter that displays exactly [precision] decimal places.
         */
        function fixed(precision) {
            if (precision === void 0) { precision = 3; }
            verifyPrecision(precision);
            return function (d) {
                return d.toFixed(precision);
            };
        }
        Formatters.fixed = fixed;
        /**
         * Creates a formatter that formats numbers to show no more than
         * [precision] decimal places. All other values are stringified.
         *
         * @param {number} [precision] The number of decimal places to show (default 3).
         * @param {boolean} [onlyShowUnchanged] Whether to return a value if value changes after formatting (default true).
         *
         * @returns {Formatter} A formatter for general values.
         */
        function general(precision) {
            if (precision === void 0) { precision = 3; }
            verifyPrecision(precision);
            return function (d) {
                if (typeof d === "number") {
                    var multiplier = Math.pow(10, precision);
                    return String(Math.round(d * multiplier) / multiplier);
                }
                else {
                    return String(d);
                }
            };
        }
        Formatters.general = general;
        /**
         * Creates a formatter that stringifies its input.
         *
         * @returns {Formatter} A formatter that stringifies its input.
         */
        function identity() {
            return function (d) {
                return String(d);
            };
        }
        Formatters.identity = identity;
        /**
         * Creates a formatter for percentage values.
         * Multiplies the input by 100 and appends "%".
         *
         * @param {number} [precision] The number of decimal places to show (default 0).
         * @param {boolean} [onlyShowUnchanged] Whether to return a value if value changes after formatting (default true).
         *
         * @returns {Formatter} A formatter for percentage values.
         */
        function percentage(precision) {
            if (precision === void 0) { precision = 0; }
            var fixedFormatter = Formatters.fixed(precision);
            return function (d) {
                var valToFormat = d * 100;
                // Account for float imprecision
                var valString = d.toString();
                var integerPowerTen = Math.pow(10, valString.length - (valString.indexOf(".") + 1));
                valToFormat = parseInt((valToFormat * integerPowerTen).toString(), 10) / integerPowerTen;
                return fixedFormatter(valToFormat) + "%";
            };
        }
        Formatters.percentage = percentage;
        /**
         * Creates a formatter for values that displays [precision] significant figures
         * and puts SI notation.
         *
         * @param {number} [precision] The number of significant figures to show (default 3).
         *
         * @returns {Formatter} A formatter for SI values.
         */
        function siSuffix(precision) {
            if (precision === void 0) { precision = 3; }
            verifyPrecision(precision);
            return function (d) {
                return d3.format("." + precision + "s")(d);
            };
        }
        Formatters.siSuffix = siSuffix;
        /**
         * Creates a multi time formatter that displays dates.
         *
         * @returns {Formatter} A formatter for time/date values.
         */
        function multiTime() {
            var numFormats = 8;
            // these defaults were taken from d3
            // https://github.com/mbostock/d3/wiki/Time-Formatting#format_multi
            var timeFormat = {};
            timeFormat[0] = {
                format: ".%L",
                filter: function (d) { return d.getMilliseconds() !== 0; }
            };
            timeFormat[1] = {
                format: ":%S",
                filter: function (d) { return d.getSeconds() !== 0; }
            };
            timeFormat[2] = {
                format: "%I:%M",
                filter: function (d) { return d.getMinutes() !== 0; }
            };
            timeFormat[3] = {
                format: "%I %p",
                filter: function (d) { return d.getHours() !== 0; }
            };
            timeFormat[4] = {
                format: "%a %d",
                filter: function (d) { return d.getDay() !== 0 && d.getDate() !== 1; }
            };
            timeFormat[5] = {
                format: "%b %d",
                filter: function (d) { return d.getDate() !== 1; }
            };
            timeFormat[6] = {
                format: "%b",
                filter: function (d) { return d.getMonth() !== 0; }
            };
            timeFormat[7] = {
                format: "%Y",
                filter: function () { return true; }
            };
            return function (d) {
                for (var i = 0; i < numFormats; i++) {
                    if (timeFormat[i].filter(d)) {
                        return d3.time.format(timeFormat[i].format)(d);
                    }
                }
            };
        }
        Formatters.multiTime = multiTime;
        /**
         * Creates a time formatter that displays time/date using given specifier.
         *
         * List of directives can be found on: https://github.com/mbostock/d3/wiki/Time-Formatting#format
         *
         * @param {string} [specifier] The specifier for the formatter.
         *
         * @returns {Formatter} A formatter for time/date values.
         */
        function time(specifier) {
            return d3.time.format(specifier);
        }
        Formatters.time = time;
        /**
         * Creates a formatter for relative dates.
         *
         * @param {number} baseValue The start date (as epoch time) used in computing relative dates (default 0)
         * @param {number} increment The unit used in calculating relative date values (default MILLISECONDS_IN_ONE_DAY)
         * @param {string} label The label to append to the formatted string (default "")
         *
         * @returns {Formatter} A formatter for time/date values.
         */
        function relativeDate(baseValue, increment, label) {
            if (baseValue === void 0) { baseValue = 0; }
            if (increment === void 0) { increment = Plottable.MILLISECONDS_IN_ONE_DAY; }
            if (label === void 0) { label = ""; }
            return function (d) {
                var relativeDate = Math.round((d.valueOf() - baseValue) / increment);
                return relativeDate.toString() + label;
            };
        }
        Formatters.relativeDate = relativeDate;
        function verifyPrecision(precision) {
            if (precision < 0 || precision > 20) {
                throw new RangeError("Formatter precision must be between 0 and 20");
            }
        }
    })(Plottable.Formatters || (Plottable.Formatters = {}));
    var Formatters = Plottable.Formatters;
})(Plottable || (Plottable = {}));

///<reference path="../reference.ts" />
var Plottable;
(function (Plottable) {
    (function (Config) {
        /**
         * Specifies if Plottable should show warnings.
         */
        Config.SHOW_WARNINGS = true;
    })(Plottable.Config || (Plottable.Config = {}));
    var Config = Plottable.Config;
})(Plottable || (Plottable = {}));

///<reference path="../reference.ts" />
var Plottable;
(function (Plottable) {
    Plottable.version = "0.37.0";
})(Plottable || (Plottable = {}));

///<reference path="../reference.ts" />
var Plottable;
(function (Plottable) {
    (function (Core) {
        /**
         * Colors we use as defaults on a number of graphs.
         */
        var Colors = (function () {
            function Colors() {
            }
            Colors.CORAL_RED = "#fd373e";
            Colors.INDIGO = "#5279c7";
            Colors.ROBINS_EGG_BLUE = "#06cccc";
            Colors.FERN = "#63c261";
            Colors.BURNING_ORANGE = "#ff7939";
            Colors.ROYAL_HEATH = "#962565";
            Colors.CONIFER = "#99ce50";
            Colors.CERISE_RED = "#db2e65";
            Colors.BRIGHT_SUN = "#fad419";
            Colors.JACARTA = "#2c2b6f";
            Colors.PLOTTABLE_COLORS = [
                Colors.INDIGO,
                Colors.CORAL_RED,
                Colors.FERN,
                Colors.BRIGHT_SUN,
                Colors.JACARTA,
                Colors.BURNING_ORANGE,
                Colors.CERISE_RED,
                Colors.CONIFER,
                Colors.ROYAL_HEATH,
                Colors.ROBINS_EGG_BLUE,
            ];
            return Colors;
        })();
        Core.Colors = Colors;
    })(Plottable.Core || (Plottable.Core = {}));
    var Core = Plottable.Core;
})(Plottable || (Plottable = {}));

///<reference path="../reference.ts" />
var Plottable;
(function (Plottable) {
    (function (Core) {
        /**
         * A class most other Plottable classes inherit from, in order to have a
         * unique ID.
         */
        var PlottableObject = (function () {
            function PlottableObject() {
                this._plottableID = PlottableObject._nextID++;
            }
            PlottableObject._nextID = 0;
            return PlottableObject;
        })();
        Core.PlottableObject = PlottableObject;
    })(Plottable.Core || (Plottable.Core = {}));
    var Core = Plottable.Core;
})(Plottable || (Plottable = {}));

///<reference path="../reference.ts" />
var __extends = this.__extends || function (d, b) {
    for (var p in b) if (b.hasOwnProperty(p)) d[p] = b[p];
    function __() { this.constructor = d; }
    __.prototype = b.prototype;
    d.prototype = new __();
};
var Plottable;
(function (Plottable) {
    (function (Core) {
        /**
         * The Broadcaster class is owned by an Listenable. Third parties can register and deregister listeners
         * from the broadcaster. When the broadcaster.broadcast method is activated, all registered callbacks are
         * called. The registered callbacks are called with the registered Listenable that the broadcaster is attached
         * to, along with optional arguments passed to the `broadcast` method.
         *
         * The listeners are called synchronously.
         */
        var Broadcaster = (function (_super) {
            __extends(Broadcaster, _super);
            /**
             * Constructs a broadcaster, taking the Listenable that the broadcaster will be attached to.
             *
             * @constructor
             * @param {Listenable} listenable The Listenable-object that this broadcaster is attached to.
             */
            function Broadcaster(listenable) {
                _super.call(this);
                this._key2callback = new Plottable._Util.StrictEqualityAssociativeArray();
                this.listenable = listenable;
            }
            /**
             * Registers a callback to be called when the broadcast method is called. Also takes a key which
             * is used to support deregistering the same callback later, by passing in the same key.
             * If there is already a callback associated with that key, then the callback will be replaced.
             *
             * @param key The key associated with the callback. Key uniqueness is determined by deep equality.
             * @param {BroadcasterCallback} callback A callback to be called when the Scale's domain changes.
             * @returns {Broadcaster} this object
             */
            Broadcaster.prototype.registerListener = function (key, callback) {
                this._key2callback.set(key, callback);
                return this;
            };
            /**
             * Call all listening callbacks, optionally with arguments passed through.
             *
             * @param ...args A variable number of optional arguments
             * @returns {Broadcaster} this object
             */
            Broadcaster.prototype.broadcast = function () {
                var _this = this;
                var args = [];
                for (var _i = 0; _i < arguments.length; _i++) {
                    args[_i - 0] = arguments[_i];
                }
                this._key2callback.values().forEach(function (callback) { return callback(_this.listenable, args); });
                return this;
            };
            /**
             * Deregisters the callback associated with a key.
             *
             * @param key The key to deregister.
             * @returns {Broadcaster} this object
             */
            Broadcaster.prototype.deregisterListener = function (key) {
                this._key2callback.delete(key);
                return this;
            };
            /**
             * Deregisters all listeners and callbacks associated with the broadcaster.
             *
             * @returns {Broadcaster} this object
             */
            Broadcaster.prototype.deregisterAllListeners = function () {
                this._key2callback = new Plottable._Util.StrictEqualityAssociativeArray();
            };
            return Broadcaster;
        })(Core.PlottableObject);
        Core.Broadcaster = Broadcaster;
    })(Plottable.Core || (Plottable.Core = {}));
    var Core = Plottable.Core;
})(Plottable || (Plottable = {}));

///<reference path="../reference.ts" />
var __extends = this.__extends || function (d, b) {
    for (var p in b) if (b.hasOwnProperty(p)) d[p] = b[p];
    function __() { this.constructor = d; }
    __.prototype = b.prototype;
    d.prototype = new __();
};
var Plottable;
(function (Plottable) {
    var Dataset = (function (_super) {
        __extends(Dataset, _super);
        /**
         * Constructs a new set.
         *
         * A Dataset is mostly just a wrapper around an any[], Dataset is the
         * data you're going to plot.
         *
         * @constructor
         * @param {any[]} data The data for this DataSource (default = []).
         * @param {any} metadata An object containing additional information (default = {}).
         */
        function Dataset(data, metadata) {
            if (data === void 0) { data = []; }
            if (metadata === void 0) { metadata = {}; }
            _super.call(this);
            this.broadcaster = new Plottable.Core.Broadcaster(this);
            this._data = data;
            this._metadata = metadata;
            this._accessor2cachedExtent = new Plottable._Util.StrictEqualityAssociativeArray();
        }
        Dataset.prototype.data = function (data) {
            if (data == null) {
                return this._data;
            }
            else {
                this._data = data;
                this._accessor2cachedExtent = new Plottable._Util.StrictEqualityAssociativeArray();
                this.broadcaster.broadcast();
                return this;
            }
        };
        Dataset.prototype.metadata = function (metadata) {
            if (metadata == null) {
                return this._metadata;
            }
            else {
                this._metadata = metadata;
                this._accessor2cachedExtent = new Plottable._Util.StrictEqualityAssociativeArray();
                this.broadcaster.broadcast();
                return this;
            }
        };
        Dataset.prototype._getExtent = function (accessor, typeCoercer, plotMetadata) {
            if (plotMetadata === void 0) { plotMetadata = {}; }
            var cachedExtent = this._accessor2cachedExtent.get(accessor);
            if (cachedExtent === undefined) {
                cachedExtent = this._computeExtent(accessor, typeCoercer, plotMetadata);
                this._accessor2cachedExtent.set(accessor, cachedExtent);
            }
            return cachedExtent;
        };
        Dataset.prototype._computeExtent = function (accessor, typeCoercer, plotMetadata) {
            var _this = this;
            var appliedAccessor = function (d, i) { return accessor(d, i, _this._metadata, plotMetadata); };
            var mappedData = this._data.map(appliedAccessor).map(typeCoercer);
            if (mappedData.length === 0) {
                return [];
            }
            else if (typeof (mappedData[0]) === "string") {
                return Plottable._Util.Methods.uniq(mappedData);
            }
            else {
                var extent = d3.extent(mappedData);
                if (extent[0] == null || extent[1] == null) {
                    return [];
                }
                else {
                    return extent;
                }
            }
        };
        return Dataset;
    })(Plottable.Core.PlottableObject);
    Plottable.Dataset = Dataset;
})(Plottable || (Plottable = {}));

///<reference path="../reference.ts" />
var Plottable;
(function (Plottable) {
    (function (Core) {
        (function (RenderController) {
            (function (RenderPolicy) {
                /**
                 * Never queue anything, render everything immediately. Useful for
                 * debugging, horrible for performance.
                 */
                var Immediate = (function () {
                    function Immediate() {
                    }
                    Immediate.prototype.render = function () {
                        RenderController.flush();
                    };
                    return Immediate;
                })();
                RenderPolicy.Immediate = Immediate;
                /**
                 * The default way to render, which only tries to render every frame
                 * (usually, 1/60th of a second).
                 */
                var AnimationFrame = (function () {
                    function AnimationFrame() {
                    }
                    AnimationFrame.prototype.render = function () {
                        Plottable._Util.DOM.requestAnimationFramePolyfill(RenderController.flush);
                    };
                    return AnimationFrame;
                })();
                RenderPolicy.AnimationFrame = AnimationFrame;
                /**
                 * Renders with `setTimeout`. This is generally an inferior way to render
                 * compared to `requestAnimationFrame`, but it's still there if you want
                 * it.
                 */
                var Timeout = (function () {
                    function Timeout() {
                        this._timeoutMsec = Plottable._Util.DOM.POLYFILL_TIMEOUT_MSEC;
                    }
                    Timeout.prototype.render = function () {
                        setTimeout(RenderController.flush, this._timeoutMsec);
                    };
                    return Timeout;
                })();
                RenderPolicy.Timeout = Timeout;
            })(RenderController.RenderPolicy || (RenderController.RenderPolicy = {}));
            var RenderPolicy = RenderController.RenderPolicy;
        })(Core.RenderController || (Core.RenderController = {}));
        var RenderController = Core.RenderController;
    })(Plottable.Core || (Plottable.Core = {}));
    var Core = Plottable.Core;
})(Plottable || (Plottable = {}));

///<reference path="../reference.ts" />
var Plottable;
(function (Plottable) {
    (function (Core) {
        /**
         * The RenderController is responsible for enqueueing and synchronizing
         * layout and render calls for Plottable components.
         *
         * Layouts and renders occur inside an animation callback
         * (window.requestAnimationFrame if available).
         *
         * If you require immediate rendering, call RenderController.flush() to
         * perform enqueued layout and rendering serially.
         *
         * If you want to always have immediate rendering (useful for debugging),
         * call
         * ```typescript
         * Plottable.Core.RenderController.setRenderPolicy(
         *   new Plottable.Core.RenderController.RenderPolicy.Immediate()
         * );
         * ```
         */
        (function (RenderController) {
            var _componentsNeedingRender = {};
            var _componentsNeedingComputeLayout = {};
            var _animationRequested = false;
            var _isCurrentlyFlushing = false;
            RenderController._renderPolicy = new RenderController.RenderPolicy.AnimationFrame();
            function setRenderPolicy(policy) {
                if (typeof (policy) === "string") {
                    switch (policy.toLowerCase()) {
                        case "immediate":
                            policy = new RenderController.RenderPolicy.Immediate();
                            break;
                        case "animationframe":
                            policy = new RenderController.RenderPolicy.AnimationFrame();
                            break;
                        case "timeout":
                            policy = new RenderController.RenderPolicy.Timeout();
                            break;
                        default:
                            Plottable._Util.Methods.warn("Unrecognized renderPolicy: " + policy);
                            return;
                    }
                }
                RenderController._renderPolicy = policy;
            }
            RenderController.setRenderPolicy = setRenderPolicy;
            /**
             * If the RenderController is enabled, we enqueue the component for
             * render. Otherwise, it is rendered immediately.
             *
             * @param {AbstractComponent} component Any Plottable component.
             */
            function registerToRender(c) {
                if (_isCurrentlyFlushing) {
                    Plottable._Util.Methods.warn("Registered to render while other components are flushing: request may be ignored");
                }
                _componentsNeedingRender[c._plottableID] = c;
                requestRender();
            }
            RenderController.registerToRender = registerToRender;
            /**
             * If the RenderController is enabled, we enqueue the component for
             * layout and render. Otherwise, it is rendered immediately.
             *
             * @param {AbstractComponent} component Any Plottable component.
             */
            function registerToComputeLayout(c) {
                _componentsNeedingComputeLayout[c._plottableID] = c;
                _componentsNeedingRender[c._plottableID] = c;
                requestRender();
            }
            RenderController.registerToComputeLayout = registerToComputeLayout;
            function requestRender() {
                // Only run or enqueue flush on first request.
                if (!_animationRequested) {
                    _animationRequested = true;
                    RenderController._renderPolicy.render();
                }
            }
            /**
             * Render everything that is waiting to be rendered right now, instead of
             * waiting until the next frame.
             *
             * Useful to call when debugging.
             */
            function flush() {
                if (_animationRequested) {
                    // Layout
                    var toCompute = d3.values(_componentsNeedingComputeLayout);
                    toCompute.forEach(function (c) { return c._computeLayout(); });
                    // Top level render.
                    // Containers will put their children in the toRender queue
                    var toRender = d3.values(_componentsNeedingRender);
                    toRender.forEach(function (c) { return c._render(); });
                    // now we are flushing
                    _isCurrentlyFlushing = true;
                    // Finally, perform render of all components
                    var failed = {};
                    Object.keys(_componentsNeedingRender).forEach(function (k) {
                        try {
                            _componentsNeedingRender[k]._doRender();
                        }
                        catch (err) {
                            // using setTimeout instead of console.log, we get the familiar red
                            // stack trace
                            setTimeout(function () {
                                throw err;
                            }, 0);
                            failed[k] = _componentsNeedingRender[k];
                        }
                    });
                    // Reset queues
                    _componentsNeedingComputeLayout = {};
                    _componentsNeedingRender = failed;
                    _animationRequested = false;
                    _isCurrentlyFlushing = false;
                }
                // Reset resize flag regardless of queue'd components
                Core.ResizeBroadcaster.clearResizing();
            }
            RenderController.flush = flush;
        })(Core.RenderController || (Core.RenderController = {}));
        var RenderController = Core.RenderController;
    })(Plottable.Core || (Plottable.Core = {}));
    var Core = Plottable.Core;
})(Plottable || (Plottable = {}));

///<reference path="../reference.ts" />
var Plottable;
(function (Plottable) {
    (function (Core) {
        /**
         * The ResizeBroadcaster will broadcast a notification to any registered
         * components when the window is resized.
         *
         * The broadcaster and single event listener are lazily constructed.
         *
         * Upon resize, the _resized flag will be set to true until after the next
         * flush of the RenderController. This is used, for example, to disable
         * animations during resize.
         */
        (function (ResizeBroadcaster) {
            var broadcaster;
            var _resizing = false;
            function _lazyInitialize() {
                if (broadcaster === undefined) {
                    broadcaster = new Core.Broadcaster(ResizeBroadcaster);
                    window.addEventListener("resize", _onResize);
                }
            }
            function _onResize() {
                _resizing = true;
                broadcaster.broadcast();
            }
            /**
             * Checks if the window has been resized and the RenderController
             * has not yet been flushed.
             *
             * @returns {boolean} If the window has been resized/RenderController
             * has not yet been flushed.
             */
            function resizing() {
                return _resizing;
            }
            ResizeBroadcaster.resizing = resizing;
            /**
             * Sets that it is not resizing anymore. Good if it stubbornly thinks
             * it is still resizing, or for cancelling the effects of resizing
             * prematurely.
             */
            function clearResizing() {
                _resizing = false;
            }
            ResizeBroadcaster.clearResizing = clearResizing;
            /**
             * Registers a component.
             *
             * When the window is resized, ._invalidateLayout() is invoked on the
             * component, which will enqueue the component for layout and rendering
             * with the RenderController.
             *
             * @param {Component} component Any Plottable component.
             */
            function register(c) {
                _lazyInitialize();
                broadcaster.registerListener(c._plottableID, function () { return c._invalidateLayout(); });
            }
            ResizeBroadcaster.register = register;
            /**
             * Deregisters the components.
             *
             * The component will no longer receive updates on window resize.
             *
             * @param {Component} component Any Plottable component.
             */
            function deregister(c) {
                if (broadcaster) {
                    broadcaster.deregisterListener(c._plottableID);
                }
            }
            ResizeBroadcaster.deregister = deregister;
        })(Core.ResizeBroadcaster || (Core.ResizeBroadcaster = {}));
        var ResizeBroadcaster = Core.ResizeBroadcaster;
    })(Plottable.Core || (Plottable.Core = {}));
    var Core = Plottable.Core;
})(Plottable || (Plottable = {}));

var Plottable;
(function (Plottable) {
    ;
})(Plottable || (Plottable = {}));

///<reference path="../reference.ts" />
var Plottable;
(function (Plottable) {
    var Domainer = (function () {
        /**
         * Constructs a new Domainer.
         *
         * @constructor
         * @param {(extents: any[][]) => any[]} combineExtents
         *        If present, this function will be used by the Domainer to merge
         *        all the extents that are present on a scale.
         *
         *        A plot may draw multiple things relative to a scale, e.g.
         *        different stocks over time. The plot computes their extents,
         *        which are a [min, max] pair. combineExtents is responsible for
         *        merging them all into one [min, max] pair. It defaults to taking
         *        the min of the first elements and the max of the second arguments.
         */
        function Domainer(combineExtents) {
            this._doNice = false;
            this._padProportion = 0.0;
            this._paddingExceptions = d3.map();
            this._unregisteredPaddingExceptions = d3.set();
            this._includedValues = d3.map();
            // _includedValues needs to be a map, even unregistered, to support getting un-stringified values back out
            this._unregisteredIncludedValues = d3.map();
            this._combineExtents = combineExtents;
        }
        /**
         * @param {any[][]} extents The list of extents to be reduced to a single
         *        extent.
         * @param {QuantitativeScale} scale
         *        Since nice() must do different things depending on Linear, Log,
         *        or Time scale, the scale must be passed in for nice() to work.
         * @returns {any[]} The domain, as a merging of all exents, as a [min, max]
         *                 pair.
         */
        Domainer.prototype.computeDomain = function (extents, scale) {
            var domain;
            if (this._combineExtents != null) {
                domain = this._combineExtents(extents);
            }
            else if (extents.length === 0) {
                domain = scale._defaultExtent();
            }
            else {
                domain = [Plottable._Util.Methods.min(extents, function (e) { return e[0]; }, 0), Plottable._Util.Methods.max(extents, function (e) { return e[1]; }, 0)];
            }
            domain = this.includeDomain(domain);
            domain = this.padDomain(scale, domain);
            domain = this.niceDomain(scale, domain);
            return domain;
        };
        /**
         * Sets the Domainer to pad by a given ratio.
         *
         * @param {number} padProportion Proportionally how much bigger the
         *         new domain should be (0.05 = 5% larger).
         *
         *         A domainer will pad equal visual amounts on each side.
         *         On a linear scale, this means both sides are padded the same
         *         amount: [10, 20] will be padded to [5, 25].
         *         On a log scale, the top will be padded more than the bottom, so
         *         [10, 100] will be padded to [1, 1000].
         *
         * @returns {Domainer} The calling Domainer.
         */
        Domainer.prototype.pad = function (padProportion) {
            if (padProportion === void 0) { padProportion = 0.05; }
            this._padProportion = padProportion;
            return this;
        };
        /**
         * Adds a padding exception, a value that will not be padded at either end of the domain.
         *
         * Eg, if a padding exception is added at x=0, then [0, 100] will pad to [0, 105] instead of [-2.5, 102.5].
         * If a key is provided, it will be registered under that key with standard map semantics. (Overwrite / remove by key)
         * If a key is not provided, it will be added with set semantics (Can be removed by value)
         *
         * @param {any} exception The padding exception to add.
         * @param {string} key The key to register the exception under.
         * @returns {Domainer} The calling domainer
         */
        Domainer.prototype.addPaddingException = function (exception, key) {
            if (key != null) {
                this._paddingExceptions.set(key, exception);
            }
            else {
                this._unregisteredPaddingExceptions.add(exception);
            }
            return this;
        };
        /**
         * Removes a padding exception, allowing the domain to pad out that value again.
         *
         * If a string is provided, it is assumed to be a key and the exception associated with that key is removed.
         * If a non-string is provdied, it is assumed to be an unkeyed exception and that exception is removed.
         *
         * @param {any} keyOrException The key for the value to remove, or the value to remove
         * @return {Domainer} The calling domainer
         */
        Domainer.prototype.removePaddingException = function (keyOrException) {
            if (typeof (keyOrException) === "string") {
                this._paddingExceptions.remove(keyOrException);
            }
            else {
                this._unregisteredPaddingExceptions.remove(keyOrException);
            }
            return this;
        };
        /**
         * Adds an included value, a value that must be included inside the domain.
         *
         * Eg, if a value exception is added at x=0, then [50, 100] will expand to [0, 100] rather than [50, 100].
         * If a key is provided, it will be registered under that key with standard map semantics. (Overwrite / remove by key)
         * If a key is not provided, it will be added with set semantics (Can be removed by value)
         *
         * @param {any} value The included value to add.
         * @param {string} key The key to register the value under.
         * @returns {Domainer} The calling domainer
         */
        Domainer.prototype.addIncludedValue = function (value, key) {
            if (key != null) {
                this._includedValues.set(key, value);
            }
            else {
                this._unregisteredIncludedValues.set(value, value);
            }
            return this;
        };
        /**
         * Remove an included value, allowing the domain to not include that value gain again.
         *
         * If a string is provided, it is assumed to be a key and the value associated with that key is removed.
         * If a non-string is provdied, it is assumed to be an unkeyed value and that value is removed.
         *
         * @param {any} keyOrException The key for the value to remove, or the value to remove
         * @return {Domainer} The calling domainer
         */
        Domainer.prototype.removeIncludedValue = function (valueOrKey) {
            if (typeof (valueOrKey) === "string") {
                this._includedValues.remove(valueOrKey);
            }
            else {
                this._unregisteredIncludedValues.remove(valueOrKey);
            }
            return this;
        };
        /**
         * Extends the scale's domain so it starts and ends with "nice" values.
         *
         * @param {number} count The number of ticks that should fit inside the new domain.
         * @return {Domainer} The calling Domainer.
         */
        Domainer.prototype.nice = function (count) {
            this._doNice = true;
            this._niceCount = count;
            return this;
        };
        Domainer.defaultCombineExtents = function (extents) {
            return [Plottable._Util.Methods.min(extents, function (e) { return e[0]; }, 0), Plottable._Util.Methods.max(extents, function (e) { return e[1]; }, 1)];
        };
        Domainer.prototype.padDomain = function (scale, domain) {
            var min = domain[0];
            var max = domain[1];
            if (min === max && this._padProportion > 0.0) {
                var d = min.valueOf(); // valueOf accounts for dates properly
                if (min instanceof Date) {
                    return [d - Domainer._ONE_DAY, d + Domainer._ONE_DAY];
                }
                else {
                    return [d - Domainer._PADDING_FOR_IDENTICAL_DOMAIN, d + Domainer._PADDING_FOR_IDENTICAL_DOMAIN];
                }
            }
            if (scale.domain()[0] === scale.domain()[1]) {
                return domain;
            }
            var p = this._padProportion / 2;
            // This scaling is done to account for log scales and other non-linear
            // scales. A log scale should be padded more on the max than on the min.
            var newMin = scale.invert(scale.scale(min) - (scale.scale(max) - scale.scale(min)) * p);
            var newMax = scale.invert(scale.scale(max) + (scale.scale(max) - scale.scale(min)) * p);
            var exceptionValues = this._paddingExceptions.values().concat(this._unregisteredPaddingExceptions.values());
            var exceptionSet = d3.set(exceptionValues);
            if (exceptionSet.has(min)) {
                newMin = min;
            }
            if (exceptionSet.has(max)) {
                newMax = max;
            }
            return [newMin, newMax];
        };
        Domainer.prototype.niceDomain = function (scale, domain) {
            if (this._doNice) {
                return scale._niceDomain(domain, this._niceCount);
            }
            else {
                return domain;
            }
        };
        Domainer.prototype.includeDomain = function (domain) {
            var includedValues = this._includedValues.values().concat(this._unregisteredIncludedValues.values());
            return includedValues.reduce(function (domain, value) { return [Math.min(domain[0], value), Math.max(domain[1], value)]; }, domain);
        };
        Domainer._PADDING_FOR_IDENTICAL_DOMAIN = 1;
        Domainer._ONE_DAY = 1000 * 60 * 60 * 24;
        return Domainer;
    })();
    Plottable.Domainer = Domainer;
})(Plottable || (Plottable = {}));

///<reference path="../reference.ts" />
var __extends = this.__extends || function (d, b) {
    for (var p in b) if (b.hasOwnProperty(p)) d[p] = b[p];
    function __() { this.constructor = d; }
    __.prototype = b.prototype;
    d.prototype = new __();
};
var Plottable;
(function (Plottable) {
    (function (Scale) {
        var AbstractScale = (function (_super) {
            __extends(AbstractScale, _super);
            /**
             * Constructs a new Scale.
             *
             * A Scale is a wrapper around a D3.Scale.Scale. A Scale is really just a
             * function. Scales have a domain (input), a range (output), and a function
             * from domain to range.
             *
             * @constructor
             * @param {D3.Scale.Scale} scale The D3 scale backing the Scale.
             */
            function AbstractScale(scale) {
                _super.call(this);
                this._autoDomainAutomatically = true;
                this.broadcaster = new Plottable.Core.Broadcaster(this);
                this._rendererAttrID2Extent = {};
                this._typeCoercer = function (d) { return d; };
                this._domainModificationInProgress = false;
                this._d3Scale = scale;
            }
            AbstractScale.prototype._getAllExtents = function () {
                return d3.values(this._rendererAttrID2Extent);
            };
            AbstractScale.prototype._getExtent = function () {
                return []; // this should be overwritten
            };
            /**
             * Modifies the domain on the scale so that it includes the extent of all
             * perspectives it depends on. This will normally happen automatically, but
             * if you set domain explicitly with `plot.domain(x)`, you will need to
             * call this function if you want the domain to neccessarily include all
             * the data.
             *
             * Extent: The [min, max] pair for a Scale.Quantitative, all covered
             * strings for a Scale.Ordinal.
             *
             * Perspective: A combination of a Dataset and an Accessor that
             * represents a view in to the data.
             *
             * @returns {Scale} The calling Scale.
             */
            AbstractScale.prototype.autoDomain = function () {
                this._autoDomainAutomatically = true;
                this._setDomain(this._getExtent());
                return this;
            };
            AbstractScale.prototype._autoDomainIfAutomaticMode = function () {
                if (this._autoDomainAutomatically) {
                    this.autoDomain();
                }
            };
            /**
             * Computes the range value corresponding to a given domain value. In other
             * words, apply the function to value.
             *
             * @param {R} value A domain value to be scaled.
             * @returns {R} The range value corresponding to the supplied domain value.
             */
            AbstractScale.prototype.scale = function (value) {
                return this._d3Scale(value);
            };
            AbstractScale.prototype.domain = function (values) {
                if (values == null) {
                    return this._getDomain();
                }
                else {
                    this._autoDomainAutomatically = false;
                    this._setDomain(values);
                    return this;
                }
            };
            AbstractScale.prototype._getDomain = function () {
                return this._d3Scale.domain();
            };
            AbstractScale.prototype._setDomain = function (values) {
                if (!this._domainModificationInProgress) {
                    this._domainModificationInProgress = true;
                    this._d3Scale.domain(values);
                    this.broadcaster.broadcast();
                    this._domainModificationInProgress = false;
                }
            };
            AbstractScale.prototype.range = function (values) {
                if (values == null) {
                    return this._d3Scale.range();
                }
                else {
                    this._d3Scale.range(values);
                    return this;
                }
            };
            /**
             * Constructs a copy of the Scale with the same domain and range but without
             * any registered listeners.
             *
             * @returns {Scale} A copy of the calling Scale.
             */
            AbstractScale.prototype.copy = function () {
                return new AbstractScale(this._d3Scale.copy());
            };
            /**
             * When a renderer determines that the extent of a projector has changed,
             * it will call this function. This function should ensure that
             * the scale has a domain at least large enough to include extent.
             *
             * @param {number} rendererID A unique indentifier of the renderer sending
             *                 the new extent.
             * @param {string} attr The attribute being projected, e.g. "x", "y0", "r"
             * @param {D[]} extent The new extent to be included in the scale.
             */
            AbstractScale.prototype._updateExtent = function (plotProvidedKey, attr, extent) {
                this._rendererAttrID2Extent[plotProvidedKey + attr] = extent;
                this._autoDomainIfAutomaticMode();
                return this;
            };
            AbstractScale.prototype._removeExtent = function (plotProvidedKey, attr) {
                delete this._rendererAttrID2Extent[plotProvidedKey + attr];
                this._autoDomainIfAutomaticMode();
                return this;
            };
            return AbstractScale;
        })(Plottable.Core.PlottableObject);
        Scale.AbstractScale = AbstractScale;
    })(Plottable.Scale || (Plottable.Scale = {}));
    var Scale = Plottable.Scale;
})(Plottable || (Plottable = {}));

///<reference path="../reference.ts" />
var __extends = this.__extends || function (d, b) {
    for (var p in b) if (b.hasOwnProperty(p)) d[p] = b[p];
    function __() { this.constructor = d; }
    __.prototype = b.prototype;
    d.prototype = new __();
};
var Plottable;
(function (Plottable) {
    (function (Scale) {
        var AbstractQuantitative = (function (_super) {
            __extends(AbstractQuantitative, _super);
            /**
             * Constructs a new QuantitativeScale.
             *
             * A QuantitativeScale is a Scale that maps anys to numbers. It
             * is invertible and continuous.
             *
             * @constructor
             * @param {D3.Scale.QuantitativeScale} scale The D3 QuantitativeScale
             * backing the QuantitativeScale.
             */
            function AbstractQuantitative(scale) {
                _super.call(this, scale);
                this._numTicks = 10;
                this._PADDING_FOR_IDENTICAL_DOMAIN = 1;
                this._userSetDomainer = false;
                this._domainer = new Plottable.Domainer();
                this._typeCoercer = function (d) { return +d; };
                this._tickGenerator = function (scale) { return scale.getDefaultTicks(); };
            }
            AbstractQuantitative.prototype._getExtent = function () {
                return this._domainer.computeDomain(this._getAllExtents(), this);
            };
            /**
             * Retrieves the domain value corresponding to a supplied range value.
             *
             * @param {number} value: A value from the Scale's range.
             * @returns {D} The domain value corresponding to the supplied range value.
             */
            AbstractQuantitative.prototype.invert = function (value) {
                return this._d3Scale.invert(value);
            };
            /**
             * Creates a copy of the QuantitativeScale with the same domain and range but without any registered list.
             *
             * @returns {AbstractQuantitative} A copy of the calling QuantitativeScale.
             */
            AbstractQuantitative.prototype.copy = function () {
                return new AbstractQuantitative(this._d3Scale.copy());
            };
            AbstractQuantitative.prototype.domain = function (values) {
                return _super.prototype.domain.call(this, values); // need to override type sig to enable method chaining :/
            };
            AbstractQuantitative.prototype._setDomain = function (values) {
                var isNaNOrInfinity = function (x) { return x !== x || x === Infinity || x === -Infinity; };
                if (isNaNOrInfinity(values[0]) || isNaNOrInfinity(values[1])) {
                    Plottable._Util.Methods.warn("Warning: QuantitativeScales cannot take NaN or Infinity as a domain value. Ignoring.");
                    return;
                }
                _super.prototype._setDomain.call(this, values);
            };
            AbstractQuantitative.prototype.interpolate = function (factory) {
                if (factory == null) {
                    return this._d3Scale.interpolate();
                }
                this._d3Scale.interpolate(factory);
                return this;
            };
            /**
             * Sets the range of the QuantitativeScale and sets the interpolator to d3.interpolateRound.
             *
             * @param {number[]} values The new range value for the range.
             */
            AbstractQuantitative.prototype.rangeRound = function (values) {
                this._d3Scale.rangeRound(values);
                return this;
            };
            /**
             * Gets ticks generated by the default algorithm.
             */
            AbstractQuantitative.prototype.getDefaultTicks = function () {
                return this._d3Scale.ticks(this.numTicks());
            };
            AbstractQuantitative.prototype.clamp = function (clamp) {
                if (clamp == null) {
                    return this._d3Scale.clamp();
                }
                this._d3Scale.clamp(clamp);
                return this;
            };
            /**
             * Gets a set of tick values spanning the domain.
             *
             * @returns {any[]} The generated ticks.
             */
            AbstractQuantitative.prototype.ticks = function () {
                return this._tickGenerator(this);
            };
            AbstractQuantitative.prototype.numTicks = function (count) {
                if (count == null) {
                    return this._numTicks;
                }
                this._numTicks = count;
                return this;
            };
            /**
             * Given a domain, expands its domain onto "nice" values, e.g. whole
             * numbers.
             */
            AbstractQuantitative.prototype._niceDomain = function (domain, count) {
                return this._d3Scale.copy().domain(domain).nice(count).domain();
            };
            AbstractQuantitative.prototype.domainer = function (domainer) {
                if (domainer == null) {
                    return this._domainer;
                }
                else {
                    this._domainer = domainer;
                    this._userSetDomainer = true;
                    this._autoDomainIfAutomaticMode();
                    return this;
                }
            };
            AbstractQuantitative.prototype._defaultExtent = function () {
                return [0, 1];
            };
            AbstractQuantitative.prototype.tickGenerator = function (generator) {
                if (generator == null) {
                    return this._tickGenerator;
                }
                else {
                    this._tickGenerator = generator;
                    return this;
                }
            };
            return AbstractQuantitative;
        })(Scale.AbstractScale);
        Scale.AbstractQuantitative = AbstractQuantitative;
    })(Plottable.Scale || (Plottable.Scale = {}));
    var Scale = Plottable.Scale;
})(Plottable || (Plottable = {}));

///<reference path="../reference.ts" />
var __extends = this.__extends || function (d, b) {
    for (var p in b) if (b.hasOwnProperty(p)) d[p] = b[p];
    function __() { this.constructor = d; }
    __.prototype = b.prototype;
    d.prototype = new __();
};
var Plottable;
(function (Plottable) {
    (function (Scale) {
        var Linear = (function (_super) {
            __extends(Linear, _super);
            function Linear(scale) {
                _super.call(this, scale == null ? d3.scale.linear() : scale);
            }
            /**
             * Constructs a copy of the LinearScale with the same domain and range but
             * without any registered listeners.
             *
             * @returns {Linear} A copy of the calling LinearScale.
             */
            Linear.prototype.copy = function () {
                return new Linear(this._d3Scale.copy());
            };
            return Linear;
        })(Scale.AbstractQuantitative);
        Scale.Linear = Linear;
    })(Plottable.Scale || (Plottable.Scale = {}));
    var Scale = Plottable.Scale;
})(Plottable || (Plottable = {}));

///<reference path="../reference.ts" />
var __extends = this.__extends || function (d, b) {
    for (var p in b) if (b.hasOwnProperty(p)) d[p] = b[p];
    function __() { this.constructor = d; }
    __.prototype = b.prototype;
    d.prototype = new __();
};
var Plottable;
(function (Plottable) {
    (function (Scale) {
        var Log = (function (_super) {
            __extends(Log, _super);
            function Log(scale) {
                _super.call(this, scale == null ? d3.scale.log() : scale);
                if (!Log.warned) {
                    Log.warned = true;
                    Plottable._Util.Methods.warn("Plottable.Scale.Log is deprecated. If possible, use Plottable.Scale.ModifiedLog instead.");
                }
            }
            /**
             * Creates a copy of the Scale.Log with the same domain and range but without any registered listeners.
             *
             * @returns {Log} A copy of the calling Log.
             */
            Log.prototype.copy = function () {
                return new Log(this._d3Scale.copy());
            };
            Log.prototype._defaultExtent = function () {
                return [1, 10];
            };
            Log.warned = false;
            return Log;
        })(Scale.AbstractQuantitative);
        Scale.Log = Log;
    })(Plottable.Scale || (Plottable.Scale = {}));
    var Scale = Plottable.Scale;
})(Plottable || (Plottable = {}));

///<reference path="../reference.ts" />
var __extends = this.__extends || function (d, b) {
    for (var p in b) if (b.hasOwnProperty(p)) d[p] = b[p];
    function __() { this.constructor = d; }
    __.prototype = b.prototype;
    d.prototype = new __();
};
var Plottable;
(function (Plottable) {
    (function (Scale) {
        var ModifiedLog = (function (_super) {
            __extends(ModifiedLog, _super);
            /**
             * Creates a new Scale.ModifiedLog.
             *
             * A ModifiedLog scale acts as a regular log scale for large numbers.
             * As it approaches 0, it gradually becomes linear. This means that the
             * scale won't freak out if you give it 0 or a negative number, where an
             * ordinary Log scale would.
             *
             * However, it does mean that scale will be effectively linear as values
             * approach 0. If you want very small values on a log scale, you should use
             * an ordinary Scale.Log instead.
             *
             * @constructor
             * @param {number} [base]
             *        The base of the log. Defaults to 10, and must be > 1.
             *
             *        For base <= x, scale(x) = log(x).
             *
             *        For 0 < x < base, scale(x) will become more and more
             *        linear as it approaches 0.
             *
             *        At x == 0, scale(x) == 0.
             *
             *        For negative values, scale(-x) = -scale(x).
             */
            function ModifiedLog(base) {
                if (base === void 0) { base = 10; }
                _super.call(this, d3.scale.linear());
                this._showIntermediateTicks = false;
                this.base = base;
                this.pivot = this.base;
                this.untransformedDomain = this._defaultExtent();
                this._numTicks = 10;
                if (base <= 1) {
                    throw new Error("ModifiedLogScale: The base must be > 1");
                }
            }
            /**
             * Returns an adjusted log10 value for graphing purposes.  The first
             * adjustment is that negative values are changed to positive during
             * the calculations, and then the answer is negated at the end.  The
             * second is that, for values less than 10, an increasingly large
             * (0 to 1) scaling factor is added such that at 0 the value is
             * adjusted to 1, resulting in a returned result of 0.
             */
            ModifiedLog.prototype.adjustedLog = function (x) {
                var negationFactor = x < 0 ? -1 : 1;
                x *= negationFactor;
                if (x < this.pivot) {
                    x += (this.pivot - x) / this.pivot;
                }
                x = Math.log(x) / Math.log(this.base);
                x *= negationFactor;
                return x;
            };
            ModifiedLog.prototype.invertedAdjustedLog = function (x) {
                var negationFactor = x < 0 ? -1 : 1;
                x *= negationFactor;
                x = Math.pow(this.base, x);
                if (x < this.pivot) {
                    x = (this.pivot * (x - 1)) / (this.pivot - 1);
                }
                x *= negationFactor;
                return x;
            };
            ModifiedLog.prototype.scale = function (x) {
                return this._d3Scale(this.adjustedLog(x));
            };
            ModifiedLog.prototype.invert = function (x) {
                return this.invertedAdjustedLog(this._d3Scale.invert(x));
            };
            ModifiedLog.prototype._getDomain = function () {
                return this.untransformedDomain;
            };
            ModifiedLog.prototype._setDomain = function (values) {
                this.untransformedDomain = values;
                var transformedDomain = [this.adjustedLog(values[0]), this.adjustedLog(values[1])];
                this._d3Scale.domain(transformedDomain);
                this.broadcaster.broadcast();
            };
            ModifiedLog.prototype.ticks = function (count) {
                if (count === void 0) { count = this.numTicks(); }
                // Say your domain is [-100, 100] and your pivot is 10.
                // then we're going to draw negative log ticks from -100 to -10,
                // linear ticks from -10 to 10, and positive log ticks from 10 to 100.
                var middle = function (x, y, z) { return [x, y, z].sort(function (a, b) { return a - b; })[1]; };
                var min = Plottable._Util.Methods.min(this.untransformedDomain, 0);
                var max = Plottable._Util.Methods.max(this.untransformedDomain, 0);
                var negativeLower = min;
                var negativeUpper = middle(min, max, -this.pivot);
                var positiveLower = middle(min, max, this.pivot);
                var positiveUpper = max;
                var negativeLogTicks = this.logTicks(-negativeUpper, -negativeLower).map(function (x) { return -x; }).reverse();
                var positiveLogTicks = this.logTicks(positiveLower, positiveUpper);
                var linearTicks = this._showIntermediateTicks ? d3.scale.linear().domain([negativeUpper, positiveLower]).ticks(this.howManyTicks(negativeUpper, positiveLower)) : [-this.pivot, 0, this.pivot].filter(function (x) { return min <= x && x <= max; });
                var ticks = negativeLogTicks.concat(linearTicks).concat(positiveLogTicks);
                // If you only have 1 tick, you can't tell how big the scale is.
                if (ticks.length <= 1) {
                    ticks = d3.scale.linear().domain([min, max]).ticks(count);
                }
                return ticks;
            };
            /**
             * Return an appropriate number of ticks from lower to upper.
             *
             * This will first try to fit as many powers of this.base as it can from
             * lower to upper.
             *
             * If it still has ticks after that, it will generate ticks in "clusters",
             * e.g. [20, 30, ... 90, 100] would be a cluster, [200, 300, ... 900, 1000]
             * would be another cluster.
             *
             * This function will generate clusters as large as it can while not
             * drastically exceeding its number of ticks.
             */
            ModifiedLog.prototype.logTicks = function (lower, upper) {
                var _this = this;
                var nTicks = this.howManyTicks(lower, upper);
                if (nTicks === 0) {
                    return [];
                }
                var startLogged = Math.floor(Math.log(lower) / Math.log(this.base));
                var endLogged = Math.ceil(Math.log(upper) / Math.log(this.base));
                var bases = d3.range(endLogged, startLogged, -Math.ceil((endLogged - startLogged) / nTicks));
                var nMultiples = this._showIntermediateTicks ? Math.floor(nTicks / bases.length) : 1;
                var multiples = d3.range(this.base, 1, -(this.base - 1) / nMultiples).map(Math.floor);
                var uniqMultiples = Plottable._Util.Methods.uniq(multiples);
                var clusters = bases.map(function (b) { return uniqMultiples.map(function (x) { return Math.pow(_this.base, b - 1) * x; }); });
                var flattened = Plottable._Util.Methods.flatten(clusters);
                var filtered = flattened.filter(function (x) { return lower <= x && x <= upper; });
                var sorted = filtered.sort(function (x, y) { return x - y; });
                return sorted;
            };
            /**
             * How many ticks does the range [lower, upper] deserve?
             *
             * e.g. if your domain was [10, 1000] and I asked howManyTicks(10, 100),
             * I would get 1/2 of the ticks. The range 10, 100 takes up 1/2 of the
             * distance when plotted.
             */
            ModifiedLog.prototype.howManyTicks = function (lower, upper) {
                var adjustedMin = this.adjustedLog(Plottable._Util.Methods.min(this.untransformedDomain, 0));
                var adjustedMax = this.adjustedLog(Plottable._Util.Methods.max(this.untransformedDomain, 0));
                var adjustedLower = this.adjustedLog(lower);
                var adjustedUpper = this.adjustedLog(upper);
                var proportion = (adjustedUpper - adjustedLower) / (adjustedMax - adjustedMin);
                var ticks = Math.ceil(proportion * this._numTicks);
                return ticks;
            };
            ModifiedLog.prototype.copy = function () {
                return new ModifiedLog(this.base);
            };
            ModifiedLog.prototype._niceDomain = function (domain, count) {
                return domain;
            };
            ModifiedLog.prototype.showIntermediateTicks = function (show) {
                if (show == null) {
                    return this._showIntermediateTicks;
                }
                else {
                    this._showIntermediateTicks = show;
                }
            };
            return ModifiedLog;
        })(Scale.AbstractQuantitative);
        Scale.ModifiedLog = ModifiedLog;
    })(Plottable.Scale || (Plottable.Scale = {}));
    var Scale = Plottable.Scale;
})(Plottable || (Plottable = {}));

///<reference path="../reference.ts" />
var __extends = this.__extends || function (d, b) {
    for (var p in b) if (b.hasOwnProperty(p)) d[p] = b[p];
    function __() { this.constructor = d; }
    __.prototype = b.prototype;
    d.prototype = new __();
};
var Plottable;
(function (Plottable) {
    (function (Scale) {
        var Ordinal = (function (_super) {
            __extends(Ordinal, _super);
            /**
             * Creates an OrdinalScale.
             *
             * An OrdinalScale maps strings to numbers. A common use is to map the
             * labels of a bar plot (strings) to their pixel locations (numbers).
             *
             * @constructor
             */
            function Ordinal(scale) {
                _super.call(this, scale == null ? d3.scale.ordinal() : scale);
                this._range = [0, 1];
                this._rangeType = "bands";
                // Padding as a proportion of the spacing between domain values
                this._innerPadding = 0.3;
                this._outerPadding = 0.5;
                this._typeCoercer = function (d) { return d != null && d.toString ? d.toString() : d; };
                if (this._innerPadding > this._outerPadding) {
                    throw new Error("outerPadding must be >= innerPadding so cat axis bands work out reasonably");
                }
            }
            Ordinal.prototype._getExtent = function () {
                var extents = this._getAllExtents();
                return Plottable._Util.Methods.uniq(Plottable._Util.Methods.flatten(extents));
            };
            Ordinal.prototype.domain = function (values) {
                return _super.prototype.domain.call(this, values);
            };
            Ordinal.prototype._setDomain = function (values) {
                _super.prototype._setDomain.call(this, values);
                this.range(this.range()); // update range
            };
            Ordinal.prototype.range = function (values) {
                if (values == null) {
                    return this._range;
                }
                else {
                    this._range = values;
                    if (this._rangeType === "points") {
                        this._d3Scale.rangePoints(values, 2 * this._outerPadding); // d3 scale takes total padding
                    }
                    else if (this._rangeType === "bands") {
                        this._d3Scale.rangeBands(values, this._innerPadding, this._outerPadding);
                    }
                    return this;
                }
            };
            /**
             * Returns the width of the range band. Only valid when rangeType is set to "bands".
             *
             * @returns {number} The range band width or 0 if rangeType isn't "bands".
             */
            Ordinal.prototype.rangeBand = function () {
                return this._d3Scale.rangeBand();
            };
            Ordinal.prototype.innerPadding = function () {
                var d = this.domain();
                if (d.length < 2) {
                    return 0;
                }
                var step = Math.abs(this.scale(d[1]) - this.scale(d[0]));
                return step - this.rangeBand();
            };
            Ordinal.prototype.fullBandStartAndWidth = function (v) {
                var start = this.scale(v) - this.innerPadding() / 2;
                var width = this.rangeBand() + this.innerPadding();
                return [start, width];
            };
            Ordinal.prototype.rangeType = function (rangeType, outerPadding, innerPadding) {
                if (rangeType == null) {
                    return this._rangeType;
                }
                else {
                    if (!(rangeType === "points" || rangeType === "bands")) {
                        throw new Error("Unsupported range type: " + rangeType);
                    }
                    this._rangeType = rangeType;
                    if (outerPadding != null) {
                        this._outerPadding = outerPadding;
                    }
                    if (innerPadding != null) {
                        this._innerPadding = innerPadding;
                    }
                    this.range(this.range());
                    this.broadcaster.broadcast();
                    return this;
                }
            };
            Ordinal.prototype.copy = function () {
                return new Ordinal(this._d3Scale.copy());
            };
            return Ordinal;
        })(Scale.AbstractScale);
        Scale.Ordinal = Ordinal;
    })(Plottable.Scale || (Plottable.Scale = {}));
    var Scale = Plottable.Scale;
})(Plottable || (Plottable = {}));

///<reference path="../reference.ts" />
var __extends = this.__extends || function (d, b) {
    for (var p in b) if (b.hasOwnProperty(p)) d[p] = b[p];
    function __() { this.constructor = d; }
    __.prototype = b.prototype;
    d.prototype = new __();
};
var Plottable;
(function (Plottable) {
    (function (Scale) {
        var Color = (function (_super) {
            __extends(Color, _super);
            /**
             * Constructs a ColorScale.
             *
             * @constructor
             * @param {string} [scaleType] the type of color scale to create
             *     (Category10/Category20/Category20b/Category20c).
             * See https://github.com/mbostock/d3/wiki/Ordinal-Scales#categorical-colors
             */
            function Color(scaleType) {
                var scale;
                switch (scaleType) {
                    case null:
                    case undefined:
                        scale = d3.scale.ordinal().range(Color._getPlottableColors());
                        break;
                    case "Category10":
                    case "category10":
                    case "10":
                        scale = d3.scale.category10();
                        break;
                    case "Category20":
                    case "category20":
                    case "20":
                        scale = d3.scale.category20();
                        break;
                    case "Category20b":
                    case "category20b":
                    case "20b":
                        scale = d3.scale.category20b();
                        break;
                    case "Category20c":
                    case "category20c":
                    case "20c":
                        scale = d3.scale.category20c();
                        break;
                    default:
                        throw new Error("Unsupported ColorScale type");
                }
                _super.call(this, scale);
            }
            // Duplicated from OrdinalScale._getExtent - should be removed in #388
            Color.prototype._getExtent = function () {
                var extents = this._getAllExtents();
                var concatenatedExtents = [];
                extents.forEach(function (e) {
                    concatenatedExtents = concatenatedExtents.concat(e);
                });
                return Plottable._Util.Methods.uniq(concatenatedExtents);
            };
            Color._getPlottableColors = function () {
                var plottableDefaultColors = [];
                var colorTester = d3.select("body").append("div");
                var i = 0;
                var colorHex;
                while ((colorHex = Plottable._Util.Methods.colorTest(colorTester, "plottable-colors-" + i)) !== null) {
                    plottableDefaultColors.push(colorHex);
                    i++;
                }
                colorTester.remove();
                return plottableDefaultColors;
            };
            return Color;
        })(Scale.AbstractScale);
        Scale.Color = Color;
    })(Plottable.Scale || (Plottable.Scale = {}));
    var Scale = Plottable.Scale;
})(Plottable || (Plottable = {}));

///<reference path="../reference.ts" />
var __extends = this.__extends || function (d, b) {
    for (var p in b) if (b.hasOwnProperty(p)) d[p] = b[p];
    function __() { this.constructor = d; }
    __.prototype = b.prototype;
    d.prototype = new __();
};
var Plottable;
(function (Plottable) {
    (function (Scale) {
        var Time = (function (_super) {
            __extends(Time, _super);
            function Time(scale) {
                // need to cast since d3 time scales do not descend from Quantitative scales
                _super.call(this, scale == null ? d3.time.scale() : scale);
                this._typeCoercer = function (d) { return d && d._isAMomentObject || d instanceof Date ? d : new Date(d); };
            }
            Time.prototype._tickInterval = function (interval, step) {
                // temporarily creats a time scale from our linear scale into a time scale so we can get access to its api
                var tempScale = d3.time.scale();
                tempScale.domain(this.domain());
                tempScale.range(this.range());
                return tempScale.ticks(interval.range, step);
            };
            Time.prototype._setDomain = function (values) {
                // attempt to parse dates
                values = values.map(this._typeCoercer);
                return _super.prototype._setDomain.call(this, values);
            };
            Time.prototype.copy = function () {
                return new Time(this._d3Scale.copy());
            };
            Time.prototype._defaultExtent = function () {
                var endTime = new Date().valueOf();
                var startTime = endTime - Plottable.MILLISECONDS_IN_ONE_DAY;
                return [startTime, endTime];
            };
            return Time;
        })(Scale.AbstractQuantitative);
        Scale.Time = Time;
    })(Plottable.Scale || (Plottable.Scale = {}));
    var Scale = Plottable.Scale;
})(Plottable || (Plottable = {}));

///<reference path="../reference.ts" />
var __extends = this.__extends || function (d, b) {
    for (var p in b) if (b.hasOwnProperty(p)) d[p] = b[p];
    function __() { this.constructor = d; }
    __.prototype = b.prototype;
    d.prototype = new __();
};
var Plottable;
(function (Plottable) {
    (function (Scale) {
        ;
        /**
         * This class implements a color scale that takes quantitive input and
         * interpolates between a list of color values. It returns a hex string
         * representing the interpolated color.
         *
         * By default it generates a linear scale internally.
         */
        var InterpolatedColor = (function (_super) {
            __extends(InterpolatedColor, _super);
            /**
             * Constructs an InterpolatedColorScale.
             *
             * An InterpolatedColorScale maps numbers evenly to color strings.
             *
             * @constructor
             * @param {string|string[]} colorRange the type of color scale to
             *     create. Default is "reds". @see {@link colorRange} for further
             *     options.
             * @param {string} scaleType the type of underlying scale to use
             *     (linear/pow/log/sqrt). Default is "linear". @see {@link scaleType}
             *     for further options.
             */
            function InterpolatedColor(colorRange, scaleType) {
                if (colorRange === void 0) { colorRange = "reds"; }
                if (scaleType === void 0) { scaleType = "linear"; }
                this._colorRange = this._resolveColorValues(colorRange);
                this._scaleType = scaleType;
                _super.call(this, InterpolatedColor._getD3InterpolatedScale(this._colorRange, this._scaleType));
            }
            /**
             * Converts the string array into a d3 scale.
             *
             * @param {string[]} colors an array of strings representing color
             *     values in hex ("#FFFFFF") or keywords ("white").
             * @param {string} scaleType a string representing the underlying scale
             *     type ("linear"/"log"/"sqrt"/"pow")
             * @returns {D3.Scale.QuantitativeScale} The converted Quantitative d3 scale.
             */
            InterpolatedColor._getD3InterpolatedScale = function (colors, scaleType) {
                var scale;
                switch (scaleType) {
                    case "linear":
                        scale = d3.scale.linear();
                        break;
                    case "log":
                        scale = d3.scale.log();
                        break;
                    case "sqrt":
                        scale = d3.scale.sqrt();
                        break;
                    case "pow":
                        scale = d3.scale.pow();
                        break;
                }
                if (scale == null) {
                    throw new Error("unknown Quantitative scale type " + scaleType);
                }
                return scale.range([0, 1]).interpolate(InterpolatedColor._interpolateColors(colors));
            };
            /**
             * Creates a d3 interpolator given the color array.
             *
             * This class implements a scale that maps numbers to strings.
             *
             * @param {string[]} colors an array of strings representing color
             *     values in hex ("#FFFFFF") or keywords ("white").
             * @returns {D3.Transition.Interpolate} The d3 interpolator for colors.
             */
            InterpolatedColor._interpolateColors = function (colors) {
                if (colors.length < 2) {
                    throw new Error("Color scale arrays must have at least two elements.");
                }
                ;
                return function (ignored) {
                    return function (t) {
                        // Clamp t parameter to [0,1]
                        t = Math.max(0, Math.min(1, t));
                        // Determine indices for colors
                        var tScaled = t * (colors.length - 1);
                        var i0 = Math.floor(tScaled);
                        var i1 = Math.ceil(tScaled);
                        var frac = (tScaled - i0);
                        // Interpolate in the L*a*b color space
                        return d3.interpolateLab(colors[i0], colors[i1])(frac);
                    };
                };
            };
            InterpolatedColor.prototype.colorRange = function (colorRange) {
                if (colorRange == null) {
                    return this._colorRange;
                }
                this._colorRange = this._resolveColorValues(colorRange);
                this._resetScale();
                return this;
            };
            InterpolatedColor.prototype.scaleType = function (scaleType) {
                if (scaleType == null) {
                    return this._scaleType;
                }
                this._scaleType = scaleType;
                this._resetScale();
                return this;
            };
            InterpolatedColor.prototype._resetScale = function () {
                this._d3Scale = InterpolatedColor._getD3InterpolatedScale(this._colorRange, this._scaleType);
                this._autoDomainIfAutomaticMode();
                this.broadcaster.broadcast();
            };
            InterpolatedColor.prototype._resolveColorValues = function (colorRange) {
                if (colorRange instanceof Array) {
                    return colorRange;
                }
                else if (InterpolatedColor._COLOR_SCALES[colorRange] != null) {
                    return InterpolatedColor._COLOR_SCALES[colorRange];
                }
                else {
                    return InterpolatedColor._COLOR_SCALES["reds"];
                }
            };
            InterpolatedColor.prototype.autoDomain = function () {
                // unlike other QuantitativeScales, interpolatedColorScale ignores its domainer
                var extents = this._getAllExtents();
                if (extents.length > 0) {
                    this._setDomain([Plottable._Util.Methods.min(extents, function (x) { return x[0]; }, 0), Plottable._Util.Methods.max(extents, function (x) { return x[1]; }, 0)]);
                }
                return this;
            };
            InterpolatedColor._COLOR_SCALES = {
                reds: [
                    "#FFFFFF",
                    "#FFF6E1",
                    "#FEF4C0",
                    "#FED976",
                    "#FEB24C",
                    "#FD8D3C",
                    "#FC4E2A",
                    "#E31A1C",
                    "#B10026"
                ],
                blues: [
                    "#FFFFFF",
                    "#CCFFFF",
                    "#A5FFFD",
                    "#85F7FB",
                    "#6ED3EF",
                    "#55A7E0",
                    "#417FD0",
                    "#2545D3",
                    "#0B02E1"
                ],
                posneg: [
                    "#0B02E1",
                    "#2545D3",
                    "#417FD0",
                    "#55A7E0",
                    "#6ED3EF",
                    "#85F7FB",
                    "#A5FFFD",
                    "#CCFFFF",
                    "#FFFFFF",
                    "#FFF6E1",
                    "#FEF4C0",
                    "#FED976",
                    "#FEB24C",
                    "#FD8D3C",
                    "#FC4E2A",
                    "#E31A1C",
                    "#B10026"
                ]
            };
            return InterpolatedColor;
        })(Scale.AbstractScale);
        Scale.InterpolatedColor = InterpolatedColor;
    })(Plottable.Scale || (Plottable.Scale = {}));
    var Scale = Plottable.Scale;
})(Plottable || (Plottable = {}));

///<reference path="../reference.ts" />
var Plottable;
(function (Plottable) {
    (function (_Util) {
        var ScaleDomainCoordinator = (function () {
            /**
             * Constructs a ScaleDomainCoordinator.
             *
             * @constructor
             * @param {Scale[]} scales A list of scales whose domains should be linked.
             */
            function ScaleDomainCoordinator(scales) {
                var _this = this;
                /* This class is responsible for maintaining coordination between linked scales.
                It registers event listeners for when one of its scales changes its domain. When the scale
                does change its domain, it re-propogates the change to every linked scale.
                */
                this._rescaleInProgress = false;
                if (scales == null) {
                    throw new Error("ScaleDomainCoordinator requires scales to coordinate");
                }
                this._scales = scales;
                this._scales.forEach(function (s) { return s.broadcaster.registerListener(_this, function (sx) { return _this.rescale(sx); }); });
            }
            ScaleDomainCoordinator.prototype.rescale = function (scale) {
                if (this._rescaleInProgress) {
                    return;
                }
                this._rescaleInProgress = true;
                var newDomain = scale.domain();
                this._scales.forEach(function (s) { return s.domain(newDomain); });
                this._rescaleInProgress = false;
            };
            return ScaleDomainCoordinator;
        })();
        _Util.ScaleDomainCoordinator = ScaleDomainCoordinator;
    })(Plottable._Util || (Plottable._Util = {}));
    var _Util = Plottable._Util;
})(Plottable || (Plottable = {}));

///<reference path="../reference.ts" />
var Plottable;
(function (Plottable) {
    (function (Scale) {
        (function (TickGenerators) {
            /**
             * Creates a tick generator using the specified interval.
             *
             * Generates ticks at multiples of the interval while also including the domain boundaries.
             *
             * @param {number} interval The interval between two ticks (not including the end ticks).
             *
             * @returns {TickGenerator} A tick generator using the specified interval.
             */
            function intervalTickGenerator(interval) {
                if (interval <= 0) {
                    throw new Error("interval must be positive number");
                }
                return function (s) {
                    var domain = s.domain();
                    var low = Math.min(domain[0], domain[1]);
                    var high = Math.max(domain[0], domain[1]);
                    var firstTick = Math.ceil(low / interval) * interval;
                    var numTicks = Math.floor((high - firstTick) / interval) + 1;
                    var lowTicks = low % interval === 0 ? [] : [low];
                    var middleTicks = Plottable._Util.Methods.range(0, numTicks).map(function (t) { return firstTick + t * interval; });
                    var highTicks = high % interval === 0 ? [] : [high];
                    return lowTicks.concat(middleTicks).concat(highTicks);
                };
            }
            TickGenerators.intervalTickGenerator = intervalTickGenerator;
            /**
             * Creates a tick generator that will filter for only the integers in defaultTicks and return them.
             *
             * Will also include the end ticks.
             *
             * @returns {TickGenerator} A tick generator returning only integer ticks.
             */
            function integerTickGenerator() {
                return function (s) {
                    var defaultTicks = s.getDefaultTicks();
                    return defaultTicks.filter(function (tick, i) { return (tick % 1 === 0) || (i === 0) || (i === defaultTicks.length - 1); });
                };
            }
            TickGenerators.integerTickGenerator = integerTickGenerator;
        })(Scale.TickGenerators || (Scale.TickGenerators = {}));
        var TickGenerators = Scale.TickGenerators;
    })(Plottable.Scale || (Plottable.Scale = {}));
    var Scale = Plottable.Scale;
})(Plottable || (Plottable = {}));

///<reference path="../reference.ts" />
var Plottable;
(function (Plottable) {
    (function (_Drawer) {
        var AbstractDrawer = (function () {
            /**
             * Constructs a Drawer
             *
             * @constructor
             * @param{string} key The key associated with this Drawer
             */
            function AbstractDrawer(key) {
                this.key = key;
            }
            /**
             * Sets the class, which needs to be applied to bound elements.
             *
             * @param{string} className The class name to be applied.
             */
            AbstractDrawer.prototype.setClass = function (className) {
                this._className = className;
                return this;
            };
            AbstractDrawer.prototype.setup = function (area) {
                this._renderArea = area;
            };
            /**
             * Removes the Drawer and its renderArea
             */
            AbstractDrawer.prototype.remove = function () {
                if (this._renderArea != null) {
                    this._renderArea.remove();
                }
            };
            /**
             * Enter new data to render area and creates binding
             *
             * @param{any[]} data The data to be drawn
             */
            AbstractDrawer.prototype._enterData = function (data) {
                // no-op
            };
            /**
             * Draws data using one step
             *
             * @param{AppliedDrawStep} step The step, how data should be drawn.
             */
            AbstractDrawer.prototype._drawStep = function (step) {
                // no-op
            };
            AbstractDrawer.prototype._numberOfAnimationIterations = function (data) {
                return data.length;
            };
            AbstractDrawer.prototype.applyMetadata = function (attrToProjector, userMetadata, plotMetadata) {
                var modifiedAttrToProjector = {};
                d3.keys(attrToProjector).forEach(function (attr) {
                    modifiedAttrToProjector[attr] = function (datum, index) { return attrToProjector[attr](datum, index, userMetadata, plotMetadata); };
                });
                return modifiedAttrToProjector;
            };
            AbstractDrawer.prototype._prepareDrawSteps = function (drawSteps) {
                // no-op
            };
            AbstractDrawer.prototype._prepareData = function (data, drawSteps) {
                return data;
            };
            /**
             * Draws the data into the renderArea using the spefic steps and metadata
             *
             * @param{any[]} data The data to be drawn
             * @param{DrawStep[]} drawSteps The list of steps, which needs to be drawn
             * @param{any} userMetadata The metadata provided by user
             * @param{any} plotMetadata The metadata provided by plot
             */
            AbstractDrawer.prototype.draw = function (data, drawSteps, userMetadata, plotMetadata) {
                var _this = this;
                var appliedDrawSteps = drawSteps.map(function (dr) {
                    return {
                        attrToProjector: _this.applyMetadata(dr.attrToProjector, userMetadata, plotMetadata),
                        animator: dr.animator
                    };
                });
                var preparedData = this._prepareData(data, appliedDrawSteps);
                this._prepareDrawSteps(appliedDrawSteps);
                this._enterData(preparedData);
                var numberOfIterations = this._numberOfAnimationIterations(preparedData);
                var delay = 0;
                appliedDrawSteps.forEach(function (drawStep, i) {
                    Plottable._Util.Methods.setTimeout(function () { return _this._drawStep(drawStep); }, delay);
                    delay += drawStep.animator.getTiming(numberOfIterations);
                });
                return delay;
            };
            return AbstractDrawer;
        })();
        _Drawer.AbstractDrawer = AbstractDrawer;
    })(Plottable._Drawer || (Plottable._Drawer = {}));
    var _Drawer = Plottable._Drawer;
})(Plottable || (Plottable = {}));

///<reference path="../reference.ts" />
var __extends = this.__extends || function (d, b) {
    for (var p in b) if (b.hasOwnProperty(p)) d[p] = b[p];
    function __() { this.constructor = d; }
    __.prototype = b.prototype;
    d.prototype = new __();
};
var Plottable;
(function (Plottable) {
    (function (_Drawer) {
        var Line = (function (_super) {
            __extends(Line, _super);
            function Line() {
                _super.apply(this, arguments);
            }
            Line.prototype._enterData = function (data) {
                _super.prototype._enterData.call(this, data);
                this.pathSelection.datum(data);
            };
            Line.prototype.setup = function (area) {
                this.pathSelection = area.append("path").classed("line", true).style({
                    "fill": "none",
                    "vector-effect": "non-scaling-stroke"
                });
                _super.prototype.setup.call(this, area);
            };
            Line.prototype.createLine = function (xFunction, yFunction, definedFunction) {
                if (!definedFunction) {
                    definedFunction = function (d, i) { return true; };
                }
                return d3.svg.line().x(xFunction).y(yFunction).defined(definedFunction);
            };
            Line.prototype._numberOfAnimationIterations = function (data) {
                return 1;
            };
            Line.prototype._drawStep = function (step) {
                var baseTime = _super.prototype._drawStep.call(this, step);
                var attrToProjector = Plottable._Util.Methods.copyMap(step.attrToProjector);
                var xFunction = attrToProjector["x"];
                var yFunction = attrToProjector["y"];
                var definedFunction = attrToProjector["defined"];
                delete attrToProjector["x"];
                delete attrToProjector["y"];
                if (attrToProjector["defined"]) {
                    delete attrToProjector["defined"];
                }
                attrToProjector["d"] = this.createLine(xFunction, yFunction, definedFunction);
                if (attrToProjector["fill"]) {
                    this.pathSelection.attr("fill", attrToProjector["fill"]); // so colors don't animate
                }
                step.animator.animate(this.pathSelection, attrToProjector);
            };
            return Line;
        })(_Drawer.AbstractDrawer);
        _Drawer.Line = Line;
    })(Plottable._Drawer || (Plottable._Drawer = {}));
    var _Drawer = Plottable._Drawer;
})(Plottable || (Plottable = {}));

///<reference path="../reference.ts" />
var __extends = this.__extends || function (d, b) {
    for (var p in b) if (b.hasOwnProperty(p)) d[p] = b[p];
    function __() { this.constructor = d; }
    __.prototype = b.prototype;
    d.prototype = new __();
};
var Plottable;
(function (Plottable) {
    (function (_Drawer) {
        var Area = (function (_super) {
            __extends(Area, _super);
            function Area() {
                _super.apply(this, arguments);
                this._drawLine = true;
            }
            Area.prototype._enterData = function (data) {
                if (this._drawLine) {
                    _super.prototype._enterData.call(this, data);
                }
                else {
                    _Drawer.AbstractDrawer.prototype._enterData.call(this, data);
                }
                this.areaSelection.datum(data);
            };
            /**
             * Sets the value determining if line should be drawn.
             *
             * @param{boolean} draw The value determing if line should be drawn.
             */
            Area.prototype.drawLine = function (draw) {
                this._drawLine = draw;
                return this;
            };
            Area.prototype.setup = function (area) {
                this.areaSelection = area.append("path").classed("area", true).style({ "stroke": "none" });
                if (this._drawLine) {
                    _super.prototype.setup.call(this, area);
                }
                else {
                    _Drawer.AbstractDrawer.prototype.setup.call(this, area);
                }
            };
            Area.prototype.createArea = function (xFunction, y0Function, y1Function, definedFunction) {
                if (!definedFunction) {
                    definedFunction = function () { return true; };
                }
                return d3.svg.area().x(xFunction).y0(y0Function).y1(y1Function).defined(definedFunction);
            };
            Area.prototype._drawStep = function (step) {
                if (this._drawLine) {
                    _super.prototype._drawStep.call(this, step);
                }
                else {
                    _Drawer.AbstractDrawer.prototype._drawStep.call(this, step);
                }
                var attrToProjector = Plottable._Util.Methods.copyMap(step.attrToProjector);
                var xFunction = attrToProjector["x"];
                var y0Function = attrToProjector["y0"];
                var y1Function = attrToProjector["y"];
                var definedFunction = attrToProjector["defined"];
                delete attrToProjector["x"];
                delete attrToProjector["y0"];
                delete attrToProjector["y"];
                if (attrToProjector["defined"]) {
                    delete attrToProjector["defined"];
                }
                attrToProjector["d"] = this.createArea(xFunction, y0Function, y1Function, definedFunction);
                if (attrToProjector["fill"]) {
                    this.areaSelection.attr("fill", attrToProjector["fill"]); // so colors don't animate
                }
                step.animator.animate(this.areaSelection, attrToProjector);
            };
            return Area;
        })(_Drawer.Line);
        _Drawer.Area = Area;
    })(Plottable._Drawer || (Plottable._Drawer = {}));
    var _Drawer = Plottable._Drawer;
})(Plottable || (Plottable = {}));

///<reference path="../reference.ts" />
var __extends = this.__extends || function (d, b) {
    for (var p in b) if (b.hasOwnProperty(p)) d[p] = b[p];
    function __() { this.constructor = d; }
    __.prototype = b.prototype;
    d.prototype = new __();
};
var Plottable;
(function (Plottable) {
    (function (_Drawer) {
        var Element = (function (_super) {
            __extends(Element, _super);
            function Element() {
                _super.apply(this, arguments);
            }
            /**
             * Sets the svg element, which needs to be bind to data
             *
             * @param{string} tag The svg element to be bind
             */
            Element.prototype.svgElement = function (tag) {
                this._svgElement = tag;
                return this;
            };
            Element.prototype._getDrawSelection = function () {
                return this._renderArea.selectAll(this._svgElement);
            };
            Element.prototype._drawStep = function (step) {
                _super.prototype._drawStep.call(this, step);
                var drawSelection = this._getDrawSelection();
                if (step.attrToProjector["fill"]) {
                    drawSelection.attr("fill", step.attrToProjector["fill"]); // so colors don't animate
                }
                step.animator.animate(drawSelection, step.attrToProjector);
            };
            Element.prototype._enterData = function (data) {
                _super.prototype._enterData.call(this, data);
                var dataElements = this._getDrawSelection().data(data);
                dataElements.enter().append(this._svgElement);
                if (this._className != null) {
                    dataElements.classed(this._className, true);
                }
                dataElements.exit().remove();
            };
            Element.prototype.filterDefinedData = function (data, definedFunction) {
                return definedFunction ? data.filter(definedFunction) : data;
            };
            // HACKHACK To prevent populating undesired attribute to d3, we delete them here.
            Element.prototype._prepareDrawSteps = function (drawSteps) {
                _super.prototype._prepareDrawSteps.call(this, drawSteps);
                drawSteps.forEach(function (d) {
                    if (d.attrToProjector["defined"]) {
                        delete d.attrToProjector["defined"];
                    }
                });
            };
            Element.prototype._prepareData = function (data, drawSteps) {
                var _this = this;
                return drawSteps.reduce(function (data, drawStep) { return _this.filterDefinedData(data, drawStep.attrToProjector["defined"]); }, _super.prototype._prepareData.call(this, data, drawSteps));
            };
            return Element;
        })(_Drawer.AbstractDrawer);
        _Drawer.Element = Element;
    })(Plottable._Drawer || (Plottable._Drawer = {}));
    var _Drawer = Plottable._Drawer;
})(Plottable || (Plottable = {}));

///<reference path="../reference.ts" />
var __extends = this.__extends || function (d, b) {
    for (var p in b) if (b.hasOwnProperty(p)) d[p] = b[p];
    function __() { this.constructor = d; }
    __.prototype = b.prototype;
    d.prototype = new __();
};
var Plottable;
(function (Plottable) {
    (function (_Drawer) {
        var LABEL_VERTICAL_PADDING = 5;
        var LABEL_HORIZONTAL_PADDING = 5;
        var Rect = (function (_super) {
            __extends(Rect, _super);
            function Rect(key, isVertical) {
                _super.call(this, key);
                this._someLabelsTooWide = false;
                this.svgElement("rect");
                this._isVertical = isVertical;
            }
            Rect.prototype.setup = function (area) {
                // need to put the bars in a seperate container so we can ensure that they don't cover labels
                _super.prototype.setup.call(this, area.append("g").classed("bar-area", true));
                this.textArea = area.append("g").classed("bar-label-text-area", true);
                this.measurer = new Plottable._Util.Text.CachingCharacterMeasurer(this.textArea.append("text")).measure;
            };
            Rect.prototype.removeLabels = function () {
                this.textArea.selectAll("g").remove();
            };
            Rect.prototype.drawText = function (data, attrToProjector, userMetadata, plotMetadata) {
                var _this = this;
                var labelTooWide = data.map(function (d, i) {
                    var text = attrToProjector["label"](d, i, userMetadata, plotMetadata).toString();
                    var w = attrToProjector["width"](d, i, userMetadata, plotMetadata);
                    var h = attrToProjector["height"](d, i, userMetadata, plotMetadata);
                    var x = attrToProjector["x"](d, i, userMetadata, plotMetadata);
                    var y = attrToProjector["y"](d, i, userMetadata, plotMetadata);
                    var positive = attrToProjector["positive"](d, i, userMetadata, plotMetadata);
                    var measurement = _this.measurer(text);
                    var color = attrToProjector["fill"](d, i, userMetadata, plotMetadata);
                    var dark = Plottable._Util.Color.contrast("white", color) * 1.6 < Plottable._Util.Color.contrast("black", color);
                    var primary = _this._isVertical ? h : w;
                    var primarySpace = _this._isVertical ? measurement.height : measurement.width;
                    var secondaryAttrTextSpace = _this._isVertical ? measurement.width : measurement.height;
                    var secondaryAttrAvailableSpace = _this._isVertical ? w : h;
                    var tooWide = secondaryAttrTextSpace + 2 * LABEL_HORIZONTAL_PADDING > secondaryAttrAvailableSpace;
                    if (measurement.height <= h && measurement.width <= w) {
                        var offset = Math.min((primary - primarySpace) / 2, LABEL_VERTICAL_PADDING);
                        if (!positive) {
                            offset = offset * -1;
                        }
                        if (_this._isVertical) {
                            y += offset;
                        }
                        else {
                            x += offset;
                        }
                        var g = _this.textArea.append("g").attr("transform", "translate(" + x + "," + y + ")");
                        var className = dark ? "dark-label" : "light-label";
                        g.classed(className, true);
                        var xAlign;
                        var yAlign;
                        if (_this._isVertical) {
                            xAlign = "center";
                            yAlign = positive ? "top" : "bottom";
                        }
                        else {
                            xAlign = positive ? "left" : "right";
                            yAlign = "center";
                        }
                        Plottable._Util.Text.writeLineHorizontally(text, g, w, h, xAlign, yAlign);
                    }
                    return tooWide;
                });
                this._someLabelsTooWide = labelTooWide.some(function (d) { return d; });
            };
            return Rect;
        })(_Drawer.Element);
        _Drawer.Rect = Rect;
    })(Plottable._Drawer || (Plottable._Drawer = {}));
    var _Drawer = Plottable._Drawer;
})(Plottable || (Plottable = {}));

///<reference path="../reference.ts" />
var __extends = this.__extends || function (d, b) {
    for (var p in b) if (b.hasOwnProperty(p)) d[p] = b[p];
    function __() { this.constructor = d; }
    __.prototype = b.prototype;
    d.prototype = new __();
};
var Plottable;
(function (Plottable) {
    (function (_Drawer) {
        var Arc = (function (_super) {
            __extends(Arc, _super);
            function Arc(key) {
                _super.call(this, key);
                this._svgElement = "path";
            }
            Arc.prototype.createArc = function (innerRadiusF, outerRadiusF) {
                return d3.svg.arc().innerRadius(innerRadiusF).outerRadius(outerRadiusF);
            };
            Arc.prototype.retargetProjectors = function (attrToProjector) {
                var retargetedAttrToProjector = {};
                d3.entries(attrToProjector).forEach(function (entry) {
                    retargetedAttrToProjector[entry.key] = function (d, i) { return entry.value(d.data, i); };
                });
                return retargetedAttrToProjector;
            };
            Arc.prototype._drawStep = function (step) {
                var attrToProjector = Plottable._Util.Methods.copyMap(step.attrToProjector);
                attrToProjector = this.retargetProjectors(attrToProjector);
                var innerRadiusF = attrToProjector["inner-radius"];
                var outerRadiusF = attrToProjector["outer-radius"];
                delete attrToProjector["inner-radius"];
                delete attrToProjector["outer-radius"];
                attrToProjector["d"] = this.createArc(innerRadiusF, outerRadiusF);
                return _super.prototype._drawStep.call(this, { attrToProjector: attrToProjector, animator: step.animator });
            };
            Arc.prototype.draw = function (data, drawSteps, userMetadata, plotMetadata) {
                // HACKHACK Applying metadata should be done in base class
                var valueAccessor = function (d, i) { return drawSteps[0].attrToProjector["value"](d, i, userMetadata, plotMetadata); };
                var pie = d3.layout.pie().sort(null).value(valueAccessor)(data);
                drawSteps.forEach(function (s) { return delete s.attrToProjector["value"]; });
                return _super.prototype.draw.call(this, pie, drawSteps, userMetadata, plotMetadata);
            };
            return Arc;
        })(_Drawer.Element);
        _Drawer.Arc = Arc;
    })(Plottable._Drawer || (Plottable._Drawer = {}));
    var _Drawer = Plottable._Drawer;
})(Plottable || (Plottable = {}));

///<reference path="../reference.ts" />
var __extends = this.__extends || function (d, b) {
    for (var p in b) if (b.hasOwnProperty(p)) d[p] = b[p];
    function __() { this.constructor = d; }
    __.prototype = b.prototype;
    d.prototype = new __();
};
var Plottable;
(function (Plottable) {
    (function (Component) {
        var AbstractComponent = (function (_super) {
            __extends(AbstractComponent, _super);
            function AbstractComponent() {
                _super.apply(this, arguments);
                this.clipPathEnabled = false;
                this._xAlignProportion = 0; // What % along the free space do we want to position (0 = left, .5 = center, 1 = right)
                this._yAlignProportion = 0;
                this._fixedHeightFlag = false;
                this._fixedWidthFlag = false;
                this._isSetup = false;
                this._isAnchored = false;
                this._interactionsToRegister = [];
                this._boxes = [];
                this._isTopLevelComponent = false;
                this._width = 0; // Width and height of the component. Used to size the hitbox, bounding box, etc
                this._height = 0;
                this._xOffset = 0; // Offset from Origin, used for alignment and floating positioning
                this._yOffset = 0;
                this._cssClasses = ["component"];
                this._removed = false;
                this._autoResize = AbstractComponent.AUTORESIZE_BY_DEFAULT;
            }
            /**
             * Attaches the Component as a child of a given a DOM element. Usually only directly invoked on root-level Components.
             *
             * @param {D3.Selection} element A D3 selection consisting of the element to anchor under.
             */
            AbstractComponent.prototype._anchor = function (element) {
                if (this._removed) {
                    throw new Error("Can't reuse remove()-ed components!");
                }
                if (element.node().nodeName === "svg") {
                    // svg node gets the "plottable" CSS class
                    this._rootSVG = element;
                    this._rootSVG.classed("plottable", true);
                    // visible overflow for firefox https://stackoverflow.com/questions/5926986/why-does-firefox-appear-to-truncate-embedded-svgs
                    this._rootSVG.style("overflow", "visible");
                    this._isTopLevelComponent = true;
                }
                if (this._element != null) {
                    // reattach existing element
                    element.node().appendChild(this._element.node());
                }
                else {
                    this._element = element.append("g");
                    this._setup();
                }
                this._isAnchored = true;
            };
            /**
             * Creates additional elements as necessary for the Component to function.
             * Called during _anchor() if the Component's element has not been created yet.
             * Override in subclasses to provide additional functionality.
             */
            AbstractComponent.prototype._setup = function () {
                var _this = this;
                if (this._isSetup) {
                    return;
                }
                this._cssClasses.forEach(function (cssClass) {
                    _this._element.classed(cssClass, true);
                });
                this._cssClasses = null;
                this._backgroundContainer = this._element.append("g").classed("background-container", true);
                this._content = this._element.append("g").classed("content", true);
                this._foregroundContainer = this._element.append("g").classed("foreground-container", true);
                this._boxContainer = this._element.append("g").classed("box-container", true);
                if (this.clipPathEnabled) {
                    this._generateClipPath();
                }
                ;
                this._addBox("bounding-box");
                this._interactionsToRegister.forEach(function (r) { return _this.registerInteraction(r); });
                this._interactionsToRegister = null;
                if (this._isTopLevelComponent) {
                    this.autoResize(this._autoResize);
                }
                this._isSetup = true;
            };
            AbstractComponent.prototype._requestedSpace = function (availableWidth, availableHeight) {
                return { width: 0, height: 0, wantsWidth: false, wantsHeight: false };
            };
            /**
             * Computes the size, position, and alignment from the specified values.
             * If no parameters are supplied and the component is a root node,
             * they are inferred from the size of the component's element.
             *
             * @param {number} xOrigin x-coordinate of the origin of the component
             * @param {number} yOrigin y-coordinate of the origin of the component
             * @param {number} availableWidth available width for the component to render in
             * @param {number} availableHeight available height for the component to render in
             */
            AbstractComponent.prototype._computeLayout = function (xOrigin, yOrigin, availableWidth, availableHeight) {
                var _this = this;
                if (xOrigin == null || yOrigin == null || availableWidth == null || availableHeight == null) {
                    if (this._element == null) {
                        throw new Error("anchor must be called before computeLayout");
                    }
                    else if (this._isTopLevelComponent) {
                        // we are the root node, retrieve height/width from root SVG
                        xOrigin = 0;
                        yOrigin = 0;
                        // Set width/height to 100% if not specified, to allow accurate size calculation
                        // see http://www.w3.org/TR/CSS21/visudet.html#block-replaced-width
                        // and http://www.w3.org/TR/CSS21/visudet.html#inline-replaced-height
                        if (this._rootSVG.attr("width") == null) {
                            this._rootSVG.attr("width", "100%");
                        }
                        if (this._rootSVG.attr("height") == null) {
                            this._rootSVG.attr("height", "100%");
                        }
                        var elem = this._rootSVG.node();
                        availableWidth = Plottable._Util.DOM.getElementWidth(elem);
                        availableHeight = Plottable._Util.DOM.getElementHeight(elem);
                    }
                    else {
                        throw new Error("null arguments cannot be passed to _computeLayout() on a non-root node");
                    }
                }
                this._xOrigin = xOrigin;
                this._yOrigin = yOrigin;
                var requestedSpace = this._requestedSpace(availableWidth, availableHeight);
                this._width = this._isFixedWidth() ? Math.min(availableWidth, requestedSpace.width) : availableWidth;
                this._height = this._isFixedHeight() ? Math.min(availableHeight, requestedSpace.height) : availableHeight;
                var xPosition = this._xOrigin + this._xOffset;
                var yPosition = this._yOrigin + this._yOffset;
                xPosition += (availableWidth - this.width()) * this._xAlignProportion;
                yPosition += (availableHeight - requestedSpace.height) * this._yAlignProportion;
                this._element.attr("transform", "translate(" + xPosition + "," + yPosition + ")");
                this._boxes.forEach(function (b) { return b.attr("width", _this.width()).attr("height", _this.height()); });
            };
            AbstractComponent.prototype._render = function () {
                if (this._isAnchored && this._isSetup) {
                    Plottable.Core.RenderController.registerToRender(this);
                }
            };
            AbstractComponent.prototype._scheduleComputeLayout = function () {
                if (this._isAnchored && this._isSetup) {
                    Plottable.Core.RenderController.registerToComputeLayout(this);
                }
            };
            AbstractComponent.prototype._doRender = function () {
            };
            AbstractComponent.prototype._invalidateLayout = function () {
                if (this._isAnchored && this._isSetup) {
                    if (this._isTopLevelComponent) {
                        this._scheduleComputeLayout();
                    }
                    else {
                        this._parent._invalidateLayout();
                    }
                }
            };
            AbstractComponent.prototype.renderTo = function (element) {
                if (element != null) {
                    var selection;
                    if (typeof (element.node) === "function") {
                        selection = element;
                    }
                    else {
                        selection = d3.select(element);
                    }
                    if (!selection.node() || selection.node().nodeName !== "svg") {
                        throw new Error("Plottable requires a valid SVG to renderTo");
                    }
                    this._anchor(selection);
                }
                if (this._element == null) {
                    throw new Error("If a component has never been rendered before, then renderTo must be given a node to render to, \
          or a D3.Selection, or a selector string");
                }
                this._computeLayout();
                this._render();
                // flush so that consumers can immediately attach to stuff we create in the DOM
                Plottable.Core.RenderController.flush();
                return this;
            };
            /**
             * Causes the Component to recompute layout and redraw. If passed arguments, will resize the root SVG it lives in.
             *
             * This function should be called when CSS changes could influence the size
             * of the components, e.g. changing the font size.
             *
             * @param {number} [availableWidth]  - the width of the container element
             * @param {number} [availableHeight] - the height of the container element
             * @returns {Component} The calling component.
             */
            AbstractComponent.prototype.resize = function (width, height) {
                if (!this._isTopLevelComponent) {
                    throw new Error("Cannot resize on non top-level component");
                }
                if (width != null && height != null && this._isAnchored) {
                    this._rootSVG.attr({ width: width, height: height });
                }
                this._invalidateLayout();
                return this;
            };
            /**
             * Enables or disables resize on window resizes.
             *
             * If enabled, window resizes will enqueue this component for a re-layout
             * and re-render. Animations are disabled during window resizes when auto-
             * resize is enabled.
             *
             * @param {boolean} flag Enable (true) or disable (false) auto-resize.
             * @returns {Component} The calling component.
             */
            AbstractComponent.prototype.autoResize = function (flag) {
                if (flag) {
                    Plottable.Core.ResizeBroadcaster.register(this);
                }
                else {
                    Plottable.Core.ResizeBroadcaster.deregister(this);
                }
                this._autoResize = flag; // if _setup were called by constructor, this var could be _removed #591
                return this;
            };
            /**
             * Sets the x alignment of the Component. This will be used if the
             * Component is given more space than it needs.
             *
             * For example, you may want to make a Legend postition itself it the top
             * right, so you would call `legend.xAlign("right")` and
             * `legend.yAlign("top")`.
             *
             * @param {string} alignment The x alignment of the Component (one of ["left", "center", "right"]).
             * @returns {Component} The calling Component.
             */
            AbstractComponent.prototype.xAlign = function (alignment) {
                alignment = alignment.toLowerCase();
                if (alignment === "left") {
                    this._xAlignProportion = 0;
                }
                else if (alignment === "center") {
                    this._xAlignProportion = 0.5;
                }
                else if (alignment === "right") {
                    this._xAlignProportion = 1;
                }
                else {
                    throw new Error("Unsupported alignment");
                }
                this._invalidateLayout();
                return this;
            };
            /**
             * Sets the y alignment of the Component. This will be used if the
             * Component is given more space than it needs.
             *
             * For example, you may want to make a Legend postition itself it the top
             * right, so you would call `legend.xAlign("right")` and
             * `legend.yAlign("top")`.
             *
             * @param {string} alignment The x alignment of the Component (one of ["top", "center", "bottom"]).
             * @returns {Component} The calling Component.
             */
            AbstractComponent.prototype.yAlign = function (alignment) {
                alignment = alignment.toLowerCase();
                if (alignment === "top") {
                    this._yAlignProportion = 0;
                }
                else if (alignment === "center") {
                    this._yAlignProportion = 0.5;
                }
                else if (alignment === "bottom") {
                    this._yAlignProportion = 1;
                }
                else {
                    throw new Error("Unsupported alignment");
                }
                this._invalidateLayout();
                return this;
            };
            /**
             * Sets the x offset of the Component. This will be used if the Component
             * is given more space than it needs.
             *
             * @param {number} offset The desired x offset, in pixels, from the left
             * side of the container.
             * @returns {Component} The calling Component.
             */
            AbstractComponent.prototype.xOffset = function (offset) {
                this._xOffset = offset;
                this._invalidateLayout();
                return this;
            };
            /**
             * Sets the y offset of the Component. This will be used if the Component
             * is given more space than it needs.
             *
             * @param {number} offset The desired y offset, in pixels, from the top
             * side of the container.
             * @returns {Component} The calling Component.
             */
            AbstractComponent.prototype.yOffset = function (offset) {
                this._yOffset = offset;
                this._invalidateLayout();
                return this;
            };
            AbstractComponent.prototype._addBox = function (className, parentElement) {
                if (this._element == null) {
                    throw new Error("Adding boxes before anchoring is currently disallowed");
                }
                parentElement = parentElement == null ? this._boxContainer : parentElement;
                var box = parentElement.append("rect");
                if (className != null) {
                    box.classed(className, true);
                }
                ;
                this._boxes.push(box);
                if (this.width() != null && this.height() != null) {
                    box.attr("width", this.width()).attr("height", this.height());
                }
                return box;
            };
            AbstractComponent.prototype._generateClipPath = function () {
                // The clip path will prevent content from overflowing its component space.
                // HACKHACK: IE <=9 does not respect the HTML base element in SVG.
                // They don't need the current URL in the clip path reference.
                var prefix = /MSIE [5-9]/.test(navigator.userAgent) ? "" : document.location.href;
                prefix = prefix.split("#")[0]; // To fix cases where an anchor tag was used
                this._element.attr("clip-path", "url(\"" + prefix + "#clipPath" + this._plottableID + "\")");
                var clipPathParent = this._boxContainer.append("clipPath").attr("id", "clipPath" + this._plottableID);
                this._addBox("clip-rect", clipPathParent);
            };
            /**
             * Attaches an Interaction to the Component, so that the Interaction will listen for events on the Component.
             *
             * @param {Interaction} interaction The Interaction to attach to the Component.
             * @returns {Component} The calling Component.
             */
            AbstractComponent.prototype.registerInteraction = function (interaction) {
                // Interactions can be registered before or after anchoring. If registered before, they are
                // pushed to this._interactionsToRegister and registered during anchoring. If after, they are
                // registered immediately
                if (this._element) {
                    if (!this._hitBox) {
                        this._hitBox = this._addBox("hit-box");
                        this._hitBox.style("fill", "#ffffff").style("opacity", 0); // We need to set these so Chrome will register events
                    }
                    interaction._anchor(this, this._hitBox);
                }
                else {
                    this._interactionsToRegister.push(interaction);
                }
                return this;
            };
            AbstractComponent.prototype.classed = function (cssClass, addClass) {
                if (addClass == null) {
                    if (cssClass == null) {
                        return false;
                    }
                    else if (this._element == null) {
                        return (this._cssClasses.indexOf(cssClass) !== -1);
                    }
                    else {
                        return this._element.classed(cssClass);
                    }
                }
                else {
                    if (cssClass == null) {
                        return this;
                    }
                    if (this._element == null) {
                        var classIndex = this._cssClasses.indexOf(cssClass);
                        if (addClass && classIndex === -1) {
                            this._cssClasses.push(cssClass);
                        }
                        else if (!addClass && classIndex !== -1) {
                            this._cssClasses.splice(classIndex, 1);
                        }
                    }
                    else {
                        this._element.classed(cssClass, addClass);
                    }
                    return this;
                }
            };
            /**
             * Checks if the Component has a fixed width or false if it grows to fill available space.
             * Returns false by default on the base Component class.
             *
             * @returns {boolean} Whether the component has a fixed width.
             */
            AbstractComponent.prototype._isFixedWidth = function () {
                return this._fixedWidthFlag;
            };
            /**
             * Checks if the Component has a fixed height or false if it grows to fill available space.
             * Returns false by default on the base Component class.
             *
             * @returns {boolean} Whether the component has a fixed height.
             */
            AbstractComponent.prototype._isFixedHeight = function () {
                return this._fixedHeightFlag;
            };
            /**
             * Merges this Component with another Component, returning a
             * ComponentGroup. This is used to layer Components on top of each other.
             *
             * There are four cases:
             * Component + Component: Returns a ComponentGroup with both components inside it.
             * ComponentGroup + Component: Returns the ComponentGroup with the Component appended.
             * Component + ComponentGroup: Returns the ComponentGroup with the Component prepended.
             * ComponentGroup + ComponentGroup: Returns a new ComponentGroup with two ComponentGroups inside it.
             *
             * @param {Component} c The component to merge in.
             * @returns {ComponentGroup} The relevant ComponentGroup out of the above four cases.
             */
            AbstractComponent.prototype.merge = function (c) {
                var cg;
                if (this._isSetup || this._isAnchored) {
                    throw new Error("Can't presently merge a component that's already been anchored");
                }
                if (Plottable.Component.Group.prototype.isPrototypeOf(c)) {
                    cg = c;
                    cg._addComponent(this, true);
                    return cg;
                }
                else {
                    cg = new Plottable.Component.Group([this, c]);
                    return cg;
                }
            };
            /**
             * Detaches a Component from the DOM. The component can be reused.
             *
             * This should only be used if you plan on reusing the calling
             * Components. Otherwise, use remove().
             *
             * @returns The calling Component.
             */
            AbstractComponent.prototype.detach = function () {
                if (this._isAnchored) {
                    this._element.remove();
                }
                if (this._parent != null) {
                    this._parent._removeComponent(this);
                }
                this._isAnchored = false;
                this._parent = null;
                return this;
            };
            /**
             * Removes a Component from the DOM and disconnects it from everything it's
             * listening to (effectively destroying it).
             */
            AbstractComponent.prototype.remove = function () {
                this._removed = true;
                this.detach();
                Plottable.Core.ResizeBroadcaster.deregister(this);
            };
            /**
             * Return the width of the component
             *
             * @return {number} width of the component
             */
            AbstractComponent.prototype.width = function () {
                return this._width;
            };
            /**
             * Return the height of the component
             *
             * @return {number} height of the component
             */
            AbstractComponent.prototype.height = function () {
                return this._height;
            };
            AbstractComponent.AUTORESIZE_BY_DEFAULT = true;
            return AbstractComponent;
        })(Plottable.Core.PlottableObject);
        Component.AbstractComponent = AbstractComponent;
    })(Plottable.Component || (Plottable.Component = {}));
    var Component = Plottable.Component;
})(Plottable || (Plottable = {}));

///<reference path="../reference.ts" />
var __extends = this.__extends || function (d, b) {
    for (var p in b) if (b.hasOwnProperty(p)) d[p] = b[p];
    function __() { this.constructor = d; }
    __.prototype = b.prototype;
    d.prototype = new __();
};
var Plottable;
(function (Plottable) {
    (function (Component) {
        /*
         * An abstract ComponentContainer class to encapsulate Table and ComponentGroup's shared functionality.
         * It will not do anything if instantiated directly.
         */
        var AbstractComponentContainer = (function (_super) {
            __extends(AbstractComponentContainer, _super);
            function AbstractComponentContainer() {
                _super.apply(this, arguments);
                this._components = [];
            }
            AbstractComponentContainer.prototype._anchor = function (element) {
                var _this = this;
                _super.prototype._anchor.call(this, element);
                this.components().forEach(function (c) { return c._anchor(_this._content); });
            };
            AbstractComponentContainer.prototype._render = function () {
                this._components.forEach(function (c) { return c._render(); });
            };
            AbstractComponentContainer.prototype._removeComponent = function (c) {
                var removeIndex = this._components.indexOf(c);
                if (removeIndex >= 0) {
                    this.components().splice(removeIndex, 1);
                    this._invalidateLayout();
                }
            };
            AbstractComponentContainer.prototype._addComponent = function (c, prepend) {
                if (prepend === void 0) { prepend = false; }
                if (!c || this._components.indexOf(c) >= 0) {
                    return false;
                }
                if (prepend) {
                    this.components().unshift(c);
                }
                else {
                    this.components().push(c);
                }
                c._parent = this;
                if (this._isAnchored) {
                    c._anchor(this._content);
                }
                this._invalidateLayout();
                return true;
            };
            /**
             * Returns a list of components in the ComponentContainer.
             *
             * @returns {Component[]} the contained Components
             */
            AbstractComponentContainer.prototype.components = function () {
                return this._components;
            };
            /**
             * Returns true iff the ComponentContainer is empty.
             *
             * @returns {boolean} Whether the calling ComponentContainer is empty.
             */
            AbstractComponentContainer.prototype.empty = function () {
                return this._components.length === 0;
            };
            /**
             * Detaches all components contained in the ComponentContainer, and
             * empties the ComponentContainer.
             *
             * @returns {ComponentContainer} The calling ComponentContainer
             */
            AbstractComponentContainer.prototype.detachAll = function () {
                // Calling c.remove() will mutate this._components because the component will call this._parent._removeComponent(this)
                // Since mutating an array while iterating over it is dangerous, we instead iterate over a copy generated by Arr.slice()
                this.components().slice().forEach(function (c) { return c.detach(); });
                return this;
            };
            AbstractComponentContainer.prototype.remove = function () {
                _super.prototype.remove.call(this);
                this.components().slice().forEach(function (c) { return c.remove(); });
            };
            return AbstractComponentContainer;
        })(Component.AbstractComponent);
        Component.AbstractComponentContainer = AbstractComponentContainer;
    })(Plottable.Component || (Plottable.Component = {}));
    var Component = Plottable.Component;
})(Plottable || (Plottable = {}));

///<reference path="../reference.ts" />
var __extends = this.__extends || function (d, b) {
    for (var p in b) if (b.hasOwnProperty(p)) d[p] = b[p];
    function __() { this.constructor = d; }
    __.prototype = b.prototype;
    d.prototype = new __();
};
var Plottable;
(function (Plottable) {
    (function (Component) {
        var Group = (function (_super) {
            __extends(Group, _super);
            /**
             * Constructs a GroupComponent.
             *
             * A GroupComponent is a set of Components that will be rendered on top of
             * each other. When you call Component.merge(Component), it creates and
             * returns a GroupComponent.
             *
             * @constructor
             * @param {Component[]} components The Components in the Group (default = []).
             */
            function Group(components) {
                var _this = this;
                if (components === void 0) { components = []; }
                _super.call(this);
                this.classed("component-group", true);
                components.forEach(function (c) { return _this._addComponent(c); });
            }
            Group.prototype._requestedSpace = function (offeredWidth, offeredHeight) {
                var requests = this.components().map(function (c) { return c._requestedSpace(offeredWidth, offeredHeight); });
                return {
                    width: Plottable._Util.Methods.max(requests, function (request) { return request.width; }, 0),
                    height: Plottable._Util.Methods.max(requests, function (request) { return request.height; }, 0),
                    wantsWidth: requests.map(function (r) { return r.wantsWidth; }).some(function (x) { return x; }),
                    wantsHeight: requests.map(function (r) { return r.wantsHeight; }).some(function (x) { return x; })
                };
            };
            Group.prototype.merge = function (c) {
                this._addComponent(c);
                return this;
            };
            Group.prototype._computeLayout = function (xOrigin, yOrigin, availableWidth, availableHeight) {
                var _this = this;
                _super.prototype._computeLayout.call(this, xOrigin, yOrigin, availableWidth, availableHeight);
                this.components().forEach(function (c) {
                    c._computeLayout(0, 0, _this.width(), _this.height());
                });
                return this;
            };
            Group.prototype._isFixedWidth = function () {
                return this.components().every(function (c) { return c._isFixedWidth(); });
            };
            Group.prototype._isFixedHeight = function () {
                return this.components().every(function (c) { return c._isFixedHeight(); });
            };
            return Group;
        })(Component.AbstractComponentContainer);
        Component.Group = Group;
    })(Plottable.Component || (Plottable.Component = {}));
    var Component = Plottable.Component;
})(Plottable || (Plottable = {}));

///<reference path="../../reference.ts" />
var __extends = this.__extends || function (d, b) {
    for (var p in b) if (b.hasOwnProperty(p)) d[p] = b[p];
    function __() { this.constructor = d; }
    __.prototype = b.prototype;
    d.prototype = new __();
};
var Plottable;
(function (Plottable) {
    (function (Axis) {
        var AbstractAxis = (function (_super) {
            __extends(AbstractAxis, _super);
            /**
             * Constructs an axis. An axis is a wrapper around a scale for rendering.
             *
             * @constructor
             * @param {Scale} scale The scale for this axis to render.
             * @param {string} orientation One of ["top", "left", "bottom", "right"];
             * on which side the axis will appear. On most axes, this is either "left"
             * or "bottom".
             * @param {Formatter} Data is passed through this formatter before being
             * displayed.
             */
            function AbstractAxis(scale, orientation, formatter) {
                var _this = this;
                if (formatter === void 0) { formatter = Plottable.Formatters.identity(); }
                _super.call(this);
                this._endTickLength = 5;
                this._tickLength = 5;
                this._tickLabelPadding = 10;
                this._gutter = 15;
                this._showEndTickLabels = false;
                if (scale == null || orientation == null) {
                    throw new Error("Axis requires a scale and orientation");
                }
                this._scale = scale;
                this.orient(orientation);
                this._setDefaultAlignment();
                this.classed("axis", true);
                if (this._isHorizontal()) {
                    this.classed("x-axis", true);
                }
                else {
                    this.classed("y-axis", true);
                }
                this.formatter(formatter);
                this._scale.broadcaster.registerListener(this, function () { return _this._rescale(); });
            }
            AbstractAxis.prototype.remove = function () {
                _super.prototype.remove.call(this);
                this._scale.broadcaster.deregisterListener(this);
            };
            AbstractAxis.prototype._isHorizontal = function () {
                return this._orientation === "top" || this._orientation === "bottom";
            };
            AbstractAxis.prototype._computeWidth = function () {
                // to be overridden by subclass logic
                this._computedWidth = this._maxLabelTickLength();
                return this._computedWidth;
            };
            AbstractAxis.prototype._computeHeight = function () {
                // to be overridden by subclass logic
                this._computedHeight = this._maxLabelTickLength();
                return this._computedHeight;
            };
            AbstractAxis.prototype._requestedSpace = function (offeredWidth, offeredHeight) {
                var requestedWidth = 0;
                var requestedHeight = 0;
                if (this._isHorizontal()) {
                    if (this._computedHeight == null) {
                        this._computeHeight();
                    }
                    requestedHeight = this._computedHeight + this._gutter;
                }
                else {
                    if (this._computedWidth == null) {
                        this._computeWidth();
                    }
                    requestedWidth = this._computedWidth + this._gutter;
                }
                return {
                    width: requestedWidth,
                    height: requestedHeight,
                    wantsWidth: !this._isHorizontal() && offeredWidth < requestedWidth,
                    wantsHeight: this._isHorizontal() && offeredHeight < requestedHeight
                };
            };
            AbstractAxis.prototype._isFixedHeight = function () {
                return this._isHorizontal();
            };
            AbstractAxis.prototype._isFixedWidth = function () {
                return !this._isHorizontal();
            };
            AbstractAxis.prototype._rescale = function () {
                // default implementation; subclasses may call _invalidateLayout() here
                this._render();
            };
            AbstractAxis.prototype._computeLayout = function (xOffset, yOffset, availableWidth, availableHeight) {
                _super.prototype._computeLayout.call(this, xOffset, yOffset, availableWidth, availableHeight);
                if (this._isHorizontal()) {
                    this._scale.range([0, this.width()]);
                }
                else {
                    this._scale.range([this.height(), 0]);
                }
            };
            AbstractAxis.prototype._setup = function () {
                _super.prototype._setup.call(this);
                this._tickMarkContainer = this._content.append("g").classed(AbstractAxis.TICK_MARK_CLASS + "-container", true);
                this._tickLabelContainer = this._content.append("g").classed(AbstractAxis.TICK_LABEL_CLASS + "-container", true);
                this._baseline = this._content.append("line").classed("baseline", true);
            };
            /*
             * Function for generating tick values in data-space (as opposed to pixel values).
             * To be implemented by subclasses.
             */
            AbstractAxis.prototype._getTickValues = function () {
                return [];
            };
            AbstractAxis.prototype._doRender = function () {
                var tickMarkValues = this._getTickValues();
                var tickMarks = this._tickMarkContainer.selectAll("." + AbstractAxis.TICK_MARK_CLASS).data(tickMarkValues);
                tickMarks.enter().append("line").classed(AbstractAxis.TICK_MARK_CLASS, true);
                tickMarks.attr(this._generateTickMarkAttrHash());
                d3.select(tickMarks[0][0]).classed(AbstractAxis.END_TICK_MARK_CLASS, true).attr(this._generateTickMarkAttrHash(true));
                d3.select(tickMarks[0][tickMarkValues.length - 1]).classed(AbstractAxis.END_TICK_MARK_CLASS, true).attr(this._generateTickMarkAttrHash(true));
                tickMarks.exit().remove();
                this._baseline.attr(this._generateBaselineAttrHash());
            };
            AbstractAxis.prototype._generateBaselineAttrHash = function () {
                var baselineAttrHash = {
                    x1: 0,
                    y1: 0,
                    x2: 0,
                    y2: 0
                };
                switch (this._orientation) {
                    case "bottom":
                        baselineAttrHash.x2 = this.width();
                        break;
                    case "top":
                        baselineAttrHash.x2 = this.width();
                        baselineAttrHash.y1 = this.height();
                        baselineAttrHash.y2 = this.height();
                        break;
                    case "left":
                        baselineAttrHash.x1 = this.width();
                        baselineAttrHash.x2 = this.width();
                        baselineAttrHash.y2 = this.height();
                        break;
                    case "right":
                        baselineAttrHash.y2 = this.height();
                        break;
                }
                return baselineAttrHash;
            };
            AbstractAxis.prototype._generateTickMarkAttrHash = function (isEndTickMark) {
                var _this = this;
                if (isEndTickMark === void 0) { isEndTickMark = false; }
                var tickMarkAttrHash = {
                    x1: 0,
                    y1: 0,
                    x2: 0,
                    y2: 0
                };
                var scalingFunction = function (d) { return _this._scale.scale(d); };
                if (this._isHorizontal()) {
                    tickMarkAttrHash["x1"] = scalingFunction;
                    tickMarkAttrHash["x2"] = scalingFunction;
                }
                else {
                    tickMarkAttrHash["y1"] = scalingFunction;
                    tickMarkAttrHash["y2"] = scalingFunction;
                }
                var tickLength = isEndTickMark ? this._endTickLength : this._tickLength;
                switch (this._orientation) {
                    case "bottom":
                        tickMarkAttrHash["y2"] = tickLength;
                        break;
                    case "top":
                        tickMarkAttrHash["y1"] = this.height();
                        tickMarkAttrHash["y2"] = this.height() - tickLength;
                        break;
                    case "left":
                        tickMarkAttrHash["x1"] = this.width();
                        tickMarkAttrHash["x2"] = this.width() - tickLength;
                        break;
                    case "right":
                        tickMarkAttrHash["x2"] = tickLength;
                        break;
                }
                return tickMarkAttrHash;
            };
            AbstractAxis.prototype._invalidateLayout = function () {
                this._computedWidth = null;
                this._computedHeight = null;
                _super.prototype._invalidateLayout.call(this);
            };
            AbstractAxis.prototype._setDefaultAlignment = function () {
                switch (this._orientation) {
                    case "bottom":
                        this.yAlign("top");
                        break;
                    case "top":
                        this.yAlign("bottom");
                        break;
                    case "left":
                        this.xAlign("right");
                        break;
                    case "right":
                        this.xAlign("left");
                        break;
                }
            };
            AbstractAxis.prototype.formatter = function (formatter) {
                if (formatter === undefined) {
                    return this._formatter;
                }
                this._formatter = formatter;
                this._invalidateLayout();
                return this;
            };
            AbstractAxis.prototype.tickLength = function (length) {
                if (length == null) {
                    return this._tickLength;
                }
                else {
                    if (length < 0) {
                        throw new Error("tick length must be positive");
                    }
                    this._tickLength = length;
                    this._invalidateLayout();
                    return this;
                }
            };
            AbstractAxis.prototype.endTickLength = function (length) {
                if (length == null) {
                    return this._endTickLength;
                }
                else {
                    if (length < 0) {
                        throw new Error("end tick length must be positive");
                    }
                    this._endTickLength = length;
                    this._invalidateLayout();
                    return this;
                }
            };
            AbstractAxis.prototype._maxLabelTickLength = function () {
                if (this.showEndTickLabels()) {
                    return Math.max(this.tickLength(), this.endTickLength());
                }
                else {
                    return this.tickLength();
                }
            };
            AbstractAxis.prototype.tickLabelPadding = function (padding) {
                if (padding == null) {
                    return this._tickLabelPadding;
                }
                else {
                    if (padding < 0) {
                        throw new Error("tick label padding must be positive");
                    }
                    this._tickLabelPadding = padding;
                    this._invalidateLayout();
                    return this;
                }
            };
            AbstractAxis.prototype.gutter = function (size) {
                if (size == null) {
                    return this._gutter;
                }
                else {
                    if (size < 0) {
                        throw new Error("gutter size must be positive");
                    }
                    this._gutter = size;
                    this._invalidateLayout();
                    return this;
                }
            };
            AbstractAxis.prototype.orient = function (newOrientation) {
                if (newOrientation == null) {
                    return this._orientation;
                }
                else {
                    var newOrientationLC = newOrientation.toLowerCase();
                    if (newOrientationLC !== "top" && newOrientationLC !== "bottom" && newOrientationLC !== "left" && newOrientationLC !== "right") {
                        throw new Error("unsupported orientation");
                    }
                    this._orientation = newOrientationLC;
                    this._invalidateLayout();
                    return this;
                }
            };
            AbstractAxis.prototype.showEndTickLabels = function (show) {
                if (show == null) {
                    return this._showEndTickLabels;
                }
                this._showEndTickLabels = show;
                this._render();
                return this;
            };
            AbstractAxis.prototype._hideEndTickLabels = function () {
                var _this = this;
                var boundingBox = this._element.select(".bounding-box")[0][0].getBoundingClientRect();
                var isInsideBBox = function (tickBox) {
                    return (Math.floor(boundingBox.left) <= Math.ceil(tickBox.left) && Math.floor(boundingBox.top) <= Math.ceil(tickBox.top) && Math.floor(tickBox.right) <= Math.ceil(boundingBox.left + _this.width()) && Math.floor(tickBox.bottom) <= Math.ceil(boundingBox.top + _this.height()));
                };
                var tickLabels = this._tickLabelContainer.selectAll("." + AbstractAxis.TICK_LABEL_CLASS);
                if (tickLabels[0].length === 0) {
                    return;
                }
                var firstTickLabel = tickLabels[0][0];
                if (!isInsideBBox(firstTickLabel.getBoundingClientRect())) {
                    d3.select(firstTickLabel).style("visibility", "hidden");
                }
                var lastTickLabel = tickLabels[0][tickLabels[0].length - 1];
                if (!isInsideBBox(lastTickLabel.getBoundingClientRect())) {
                    d3.select(lastTickLabel).style("visibility", "hidden");
                }
            };
            AbstractAxis.prototype._hideOverlappingTickLabels = function () {
                var visibleTickLabels = this._tickLabelContainer.selectAll("." + AbstractAxis.TICK_LABEL_CLASS).filter(function (d, i) {
                    return d3.select(this).style("visibility") === "visible";
                });
                var lastLabelClientRect;
                visibleTickLabels.each(function (d) {
                    var clientRect = this.getBoundingClientRect();
                    var tickLabel = d3.select(this);
                    if (lastLabelClientRect != null && Plottable._Util.DOM.boxesOverlap(clientRect, lastLabelClientRect)) {
                        tickLabel.style("visibility", "hidden");
                    }
                    else {
                        lastLabelClientRect = clientRect;
                        tickLabel.style("visibility", "visible");
                    }
                });
            };
            /**
             * The css class applied to each end tick mark (the line on the end tick).
             */
            AbstractAxis.END_TICK_MARK_CLASS = "end-tick-mark";
            /**
             * The css class applied to each tick mark (the line on the tick).
             */
            AbstractAxis.TICK_MARK_CLASS = "tick-mark";
            /**
             * The css class applied to each tick label (the text associated with the tick).
             */
            AbstractAxis.TICK_LABEL_CLASS = "tick-label";
            return AbstractAxis;
        })(Plottable.Component.AbstractComponent);
        Axis.AbstractAxis = AbstractAxis;
    })(Plottable.Axis || (Plottable.Axis = {}));
    var Axis = Plottable.Axis;
})(Plottable || (Plottable = {}));

///<reference path="../../reference.ts" />
var __extends = this.__extends || function (d, b) {
    for (var p in b) if (b.hasOwnProperty(p)) d[p] = b[p];
    function __() { this.constructor = d; }
    __.prototype = b.prototype;
    d.prototype = new __();
};
var Plottable;
(function (Plottable) {
    (function (Axis) {
        ;
        var Time = (function (_super) {
            __extends(Time, _super);
            /**
             * Constructs a TimeAxis.
             *
             * A TimeAxis is used for rendering a TimeScale.
             *
             * @constructor
             * @param {TimeScale} scale The scale to base the Axis on.
             * @param {string} orientation The orientation of the Axis (top/bottom)
             */
            function Time(scale, orientation) {
                _super.call(this, scale, orientation);
                /*
                 * Default possible axis configurations.
                 */
                this._possibleTimeAxisConfigurations = [
                    { tierConfigurations: [
                        { interval: d3.time.second, step: 1, formatter: Plottable.Formatters.time("%I:%M:%S %p") },
                        { interval: d3.time.day, step: 1, formatter: Plottable.Formatters.time("%B %e, %Y") }
                    ] },
                    { tierConfigurations: [
                        { interval: d3.time.second, step: 5, formatter: Plottable.Formatters.time("%I:%M:%S %p") },
                        { interval: d3.time.day, step: 1, formatter: Plottable.Formatters.time("%B %e, %Y") }
                    ] },
                    { tierConfigurations: [
                        { interval: d3.time.second, step: 10, formatter: Plottable.Formatters.time("%I:%M:%S %p") },
                        { interval: d3.time.day, step: 1, formatter: Plottable.Formatters.time("%B %e, %Y") }
                    ] },
                    { tierConfigurations: [
                        { interval: d3.time.second, step: 15, formatter: Plottable.Formatters.time("%I:%M:%S %p") },
                        { interval: d3.time.day, step: 1, formatter: Plottable.Formatters.time("%B %e, %Y") }
                    ] },
                    { tierConfigurations: [
                        { interval: d3.time.second, step: 30, formatter: Plottable.Formatters.time("%I:%M:%S %p") },
                        { interval: d3.time.day, step: 1, formatter: Plottable.Formatters.time("%B %e, %Y") }
                    ] },
                    { tierConfigurations: [
                        { interval: d3.time.minute, step: 1, formatter: Plottable.Formatters.time("%I:%M %p") },
                        { interval: d3.time.day, step: 1, formatter: Plottable.Formatters.time("%B %e, %Y") }
                    ] },
                    { tierConfigurations: [
                        { interval: d3.time.minute, step: 5, formatter: Plottable.Formatters.time("%I:%M %p") },
                        { interval: d3.time.day, step: 1, formatter: Plottable.Formatters.time("%B %e, %Y") }
                    ] },
                    { tierConfigurations: [
                        { interval: d3.time.minute, step: 10, formatter: Plottable.Formatters.time("%I:%M %p") },
                        { interval: d3.time.day, step: 1, formatter: Plottable.Formatters.time("%B %e, %Y") }
                    ] },
                    { tierConfigurations: [
                        { interval: d3.time.minute, step: 15, formatter: Plottable.Formatters.time("%I:%M %p") },
                        { interval: d3.time.day, step: 1, formatter: Plottable.Formatters.time("%B %e, %Y") }
                    ] },
                    { tierConfigurations: [
                        { interval: d3.time.minute, step: 30, formatter: Plottable.Formatters.time("%I:%M %p") },
                        { interval: d3.time.day, step: 1, formatter: Plottable.Formatters.time("%B %e, %Y") }
                    ] },
                    { tierConfigurations: [
                        { interval: d3.time.hour, step: 1, formatter: Plottable.Formatters.time("%I %p") },
                        { interval: d3.time.day, step: 1, formatter: Plottable.Formatters.time("%B %e, %Y") }
                    ] },
                    { tierConfigurations: [
                        { interval: d3.time.hour, step: 3, formatter: Plottable.Formatters.time("%I %p") },
                        { interval: d3.time.day, step: 1, formatter: Plottable.Formatters.time("%B %e, %Y") }
                    ] },
                    { tierConfigurations: [
                        { interval: d3.time.hour, step: 6, formatter: Plottable.Formatters.time("%I %p") },
                        { interval: d3.time.day, step: 1, formatter: Plottable.Formatters.time("%B %e, %Y") }
                    ] },
                    { tierConfigurations: [
                        { interval: d3.time.hour, step: 12, formatter: Plottable.Formatters.time("%I %p") },
                        { interval: d3.time.day, step: 1, formatter: Plottable.Formatters.time("%B %e, %Y") }
                    ] },
                    { tierConfigurations: [
                        { interval: d3.time.day, step: 1, formatter: Plottable.Formatters.time("%a %e") },
                        { interval: d3.time.month, step: 1, formatter: Plottable.Formatters.time("%B %Y") }
                    ] },
                    { tierConfigurations: [
                        { interval: d3.time.day, step: 1, formatter: Plottable.Formatters.time("%e") },
                        { interval: d3.time.month, step: 1, formatter: Plottable.Formatters.time("%B %Y") }
                    ] },
                    { tierConfigurations: [
                        { interval: d3.time.month, step: 1, formatter: Plottable.Formatters.time("%B") },
                        { interval: d3.time.year, step: 1, formatter: Plottable.Formatters.time("%Y") }
                    ] },
                    { tierConfigurations: [
                        { interval: d3.time.month, step: 1, formatter: Plottable.Formatters.time("%b") },
                        { interval: d3.time.year, step: 1, formatter: Plottable.Formatters.time("%Y") }
                    ] },
                    { tierConfigurations: [
                        { interval: d3.time.month, step: 3, formatter: Plottable.Formatters.time("%b") },
                        { interval: d3.time.year, step: 1, formatter: Plottable.Formatters.time("%Y") }
                    ] },
                    { tierConfigurations: [
                        { interval: d3.time.month, step: 6, formatter: Plottable.Formatters.time("%b") },
                        { interval: d3.time.year, step: 1, formatter: Plottable.Formatters.time("%Y") }
                    ] },
                    { tierConfigurations: [
                        { interval: d3.time.year, step: 1, formatter: Plottable.Formatters.time("%Y") }
                    ] },
                    { tierConfigurations: [
                        { interval: d3.time.year, step: 1, formatter: Plottable.Formatters.time("%y") }
                    ] },
                    { tierConfigurations: [
                        { interval: d3.time.year, step: 5, formatter: Plottable.Formatters.time("%Y") }
                    ] },
                    { tierConfigurations: [
                        { interval: d3.time.year, step: 25, formatter: Plottable.Formatters.time("%Y") }
                    ] },
                    { tierConfigurations: [
                        { interval: d3.time.year, step: 50, formatter: Plottable.Formatters.time("%Y") }
                    ] },
                    { tierConfigurations: [
                        { interval: d3.time.year, step: 100, formatter: Plottable.Formatters.time("%Y") }
                    ] },
                    { tierConfigurations: [
                        { interval: d3.time.year, step: 200, formatter: Plottable.Formatters.time("%Y") }
                    ] },
                    { tierConfigurations: [
                        { interval: d3.time.year, step: 500, formatter: Plottable.Formatters.time("%Y") }
                    ] },
                    { tierConfigurations: [
                        { interval: d3.time.year, step: 1000, formatter: Plottable.Formatters.time("%Y") }
                    ] }
                ];
                this.classed("time-axis", true);
                this.tickLabelPadding(5);
            }
            Time.prototype.axisConfigurations = function (configurations) {
                if (configurations == null) {
                    return this._possibleTimeAxisConfigurations;
                }
                this._possibleTimeAxisConfigurations = configurations;
                this._invalidateLayout();
                return this;
            };
            /**
             * Gets the index of the most precise TimeAxisConfiguration that will fit in the current width.
             */
            Time.prototype._getMostPreciseConfigurationIndex = function () {
                var _this = this;
                var mostPreciseIndex = this._possibleTimeAxisConfigurations.length;
                this._possibleTimeAxisConfigurations.forEach(function (interval, index) {
                    if (index < mostPreciseIndex && interval.tierConfigurations.every(function (tier) { return _this._checkTimeAxisTierConfigurationWidth(tier); })) {
                        mostPreciseIndex = index;
                    }
                });
                if (mostPreciseIndex === this._possibleTimeAxisConfigurations.length) {
                    Plottable._Util.Methods.warn("zoomed out too far: could not find suitable interval to display labels");
                    --mostPreciseIndex;
                }
                return mostPreciseIndex;
            };
            Time.prototype.orient = function (orientation) {
                if (orientation && (orientation.toLowerCase() === "right" || orientation.toLowerCase() === "left")) {
                    throw new Error(orientation + " is not a supported orientation for TimeAxis - only horizontal orientations are supported");
                }
                return _super.prototype.orient.call(this, orientation); // maintains getter-setter functionality
            };
            Time.prototype._computeHeight = function () {
                if (this._computedHeight !== null) {
                    return this._computedHeight;
                }
                var textHeight = this._measureTextHeight() * 2;
                this.tickLength(textHeight);
                this.endTickLength(textHeight);
                this._computedHeight = this._maxLabelTickLength() + 2 * this.tickLabelPadding();
                return this._computedHeight;
            };
            Time.prototype._getIntervalLength = function (config) {
                var startDate = this._scale.domain()[0];
                var endDate = config.interval.offset(startDate, config.step);
                if (endDate > this._scale.domain()[1]) {
                    // this offset is too large, so just return available width
                    return this.width();
                }
                // measure how much space one date can get
                var stepLength = Math.abs(this._scale.scale(endDate) - this._scale.scale(startDate));
                return stepLength;
            };
            Time.prototype._maxWidthForInterval = function (config) {
                return this._measurer(config.formatter(Time._LONG_DATE)).width;
            };
            /**
             * Check if tier configuration fits in the current width.
             */
            Time.prototype._checkTimeAxisTierConfigurationWidth = function (config) {
                var worstWidth = this._maxWidthForInterval(config) + 2 * this.tickLabelPadding();
                return Math.min(this._getIntervalLength(config), this.width()) >= worstWidth;
            };
            Time.prototype._setup = function () {
                _super.prototype._setup.call(this);
                this._tierLabelContainers = [];
                for (var i = 0; i < Time._NUM_TIERS; ++i) {
                    this._tierLabelContainers.push(this._content.append("g").classed(Axis.AbstractAxis.TICK_LABEL_CLASS, true));
                }
                this._measurer = Plottable._Util.Text.getTextMeasurer(this._tierLabelContainers[0].append("text"));
            };
            Time.prototype._getTickIntervalValues = function (config) {
                return this._scale._tickInterval(config.interval, config.step);
            };
            Time.prototype._getTickValues = function () {
                var _this = this;
                return this._possibleTimeAxisConfigurations[this._mostPreciseConfigIndex].tierConfigurations.reduce(function (ticks, config) { return ticks.concat(_this._getTickIntervalValues(config)); }, []);
            };
            Time.prototype._measureTextHeight = function () {
                return this._measurer(Plottable._Util.Text.HEIGHT_TEXT).height;
            };
            Time.prototype._cleanContainer = function (container) {
                container.selectAll("." + Axis.AbstractAxis.TICK_LABEL_CLASS).remove();
            };
            Time.prototype._renderTierLabels = function (container, config, height) {
                var _this = this;
                var tickPos = this._scale._tickInterval(config.interval, config.step);
                tickPos.splice(0, 0, this._scale.domain()[0]);
                tickPos.push(this._scale.domain()[1]);
                var shouldCenterText = config.step === 1;
                // only center when the label should span the whole interval
                var labelPos = [];
                if (shouldCenterText) {
                    tickPos.map(function (datum, index) {
                        if (index + 1 >= tickPos.length) {
                            return;
                        }
                        labelPos.push(new Date((tickPos[index + 1].valueOf() - tickPos[index].valueOf()) / 2 + tickPos[index].valueOf()));
                    });
                }
                else {
                    labelPos = tickPos;
                }
                var filteredTicks = [];
                labelPos = labelPos.filter(function (d, i) {
                    var fits = _this._canFitLabelFilter(container, d, tickPos.slice(i, i + 2), config.formatter(d), shouldCenterText);
                    if (fits) {
                        filteredTicks.push(tickPos[i]);
                    }
                    return fits;
                });
                var tickLabels = container.selectAll("." + Axis.AbstractAxis.TICK_LABEL_CLASS).data(labelPos, function (d) { return d.valueOf(); });
                var tickLabelsEnter = tickLabels.enter().append("g").classed(Axis.AbstractAxis.TICK_LABEL_CLASS, true);
                tickLabelsEnter.append("text");
                var xTranslate = shouldCenterText ? 0 : this.tickLabelPadding();
                var yTranslate = (this.orient() === "bottom" ? (this._maxLabelTickLength() / 2 * height) : (this.height() - this._maxLabelTickLength() / 2 * height + 2 * this.tickLabelPadding()));
                var textSelection = tickLabels.selectAll("text");
                if (textSelection.size() > 0) {
                    Plottable._Util.DOM.translate(textSelection, xTranslate, yTranslate);
                }
                tickLabels.exit().remove();
                tickLabels.attr("transform", function (d) { return "translate(" + _this._scale.scale(d) + ",0)"; });
                var anchor = shouldCenterText ? "middle" : "start";
                tickLabels.selectAll("text").text(config.formatter).style("text-anchor", anchor);
                return filteredTicks;
            };
            Time.prototype._canFitLabelFilter = function (container, position, bounds, label, isCentered) {
                var endPosition;
                var startPosition;
                var width = this._measurer(label).width + this.tickLabelPadding();
                var leftBound = this._scale.scale(bounds[0]);
                var rightBound = this._scale.scale(bounds[1]);
                if (isCentered) {
                    endPosition = this._scale.scale(position) + width / 2;
                    startPosition = this._scale.scale(position) - width / 2;
                }
                else {
                    endPosition = this._scale.scale(position) + width;
                    startPosition = this._scale.scale(position);
                }
                return endPosition <= rightBound && startPosition >= leftBound;
            };
            Time.prototype._adjustTickLength = function (tickValues, height) {
                var selection = this._tickMarkContainer.selectAll("." + Axis.AbstractAxis.TICK_MARK_CLASS).filter(function (d) { return tickValues.map(function (x) { return x.valueOf(); }).indexOf(d.valueOf()) >= 0; });
                if (this.orient() === "top") {
                    height = this.height() - height;
                }
                selection.attr("y2", height);
            };
            Time.prototype._generateLabellessTicks = function () {
                if (this._mostPreciseConfigIndex < 1) {
                    return [];
                }
                return this._getTickIntervalValues(this._possibleTimeAxisConfigurations[this._mostPreciseConfigIndex - 1].tierConfigurations[0]);
            };
            Time.prototype._createTickMarks = function (ticks) {
                var tickMarks = this._tickMarkContainer.selectAll("." + Axis.AbstractAxis.TICK_MARK_CLASS).data(ticks);
                tickMarks.enter().append("line").classed(Axis.AbstractAxis.TICK_MARK_CLASS, true);
                tickMarks.attr(this._generateTickMarkAttrHash());
                tickMarks.exit().remove();
            };
            Time.prototype._doRender = function () {
                var _this = this;
                this._mostPreciseConfigIndex = this._getMostPreciseConfigurationIndex();
                _super.prototype._doRender.call(this);
                var tierConfigs = this._possibleTimeAxisConfigurations[this._mostPreciseConfigIndex].tierConfigurations;
                this._tierLabelContainers.forEach(this._cleanContainer);
                var tierTicks = tierConfigs.map(function (config, i) { return _this._renderTierLabels(_this._tierLabelContainers[i], config, i + 1); });
                var ticks = tierTicks.slice();
                var labelLessTicks = [];
                var domain = this._scale.domain();
                var totalLength = this._scale.scale(domain[1]) - this._scale.scale(domain[0]);
                if (this._getIntervalLength(tierConfigs[0]) * 1.5 >= totalLength) {
                    labelLessTicks = this._generateLabellessTicks();
                }
                ticks.push(labelLessTicks);
                this._createTickMarks(Plottable._Util.Methods.flatten(ticks));
                this._adjustTickLength(labelLessTicks, this.tickLabelPadding());
                tierConfigs.forEach(function (config, i) { return _this._adjustTickLength(tierTicks[i], _this._maxLabelTickLength() * (i + 1) / Time._NUM_TIERS); });
                return this;
            };
            Time._LONG_DATE = new Date(9999, 8, 29, 12, 59, 9999);
            /**
             * Number of possible tiers.
             */
            Time._NUM_TIERS = 2;
            return Time;
        })(Axis.AbstractAxis);
        Axis.Time = Time;
    })(Plottable.Axis || (Plottable.Axis = {}));
    var Axis = Plottable.Axis;
})(Plottable || (Plottable = {}));

///<reference path="../../reference.ts" />
var __extends = this.__extends || function (d, b) {
    for (var p in b) if (b.hasOwnProperty(p)) d[p] = b[p];
    function __() { this.constructor = d; }
    __.prototype = b.prototype;
    d.prototype = new __();
};
var Plottable;
(function (Plottable) {
    (function (Axis) {
        var Numeric = (function (_super) {
            __extends(Numeric, _super);
            /**
             * Constructs a NumericAxis.
             *
             * Just as an CategoryAxis is for rendering an OrdinalScale, a NumericAxis
             * is for rendering a QuantitativeScale.
             *
             * @constructor
             * @param {QuantitativeScale} scale The QuantitativeScale to base the axis on.
             * @param {string} orientation The orientation of the QuantitativeScale (top/bottom/left/right)
             * @param {Formatter} formatter A function to format tick labels (default Formatters.general()).
             */
            function Numeric(scale, orientation, formatter) {
                if (formatter === void 0) { formatter = Plottable.Formatters.general(); }
                _super.call(this, scale, orientation, formatter);
                this._tickLabelPositioning = "center";
                // Whether or not first/last tick label will still be displayed even if
                // the label is cut off.
                this._showFirstTickLabel = false;
                this._showLastTickLabel = false;
            }
            Numeric.prototype._setup = function () {
                _super.prototype._setup.call(this);
                this._measurer = Plottable._Util.Text.getTextMeasurer(this._tickLabelContainer.append("text").classed(Axis.AbstractAxis.TICK_LABEL_CLASS, true));
            };
            Numeric.prototype._computeWidth = function () {
                var _this = this;
                var tickValues = this._getTickValues();
                var textLengths = tickValues.map(function (v) {
                    var formattedValue = _this.formatter()(v);
                    return _this._measurer(formattedValue).width;
                });
                var maxTextLength = Plottable._Util.Methods.max(textLengths, 0);
                if (this._tickLabelPositioning === "center") {
                    this._computedWidth = this._maxLabelTickLength() + this.tickLabelPadding() + maxTextLength;
                }
                else {
                    this._computedWidth = Math.max(this._maxLabelTickLength(), this.tickLabelPadding() + maxTextLength);
                }
                return this._computedWidth;
            };
            Numeric.prototype._computeHeight = function () {
                var textHeight = this._measurer(Plottable._Util.Text.HEIGHT_TEXT).height;
                if (this._tickLabelPositioning === "center") {
                    this._computedHeight = this._maxLabelTickLength() + this.tickLabelPadding() + textHeight;
                }
                else {
                    this._computedHeight = Math.max(this._maxLabelTickLength(), this.tickLabelPadding() + textHeight);
                }
                return this._computedHeight;
            };
            Numeric.prototype._getTickValues = function () {
                return this._scale.ticks();
            };
            Numeric.prototype._rescale = function () {
                if (!this._isSetup) {
                    return;
                }
                if (!this._isHorizontal()) {
                    var reComputedWidth = this._computeWidth();
                    if (reComputedWidth > this.width() || reComputedWidth < (this.width() - this.gutter())) {
                        this._invalidateLayout();
                        return;
                    }
                }
                this._render();
            };
            Numeric.prototype._doRender = function () {
                _super.prototype._doRender.call(this);
                var tickLabelAttrHash = {
                    x: 0,
                    y: 0,
                    dx: "0em",
                    dy: "0.3em"
                };
                var tickMarkLength = this._maxLabelTickLength();
                var tickLabelPadding = this.tickLabelPadding();
                var tickLabelTextAnchor = "middle";
                var labelGroupTransformX = 0;
                var labelGroupTransformY = 0;
                var labelGroupShiftX = 0;
                var labelGroupShiftY = 0;
                if (this._isHorizontal()) {
                    switch (this._tickLabelPositioning) {
                        case "left":
                            tickLabelTextAnchor = "end";
                            labelGroupTransformX = -tickLabelPadding;
                            labelGroupShiftY = tickLabelPadding;
                            break;
                        case "center":
                            labelGroupShiftY = tickMarkLength + tickLabelPadding;
                            break;
                        case "right":
                            tickLabelTextAnchor = "start";
                            labelGroupTransformX = tickLabelPadding;
                            labelGroupShiftY = tickLabelPadding;
                            break;
                    }
                }
                else {
                    switch (this._tickLabelPositioning) {
                        case "top":
                            tickLabelAttrHash["dy"] = "-0.3em";
                            labelGroupShiftX = tickLabelPadding;
                            labelGroupTransformY = -tickLabelPadding;
                            break;
                        case "center":
                            labelGroupShiftX = tickMarkLength + tickLabelPadding;
                            break;
                        case "bottom":
                            tickLabelAttrHash["dy"] = "1em";
                            labelGroupShiftX = tickLabelPadding;
                            labelGroupTransformY = tickLabelPadding;
                            break;
                    }
                }
                var tickMarkAttrHash = this._generateTickMarkAttrHash();
                switch (this.orient()) {
                    case "bottom":
                        tickLabelAttrHash["x"] = tickMarkAttrHash["x1"];
                        tickLabelAttrHash["dy"] = "0.95em";
                        labelGroupTransformY = tickMarkAttrHash["y1"] + labelGroupShiftY;
                        break;
                    case "top":
                        tickLabelAttrHash["x"] = tickMarkAttrHash["x1"];
                        tickLabelAttrHash["dy"] = "-.25em";
                        labelGroupTransformY = tickMarkAttrHash["y1"] - labelGroupShiftY;
                        break;
                    case "left":
                        tickLabelTextAnchor = "end";
                        labelGroupTransformX = tickMarkAttrHash["x1"] - labelGroupShiftX;
                        tickLabelAttrHash["y"] = tickMarkAttrHash["y1"];
                        break;
                    case "right":
                        tickLabelTextAnchor = "start";
                        labelGroupTransformX = tickMarkAttrHash["x1"] + labelGroupShiftX;
                        tickLabelAttrHash["y"] = tickMarkAttrHash["y1"];
                        break;
                }
                var tickLabelValues = this._getTickValues();
                var tickLabels = this._tickLabelContainer.selectAll("." + Axis.AbstractAxis.TICK_LABEL_CLASS).data(tickLabelValues);
                tickLabels.enter().append("text").classed(Axis.AbstractAxis.TICK_LABEL_CLASS, true);
                tickLabels.exit().remove();
                tickLabels.style("text-anchor", tickLabelTextAnchor).style("visibility", "visible").attr(tickLabelAttrHash).text(this.formatter());
                var labelGroupTransform = "translate(" + labelGroupTransformX + ", " + labelGroupTransformY + ")";
                this._tickLabelContainer.attr("transform", labelGroupTransform);
                if (!this.showEndTickLabels()) {
                    this._hideEndTickLabels();
                }
                this._hideOverlappingTickLabels();
            };
            Numeric.prototype.tickLabelPosition = function (position) {
                if (position == null) {
                    return this._tickLabelPositioning;
                }
                else {
                    var positionLC = position.toLowerCase();
                    if (this._isHorizontal()) {
                        if (!(positionLC === "left" || positionLC === "center" || positionLC === "right")) {
                            throw new Error(positionLC + " is not a valid tick label position for a horizontal NumericAxis");
                        }
                    }
                    else {
                        if (!(positionLC === "top" || positionLC === "center" || positionLC === "bottom")) {
                            throw new Error(positionLC + " is not a valid tick label position for a vertical NumericAxis");
                        }
                    }
                    this._tickLabelPositioning = positionLC;
                    this._invalidateLayout();
                    return this;
                }
            };
            Numeric.prototype.showEndTickLabel = function (orientation, show) {
                if ((this._isHorizontal() && orientation === "left") || (!this._isHorizontal() && orientation === "bottom")) {
                    if (show === undefined) {
                        return this._showFirstTickLabel;
                    }
                    else {
                        this._showFirstTickLabel = show;
                        this._render();
                        return this;
                    }
                }
                else if ((this._isHorizontal() && orientation === "right") || (!this._isHorizontal() && orientation === "top")) {
                    if (show === undefined) {
                        return this._showLastTickLabel;
                    }
                    else {
                        this._showLastTickLabel = show;
                        this._render();
                        return this;
                    }
                }
                else {
                    throw new Error("Attempt to show " + orientation + " tick label on a " + (this._isHorizontal() ? "horizontal" : "vertical") + " axis");
                }
            };
            return Numeric;
        })(Axis.AbstractAxis);
        Axis.Numeric = Numeric;
    })(Plottable.Axis || (Plottable.Axis = {}));
    var Axis = Plottable.Axis;
})(Plottable || (Plottable = {}));

///<reference path="../../reference.ts" />
var __extends = this.__extends || function (d, b) {
    for (var p in b) if (b.hasOwnProperty(p)) d[p] = b[p];
    function __() { this.constructor = d; }
    __.prototype = b.prototype;
    d.prototype = new __();
};
var Plottable;
(function (Plottable) {
    (function (Axis) {
        var Category = (function (_super) {
            __extends(Category, _super);
            /**
             * Constructs a CategoryAxis.
             *
             * A CategoryAxis takes an OrdinalScale and includes word-wrapping
             * algorithms and advanced layout logic to try to display the scale as
             * efficiently as possible.
             *
             * @constructor
             * @param {OrdinalScale} scale The scale to base the Axis on.
             * @param {string} orientation The orientation of the Axis (top/bottom/left/right) (default = "bottom").
             * @param {Formatter} formatter The Formatter for the Axis (default Formatters.identity())
             */
            function Category(scale, orientation, formatter) {
                if (orientation === void 0) { orientation = "bottom"; }
                if (formatter === void 0) { formatter = Plottable.Formatters.identity(); }
                _super.call(this, scale, orientation, formatter);
                this._tickLabelAngle = 0;
                this.classed("category-axis", true);
            }
            Category.prototype._setup = function () {
                _super.prototype._setup.call(this);
                this._measurer = new Plottable._Util.Text.CachingCharacterMeasurer(this._tickLabelContainer.append("text"));
            };
            Category.prototype._rescale = function () {
                return this._invalidateLayout();
            };
            Category.prototype._requestedSpace = function (offeredWidth, offeredHeight) {
                var widthRequiredByTicks = this._isHorizontal() ? 0 : this._maxLabelTickLength() + this.tickLabelPadding() + this.gutter();
                var heightRequiredByTicks = this._isHorizontal() ? this._maxLabelTickLength() + this.tickLabelPadding() + this.gutter() : 0;
                if (this._scale.domain().length === 0) {
                    return { width: 0, height: 0, wantsWidth: false, wantsHeight: false };
                }
                var ordinalScale = this._scale;
                var fakeScale = ordinalScale.copy();
                if (this._isHorizontal()) {
                    fakeScale.range([0, offeredWidth]);
                }
                else {
                    fakeScale.range([offeredHeight, 0]);
                }
<<<<<<< HEAD
                var textResult = this._measureTicks(offeredWidth, offeredHeight, fakeScale, this._scale.domain());
=======
                var textResult = this.measureTicks(offeredWidth, offeredHeight, fakeScale, ordinalScale.domain());
>>>>>>> e51f7f3c
                return {
                    width: textResult.usedWidth + widthRequiredByTicks,
                    height: textResult.usedHeight + heightRequiredByTicks,
                    wantsWidth: !textResult.textFits,
                    wantsHeight: !textResult.textFits
                };
            };
            Category.prototype._getTickValues = function () {
                return this._scale.domain();
            };
            Category.prototype.tickLabelAngle = function (angle) {
                if (angle == null) {
                    return this._tickLabelAngle;
                }
                if (angle !== 0 && angle !== 90 && angle !== -90) {
                    throw new Error("Angle " + angle + " not supported; only 0, 90, and -90 are valid values");
                }
                this._tickLabelAngle = angle;
                this._invalidateLayout();
                return this;
            };
            Category.prototype._tickLabelOrientation = function () {
                switch (this._tickLabelAngle) {
                    case 0:
                        return "horizontal";
                    case -90:
                        return "left";
                    case 90:
                        return "right";
                    default:
                        throw new Error("bad orientation");
                }
            };
            /**
             * Measures the size of the ticks while also writing them to the DOM.
             * @param {D3.Selection} ticks The tick elements to be written to.
             */
            Category.prototype._drawTicks = function (axisWidth, axisHeight, scale, ticks) {
                return this._drawOrMeasureTicks(axisWidth, axisHeight, scale, ticks, true);
            };
            /**
             * Measures the size of the ticks without making any (permanent) DOM
             * changes.
             *
             * @param {string[]} ticks The strings that will be printed on the ticks.
             */
            Category.prototype._measureTicks = function (axisWidth, axisHeight, scale, ticks) {
                return this._drawOrMeasureTicks(axisWidth, axisHeight, scale, ticks, false);
            };
            Category.prototype._drawOrMeasureTicks = function (axisWidth, axisHeight, scale, dataOrTicks, draw) {
                var self = this;
                var textWriteResults = [];
                var tm = function (s) { return self._measurer.measure(s); };
                var iterator = draw ? function (f) { return dataOrTicks.each(f); } : function (f) { return dataOrTicks.forEach(f); };
                iterator(function (d) {
                    var bandWidth = scale.fullBandStartAndWidth(d)[1];
                    var width = self._isHorizontal() ? bandWidth : axisWidth - self._maxLabelTickLength() - self.tickLabelPadding();
                    var height = self._isHorizontal() ? axisHeight - self._maxLabelTickLength() - self.tickLabelPadding() : bandWidth;
                    var textWriteResult;
                    var formatter = self.formatter();
                    if (draw) {
                        var d3this = d3.select(this);
                        var xAlign = { left: "right", right: "left", top: "center", bottom: "center" };
                        var yAlign = { left: "center", right: "center", top: "bottom", bottom: "top" };
                        textWriteResult = Plottable._Util.Text.writeText(formatter(d), width, height, tm, self._tickLabelOrientation(), {
                            g: d3this,
                            xAlign: xAlign[self.orient()],
                            yAlign: yAlign[self.orient()]
                        });
                    }
                    else {
                        textWriteResult = Plottable._Util.Text.writeText(formatter(d), width, height, tm, self._tickLabelOrientation());
                    }
                    textWriteResults.push(textWriteResult);
                });
                var widthFn = this._isHorizontal() ? d3.sum : Plottable._Util.Methods.max;
                var heightFn = this._isHorizontal() ? Plottable._Util.Methods.max : d3.sum;
                return {
                    textFits: textWriteResults.every(function (t) { return t.textFits; }),
                    usedWidth: widthFn(textWriteResults, function (t) { return t.usedWidth; }, 0),
                    usedHeight: heightFn(textWriteResults, function (t) { return t.usedHeight; }, 0)
                };
            };
            Category.prototype._doRender = function () {
                var _this = this;
                _super.prototype._doRender.call(this);
                var ordScale = this._scale;
                var tickLabels = this._tickLabelContainer.selectAll("." + Axis.AbstractAxis.TICK_LABEL_CLASS).data(this._scale.domain(), function (d) { return d; });
                var getTickLabelTransform = function (d, i) {
                    var startAndWidth = ordScale.fullBandStartAndWidth(d);
                    var bandStartPosition = startAndWidth[0];
                    var x = _this._isHorizontal() ? bandStartPosition : 0;
                    var y = _this._isHorizontal() ? 0 : bandStartPosition;
                    return "translate(" + x + "," + y + ")";
                };
                tickLabels.enter().append("g").classed(Axis.AbstractAxis.TICK_LABEL_CLASS, true);
                tickLabels.exit().remove();
                tickLabels.attr("transform", getTickLabelTransform);
                // erase all text first, then rewrite
                tickLabels.text("");
<<<<<<< HEAD
                this._drawTicks(this.width(), this.height(), this._scale, tickLabels);
                var translate = this._isHorizontal() ? [this._scale.rangeBand() / 2, 0] : [0, this._scale.rangeBand() / 2];
=======
                this.drawTicks(this.width(), this.height(), ordScale, tickLabels);
                var translate = this._isHorizontal() ? [ordScale.rangeBand() / 2, 0] : [0, ordScale.rangeBand() / 2];
>>>>>>> e51f7f3c
                var xTranslate = this.orient() === "right" ? this._maxLabelTickLength() + this.tickLabelPadding() : 0;
                var yTranslate = this.orient() === "bottom" ? this._maxLabelTickLength() + this.tickLabelPadding() : 0;
                Plottable._Util.DOM.translate(this._tickLabelContainer, xTranslate, yTranslate);
                Plottable._Util.DOM.translate(this._tickMarkContainer, translate[0], translate[1]);
                return this;
            };
            Category.prototype._computeLayout = function (xOrigin, yOrigin, availableWidth, availableHeight) {
                // When anyone calls _invalidateLayout, _computeLayout will be called
                // on everyone, including this. Since CSS or something might have
                // affected the size of the characters, clear the cache.
                this._measurer.clear();
                return _super.prototype._computeLayout.call(this, xOrigin, yOrigin, availableWidth, availableHeight);
            };
            return Category;
        })(Axis.AbstractAxis);
        Axis.Category = Category;
    })(Plottable.Axis || (Plottable.Axis = {}));
    var Axis = Plottable.Axis;
})(Plottable || (Plottable = {}));

///<reference path="../reference.ts" />
var __extends = this.__extends || function (d, b) {
    for (var p in b) if (b.hasOwnProperty(p)) d[p] = b[p];
    function __() { this.constructor = d; }
    __.prototype = b.prototype;
    d.prototype = new __();
};
var Plottable;
(function (Plottable) {
    (function (Component) {
        var Label = (function (_super) {
            __extends(Label, _super);
            /**
             * Creates a Label.
             *
             * A label is component that renders just text. The most common use of
             * labels is to create a title or axis labels.
             *
             * @constructor
             * @param {string} displayText The text of the Label (default = "").
             * @param {string} orientation The orientation of the Label (horizontal/left/right) (default = "horizontal").
             */
            function Label(displayText, orientation) {
                if (displayText === void 0) { displayText = ""; }
                if (orientation === void 0) { orientation = "horizontal"; }
                _super.call(this);
                this.classed("label", true);
                this.text(displayText);
                this.orient(orientation);
                this.xAlign("center").yAlign("center");
                this._fixedHeightFlag = true;
                this._fixedWidthFlag = true;
                this._padding = 0;
            }
            /**
             * Sets the horizontal side the label will go to given the label is given more space that it needs
             *
             * @param {string} alignment The new setting, one of `["left", "center",
             * "right"]`. Defaults to `"center"`.
             * @returns {Label} The calling Label.
             */
            Label.prototype.xAlign = function (alignment) {
                var alignmentLC = alignment.toLowerCase();
                _super.prototype.xAlign.call(this, alignmentLC);
                this._xAlignment = alignmentLC;
                return this;
            };
            /**
             * Sets the vertical side the label will go to given the label is given more space that it needs
             *
             * @param {string} alignment The new setting, one of `["top", "center",
             * "bottom"]`. Defaults to `"center"`.
             * @returns {Label} The calling Label.
             */
            Label.prototype.yAlign = function (alignment) {
                var alignmentLC = alignment.toLowerCase();
                _super.prototype.yAlign.call(this, alignmentLC);
                this._yAlignment = alignmentLC;
                return this;
            };
            Label.prototype._requestedSpace = function (offeredWidth, offeredHeight) {
                var desiredWH = this._measurer(this._text);
                var desiredWidth = (this.orient() === "horizontal" ? desiredWH.width : desiredWH.height) + 2 * this.padding();
                var desiredHeight = (this.orient() === "horizontal" ? desiredWH.height : desiredWH.width) + 2 * this.padding();
                return {
                    width: desiredWidth,
                    height: desiredHeight,
                    wantsWidth: desiredWidth > offeredWidth,
                    wantsHeight: desiredHeight > offeredHeight
                };
            };
            Label.prototype._setup = function () {
                _super.prototype._setup.call(this);
                this._textContainer = this._content.append("g");
                this._measurer = Plottable._Util.Text.getTextMeasurer(this._textContainer.append("text"));
                this.text(this._text);
            };
            Label.prototype.text = function (displayText) {
                if (displayText === undefined) {
                    return this._text;
                }
                else {
                    this._text = displayText;
                    this._invalidateLayout();
                    return this;
                }
            };
            Label.prototype.orient = function (newOrientation) {
                if (newOrientation == null) {
                    return this._orientation;
                }
                else {
                    newOrientation = newOrientation.toLowerCase();
                    if (newOrientation === "horizontal" || newOrientation === "left" || newOrientation === "right") {
                        this._orientation = newOrientation;
                    }
                    else {
                        throw new Error(newOrientation + " is not a valid orientation for LabelComponent");
                    }
                    this._invalidateLayout();
                    return this;
                }
            };
            Label.prototype.padding = function (padAmount) {
                if (padAmount == null) {
                    return this._padding;
                }
                else {
                    padAmount = +padAmount;
                    if (padAmount < 0) {
                        throw new Error(padAmount + " is not a valid padding value.  Cannot be less than 0.");
                    }
                    this._padding = padAmount;
                    this._invalidateLayout();
                    return this;
                }
            };
            Label.prototype._doRender = function () {
                _super.prototype._doRender.call(this);
                var textMeasurement = this._measurer(this._text);
                var heightPadding = Math.max(Math.min((this.height() - textMeasurement.height) / 2, this.padding()), 0);
                var widthPadding = Math.max(Math.min((this.width() - textMeasurement.width) / 2, this.padding()), 0);
                this._textContainer.attr("transform", "translate(" + widthPadding + "," + heightPadding + ")");
                this._textContainer.text("");
                var dimension = this.orient() === "horizontal" ? this.width() : this.height();
                var truncatedText = Plottable._Util.Text.getTruncatedText(this._text, dimension, this._measurer);
                var writeWidth = this.width() - 2 * widthPadding;
                var writeHeight = this.height() - 2 * heightPadding;
                if (this.orient() === "horizontal") {
                    Plottable._Util.Text.writeLineHorizontally(truncatedText, this._textContainer, writeWidth, writeHeight, this._xAlignment, this._yAlignment);
                }
                else {
                    Plottable._Util.Text.writeLineVertically(truncatedText, this._textContainer, writeWidth, writeHeight, this._xAlignment, this._yAlignment, this.orient());
                }
            };
            Label.prototype._computeLayout = function (xOffset, yOffset, availableWidth, availableHeight) {
                this._measurer = Plottable._Util.Text.getTextMeasurer(this._textContainer.append("text")); // reset it in case fonts have changed
                _super.prototype._computeLayout.call(this, xOffset, yOffset, availableWidth, availableHeight);
                return this;
            };
            return Label;
        })(Component.AbstractComponent);
        Component.Label = Label;
        var TitleLabel = (function (_super) {
            __extends(TitleLabel, _super);
            /**
             * Creates a TitleLabel, a type of label made for rendering titles.
             *
             * @constructor
             */
            function TitleLabel(text, orientation) {
                _super.call(this, text, orientation);
                this.classed("title-label", true);
            }
            return TitleLabel;
        })(Label);
        Component.TitleLabel = TitleLabel;
        var AxisLabel = (function (_super) {
            __extends(AxisLabel, _super);
            /**
             * Creates a AxisLabel, a type of label made for rendering axis labels.
             *
             * @constructor
             */
            function AxisLabel(text, orientation) {
                _super.call(this, text, orientation);
                this.classed("axis-label", true);
            }
            return AxisLabel;
        })(Label);
        Component.AxisLabel = AxisLabel;
    })(Plottable.Component || (Plottable.Component = {}));
    var Component = Plottable.Component;
})(Plottable || (Plottable = {}));

///<reference path="../reference.ts" />
var __extends = this.__extends || function (d, b) {
    for (var p in b) if (b.hasOwnProperty(p)) d[p] = b[p];
    function __() { this.constructor = d; }
    __.prototype = b.prototype;
    d.prototype = new __();
};
var Plottable;
(function (Plottable) {
    (function (Component) {
        var Legend = (function (_super) {
            __extends(Legend, _super);
            /**
             * Constructs a Legend.
             *
             * A legend consists of a series of legend rows, each with a color and label taken from the `colorScale`.
             * The rows will be displayed in the order of the `colorScale` domain.
             * This legend also allows interactions, through the functions `toggleCallback` and `hoverCallback`
             * Setting a callback will also put classes on the individual rows.
             *
             * @constructor
             * @param {ColorScale} colorScale
             */
            function Legend(colorScale) {
                _super.call(this);
                this.classed("legend", true);
                this.scale(colorScale);
                this.xAlign("RIGHT").yAlign("TOP");
                this.xOffset(5).yOffset(5);
                this._fixedWidthFlag = true;
                this._fixedHeightFlag = true;
            }
            Legend.prototype.remove = function () {
                _super.prototype.remove.call(this);
                if (this._colorScale != null) {
                    this._colorScale.broadcaster.deregisterListener(this);
                }
            };
            Legend.prototype.toggleCallback = function (callback) {
                if (callback !== undefined) {
                    this._toggleCallback = callback;
                    this._isOff = d3.set();
                    this._updateListeners();
                    this._updateClasses();
                    return this;
                }
                else {
                    return this._toggleCallback;
                }
            };
            Legend.prototype.hoverCallback = function (callback) {
                if (callback !== undefined) {
                    this._hoverCallback = callback;
                    this._datumCurrentlyFocusedOn = undefined;
                    this._updateListeners();
                    this._updateClasses();
                    return this;
                }
                else {
                    return this._hoverCallback;
                }
            };
            Legend.prototype.scale = function (scale) {
                var _this = this;
                if (scale != null) {
                    if (this._colorScale != null) {
                        this._colorScale.broadcaster.deregisterListener(this);
                    }
                    this._colorScale = scale;
                    this._colorScale.broadcaster.registerListener(this, function () { return _this._updateDomain(); });
                    this._updateDomain();
                    return this;
                }
                else {
                    return this._colorScale;
                }
            };
            Legend.prototype._updateDomain = function () {
                if (this._toggleCallback != null) {
                    this._isOff = Plottable._Util.Methods.intersection(this._isOff, d3.set(this.scale().domain()));
                }
                if (this._hoverCallback != null) {
                    this._datumCurrentlyFocusedOn = this.scale().domain().indexOf(this._datumCurrentlyFocusedOn) >= 0 ? this._datumCurrentlyFocusedOn : undefined;
                }
                this._invalidateLayout();
            };
            Legend.prototype._computeLayout = function (xOrigin, yOrigin, availableWidth, availableHeight) {
                _super.prototype._computeLayout.call(this, xOrigin, yOrigin, availableWidth, availableHeight);
                var textHeight = this._measureTextHeight();
                var totalNumRows = this._colorScale.domain().length;
                this._nRowsDrawn = Math.min(totalNumRows, Math.floor(this.height() / textHeight));
            };
            Legend.prototype._requestedSpace = function (offeredWidth, offeredHeight) {
                var textHeight = this._measureTextHeight();
                var totalNumRows = this._colorScale.domain().length;
                var rowsICanFit = Math.min(totalNumRows, Math.floor((offeredHeight - 2 * Legend._MARGIN) / textHeight));
                var fakeLegendEl = this._content.append("g").classed(Legend.SUBELEMENT_CLASS, true);
                var measure = Plottable._Util.Text.getTextMeasurer(fakeLegendEl.append("text"));
                var maxWidth = Plottable._Util.Methods.max(this._colorScale.domain(), function (d) { return measure(d).width; }, 0);
                fakeLegendEl.remove();
                maxWidth = maxWidth === undefined ? 0 : maxWidth;
                var desiredWidth = rowsICanFit === 0 ? 0 : maxWidth + textHeight + 2 * Legend._MARGIN;
                var desiredHeight = rowsICanFit === 0 ? 0 : totalNumRows * textHeight + 2 * Legend._MARGIN;
                return {
                    width: desiredWidth,
                    height: desiredHeight,
                    wantsWidth: offeredWidth < desiredWidth,
                    wantsHeight: offeredHeight < desiredHeight
                };
            };
            Legend.prototype._measureTextHeight = function () {
                // note: can't be called before anchoring atm
                var fakeLegendEl = this._content.append("g").classed(Legend.SUBELEMENT_CLASS, true);
                var textHeight = Plottable._Util.Text.getTextMeasurer(fakeLegendEl.append("text"))(Plottable._Util.Text.HEIGHT_TEXT).height;
                // HACKHACK
                if (textHeight === 0) {
                    textHeight = 1;
                }
                fakeLegendEl.remove();
                return textHeight;
            };
            Legend.prototype._doRender = function () {
                _super.prototype._doRender.call(this);
                var domain = this._colorScale.domain().slice(0, this._nRowsDrawn);
                var textHeight = this._measureTextHeight();
                var availableWidth = this.width() - textHeight - Legend._MARGIN;
                var r = textHeight * 0.3;
                var legend = this._content.selectAll("." + Legend.SUBELEMENT_CLASS).data(domain, function (d) { return d; });
                var legendEnter = legend.enter().append("g").classed(Legend.SUBELEMENT_CLASS, true);
                legendEnter.each(function (d) {
                    d3.select(this).classed(d.replace(" ", "-"), true);
                });
                legendEnter.append("circle");
                legendEnter.append("g").classed("text-container", true);
                legend.exit().remove();
                legend.selectAll("circle").attr("cx", textHeight / 2).attr("cy", textHeight / 2).attr("r", r).attr("fill", this._colorScale._d3Scale);
                legend.selectAll("g.text-container").text("").attr("transform", "translate(" + textHeight + ", 0)").each(function (d) {
                    var d3this = d3.select(this);
                    var measure = Plottable._Util.Text.getTextMeasurer(d3this.append("text"));
                    var writeLine = Plottable._Util.Text.getTruncatedText(d, availableWidth, measure);
                    var writeLineMeasure = measure(writeLine);
                    Plottable._Util.Text.writeLineHorizontally(writeLine, d3this, writeLineMeasure.width, writeLineMeasure.height);
                });
                legend.attr("transform", function (d) {
                    return "translate(" + Legend._MARGIN + "," + (domain.indexOf(d) * textHeight + Legend._MARGIN) + ")";
                });
                this._updateClasses();
                this._updateListeners();
            };
            Legend.prototype._updateListeners = function () {
                var _this = this;
                if (!this._isSetup) {
                    return;
                }
                var dataSelection = this._content.selectAll("." + Legend.SUBELEMENT_CLASS);
                if (this._hoverCallback != null) {
                    // tag the element that is being hovered over with the class "focus"
                    // this callback will trigger with the specific element being hovered over.
                    var hoverRow = function (mouseover) { return function (datum) {
                        _this._datumCurrentlyFocusedOn = mouseover ? datum : undefined;
                        _this._hoverCallback(_this._datumCurrentlyFocusedOn);
                        _this._updateClasses();
                    }; };
                    dataSelection.on("mouseover", hoverRow(true));
                    dataSelection.on("mouseout", hoverRow(false));
                }
                else {
                    // remove all mouseover/mouseout listeners
                    dataSelection.on("mouseover", null);
                    dataSelection.on("mouseout", null);
                }
                if (this._toggleCallback != null) {
                    dataSelection.on("click", function (datum) {
                        var turningOn = _this._isOff.has(datum);
                        if (turningOn) {
                            _this._isOff.remove(datum);
                        }
                        else {
                            _this._isOff.add(datum);
                        }
                        _this._toggleCallback(datum, turningOn);
                        _this._updateClasses();
                    });
                }
                else {
                    // remove all click listeners
                    dataSelection.on("click", null);
                }
            };
            Legend.prototype._updateClasses = function () {
                var _this = this;
                if (!this._isSetup) {
                    return;
                }
                var dataSelection = this._content.selectAll("." + Legend.SUBELEMENT_CLASS);
                if (this._hoverCallback != null) {
                    dataSelection.classed("focus", function (d) { return _this._datumCurrentlyFocusedOn === d; });
                    dataSelection.classed("hover", this._datumCurrentlyFocusedOn !== undefined);
                }
                else {
                    dataSelection.classed("hover", false);
                    dataSelection.classed("focus", false);
                }
                if (this._toggleCallback != null) {
                    dataSelection.classed("toggled-on", function (d) { return !_this._isOff.has(d); });
                    dataSelection.classed("toggled-off", function (d) { return _this._isOff.has(d); });
                }
                else {
                    dataSelection.classed("toggled-on", false);
                    dataSelection.classed("toggled-off", false);
                }
            };
            /**
             * The css class applied to each legend row
             */
            Legend.SUBELEMENT_CLASS = "legend-row";
            Legend._MARGIN = 5;
            return Legend;
        })(Component.AbstractComponent);
        Component.Legend = Legend;
    })(Plottable.Component || (Plottable.Component = {}));
    var Component = Plottable.Component;
})(Plottable || (Plottable = {}));

///<reference path="../reference.ts" />
var __extends = this.__extends || function (d, b) {
    for (var p in b) if (b.hasOwnProperty(p)) d[p] = b[p];
    function __() { this.constructor = d; }
    __.prototype = b.prototype;
    d.prototype = new __();
};
var Plottable;
(function (Plottable) {
    (function (Component) {
        var HorizontalLegend = (function (_super) {
            __extends(HorizontalLegend, _super);
            /**
             * Creates a Horizontal Legend.
             *
             * The legend consists of a series of legend entries, each with a color and label taken from the `colorScale`.
             * The entries will be displayed in the order of the `colorScale` domain.
             *
             * @constructor
             * @param {Scale.Color} colorScale
             */
            function HorizontalLegend(colorScale) {
                var _this = this;
                _super.call(this);
                this._padding = 5;
                this.classed("legend", true);
                this._scale = colorScale;
                this._scale.broadcaster.registerListener(this, function () { return _this._invalidateLayout(); });
                this.xAlign("left").yAlign("center");
                this._fixedWidthFlag = true;
                this._fixedHeightFlag = true;
            }
            HorizontalLegend.prototype.remove = function () {
                _super.prototype.remove.call(this);
                this._scale.broadcaster.deregisterListener(this);
            };
            HorizontalLegend.prototype._calculateLayoutInfo = function (availableWidth, availableHeight) {
                var _this = this;
                var fakeLegendRow = this._content.append("g").classed(HorizontalLegend.LEGEND_ROW_CLASS, true);
                var fakeLegendEntry = fakeLegendRow.append("g").classed(HorizontalLegend.LEGEND_ENTRY_CLASS, true);
                var measure = Plottable._Util.Text.getTextMeasurer(fakeLegendRow.append("text"));
                var textHeight = measure(Plottable._Util.Text.HEIGHT_TEXT).height;
                var availableWidthForEntries = Math.max(0, (availableWidth - this._padding));
                var measureEntry = function (entryText) {
                    var originalEntryLength = (textHeight + measure(entryText).width + _this._padding);
                    return Math.min(originalEntryLength, availableWidthForEntries);
                };
                var entries = this._scale.domain();
                var entryLengths = Plottable._Util.Methods.populateMap(entries, measureEntry);
                fakeLegendRow.remove();
                var rows = this._packRows(availableWidthForEntries, entries, entryLengths);
                var rowsAvailable = Math.floor((availableHeight - 2 * this._padding) / textHeight);
                if (rowsAvailable !== rowsAvailable) {
                    rowsAvailable = 0;
                }
                return {
                    textHeight: textHeight,
                    entryLengths: entryLengths,
                    rows: rows,
                    numRowsToDraw: Math.max(Math.min(rowsAvailable, rows.length), 0)
                };
            };
            HorizontalLegend.prototype._requestedSpace = function (offeredWidth, offeredHeight) {
                var estimatedLayout = this._calculateLayoutInfo(offeredWidth, offeredHeight);
                var rowLengths = estimatedLayout.rows.map(function (row) {
                    return d3.sum(row, function (entry) { return estimatedLayout.entryLengths.get(entry); });
                });
                var longestRowLength = Plottable._Util.Methods.max(rowLengths, 0);
                longestRowLength = longestRowLength === undefined ? 0 : longestRowLength; // HACKHACK: #843
                var desiredWidth = this._padding + longestRowLength;
                var acceptableHeight = estimatedLayout.numRowsToDraw * estimatedLayout.textHeight + 2 * this._padding;
                var desiredHeight = estimatedLayout.rows.length * estimatedLayout.textHeight + 2 * this._padding;
                return {
                    width: desiredWidth,
                    height: acceptableHeight,
                    wantsWidth: offeredWidth < desiredWidth,
                    wantsHeight: offeredHeight < desiredHeight
                };
            };
            HorizontalLegend.prototype._packRows = function (availableWidth, entries, entryLengths) {
                var rows = [[]];
                var currentRow = rows[0];
                var spaceLeft = availableWidth;
                entries.forEach(function (e) {
                    var entryLength = entryLengths.get(e);
                    if (entryLength > spaceLeft) {
                        currentRow = [];
                        rows.push(currentRow);
                        spaceLeft = availableWidth;
                    }
                    currentRow.push(e);
                    spaceLeft -= entryLength;
                });
                return rows;
            };
            HorizontalLegend.prototype._doRender = function () {
                var _this = this;
                _super.prototype._doRender.call(this);
                var layout = this._calculateLayoutInfo(this.width(), this.height());
                var rowsToDraw = layout.rows.slice(0, layout.numRowsToDraw);
                var rows = this._content.selectAll("g." + HorizontalLegend.LEGEND_ROW_CLASS).data(rowsToDraw);
                rows.enter().append("g").classed(HorizontalLegend.LEGEND_ROW_CLASS, true);
                rows.exit().remove();
                rows.attr("transform", function (d, i) { return "translate(0, " + (i * layout.textHeight + _this._padding) + ")"; });
                var entries = rows.selectAll("g." + HorizontalLegend.LEGEND_ENTRY_CLASS).data(function (d) { return d; });
                var entriesEnter = entries.enter().append("g").classed(HorizontalLegend.LEGEND_ENTRY_CLASS, true);
                entries.each(function (d) {
                    d3.select(this).classed(d.replace(" ", "-"), true);
                });
                entriesEnter.append("circle");
                entriesEnter.append("g").classed("text-container", true);
                entries.exit().remove();
                var legendPadding = this._padding;
                rows.each(function (values) {
                    var xShift = legendPadding;
                    var entriesInRow = d3.select(this).selectAll("g." + HorizontalLegend.LEGEND_ENTRY_CLASS);
                    entriesInRow.attr("transform", function (value, i) {
                        var translateString = "translate(" + xShift + ", 0)";
                        xShift += layout.entryLengths.get(value);
                        return translateString;
                    });
                });
                entries.select("circle").attr("cx", layout.textHeight / 2).attr("cy", layout.textHeight / 2).attr("r", layout.textHeight * 0.3).attr("fill", function (value) { return _this._scale.scale(value); });
                var padding = this._padding;
                var textContainers = entries.select("g.text-container");
                textContainers.text(""); // clear out previous results
                textContainers.append("title").text(function (value) { return value; });
                // HACKHACK (translate vertical shift): #864
                textContainers.attr("transform", "translate(" + layout.textHeight + ", " + (layout.textHeight * 0.1) + ")").each(function (value) {
                    var container = d3.select(this);
                    var measure = Plottable._Util.Text.getTextMeasurer(container.append("text"));
                    var maxTextLength = layout.entryLengths.get(value) - layout.textHeight - padding;
                    var textToWrite = Plottable._Util.Text.getTruncatedText(value, maxTextLength, measure);
                    var textSize = measure(textToWrite);
                    Plottable._Util.Text.writeLineHorizontally(textToWrite, container, textSize.width, textSize.height);
                });
            };
            /**
             * The css class applied to each legend row
             */
            HorizontalLegend.LEGEND_ROW_CLASS = "legend-row";
            /**
             * The css class applied to each legend entry
             */
            HorizontalLegend.LEGEND_ENTRY_CLASS = "legend-entry";
            return HorizontalLegend;
        })(Component.AbstractComponent);
        Component.HorizontalLegend = HorizontalLegend;
    })(Plottable.Component || (Plottable.Component = {}));
    var Component = Plottable.Component;
})(Plottable || (Plottable = {}));

///<reference path="../reference.ts" />
var __extends = this.__extends || function (d, b) {
    for (var p in b) if (b.hasOwnProperty(p)) d[p] = b[p];
    function __() { this.constructor = d; }
    __.prototype = b.prototype;
    d.prototype = new __();
};
var Plottable;
(function (Plottable) {
    (function (Component) {
        var Gridlines = (function (_super) {
            __extends(Gridlines, _super);
            /**
             * Creates a set of Gridlines.
             * @constructor
             *
             * @param {QuantitativeScale} xScale The scale to base the x gridlines on. Pass null if no gridlines are desired.
             * @param {QuantitativeScale} yScale The scale to base the y gridlines on. Pass null if no gridlines are desired.
             */
            function Gridlines(xScale, yScale) {
                var _this = this;
                if (xScale != null && !(Plottable.Scale.AbstractQuantitative.prototype.isPrototypeOf(xScale))) {
                    throw new Error("xScale needs to inherit from Scale.AbstractQuantitative");
                }
                if (yScale != null && !(Plottable.Scale.AbstractQuantitative.prototype.isPrototypeOf(yScale))) {
                    throw new Error("yScale needs to inherit from Scale.AbstractQuantitative");
                }
                _super.call(this);
                this.classed("gridlines", true);
                this._xScale = xScale;
                this._yScale = yScale;
                if (this._xScale) {
                    this._xScale.broadcaster.registerListener(this, function () { return _this._render(); });
                }
                if (this._yScale) {
                    this._yScale.broadcaster.registerListener(this, function () { return _this._render(); });
                }
            }
            Gridlines.prototype.remove = function () {
                _super.prototype.remove.call(this);
                if (this._xScale) {
                    this._xScale.broadcaster.deregisterListener(this);
                }
                if (this._yScale) {
                    this._yScale.broadcaster.deregisterListener(this);
                }
                return this;
            };
            Gridlines.prototype._setup = function () {
                _super.prototype._setup.call(this);
                this._xLinesContainer = this._content.append("g").classed("x-gridlines", true);
                this._yLinesContainer = this._content.append("g").classed("y-gridlines", true);
            };
            Gridlines.prototype._doRender = function () {
                _super.prototype._doRender.call(this);
                this._redrawXLines();
                this._redrawYLines();
            };
            Gridlines.prototype._redrawXLines = function () {
                var _this = this;
                if (this._xScale) {
                    var xTicks = this._xScale.ticks();
                    var getScaledXValue = function (tickVal) { return _this._xScale.scale(tickVal); };
                    var xLines = this._xLinesContainer.selectAll("line").data(xTicks);
                    xLines.enter().append("line");
                    xLines.attr("x1", getScaledXValue).attr("y1", 0).attr("x2", getScaledXValue).attr("y2", this.height()).classed("zeroline", function (t) { return t === 0; });
                    xLines.exit().remove();
                }
            };
            Gridlines.prototype._redrawYLines = function () {
                var _this = this;
                if (this._yScale) {
                    var yTicks = this._yScale.ticks();
                    var getScaledYValue = function (tickVal) { return _this._yScale.scale(tickVal); };
                    var yLines = this._yLinesContainer.selectAll("line").data(yTicks);
                    yLines.enter().append("line");
                    yLines.attr("x1", 0).attr("y1", getScaledYValue).attr("x2", this.width()).attr("y2", getScaledYValue).classed("zeroline", function (t) { return t === 0; });
                    yLines.exit().remove();
                }
            };
            return Gridlines;
        })(Component.AbstractComponent);
        Component.Gridlines = Gridlines;
    })(Plottable.Component || (Plottable.Component = {}));
    var Component = Plottable.Component;
})(Plottable || (Plottable = {}));

///<reference path="../reference.ts" />
var __extends = this.__extends || function (d, b) {
    for (var p in b) if (b.hasOwnProperty(p)) d[p] = b[p];
    function __() { this.constructor = d; }
    __.prototype = b.prototype;
    d.prototype = new __();
};
var Plottable;
(function (Plottable) {
    (function (Component) {
        ;
        var Table = (function (_super) {
            __extends(Table, _super);
            /**
             * Constructs a Table.
             *
             * A Table is used to combine multiple Components in the form of a grid. A
             * common case is combining a y-axis, x-axis, and the plotted data via
             * ```typescript
             * new Table([[yAxis, plot],
             *            [null,  xAxis]]);
             * ```
             *
             * @constructor
             * @param {Component[][]} [rows] A 2-D array of the Components to place in the table.
             * null can be used if a cell is empty. (default = [])
             */
            function Table(rows) {
                var _this = this;
                if (rows === void 0) { rows = []; }
                _super.call(this);
                this._rowPadding = 0;
                this._colPadding = 0;
                this._rows = [];
                this._rowWeights = [];
                this._colWeights = [];
                this._nRows = 0;
                this._nCols = 0;
                this.classed("table", true);
                rows.forEach(function (row, rowIndex) {
                    row.forEach(function (component, colIndex) {
                        _this.addComponent(rowIndex, colIndex, component);
                    });
                });
            }
            /**
             * Adds a Component in the specified cell. The cell must be unoccupied.
             *
             * For example, instead of calling `new Table([[a, b], [null, c]])`, you
             * could call
             * ```typescript
             * var table = new Table();
             * table.addComponent(0, 0, a);
             * table.addComponent(0, 1, b);
             * table.addComponent(1, 1, c);
             * ```
             *
             * @param {number} row The row in which to add the Component.
             * @param {number} col The column in which to add the Component.
             * @param {Component} component The Component to be added.
             * @returns {Table} The calling Table.
             */
            Table.prototype.addComponent = function (row, col, component) {
                if (this._addComponent(component)) {
                    this._nRows = Math.max(row + 1, this._nRows);
                    this._nCols = Math.max(col + 1, this._nCols);
                    this._padTableToSize(this._nRows, this._nCols);
                    var currentComponent = this._rows[row][col];
                    if (currentComponent) {
                        throw new Error("Table.addComponent cannot be called on a cell where a component already exists (for the moment)");
                    }
                    this._rows[row][col] = component;
                }
                return this;
            };
            Table.prototype._removeComponent = function (component) {
                _super.prototype._removeComponent.call(this, component);
                var rowpos;
                var colpos;
                outer: for (var i = 0; i < this._nRows; i++) {
                    for (var j = 0; j < this._nCols; j++) {
                        if (this._rows[i][j] === component) {
                            rowpos = i;
                            colpos = j;
                            break outer;
                        }
                    }
                }
                if (rowpos !== undefined) {
                    this._rows[rowpos][colpos] = null;
                }
            };
            Table.prototype._iterateLayout = function (availableWidth, availableHeight) {
                /*
                 * Given availableWidth and availableHeight, figure out how to allocate it between rows and columns using an iterative algorithm.
                 *
                 * For both dimensions, keeps track of "guaranteedSpace", which the fixed-size components have requested, and
                 * "proportionalSpace", which is being given to proportionally-growing components according to the weights on the table.
                 * Here is how it works (example uses width but it is the same for height). First, columns are guaranteed no width, and
                 * the free width is allocated to columns based on their colWeights. Then, in determineGuarantees, every component is
                 * offered its column's width and may request some amount of it, which increases that column's guaranteed
                 * width. If there are some components that were not satisfied with the width they were offered, and there is free
                 * width that has not already been guaranteed, then the remaining width is allocated to the unsatisfied columns and the
                 * algorithm runs again. If all components are satisfied, then the remaining width is allocated as proportional space
                 * according to the colWeights.
                 *
                 * The guaranteed width for each column is monotonically increasing as the algorithm iterates. Since it is deterministic
                 * and monotonically increasing, if the freeWidth does not change during an iteration it implies that no further progress
                 * is possible, so the algorithm will not continue iterating on that dimension's account.
                 *
                 * If the algorithm runs more than 5 times, we stop and just use whatever we arrived at. It's not clear under what
                 * circumstances this will happen or if it will happen at all. A message will be printed to the console if this occurs.
                 *
                 */
                var rows = this._rows;
                var cols = d3.transpose(this._rows);
                var availableWidthAfterPadding = availableWidth - this._colPadding * (this._nCols - 1);
                var availableHeightAfterPadding = availableHeight - this._rowPadding * (this._nRows - 1);
                var rowWeights = Table._calcComponentWeights(this._rowWeights, rows, function (c) { return (c == null) || c._isFixedHeight(); });
                var colWeights = Table._calcComponentWeights(this._colWeights, cols, function (c) { return (c == null) || c._isFixedWidth(); });
                // To give the table a good starting position to iterate from, we give the fixed-width components half-weight
                // so that they will get some initial space allocated to work with
                var heuristicColWeights = colWeights.map(function (c) { return c === 0 ? 0.5 : c; });
                var heuristicRowWeights = rowWeights.map(function (c) { return c === 0 ? 0.5 : c; });
                var colProportionalSpace = Table._calcProportionalSpace(heuristicColWeights, availableWidthAfterPadding);
                var rowProportionalSpace = Table._calcProportionalSpace(heuristicRowWeights, availableHeightAfterPadding);
                var guaranteedWidths = Plottable._Util.Methods.createFilledArray(0, this._nCols);
                var guaranteedHeights = Plottable._Util.Methods.createFilledArray(0, this._nRows);
                var freeWidth;
                var freeHeight;
                var nIterations = 0;
                while (true) {
                    var offeredHeights = Plottable._Util.Methods.addArrays(guaranteedHeights, rowProportionalSpace);
                    var offeredWidths = Plottable._Util.Methods.addArrays(guaranteedWidths, colProportionalSpace);
                    var guarantees = this._determineGuarantees(offeredWidths, offeredHeights);
                    guaranteedWidths = guarantees.guaranteedWidths;
                    guaranteedHeights = guarantees.guaranteedHeights;
                    var wantsWidth = guarantees.wantsWidthArr.some(function (x) { return x; });
                    var wantsHeight = guarantees.wantsHeightArr.some(function (x) { return x; });
                    var lastFreeWidth = freeWidth;
                    var lastFreeHeight = freeHeight;
                    freeWidth = availableWidthAfterPadding - d3.sum(guarantees.guaranteedWidths);
                    freeHeight = availableHeightAfterPadding - d3.sum(guarantees.guaranteedHeights);
                    var xWeights;
                    if (wantsWidth) {
                        xWeights = guarantees.wantsWidthArr.map(function (x) { return x ? 0.1 : 0; });
                        xWeights = Plottable._Util.Methods.addArrays(xWeights, colWeights);
                    }
                    else {
                        xWeights = colWeights;
                    }
                    var yWeights;
                    if (wantsHeight) {
                        yWeights = guarantees.wantsHeightArr.map(function (x) { return x ? 0.1 : 0; });
                        yWeights = Plottable._Util.Methods.addArrays(yWeights, rowWeights);
                    }
                    else {
                        yWeights = rowWeights;
                    }
                    colProportionalSpace = Table._calcProportionalSpace(xWeights, freeWidth);
                    rowProportionalSpace = Table._calcProportionalSpace(yWeights, freeHeight);
                    nIterations++;
                    var canImproveWidthAllocation = freeWidth > 0 && wantsWidth && freeWidth !== lastFreeWidth;
                    var canImproveHeightAllocation = freeHeight > 0 && wantsHeight && freeHeight !== lastFreeHeight;
                    if (!(canImproveWidthAllocation || canImproveHeightAllocation)) {
                        break;
                    }
                    if (nIterations > 5) {
                        break;
                    }
                }
                // Redo the proportional space one last time, to ensure we use the real weights not the wantsWidth/Height weights
                freeWidth = availableWidthAfterPadding - d3.sum(guarantees.guaranteedWidths);
                freeHeight = availableHeightAfterPadding - d3.sum(guarantees.guaranteedHeights);
                colProportionalSpace = Table._calcProportionalSpace(colWeights, freeWidth);
                rowProportionalSpace = Table._calcProportionalSpace(rowWeights, freeHeight);
                return { colProportionalSpace: colProportionalSpace, rowProportionalSpace: rowProportionalSpace, guaranteedWidths: guarantees.guaranteedWidths, guaranteedHeights: guarantees.guaranteedHeights, wantsWidth: wantsWidth, wantsHeight: wantsHeight };
            };
            Table.prototype._determineGuarantees = function (offeredWidths, offeredHeights) {
                var requestedWidths = Plottable._Util.Methods.createFilledArray(0, this._nCols);
                var requestedHeights = Plottable._Util.Methods.createFilledArray(0, this._nRows);
                var layoutWantsWidth = Plottable._Util.Methods.createFilledArray(false, this._nCols);
                var layoutWantsHeight = Plottable._Util.Methods.createFilledArray(false, this._nRows);
                this._rows.forEach(function (row, rowIndex) {
                    row.forEach(function (component, colIndex) {
                        var spaceRequest;
                        if (component != null) {
                            spaceRequest = component._requestedSpace(offeredWidths[colIndex], offeredHeights[rowIndex]);
                        }
                        else {
                            spaceRequest = { width: 0, height: 0, wantsWidth: false, wantsHeight: false };
                        }
                        var allocatedWidth = Math.min(spaceRequest.width, offeredWidths[colIndex]);
                        var allocatedHeight = Math.min(spaceRequest.height, offeredHeights[rowIndex]);
                        requestedWidths[colIndex] = Math.max(requestedWidths[colIndex], allocatedWidth);
                        requestedHeights[rowIndex] = Math.max(requestedHeights[rowIndex], allocatedHeight);
                        layoutWantsWidth[colIndex] = layoutWantsWidth[colIndex] || spaceRequest.wantsWidth;
                        layoutWantsHeight[rowIndex] = layoutWantsHeight[rowIndex] || spaceRequest.wantsHeight;
                    });
                });
                return { guaranteedWidths: requestedWidths, guaranteedHeights: requestedHeights, wantsWidthArr: layoutWantsWidth, wantsHeightArr: layoutWantsHeight };
            };
            Table.prototype._requestedSpace = function (offeredWidth, offeredHeight) {
                var layout = this._iterateLayout(offeredWidth, offeredHeight);
                return { width: d3.sum(layout.guaranteedWidths), height: d3.sum(layout.guaranteedHeights), wantsWidth: layout.wantsWidth, wantsHeight: layout.wantsHeight };
            };
            // xOffset is relative to parent element, not absolute
            Table.prototype._computeLayout = function (xOffset, yOffset, availableWidth, availableHeight) {
                var _this = this;
                _super.prototype._computeLayout.call(this, xOffset, yOffset, availableWidth, availableHeight);
                var layout = this._iterateLayout(this.width(), this.height());
                var sumPair = function (p) { return p[0] + p[1]; };
                var rowHeights = Plottable._Util.Methods.addArrays(layout.rowProportionalSpace, layout.guaranteedHeights);
                var colWidths = Plottable._Util.Methods.addArrays(layout.colProportionalSpace, layout.guaranteedWidths);
                var childYOffset = 0;
                this._rows.forEach(function (row, rowIndex) {
                    var childXOffset = 0;
                    row.forEach(function (component, colIndex) {
                        // recursively compute layout
                        if (component != null) {
                            component._computeLayout(childXOffset, childYOffset, colWidths[colIndex], rowHeights[rowIndex]);
                        }
                        childXOffset += colWidths[colIndex] + _this._colPadding;
                    });
                    childYOffset += rowHeights[rowIndex] + _this._rowPadding;
                });
            };
            /**
             * Sets the row and column padding on the Table.
             *
             * @param {number} rowPadding The padding above and below each row, in pixels.
             * @param {number} colPadding the padding to the left and right of each column, in pixels.
             * @returns {Table} The calling Table.
             */
            Table.prototype.padding = function (rowPadding, colPadding) {
                this._rowPadding = rowPadding;
                this._colPadding = colPadding;
                this._invalidateLayout();
                return this;
            };
            /**
             * Sets the layout weight of a particular row.
             * Space is allocated to rows based on their weight. Rows with higher weights receive proportionally more space.
             *
             * A common case would be to have one row take up 2/3rds of the space,
             * and the other row take up 1/3rd.
             *
             * Example:
             *
             * ```JavaScript
             * plot = new Plottable.Component.Table([
             *  [row1],
             *  [row2]
             * ]);
             *
             * // assign twice as much space to the first row
             * plot
             *  .rowWeight(0, 2)
             *  .rowWeight(1, 1)
             * ```
             *
             * @param {number} index The index of the row.
             * @param {number} weight The weight to be set on the row.
             * @returns {Table} The calling Table.
             */
            Table.prototype.rowWeight = function (index, weight) {
                this._rowWeights[index] = weight;
                this._invalidateLayout();
                return this;
            };
            /**
             * Sets the layout weight of a particular column.
             * Space is allocated to columns based on their weight. Columns with higher weights receive proportionally more space.
             *
             * Please see `rowWeight` docs for an example.
             *
             * @param {number} index The index of the column.
             * @param {number} weight The weight to be set on the column.
             * @returns {Table} The calling Table.
             */
            Table.prototype.colWeight = function (index, weight) {
                this._colWeights[index] = weight;
                this._invalidateLayout();
                return this;
            };
            Table.prototype._isFixedWidth = function () {
                var cols = d3.transpose(this._rows);
                return Table._fixedSpace(cols, function (c) { return (c == null) || c._isFixedWidth(); });
            };
            Table.prototype._isFixedHeight = function () {
                return Table._fixedSpace(this._rows, function (c) { return (c == null) || c._isFixedHeight(); });
            };
            Table.prototype._padTableToSize = function (nRows, nCols) {
                for (var i = 0; i < nRows; i++) {
                    if (this._rows[i] === undefined) {
                        this._rows[i] = [];
                        this._rowWeights[i] = null;
                    }
                    for (var j = 0; j < nCols; j++) {
                        if (this._rows[i][j] === undefined) {
                            this._rows[i][j] = null;
                        }
                    }
                }
                for (j = 0; j < nCols; j++) {
                    if (this._colWeights[j] === undefined) {
                        this._colWeights[j] = null;
                    }
                }
            };
            Table._calcComponentWeights = function (setWeights, componentGroups, fixityAccessor) {
                // If the row/col weight was explicitly set, then return it outright
                // If the weight was not explicitly set, then guess it using the heuristic that if all components are fixed-space
                // then weight is 0, otherwise weight is 1
                return setWeights.map(function (w, i) {
                    if (w != null) {
                        return w;
                    }
                    var fixities = componentGroups[i].map(fixityAccessor);
                    var allFixed = fixities.reduce(function (a, b) { return a && b; }, true);
                    return allFixed ? 0 : 1;
                });
            };
            Table._calcProportionalSpace = function (weights, freeSpace) {
                var weightSum = d3.sum(weights);
                if (weightSum === 0) {
                    return Plottable._Util.Methods.createFilledArray(0, weights.length);
                }
                else {
                    return weights.map(function (w) { return freeSpace * w / weightSum; });
                }
            };
            Table._fixedSpace = function (componentGroup, fixityAccessor) {
                var all = function (bools) { return bools.reduce(function (a, b) { return a && b; }, true); };
                var group_isFixed = function (components) { return all(components.map(fixityAccessor)); };
                return all(componentGroup.map(group_isFixed));
            };
            return Table;
        })(Component.AbstractComponentContainer);
        Component.Table = Table;
    })(Plottable.Component || (Plottable.Component = {}));
    var Component = Plottable.Component;
})(Plottable || (Plottable = {}));

///<reference path="../../reference.ts" />
var __extends = this.__extends || function (d, b) {
    for (var p in b) if (b.hasOwnProperty(p)) d[p] = b[p];
    function __() { this.constructor = d; }
    __.prototype = b.prototype;
    d.prototype = new __();
};
var Plottable;
(function (Plottable) {
    (function (Plot) {
        var AbstractPlot = (function (_super) {
            __extends(AbstractPlot, _super);
            /**
             * Constructs a Plot.
             *
             * Plots render data. Common example include Plot.Scatter, Plot.Bar, and Plot.Line.
             *
             * A bare Plot has a DataSource and any number of projectors, which take
             * data and "project" it onto the Plot, such as "x", "y", "fill", "r".
             *
             * @constructor
             * @param {any[]|Dataset} [dataset] If provided, the data or Dataset to be associated with this Plot.
             */
            function AbstractPlot() {
                _super.call(this);
                this._dataChanged = false;
                this._projections = {};
                this._animate = false;
                this._animators = {};
                this._animateOnNextRender = true;
                this.clipPathEnabled = true;
                this.classed("plot", true);
                this._key2PlotDatasetKey = d3.map();
                this._datasetKeysInOrder = [];
                this._nextSeriesIndex = 0;
            }
            AbstractPlot.prototype._anchor = function (element) {
                _super.prototype._anchor.call(this, element);
                this._animateOnNextRender = true;
                this._dataChanged = true;
                this._updateScaleExtents();
            };
            AbstractPlot.prototype._setup = function () {
                var _this = this;
                _super.prototype._setup.call(this);
                this._renderArea = this._content.append("g").classed("render-area", true);
                // HACKHACK on 591
                this._getDrawersInOrder().forEach(function (d) { return d.setup(_this._renderArea.append("g")); });
            };
            AbstractPlot.prototype.remove = function () {
                var _this = this;
                _super.prototype.remove.call(this);
                this._datasetKeysInOrder.forEach(function (k) { return _this.removeDataset(k); });
                // deregister from all scales
                var properties = Object.keys(this._projections);
                properties.forEach(function (property) {
                    var projector = _this._projections[property];
                    if (projector.scale) {
                        projector.scale.broadcaster.deregisterListener(_this);
                    }
                });
            };
            AbstractPlot.prototype.addDataset = function (keyOrDataset, dataset) {
                if (typeof (keyOrDataset) !== "string" && dataset !== undefined) {
                    throw new Error("invalid input to addDataset");
                }
                if (typeof (keyOrDataset) === "string" && keyOrDataset[0] === "_") {
                    Plottable._Util.Methods.warn("Warning: Using _named series keys may produce collisions with unlabeled data sources");
                }
                var key = typeof (keyOrDataset) === "string" ? keyOrDataset : "_" + this._nextSeriesIndex++;
                var data = typeof (keyOrDataset) !== "string" ? keyOrDataset : dataset;
                dataset = (data instanceof Plottable.Dataset) ? data : new Plottable.Dataset(data);
                this._addDataset(key, dataset);
                return this;
            };
            AbstractPlot.prototype._addDataset = function (key, dataset) {
                var _this = this;
                if (this._key2PlotDatasetKey.has(key)) {
                    this.removeDataset(key);
                }
                ;
                var drawer = this._getDrawer(key);
                var metadata = this._getPlotMetadataForDataset(key);
                var pdk = { drawer: drawer, dataset: dataset, key: key, plotMetadata: metadata };
                this._datasetKeysInOrder.push(key);
                this._key2PlotDatasetKey.set(key, pdk);
                if (this._isSetup) {
                    drawer.setup(this._renderArea.append("g"));
                }
                dataset.broadcaster.registerListener(this, function () { return _this._onDatasetUpdate(); });
                this._onDatasetUpdate();
            };
            AbstractPlot.prototype._getDrawer = function (key) {
                return new Plottable._Drawer.AbstractDrawer(key);
            };
            AbstractPlot.prototype._getAnimator = function (key) {
                if (this._animate && this._animateOnNextRender) {
                    return this._animators[key] || new Plottable.Animator.Null();
                }
                else {
                    return new Plottable.Animator.Null();
                }
            };
            AbstractPlot.prototype._onDatasetUpdate = function () {
                this._updateScaleExtents();
                this._animateOnNextRender = true;
                this._dataChanged = true;
                this._render();
            };
            /**
             * Sets an attribute of every data point.
             *
             * Here's a common use case:
             * ```typescript
             * plot.attr("r", function(d) { return d.foo; });
             * ```
             * This will set the radius of each datum `d` to be `d.foo`.
             *
             * @param {string} attrToSet The attribute to set across each data
             * point. Popular examples include "x", "y", "r". Scales that inherit from
             * Plot define their meaning.
             *
             * @param {Function|string|any} accessor Function to apply to each element
             * of the dataSource. If a Function, use `accessor(d, i)`. If a string,
             * `d[accessor]` is used. If anything else, use `accessor` as a constant
             * across all data points.
             *
             * @param {Scale.AbstractScale} scale If provided, the result of the accessor
             * is passed through the scale, such as `scale.scale(accessor(d, i))`.
             *
             * @returns {Plot} The calling Plot.
             */
            AbstractPlot.prototype.attr = function (attrToSet, accessor, scale) {
                return this.project(attrToSet, accessor, scale);
            };
            /**
             * Identical to plot.attr
             */
            AbstractPlot.prototype.project = function (attrToSet, accessor, scale) {
                var _this = this;
                attrToSet = attrToSet.toLowerCase();
                var currentProjection = this._projections[attrToSet];
                var existingScale = currentProjection && currentProjection.scale;
                if (existingScale) {
                    this._datasetKeysInOrder.forEach(function (key) {
                        existingScale._removeExtent(_this._plottableID.toString() + "_" + key, attrToSet);
                        existingScale.broadcaster.deregisterListener(_this);
                    });
                }
                if (scale) {
                    scale.broadcaster.registerListener(this, function () { return _this._render(); });
                }
                accessor = Plottable._Util.Methods.accessorize(accessor);
                this._projections[attrToSet] = { accessor: accessor, scale: scale, attribute: attrToSet };
                this._updateScaleExtent(attrToSet);
                this._render(); // queue a re-render upon changing projector
                return this;
            };
            AbstractPlot.prototype._generateAttrToProjector = function () {
                var _this = this;
                var h = {};
                d3.keys(this._projections).forEach(function (a) {
                    var projection = _this._projections[a];
                    var accessor = projection.accessor;
                    var scale = projection.scale;
                    var fn = scale ? function (d, i, u, m) { return scale.scale(accessor(d, i, u, m)); } : accessor;
                    h[a] = fn;
                });
                return h;
            };
            AbstractPlot.prototype._doRender = function () {
                if (this._isAnchored) {
                    this._paint();
                    this._dataChanged = false;
                    this._animateOnNextRender = false;
                }
            };
            /**
             * Enables or disables animation.
             *
             * @param {boolean} enabled Whether or not to animate.
             */
            AbstractPlot.prototype.animate = function (enabled) {
                this._animate = enabled;
                return this;
            };
            AbstractPlot.prototype.detach = function () {
                _super.prototype.detach.call(this);
                // make the domain resize
                this._updateScaleExtents();
                return this;
            };
            /**
             * This function makes sure that all of the scales in this._projections
             * have an extent that includes all the data that is projected onto them.
             */
            AbstractPlot.prototype._updateScaleExtents = function () {
                var _this = this;
                d3.keys(this._projections).forEach(function (attr) { return _this._updateScaleExtent(attr); });
            };
            AbstractPlot.prototype._updateScaleExtent = function (attr) {
                var _this = this;
                var projector = this._projections[attr];
                if (projector.scale) {
                    this._key2PlotDatasetKey.forEach(function (key, pdk) {
                        var extent = pdk.dataset._getExtent(projector.accessor, projector.scale._typeCoercer, pdk.plotMetadata);
                        var scaleKey = _this._plottableID.toString() + "_" + key;
                        if (extent.length === 0 || !_this._isAnchored) {
                            projector.scale._removeExtent(scaleKey, attr);
                        }
                        else {
                            projector.scale._updateExtent(scaleKey, attr, extent);
                        }
                    });
                }
            };
            AbstractPlot.prototype.animator = function (animatorKey, animator) {
                if (animator === undefined) {
                    return this._animators[animatorKey];
                }
                else {
                    this._animators[animatorKey] = animator;
                    return this;
                }
            };
            AbstractPlot.prototype.datasetOrder = function (order) {
                if (order === undefined) {
                    return this._datasetKeysInOrder;
                }
                function isPermutation(l1, l2) {
                    var intersection = Plottable._Util.Methods.intersection(d3.set(l1), d3.set(l2));
                    var size = intersection.size(); // HACKHACK pending on borisyankov/definitelytyped/ pr #2653
                    return size === l1.length && size === l2.length;
                }
                if (isPermutation(order, this._datasetKeysInOrder)) {
                    this._datasetKeysInOrder = order;
                    this._onDatasetUpdate();
                }
                else {
                    Plottable._Util.Methods.warn("Attempted to change datasetOrder, but new order is not permutation of old. Ignoring.");
                }
                return this;
            };
            AbstractPlot.prototype.removeDataset = function (datasetOrKeyOrArray) {
                var key;
                if (typeof (datasetOrKeyOrArray) === "string") {
                    key = datasetOrKeyOrArray;
                }
                else if (datasetOrKeyOrArray instanceof Plottable.Dataset || datasetOrKeyOrArray instanceof Array) {
                    var array = (datasetOrKeyOrArray instanceof Plottable.Dataset) ? this.datasets() : this.datasets().map(function (d) { return d.data(); });
                    var idx = array.indexOf(datasetOrKeyOrArray);
                    if (idx !== -1) {
                        key = this._datasetKeysInOrder[idx];
                    }
                }
                return this._removeDataset(key);
            };
            AbstractPlot.prototype._removeDataset = function (key) {
                if (key != null && this._key2PlotDatasetKey.has(key)) {
                    var pdk = this._key2PlotDatasetKey.get(key);
                    pdk.drawer.remove();
                    var projectors = d3.values(this._projections);
                    var scaleKey = this._plottableID.toString() + "_" + key;
                    projectors.forEach(function (p) {
                        if (p.scale != null) {
                            p.scale._removeExtent(scaleKey, p.attribute);
                        }
                    });
                    pdk.dataset.broadcaster.deregisterListener(this);
                    this._datasetKeysInOrder.splice(this._datasetKeysInOrder.indexOf(key), 1);
                    this._key2PlotDatasetKey.remove(key);
                    this._onDatasetUpdate();
                }
                return this;
            };
            AbstractPlot.prototype.datasets = function () {
                var _this = this;
                return this._datasetKeysInOrder.map(function (k) { return _this._key2PlotDatasetKey.get(k).dataset; });
            };
            AbstractPlot.prototype._getDrawersInOrder = function () {
                var _this = this;
                return this._datasetKeysInOrder.map(function (k) { return _this._key2PlotDatasetKey.get(k).drawer; });
            };
            AbstractPlot.prototype._generateDrawSteps = function () {
                return [{ attrToProjector: this._generateAttrToProjector(), animator: new Plottable.Animator.Null() }];
            };
            AbstractPlot.prototype._additionalPaint = function (time) {
                // no-op
            };
            AbstractPlot.prototype._getDataToDraw = function () {
                var _this = this;
                var datasets = d3.map();
                this._datasetKeysInOrder.forEach(function (key) {
                    datasets.set(key, _this._key2PlotDatasetKey.get(key).dataset.data());
                });
                return datasets;
            };
            /**
             * Gets the new plot metadata for new dataset with provided key
             *
             * @param {string} key The key of new dataset
             */
            AbstractPlot.prototype._getPlotMetadataForDataset = function (key) {
                return {
                    datasetKey: key
                };
            };
            AbstractPlot.prototype._paint = function () {
                var _this = this;
                var drawSteps = this._generateDrawSteps();
                var dataToDraw = this._getDataToDraw();
                var drawers = this._getDrawersInOrder();
                // TODO: Use metadata instead of dataToDraw #1297.
                var times = this._datasetKeysInOrder.map(function (k, i) { return drawers[i].draw(dataToDraw.get(k), drawSteps, _this._key2PlotDatasetKey.get(k).dataset.metadata(), _this._key2PlotDatasetKey.get(k).plotMetadata); });
                var maxTime = Plottable._Util.Methods.max(times, 0);
                this._additionalPaint(maxTime);
            };
            return AbstractPlot;
        })(Plottable.Component.AbstractComponent);
        Plot.AbstractPlot = AbstractPlot;
    })(Plottable.Plot || (Plottable.Plot = {}));
    var Plot = Plottable.Plot;
})(Plottable || (Plottable = {}));

///<reference path="../../reference.ts" />
var __extends = this.__extends || function (d, b) {
    for (var p in b) if (b.hasOwnProperty(p)) d[p] = b[p];
    function __() { this.constructor = d; }
    __.prototype = b.prototype;
    d.prototype = new __();
};
var Plottable;
(function (Plottable) {
    (function (Plot) {
        /*
         * A PiePlot is a plot meant to show how much out of a total an attribute's value is.
         * One usecase is to show how much funding departments are given out of a total budget.
         *
         * Primary projection attributes:
         *   "fill" - Accessor determining the color of each sector
         *   "inner-radius" - Accessor determining the distance from the center to the inner edge of the sector
         *   "outer-radius" - Accessor determining the distance from the center to the outer edge of the sector
         *   "value" - Accessor to extract the value determining the proportion of each slice to the total
         */
        var Pie = (function (_super) {
            __extends(Pie, _super);
            /**
             * Constructs a PiePlot.
             *
             * @constructor
             */
            function Pie() {
                _super.call(this);
                this._colorScale = new Plottable.Scale.Color();
                this.classed("pie-plot", true);
            }
            Pie.prototype._computeLayout = function (xOffset, yOffset, availableWidth, availableHeight) {
                _super.prototype._computeLayout.call(this, xOffset, yOffset, availableWidth, availableHeight);
                this._renderArea.attr("transform", "translate(" + this.width() / 2 + "," + this.height() / 2 + ")");
            };
            Pie.prototype.addDataset = function (keyOrDataset, dataset) {
                if (this._datasetKeysInOrder.length === 1) {
                    Plottable._Util.Methods.warn("Only one dataset is supported in Pie plots");
                    return this;
                }
                _super.prototype.addDataset.call(this, keyOrDataset, dataset);
                return this;
            };
            Pie.prototype._generateAttrToProjector = function () {
                var _this = this;
                var attrToProjector = _super.prototype._generateAttrToProjector.call(this);
                attrToProjector["inner-radius"] = attrToProjector["inner-radius"] || d3.functor(0);
                attrToProjector["outer-radius"] = attrToProjector["outer-radius"] || d3.functor(Math.min(this.width(), this.height()) / 2);
                var defaultFillFunction = function (d, i) { return _this._colorScale.scale(String(i)); };
                attrToProjector["fill"] = attrToProjector["fill"] || defaultFillFunction;
                return attrToProjector;
            };
            Pie.prototype._getDrawer = function (key) {
                return new Plottable._Drawer.Arc(key).setClass("arc");
            };
            return Pie;
        })(Plot.AbstractPlot);
        Plot.Pie = Pie;
    })(Plottable.Plot || (Plottable.Plot = {}));
    var Plot = Plottable.Plot;
})(Plottable || (Plottable = {}));

///<reference path="../../reference.ts" />
var __extends = this.__extends || function (d, b) {
    for (var p in b) if (b.hasOwnProperty(p)) d[p] = b[p];
    function __() { this.constructor = d; }
    __.prototype = b.prototype;
    d.prototype = new __();
};
var Plottable;
(function (Plottable) {
    (function (Plot) {
        var AbstractXYPlot = (function (_super) {
            __extends(AbstractXYPlot, _super);
            /**
             * Constructs an XYPlot.
             *
             * An XYPlot is a plot from drawing 2-dimensional data. Common examples
             * include Scale.Line and Scale.Bar.
             *
             * @constructor
             * @param {any[]|Dataset} [dataset] The data or Dataset to be associated with this Renderer.
             * @param {Scale} xScale The x scale to use.
             * @param {Scale} yScale The y scale to use.
             */
            function AbstractXYPlot(xScale, yScale) {
                var _this = this;
                _super.call(this);
                this._autoAdjustXScaleDomain = false;
                this._autoAdjustYScaleDomain = false;
                if (xScale == null || yScale == null) {
                    throw new Error("XYPlots require an xScale and yScale");
                }
                this.classed("xy-plot", true);
                this._xScale = xScale;
                this._yScale = yScale;
                this._updateXDomainer();
                xScale.broadcaster.registerListener("yDomainAdjustment" + this._plottableID, function () { return _this._adjustYDomainOnChangeFromX(); });
                this._updateYDomainer();
                yScale.broadcaster.registerListener("xDomainAdjustment" + this._plottableID, function () { return _this._adjustXDomainOnChangeFromY(); });
            }
            /**
             * @param {string} attrToSet One of ["x", "y"] which determines the point's
             * x and y position in the Plot.
             */
            AbstractXYPlot.prototype.project = function (attrToSet, accessor, scale) {
                var _this = this;
                // We only want padding and nice-ing on scales that will correspond to axes / pixel layout.
                // So when we get an "x" or "y" scale, enable autoNiceing and autoPadding.
                if (attrToSet === "x" && scale) {
                    if (this._xScale) {
                        this._xScale.broadcaster.deregisterListener("yDomainAdjustment" + this._plottableID);
                    }
                    this._xScale = scale;
                    this._updateXDomainer();
                    scale.broadcaster.registerListener("yDomainAdjustment" + this._plottableID, function () { return _this._adjustYDomainOnChangeFromX(); });
                }
                if (attrToSet === "y" && scale) {
                    if (this._yScale) {
                        this._yScale.broadcaster.deregisterListener("xDomainAdjustment" + this._plottableID);
                    }
                    this._yScale = scale;
                    this._updateYDomainer();
                    scale.broadcaster.registerListener("xDomainAdjustment" + this._plottableID, function () { return _this._adjustXDomainOnChangeFromY(); });
                }
                _super.prototype.project.call(this, attrToSet, accessor, scale);
                return this;
            };
            AbstractXYPlot.prototype.remove = function () {
                _super.prototype.remove.call(this);
                if (this._xScale) {
                    this._xScale.broadcaster.deregisterListener("yDomainAdjustment" + this._plottableID);
                }
                if (this._yScale) {
                    this._yScale.broadcaster.deregisterListener("xDomainAdjustment" + this._plottableID);
                }
                return this;
            };
            /**
             * Sets the automatic domain adjustment over visible points for y scale.
             *
             * If autoAdjustment is true adjustment is immediately performend.
             *
             * @param {boolean} autoAdjustment The new value for the automatic adjustment domain for y scale.
             * @returns {AbstractXYPlot} The calling AbstractXYPlot.
             */
            AbstractXYPlot.prototype.automaticallyAdjustYScaleOverVisiblePoints = function (autoAdjustment) {
                this._autoAdjustYScaleDomain = autoAdjustment;
                this._adjustYDomainOnChangeFromX();
                return this;
            };
            /**
             * Sets the automatic domain adjustment over visible points for x scale.
             *
             * If autoAdjustment is true adjustment is immediately performend.
             *
             * @param {boolean} autoAdjustment The new value for the automatic adjustment domain for x scale.
             * @returns {AbstractXYPlot} The calling AbstractXYPlot.
             */
            AbstractXYPlot.prototype.automaticallyAdjustXScaleOverVisiblePoints = function (autoAdjustment) {
                this._autoAdjustXScaleDomain = autoAdjustment;
                this._adjustXDomainOnChangeFromY();
                return this;
            };
            AbstractXYPlot.prototype._generateAttrToProjector = function () {
                var attrToProjector = _super.prototype._generateAttrToProjector.call(this);
                var positionXFn = attrToProjector["x"];
                var positionYFn = attrToProjector["y"];
                attrToProjector["defined"] = function (d, i, u, m) {
                    var positionX = positionXFn(d, i, u, m);
                    var positionY = positionYFn(d, i, u, m);
                    return positionX != null && positionX === positionX && positionY != null && positionY === positionY;
                };
                return attrToProjector;
            };
            AbstractXYPlot.prototype._computeLayout = function (xOffset, yOffset, availableWidth, availableHeight) {
                _super.prototype._computeLayout.call(this, xOffset, yOffset, availableWidth, availableHeight);
                this._xScale.range([0, this.width()]);
                if (this._yScale instanceof Plottable.Scale.Ordinal) {
                    this._yScale.range([0, this.height()]);
                }
                else {
                    this._yScale.range([this.height(), 0]);
                }
            };
            AbstractXYPlot.prototype._updateXDomainer = function () {
                if (this._xScale instanceof Plottable.Scale.AbstractQuantitative) {
                    var scale = this._xScale;
                    if (!scale._userSetDomainer) {
                        scale.domainer().pad().nice();
                    }
                }
            };
            AbstractXYPlot.prototype._updateYDomainer = function () {
                if (this._yScale instanceof Plottable.Scale.AbstractQuantitative) {
                    var scale = this._yScale;
                    if (!scale._userSetDomainer) {
                        scale.domainer().pad().nice();
                    }
                }
            };
            /**
             * Adjusts both domains' extents to show all datasets.
             *
             * This call does not override auto domain adjustment behavior over visible points.
             */
            AbstractXYPlot.prototype.showAllData = function () {
                this._xScale.autoDomain();
                if (!this._autoAdjustYScaleDomain) {
                    this._yScale.autoDomain();
                }
            };
            AbstractXYPlot.prototype._adjustYDomainOnChangeFromX = function () {
                if (!this._projectorsReady()) {
                    return;
                }
                if (this._autoAdjustYScaleDomain) {
                    this._adjustDomainToVisiblePoints(this._xScale, this._yScale, true);
                }
            };
            AbstractXYPlot.prototype._adjustXDomainOnChangeFromY = function () {
                if (!this._projectorsReady()) {
                    return;
                }
                if (this._autoAdjustXScaleDomain) {
                    this._adjustDomainToVisiblePoints(this._yScale, this._xScale, false);
                }
            };
            AbstractXYPlot.prototype._adjustDomainToVisiblePoints = function (fromScale, toScale, fromX) {
                if (toScale instanceof Plottable.Scale.AbstractQuantitative) {
                    var toScaleQ = toScale;
                    var normalizedData = this._normalizeDatasets(fromX);
                    var adjustedDomain = this._adjustDomainOverVisiblePoints(normalizedData, fromScale.domain());
                    if (adjustedDomain.length === 0) {
                        return;
                    }
                    adjustedDomain = toScaleQ.domainer().computeDomain([adjustedDomain], toScaleQ);
                    toScaleQ.domain(adjustedDomain);
                }
            };
            AbstractXYPlot.prototype._normalizeDatasets = function (fromX) {
                var _this = this;
                var aAccessor = this._projections[fromX ? "x" : "y"].accessor;
                var bAccessor = this._projections[fromX ? "y" : "x"].accessor;
                return Plottable._Util.Methods.flatten(this._datasetKeysInOrder.map(function (key) {
                    var dataset = _this._key2PlotDatasetKey.get(key).dataset;
                    var plotMetadata = _this._key2PlotDatasetKey.get(key).plotMetadata;
                    return dataset.data().map(function (d, i) {
                        return { a: aAccessor(d, i, dataset.metadata(), plotMetadata), b: bAccessor(d, i, dataset.metadata(), plotMetadata) };
                    });
                }));
            };
            AbstractXYPlot.prototype._adjustDomainOverVisiblePoints = function (values, fromDomain) {
                var bVals = values.filter(function (v) { return fromDomain[0] <= v.a && v.a <= fromDomain[1]; }).map(function (v) { return v.b; });
                var retVal = [];
                if (bVals.length !== 0) {
                    retVal = [Plottable._Util.Methods.min(bVals, null), Plottable._Util.Methods.max(bVals, null)];
                }
                return retVal;
            };
            AbstractXYPlot.prototype._projectorsReady = function () {
                return this._projections["x"] && this._projections["y"];
            };
            return AbstractXYPlot;
        })(Plot.AbstractPlot);
        Plot.AbstractXYPlot = AbstractXYPlot;
    })(Plottable.Plot || (Plottable.Plot = {}));
    var Plot = Plottable.Plot;
})(Plottable || (Plottable = {}));

///<reference path="../../reference.ts" />
var __extends = this.__extends || function (d, b) {
    for (var p in b) if (b.hasOwnProperty(p)) d[p] = b[p];
    function __() { this.constructor = d; }
    __.prototype = b.prototype;
    d.prototype = new __();
};
var Plottable;
(function (Plottable) {
    (function (Plot) {
        var Scatter = (function (_super) {
            __extends(Scatter, _super);
            /**
             * Constructs a ScatterPlot.
             *
             * @constructor
             * @param {Scale} xScale The x scale to use.
             * @param {Scale} yScale The y scale to use.
             */
            function Scatter(xScale, yScale) {
                _super.call(this, xScale, yScale);
                this._closeDetectionRadius = 5;
                this.classed("scatter-plot", true);
                this._defaultFillColor = new Plottable.Scale.Color().range()[0];
                this.animator("circles-reset", new Plottable.Animator.Null());
                this.animator("circles", new Plottable.Animator.Base().duration(250).delay(5));
            }
            /**
             * @param {string} attrToSet One of ["x", "y", "cx", "cy", "r",
             * "fill"]. "cx" and "cy" are aliases for "x" and "y". "r" is the datum's
             * radius, and "fill" is the CSS color of the datum.
             */
            Scatter.prototype.project = function (attrToSet, accessor, scale) {
                attrToSet = attrToSet === "cx" ? "x" : attrToSet;
                attrToSet = attrToSet === "cy" ? "y" : attrToSet;
                _super.prototype.project.call(this, attrToSet, accessor, scale);
                return this;
            };
            Scatter.prototype._getDrawer = function (key) {
                return new Plottable._Drawer.Element(key).svgElement("circle");
            };
            Scatter.prototype._generateAttrToProjector = function () {
                var attrToProjector = _super.prototype._generateAttrToProjector.call(this);
                attrToProjector["cx"] = attrToProjector["x"];
                delete attrToProjector["x"];
                attrToProjector["cy"] = attrToProjector["y"];
                delete attrToProjector["y"];
                attrToProjector["r"] = attrToProjector["r"] || d3.functor(3);
                attrToProjector["opacity"] = attrToProjector["opacity"] || d3.functor(0.6);
                attrToProjector["fill"] = attrToProjector["fill"] || d3.functor(this._defaultFillColor);
                return attrToProjector;
            };
            Scatter.prototype._generateDrawSteps = function () {
                var drawSteps = [];
                if (this._dataChanged && this._animate) {
                    var resetAttrToProjector = this._generateAttrToProjector();
                    resetAttrToProjector["r"] = function () { return 0; };
                    drawSteps.push({ attrToProjector: resetAttrToProjector, animator: this._getAnimator("circles-reset") });
                }
                drawSteps.push({ attrToProjector: this._generateAttrToProjector(), animator: this._getAnimator("circles") });
                return drawSteps;
            };
            // HACKHACK User and plot metada should be applied - #1306.
            Scatter.prototype._getClosestStruckPoint = function (p, range) {
                var drawers = this._getDrawersInOrder();
                var attrToProjector = this._generateAttrToProjector();
                var getDistSq = function (d, i) {
                    var dx = attrToProjector["cx"](d, i, null, null) - p.x;
                    var dy = attrToProjector["cy"](d, i, null, null) - p.y;
                    return (dx * dx + dy * dy);
                };
                var overAPoint = false;
                var closestElement;
                var closestIndex;
                var minDistSq = range * range;
                drawers.forEach(function (drawer) {
                    drawer._getDrawSelection().each(function (d, i) {
                        var distSq = getDistSq(d, i);
                        var r = attrToProjector["r"](d, i, null, null);
                        if (distSq < r * r) {
                            if (!overAPoint || distSq < minDistSq) {
                                closestElement = this;
                                closestIndex = i;
                                minDistSq = distSq;
                            }
                            overAPoint = true;
                        }
                        else if (!overAPoint && distSq < minDistSq) {
                            closestElement = this;
                            closestIndex = i;
                            minDistSq = distSq;
                        }
                    });
                });
                if (!closestElement) {
                    return {
                        selection: null,
                        pixelPositions: null,
                        data: null
                    };
                }
                var closestSelection = d3.select(closestElement);
                var closestData = closestSelection.data();
                var closestPoint = {
                    x: attrToProjector["cx"](closestData[0], closestIndex, null, null),
                    y: attrToProjector["cy"](closestData[0], closestIndex, null, null)
                };
                return {
                    selection: closestSelection,
                    pixelPositions: [closestPoint],
                    data: closestData
                };
            };
            //===== Hover logic =====
            Scatter.prototype._hoverOverComponent = function (p) {
                // no-op
            };
            Scatter.prototype._hoverOutComponent = function (p) {
                // no-op
            };
            Scatter.prototype._doHover = function (p) {
                return this._getClosestStruckPoint(p, this._closeDetectionRadius);
            };
            return Scatter;
        })(Plot.AbstractXYPlot);
        Plot.Scatter = Scatter;
    })(Plottable.Plot || (Plottable.Plot = {}));
    var Plot = Plottable.Plot;
})(Plottable || (Plottable = {}));

///<reference path="../../reference.ts" />
var __extends = this.__extends || function (d, b) {
    for (var p in b) if (b.hasOwnProperty(p)) d[p] = b[p];
    function __() { this.constructor = d; }
    __.prototype = b.prototype;
    d.prototype = new __();
};
var Plottable;
(function (Plottable) {
    (function (Plot) {
        var Grid = (function (_super) {
            __extends(Grid, _super);
            /**
             * Constructs a GridPlot.
             *
             * A GridPlot is used to shade a grid of data. Each datum is a cell on the
             * grid, and the datum can control what color it is.
             *
             * @constructor
             * @param {Scale.Ordinal} xScale The x scale to use.
             * @param {Scale.Ordinal} yScale The y scale to use.
             * @param {Scale.Color|Scale.InterpolatedColor} colorScale The color scale
             * to use for each grid cell.
             */
            function Grid(xScale, yScale, colorScale) {
                _super.call(this, xScale, yScale);
                this.classed("grid-plot", true);
                // The x and y scales should render in bands with no padding
                this._xScale.rangeType("bands", 0, 0);
                this._yScale.rangeType("bands", 0, 0);
                this._colorScale = colorScale;
                this.animator("cells", new Plottable.Animator.Null());
            }
            Grid.prototype.addDataset = function (keyOrDataset, dataset) {
                if (this._datasetKeysInOrder.length === 1) {
                    Plottable._Util.Methods.warn("Only one dataset is supported in Grid plots");
                    return this;
                }
                _super.prototype.addDataset.call(this, keyOrDataset, dataset);
                return this;
            };
            Grid.prototype._getDrawer = function (key) {
                return new Plottable._Drawer.Element(key).svgElement("rect");
            };
            /**
             * @param {string} attrToSet One of ["x", "y", "fill"]. If "fill" is used,
             * the data should return a valid CSS color.
             */
            Grid.prototype.project = function (attrToSet, accessor, scale) {
                _super.prototype.project.call(this, attrToSet, accessor, scale);
                if (attrToSet === "fill") {
                    this._colorScale = this._projections["fill"].scale;
                }
                return this;
            };
            Grid.prototype._generateAttrToProjector = function () {
                var attrToProjector = _super.prototype._generateAttrToProjector.call(this);
                var xStep = this._xScale.rangeBand();
                var yStep = this._yScale.rangeBand();
                attrToProjector["width"] = function () { return xStep; };
                attrToProjector["height"] = function () { return yStep; };
                return attrToProjector;
            };
            Grid.prototype._generateDrawSteps = function () {
                return [{ attrToProjector: this._generateAttrToProjector(), animator: this._getAnimator("cells") }];
            };
            return Grid;
        })(Plot.AbstractXYPlot);
        Plot.Grid = Grid;
    })(Plottable.Plot || (Plottable.Plot = {}));
    var Plot = Plottable.Plot;
})(Plottable || (Plottable = {}));

///<reference path="../../reference.ts" />
var __extends = this.__extends || function (d, b) {
    for (var p in b) if (b.hasOwnProperty(p)) d[p] = b[p];
    function __() { this.constructor = d; }
    __.prototype = b.prototype;
    d.prototype = new __();
};
var Plottable;
(function (Plottable) {
    (function (Plot) {
        var AbstractBarPlot = (function (_super) {
            __extends(AbstractBarPlot, _super);
            /**
             * Constructs a BarPlot.
             *
             * @constructor
             * @param {Scale} xScale The x scale to use.
             * @param {Scale} yScale The y scale to use.
             */
            function AbstractBarPlot(xScale, yScale) {
                _super.call(this, xScale, yScale);
                this._barAlignmentFactor = 0.5;
                this._barLabelFormatter = Plottable.Formatters.identity();
                this._barLabelsEnabled = false;
                this._hoverMode = "point";
                this._hideBarsIfAnyAreTooWide = true;
                this.classed("bar-plot", true);
                this._defaultFillColor = new Plottable.Scale.Color().range()[0];
                this.animator("bars-reset", new Plottable.Animator.Null());
                this.animator("bars", new Plottable.Animator.Base());
                this.animator("baseline", new Plottable.Animator.Null());
                this.baseline(0);
            }
            AbstractBarPlot.prototype._getDrawer = function (key) {
                return new Plottable._Drawer.Rect(key, this._isVertical);
            };
            AbstractBarPlot.prototype._setup = function () {
                _super.prototype._setup.call(this);
                this._baseline = this._renderArea.append("line").classed("baseline", true);
            };
            AbstractBarPlot.prototype.baseline = function (value) {
                if (value == null) {
                    return this._baselineValue;
                }
                this._baselineValue = value;
                this._updateXDomainer();
                this._updateYDomainer();
                this._render();
                return this;
            };
            /**
             * Sets the bar alignment relative to the independent axis.
             * VerticalBarPlot supports "left", "center", "right"
             * HorizontalBarPlot supports "top", "center", "bottom"
             *
             * @param {string} alignment The desired alignment.
             * @returns {AbstractBarPlot} The calling AbstractBarPlot.
             */
            AbstractBarPlot.prototype.barAlignment = function (alignment) {
                var alignmentLC = alignment.toLowerCase();
                var align2factor = this.constructor._BarAlignmentToFactor;
                if (align2factor[alignmentLC] === undefined) {
                    throw new Error("unsupported bar alignment");
                }
                this._barAlignmentFactor = align2factor[alignmentLC];
                this._render();
                return this;
            };
            AbstractBarPlot.prototype._parseExtent = function (input) {
                if (typeof (input) === "number") {
                    return { min: input, max: input };
                }
                else if (input instanceof Object && "min" in input && "max" in input) {
                    return input;
                }
                else {
                    throw new Error("input '" + input + "' can't be parsed as an Extent");
                }
            };
            AbstractBarPlot.prototype.barLabelsEnabled = function (enabled) {
                if (enabled === undefined) {
                    return this._barLabelsEnabled;
                }
                else {
                    this._barLabelsEnabled = enabled;
                    this._render();
                    return this;
                }
            };
            AbstractBarPlot.prototype.barLabelFormatter = function (formatter) {
                if (formatter == null) {
                    return this._barLabelFormatter;
                }
                else {
                    this._barLabelFormatter = formatter;
                    this._render();
                    return this;
                }
            };
            /**
             * Gets all the bars in the bar plot
             *
             * @returns {D3.Selection} All of the bars in the bar plot.
             */
            AbstractBarPlot.prototype.getAllBars = function () {
                return this._renderArea.selectAll("rect");
            };
            AbstractBarPlot.prototype.getBars = function (xValOrExtent, yValOrExtent) {
                if (!this._isSetup) {
                    return d3.select();
                }
                var bars = [];
                var xExtent = this._parseExtent(xValOrExtent);
                var yExtent = this._parseExtent(yValOrExtent);
                // the SVGRects are positioned with sub-pixel accuracy (the default unit
                // for the x, y, height & width attributes), but user selections (e.g. via
                // mouse events) usually have pixel accuracy. A tolerance of half-a-pixel
                // seems appropriate:
                var tolerance = 0.5;
                // currently, linear scan the bars. If inversion is implemented on non-numeric scales we might be able to do better.
                this._getDrawersInOrder().forEach(function (d) {
                    d._renderArea.selectAll("rect").each(function (d) {
                        var bbox = this.getBBox();
                        if (bbox.x + bbox.width >= xExtent.min - tolerance && bbox.x <= xExtent.max + tolerance && bbox.y + bbox.height >= yExtent.min - tolerance && bbox.y <= yExtent.max + tolerance) {
                            bars.push(this);
                        }
                    });
                });
                return d3.selectAll(bars);
            };
            /**
             * Deselects all bars.
             * @returns {AbstractBarPlot} The calling AbstractBarPlot.
             */
            AbstractBarPlot.prototype.deselectAll = function () {
                if (this._isSetup) {
                    this._getDrawersInOrder().forEach(function (d) { return d._renderArea.selectAll("rect").classed("selected", false); });
                }
                return this;
            };
            AbstractBarPlot.prototype._updateDomainer = function (scale) {
                if (scale instanceof Plottable.Scale.AbstractQuantitative) {
                    var qscale = scale;
                    if (!qscale._userSetDomainer) {
                        if (this._baselineValue != null) {
                            qscale.domainer().addPaddingException(this._baselineValue, "BAR_PLOT+" + this._plottableID).addIncludedValue(this._baselineValue, "BAR_PLOT+" + this._plottableID);
                        }
                        else {
                            qscale.domainer().removePaddingException("BAR_PLOT+" + this._plottableID).removeIncludedValue("BAR_PLOT+" + this._plottableID);
                        }
                        qscale.domainer().pad();
                    }
                    // prepending "BAR_PLOT" is unnecessary but reduces likely of user accidentally creating collisions
                    qscale._autoDomainIfAutomaticMode();
                }
            };
            AbstractBarPlot.prototype._updateYDomainer = function () {
                if (this._isVertical) {
                    this._updateDomainer(this._yScale);
                }
                else {
                    _super.prototype._updateYDomainer.call(this);
                }
            };
            AbstractBarPlot.prototype._updateXDomainer = function () {
                if (!this._isVertical) {
                    this._updateDomainer(this._xScale);
                }
                else {
                    _super.prototype._updateXDomainer.call(this);
                }
            };
            AbstractBarPlot.prototype._additionalPaint = function (time) {
                var _this = this;
                var primaryScale = this._isVertical ? this._yScale : this._xScale;
                var scaledBaseline = primaryScale.scale(this._baselineValue);
                var baselineAttr = {
                    "x1": this._isVertical ? 0 : scaledBaseline,
                    "y1": this._isVertical ? scaledBaseline : 0,
                    "x2": this._isVertical ? this.width() : scaledBaseline,
                    "y2": this._isVertical ? scaledBaseline : this.height()
                };
                this._getAnimator("baseline").animate(this._baseline, baselineAttr);
                var drawers = this._getDrawersInOrder();
                drawers.forEach(function (d) { return d.removeLabels(); });
                if (this._barLabelsEnabled) {
                    Plottable._Util.Methods.setTimeout(function () { return _this._drawLabels(); }, time);
                }
            };
            AbstractBarPlot.prototype._drawLabels = function () {
                var _this = this;
                var drawers = this._getDrawersInOrder();
                var attrToProjector = this._generateAttrToProjector();
                var dataToDraw = this._getDataToDraw();
                this._datasetKeysInOrder.forEach(function (k, i) { return drawers[i].drawText(dataToDraw.get(k), attrToProjector, _this._key2PlotDatasetKey.get(k).dataset.metadata(), _this._key2PlotDatasetKey.get(k).plotMetadata); });
                if (this._hideBarsIfAnyAreTooWide && drawers.some(function (d) { return d._someLabelsTooWide; })) {
                    drawers.forEach(function (d) { return d.removeLabels(); });
                }
            };
            AbstractBarPlot.prototype._generateDrawSteps = function () {
                var drawSteps = [];
                if (this._dataChanged && this._animate) {
                    var resetAttrToProjector = this._generateAttrToProjector();
                    var primaryScale = this._isVertical ? this._yScale : this._xScale;
                    var scaledBaseline = primaryScale.scale(this._baselineValue);
                    var positionAttr = this._isVertical ? "y" : "x";
                    var dimensionAttr = this._isVertical ? "height" : "width";
                    resetAttrToProjector[positionAttr] = function () { return scaledBaseline; };
                    resetAttrToProjector[dimensionAttr] = function () { return 0; };
                    drawSteps.push({ attrToProjector: resetAttrToProjector, animator: this._getAnimator("bars-reset") });
                }
                drawSteps.push({ attrToProjector: this._generateAttrToProjector(), animator: this._getAnimator("bars") });
                return drawSteps;
            };
            AbstractBarPlot.prototype._generateAttrToProjector = function () {
                var _this = this;
                // Primary scale/direction: the "length" of the bars
                // Secondary scale/direction: the "width" of the bars
                var attrToProjector = _super.prototype._generateAttrToProjector.call(this);
                var primaryScale = this._isVertical ? this._yScale : this._xScale;
                var secondaryScale = this._isVertical ? this._xScale : this._yScale;
                var primaryAttr = this._isVertical ? "y" : "x";
                var secondaryAttr = this._isVertical ? "x" : "y";
                var scaledBaseline = primaryScale.scale(this._baselineValue);
                if (!attrToProjector["width"]) {
                    attrToProjector["width"] = function () { return _this._getBarPixelWidth(); };
                }
                var positionF = attrToProjector[secondaryAttr];
                var widthF = attrToProjector["width"];
                var bandsMode = (secondaryScale instanceof Plottable.Scale.Ordinal) && secondaryScale.rangeType() === "bands";
                if (!bandsMode) {
                    attrToProjector[secondaryAttr] = function (d, i, u, m) { return positionF(d, i, u, m) - widthF(d, i, u, m) * _this._barAlignmentFactor; };
                }
                else {
                    var bandWidth = secondaryScale.rangeBand();
                    attrToProjector[secondaryAttr] = function (d, i, u, m) { return positionF(d, i, u, m) - widthF(d, i, u, m) / 2 + bandWidth / 2; };
                }
                var originalPositionFn = attrToProjector[primaryAttr];
                attrToProjector[primaryAttr] = function (d, i, u, m) {
                    var originalPos = originalPositionFn(d, i, u, m);
                    // If it is past the baseline, it should start at the baselin then width/height
                    // carries it over. If it's not past the baseline, leave it at original position and
                    // then width/height carries it to baseline
                    return (originalPos > scaledBaseline) ? scaledBaseline : originalPos;
                };
                attrToProjector["height"] = function (d, i, u, m) {
                    return Math.abs(scaledBaseline - originalPositionFn(d, i, u, m));
                };
                var primaryAccessor = this._projections[primaryAttr].accessor;
                if (this.barLabelsEnabled && this.barLabelFormatter) {
                    attrToProjector["label"] = function (d, i, u, m) {
                        return _this._barLabelFormatter(primaryAccessor(d, i, u, m));
                    };
                    attrToProjector["positive"] = function (d, i, u, m) { return originalPositionFn(d, i, u, m) <= scaledBaseline; };
                }
                attrToProjector["fill"] = attrToProjector["fill"] || d3.functor(this._defaultFillColor);
                return attrToProjector;
            };
            /**
             * Computes the barPixelWidth of all the bars in the plot.
             *
             * If the position scale of the plot is an OrdinalScale and in bands mode, then the rangeBands function will be used.
             * If the position scale of the plot is an OrdinalScale and in points mode, then
             *   from https://github.com/mbostock/d3/wiki/Ordinal-Scales#ordinal_rangePoints, the max barPixelWidth is step * padding
             * If the position scale of the plot is a QuantitativeScale, then _getMinimumDataWidth is scaled to compute the barPixelWidth
             */
            AbstractBarPlot.prototype._getBarPixelWidth = function () {
                var _this = this;
                var barPixelWidth;
                var barScale = this._isVertical ? this._xScale : this._yScale;
                if (barScale instanceof Plottable.Scale.Ordinal) {
                    var ordScale = barScale;
                    if (ordScale.rangeType() === "bands") {
                        barPixelWidth = ordScale.rangeBand();
                    }
                    else {
                        // padding is defined as 2 * the ordinal scale's _outerPadding variable
                        // HACKHACK need to use _outerPadding for formula as above
                        var padding = ordScale._outerPadding * 2;
                        // step is defined as the range_interval / (padding + number of bars)
                        var secondaryDimension = this._isVertical ? this.width() : this.height();
                        var step = secondaryDimension / (padding + ordScale.domain().length - 1);
                        barPixelWidth = step * padding * 0.5;
                    }
                }
                else {
                    var barAccessor = this._isVertical ? this._projections["x"].accessor : this._projections["y"].accessor;
                    var barAccessorData = d3.set(Plottable._Util.Methods.flatten(this._datasetKeysInOrder.map(function (k) {
                        var dataset = _this._key2PlotDatasetKey.get(k).dataset;
                        var plotMetadata = _this._key2PlotDatasetKey.get(k).plotMetadata;
                        return dataset.data().map(function (d, i) { return barAccessor(d, i, dataset.metadata(), plotMetadata); });
                    }))).values();
                    if (barAccessorData.some(function (datum) { return datum === "undefined"; })) {
                        return -1;
                    }
                    var numberBarAccessorData = d3.set(Plottable._Util.Methods.flatten(this._datasetKeysInOrder.map(function (k) {
                        var dataset = _this._key2PlotDatasetKey.get(k).dataset;
                        var plotMetadata = _this._key2PlotDatasetKey.get(k).plotMetadata;
                        return dataset.data().map(function (d, i) { return barAccessor(d, i, dataset.metadata(), plotMetadata).valueOf(); });
                    }))).values().map(function (value) { return +value; });
                    numberBarAccessorData.sort(function (a, b) { return a - b; });
                    var barAccessorDataPairs = d3.pairs(numberBarAccessorData);
                    var barWidthDimension = this._isVertical ? this.width() : this.height();
                    barPixelWidth = Plottable._Util.Methods.min(barAccessorDataPairs, function (pair, i) {
                        return Math.abs(barScale.scale(pair[1]) - barScale.scale(pair[0]));
                    }, barWidthDimension * 0.4) * 0.95;
                }
                return barPixelWidth;
            };
            AbstractBarPlot.prototype.hoverMode = function (mode) {
                if (mode == null) {
                    return this._hoverMode;
                }
                var modeLC = mode.toLowerCase();
                if (modeLC !== "point" && modeLC !== "line") {
                    throw new Error(mode + " is not a valid hover mode");
                }
                this._hoverMode = modeLC;
                return this;
            };
            AbstractBarPlot.prototype._clearHoverSelection = function () {
                this._getDrawersInOrder().forEach(function (d, i) {
                    d._renderArea.selectAll("rect").classed("not-hovered hovered", false);
                });
            };
            //===== Hover logic =====
            AbstractBarPlot.prototype._hoverOverComponent = function (p) {
                // no-op
            };
            AbstractBarPlot.prototype._hoverOutComponent = function (p) {
                this._clearHoverSelection();
            };
            // HACKHACK User and plot metadata should be applied here - #1306.
            AbstractBarPlot.prototype._doHover = function (p) {
                var _this = this;
                var xPositionOrExtent = p.x;
                var yPositionOrExtent = p.y;
                if (this._hoverMode === "line") {
                    var maxExtent = { min: -Infinity, max: Infinity };
                    if (this._isVertical) {
                        yPositionOrExtent = maxExtent;
                    }
                    else {
                        xPositionOrExtent = maxExtent;
                    }
                }
                var bars = this.getBars(xPositionOrExtent, yPositionOrExtent);
                if (!bars.empty()) {
                    this._getDrawersInOrder().forEach(function (d, i) {
                        d._renderArea.selectAll("rect").classed({ "hovered": false, "not-hovered": true });
                    });
                    bars.classed({ "hovered": true, "not-hovered": false });
                }
                else {
                    this._clearHoverSelection();
                    return {
                        data: null,
                        pixelPositions: null,
                        selection: null
                    };
                }
                var points = [];
                var projectors = this._generateAttrToProjector();
                bars.each(function (d, i) {
                    if (_this._isVertical) {
                        points.push({
                            x: projectors["x"](d, i, null, null) + projectors["width"](d, i, null, null) / 2,
                            y: projectors["y"](d, i, null, null) + (projectors["positive"](d, i, null, null) ? 0 : projectors["height"](d, i, null, null))
                        });
                    }
                    else {
                        points.push({
                            x: projectors["x"](d, i, null, null) + (projectors["positive"](d, i, null, null) ? 0 : projectors["width"](d, i, null, null)),
                            y: projectors["y"](d, i, null, null) + projectors["height"](d, i, null, null) / 2
                        });
                    }
                });
                return {
                    data: bars.data(),
                    pixelPositions: points,
                    selection: bars
                };
            };
            AbstractBarPlot._BarAlignmentToFactor = {};
            AbstractBarPlot._DEFAULT_WIDTH = 10;
            return AbstractBarPlot;
        })(Plot.AbstractXYPlot);
        Plot.AbstractBarPlot = AbstractBarPlot;
    })(Plottable.Plot || (Plottable.Plot = {}));
    var Plot = Plottable.Plot;
})(Plottable || (Plottable = {}));

///<reference path="../../reference.ts" />
var __extends = this.__extends || function (d, b) {
    for (var p in b) if (b.hasOwnProperty(p)) d[p] = b[p];
    function __() { this.constructor = d; }
    __.prototype = b.prototype;
    d.prototype = new __();
};
var Plottable;
(function (Plottable) {
    (function (Plot) {
        /**
         * A VerticalBarPlot draws bars vertically.
         * Key projected attributes:
         *  - "width" - the horizontal width of a bar.
         *      - if an ordinal scale is attached, this defaults to ordinalScale.rangeBand()
         *      - if a quantitative scale is attached, this defaults to 10
         *  - "x" - the horizontal position of a bar
         *  - "y" - the vertical height of a bar
         */
        var VerticalBar = (function (_super) {
            __extends(VerticalBar, _super);
            /**
             * Constructs a VerticalBarPlot.
             *
             * @constructor
             * @param {Scale} xScale The x scale to use.
             * @param {QuantitativeScale} yScale The y scale to use.
             */
            function VerticalBar(xScale, yScale) {
                this._isVertical = true; // Has to be set before super()
                _super.call(this, xScale, yScale);
            }
            VerticalBar.prototype._updateYDomainer = function () {
                this._updateDomainer(this._yScale);
            };
            VerticalBar._BarAlignmentToFactor = { "left": 0, "center": 0.5, "right": 1 };
            return VerticalBar;
        })(Plot.AbstractBarPlot);
        Plot.VerticalBar = VerticalBar;
    })(Plottable.Plot || (Plottable.Plot = {}));
    var Plot = Plottable.Plot;
})(Plottable || (Plottable = {}));

///<reference path="../../reference.ts" />
var __extends = this.__extends || function (d, b) {
    for (var p in b) if (b.hasOwnProperty(p)) d[p] = b[p];
    function __() { this.constructor = d; }
    __.prototype = b.prototype;
    d.prototype = new __();
};
var Plottable;
(function (Plottable) {
    (function (Plot) {
        /**
         * A HorizontalBarPlot draws bars horizontally.
         * Key projected attributes:
         *  - "width" - the vertical height of a bar (since the bar is rotated horizontally)
         *      - if an ordinal scale is attached, this defaults to ordinalScale.rangeBand()
         *      - if a quantitative scale is attached, this defaults to 10
         *  - "x" - the horizontal length of a bar
         *  - "y" - the vertical position of a bar
         */
        var HorizontalBar = (function (_super) {
            __extends(HorizontalBar, _super);
            /**
             * Constructs a HorizontalBarPlot.
             *
             * @constructor
             * @param {QuantitativeScale} xScale The x scale to use.
             * @param {Scale} yScale The y scale to use.
             */
            function HorizontalBar(xScale, yScale) {
                _super.call(this, xScale, yScale);
            }
            HorizontalBar.prototype._updateXDomainer = function () {
                this._updateDomainer(this._xScale);
            };
            HorizontalBar.prototype._generateAttrToProjector = function () {
                var attrToProjector = _super.prototype._generateAttrToProjector.call(this);
                // by convention, for API users the 2ndary dimension of a bar is always called its "width", so
                // the "width" of a horziontal bar plot is actually its "height" from the perspective of a svg rect
                var widthF = attrToProjector["width"];
                attrToProjector["width"] = attrToProjector["height"];
                attrToProjector["height"] = widthF;
                return attrToProjector;
            };
            HorizontalBar._BarAlignmentToFactor = { "top": 0, "center": 0.5, "bottom": 1 };
            return HorizontalBar;
        })(Plot.AbstractBarPlot);
        Plot.HorizontalBar = HorizontalBar;
    })(Plottable.Plot || (Plottable.Plot = {}));
    var Plot = Plottable.Plot;
})(Plottable || (Plottable = {}));

///<reference path="../../reference.ts" />
var __extends = this.__extends || function (d, b) {
    for (var p in b) if (b.hasOwnProperty(p)) d[p] = b[p];
    function __() { this.constructor = d; }
    __.prototype = b.prototype;
    d.prototype = new __();
};
var Plottable;
(function (Plottable) {
    (function (Plot) {
        var Line = (function (_super) {
            __extends(Line, _super);
            /**
             * Constructs a LinePlot.
             *
             * @constructor
             * @param {QuantitativeScale} xScale The x scale to use.
             * @param {QuantitativeScale} yScale The y scale to use.
             */
            function Line(xScale, yScale) {
                _super.call(this, xScale, yScale);
                this._hoverDetectionRadius = 15;
                this.classed("line-plot", true);
                this.animator("reset", new Plottable.Animator.Null());
                this.animator("main", new Plottable.Animator.Base().duration(600).easing("exp-in-out"));
                this._defaultStrokeColor = new Plottable.Scale.Color().range()[0];
            }
            Line.prototype._setup = function () {
                _super.prototype._setup.call(this);
                this._hoverTarget = this._foregroundContainer.append("circle").classed("hover-target", true).style("visibility", "hidden");
            };
            Line.prototype._rejectNullsAndNaNs = function (d, i, userMetdata, plotMetadata, accessor) {
                var value = accessor(d, i, userMetdata, plotMetadata);
                return value != null && value === value;
            };
            Line.prototype._getDrawer = function (key) {
                return new Plottable._Drawer.Line(key);
            };
            Line.prototype._getResetYFunction = function () {
                // gets the y-value generator for the animation start point
                var yDomain = this._yScale.domain();
                var domainMax = Math.max(yDomain[0], yDomain[1]);
                var domainMin = Math.min(yDomain[0], yDomain[1]);
                // start from zero, or the closest domain value to zero
                // avoids lines zooming on from offscreen.
                var startValue = (domainMax < 0 && domainMax) || (domainMin > 0 && domainMin) || 0;
                var scaledStartValue = this._yScale.scale(startValue);
                return function (d, i, u, m) { return scaledStartValue; };
            };
            Line.prototype._generateDrawSteps = function () {
                var drawSteps = [];
                if (this._dataChanged && this._animate) {
                    var attrToProjector = this._generateAttrToProjector();
                    attrToProjector["y"] = this._getResetYFunction();
                    drawSteps.push({ attrToProjector: attrToProjector, animator: this._getAnimator("reset") });
                }
                drawSteps.push({ attrToProjector: this._generateAttrToProjector(), animator: this._getAnimator("main") });
                return drawSteps;
            };
            Line.prototype._generateAttrToProjector = function () {
                var _this = this;
                var attrToProjector = _super.prototype._generateAttrToProjector.call(this);
                var wholeDatumAttributes = this._wholeDatumAttributes();
                var isSingleDatumAttr = function (attr) { return wholeDatumAttributes.indexOf(attr) === -1; };
                var singleDatumAttributes = d3.keys(attrToProjector).filter(isSingleDatumAttr);
                singleDatumAttributes.forEach(function (attribute) {
                    var projector = attrToProjector[attribute];
                    attrToProjector[attribute] = function (data, i, u, m) { return data.length > 0 ? projector(data[0], i, u, m) : null; };
                });
                var xFunction = attrToProjector["x"];
                var yFunction = attrToProjector["y"];
                attrToProjector["defined"] = function (d, i, u, m) { return _this._rejectNullsAndNaNs(d, i, u, m, xFunction) && _this._rejectNullsAndNaNs(d, i, u, m, yFunction); };
                attrToProjector["stroke"] = attrToProjector["stroke"] || d3.functor(this._defaultStrokeColor);
                attrToProjector["stroke-width"] = attrToProjector["stroke-width"] || d3.functor("2px");
                return attrToProjector;
            };
            Line.prototype._wholeDatumAttributes = function () {
                return ["x", "y"];
            };
            // HACKHACK User and plot metadata should be applied here - #1306.
            Line.prototype._getClosestWithinRange = function (p, range) {
                var attrToProjector = this._generateAttrToProjector();
                var xProjector = attrToProjector["x"];
                var yProjector = attrToProjector["y"];
                var getDistSq = function (d, i) {
                    var dx = +xProjector(d, i, null, null) - p.x;
                    var dy = +yProjector(d, i, null, null) - p.y;
                    return (dx * dx + dy * dy);
                };
                var closestOverall;
                var closestPoint;
                var closestDistSq = range * range;
                this.datasets().forEach(function (dataset) {
                    dataset.data().forEach(function (d, i) {
                        var distSq = getDistSq(d, i);
                        if (distSq < closestDistSq) {
                            closestOverall = d;
                            closestPoint = {
                                x: xProjector(d, i, null, null),
                                y: yProjector(d, i, null, null)
                            };
                            closestDistSq = distSq;
                        }
                    });
                });
                return {
                    closestValue: closestOverall,
                    closestPoint: closestPoint
                };
            };
            //===== Hover logic =====
            Line.prototype._hoverOverComponent = function (p) {
                // no-op
            };
            Line.prototype._hoverOutComponent = function (p) {
                // no-op
            };
            Line.prototype._doHover = function (p) {
                var closestInfo = this._getClosestWithinRange(p, this._hoverDetectionRadius);
                var closestValue = closestInfo.closestValue;
                if (closestValue === undefined) {
                    return {
                        data: null,
                        pixelPositions: null,
                        selection: null
                    };
                }
                var closestPoint = closestInfo.closestPoint;
                this._hoverTarget.attr({
                    "cx": closestInfo.closestPoint.x,
                    "cy": closestInfo.closestPoint.y
                });
                return {
                    data: [closestValue],
                    pixelPositions: [closestPoint],
                    selection: this._hoverTarget
                };
            };
            return Line;
        })(Plot.AbstractXYPlot);
        Plot.Line = Line;
    })(Plottable.Plot || (Plottable.Plot = {}));
    var Plot = Plottable.Plot;
})(Plottable || (Plottable = {}));

///<reference path="../../reference.ts" />
var __extends = this.__extends || function (d, b) {
    for (var p in b) if (b.hasOwnProperty(p)) d[p] = b[p];
    function __() { this.constructor = d; }
    __.prototype = b.prototype;
    d.prototype = new __();
};
var Plottable;
(function (Plottable) {
    (function (Plot) {
        /**
         * An AreaPlot draws a filled region (area) between the plot's projected "y" and projected "y0" values.
         */
        var Area = (function (_super) {
            __extends(Area, _super);
            /**
             * Constructs an AreaPlot.
             *
             * @constructor
             * @param {QuantitativeScale} xScale The x scale to use.
             * @param {QuantitativeScale} yScale The y scale to use.
             */
            function Area(xScale, yScale) {
                _super.call(this, xScale, yScale);
                this.classed("area-plot", true);
                this.project("y0", 0, yScale); // default
                this.animator("reset", new Plottable.Animator.Null());
                this.animator("main", new Plottable.Animator.Base().duration(600).easing("exp-in-out"));
                this._defaultFillColor = new Plottable.Scale.Color().range()[0];
            }
            Area.prototype._onDatasetUpdate = function () {
                _super.prototype._onDatasetUpdate.call(this);
                if (this._yScale != null) {
                    this._updateYDomainer();
                }
            };
            Area.prototype._getDrawer = function (key) {
                return new Plottable._Drawer.Area(key);
            };
            Area.prototype._updateYDomainer = function () {
                var _this = this;
                _super.prototype._updateYDomainer.call(this);
                var constantBaseline;
                var y0Projector = this._projections["y0"];
                var y0Accessor = y0Projector && y0Projector.accessor;
                if (y0Accessor != null) {
                    var extents = this.datasets().map(function (d) { return d._getExtent(y0Accessor, _this._yScale._typeCoercer); });
                    var extent = Plottable._Util.Methods.flatten(extents);
                    var uniqExtentVals = Plottable._Util.Methods.uniq(extent);
                    if (uniqExtentVals.length === 1) {
                        constantBaseline = uniqExtentVals[0];
                    }
                }
                if (!this._yScale._userSetDomainer) {
                    if (constantBaseline != null) {
                        this._yScale.domainer().addPaddingException(constantBaseline, "AREA_PLOT+" + this._plottableID);
                    }
                    else {
                        this._yScale.domainer().removePaddingException("AREA_PLOT+" + this._plottableID);
                    }
                    // prepending "AREA_PLOT" is unnecessary but reduces likely of user accidentally creating collisions
                    this._yScale._autoDomainIfAutomaticMode();
                }
            };
            Area.prototype.project = function (attrToSet, accessor, scale) {
                _super.prototype.project.call(this, attrToSet, accessor, scale);
                if (attrToSet === "y0") {
                    this._updateYDomainer();
                }
                return this;
            };
            Area.prototype._getResetYFunction = function () {
                return this._generateAttrToProjector()["y0"];
            };
            Area.prototype._wholeDatumAttributes = function () {
                var wholeDatumAttributes = _super.prototype._wholeDatumAttributes.call(this);
                wholeDatumAttributes.push("y0");
                return wholeDatumAttributes;
            };
            Area.prototype._generateAttrToProjector = function () {
                var attrToProjector = _super.prototype._generateAttrToProjector.call(this);
                attrToProjector["fill-opacity"] = attrToProjector["fill-opacity"] || d3.functor(0.25);
                attrToProjector["fill"] = attrToProjector["fill"] || d3.functor(this._defaultFillColor);
                attrToProjector["stroke"] = attrToProjector["stroke"] || d3.functor(this._defaultFillColor);
                return attrToProjector;
            };
            return Area;
        })(Plot.Line);
        Plot.Area = Area;
    })(Plottable.Plot || (Plottable.Plot = {}));
    var Plot = Plottable.Plot;
})(Plottable || (Plottable = {}));

///<reference path="../../reference.ts" />
var __extends = this.__extends || function (d, b) {
    for (var p in b) if (b.hasOwnProperty(p)) d[p] = b[p];
    function __() { this.constructor = d; }
    __.prototype = b.prototype;
    d.prototype = new __();
};
var Plottable;
(function (Plottable) {
    (function (Plot) {
        var ClusteredBar = (function (_super) {
            __extends(ClusteredBar, _super);
            /**
             * Creates a ClusteredBarPlot.
             *
             * A ClusteredBarPlot is a plot that plots several bar plots next to each
             * other. For example, when plotting life expectancy across each country,
             * you would want each country to have a "male" and "female" bar.
             *
             * @constructor
             * @param {Scale} xScale The x scale to use.
             * @param {Scale} yScale The y scale to use.
             */
            function ClusteredBar(xScale, yScale, isVertical) {
                if (isVertical === void 0) { isVertical = true; }
                this._isVertical = isVertical; // Has to be set before super()
                _super.call(this, xScale, yScale);
            }
            ClusteredBar.prototype._generateAttrToProjector = function () {
                var attrToProjector = _super.prototype._generateAttrToProjector.call(this);
                // the width is constant, so set the inner scale range to that
                var innerScale = this._makeInnerScale();
                var innerWidthF = function (d, i) { return innerScale.rangeBand(); };
                var heightF = attrToProjector["height"];
                attrToProjector["width"] = this._isVertical ? innerWidthF : heightF;
                attrToProjector["height"] = this._isVertical ? heightF : innerWidthF;
                var positionF = function (d) { return d._PLOTTABLE_PROTECTED_FIELD_POSITION; };
                attrToProjector["x"] = this._isVertical ? positionF : attrToProjector["x"];
                attrToProjector["y"] = this._isVertical ? attrToProjector["y"] : positionF;
                return attrToProjector;
            };
            ClusteredBar.prototype._getDataToDraw = function () {
                var _this = this;
                var accessor = this._isVertical ? this._projections["x"].accessor : this._projections["y"].accessor;
                var innerScale = this._makeInnerScale();
                var clusters = d3.map();
                this._datasetKeysInOrder.forEach(function (key) {
                    var dataset = _this._key2PlotDatasetKey.get(key).dataset;
                    var plotMetadata = _this._key2PlotDatasetKey.get(key).plotMetadata;
                    clusters.set(key, dataset.data().map(function (d, i) {
                        var val = accessor(d, i, dataset.metadata(), plotMetadata);
                        var primaryScale = _this._isVertical ? _this._xScale : _this._yScale;
                        // TODO: store position information in metadata.
                        var copyD = Plottable._Util.Methods.copyMap(d);
                        copyD["_PLOTTABLE_PROTECTED_FIELD_POSITION"] = primaryScale.scale(val) + innerScale.scale(key);
                        return copyD;
                    }));
                });
                return clusters;
            };
            ClusteredBar.prototype._makeInnerScale = function () {
                var innerScale = new Plottable.Scale.Ordinal();
                innerScale.domain(this._datasetKeysInOrder);
                // TODO: it might be replaced with _getBarPixelWidth call after closing #1180.
                if (!this._projections["width"]) {
                    var secondaryScale = this._isVertical ? this._xScale : this._yScale;
                    var bandsMode = (secondaryScale instanceof Plottable.Scale.Ordinal) && secondaryScale.rangeType() === "bands";
                    var constantWidth = bandsMode ? secondaryScale.rangeBand() : Plot.AbstractBarPlot._DEFAULT_WIDTH;
                    innerScale.range([0, constantWidth]);
                }
                else {
                    var projection = this._projections["width"];
                    var accessor = projection.accessor;
                    var scale = projection.scale;
                    // HACKHACK Metadata should be passed
                    var fn = scale ? function (d, i, u, m) { return scale.scale(accessor(d, i, u, m)); } : accessor;
                    innerScale.range([0, fn(null, 0, null, null)]);
                }
                return innerScale;
            };
            return ClusteredBar;
        })(Plot.AbstractBarPlot);
        Plot.ClusteredBar = ClusteredBar;
    })(Plottable.Plot || (Plottable.Plot = {}));
    var Plot = Plottable.Plot;
})(Plottable || (Plottable = {}));

///<reference path="../../reference.ts" />
var __extends = this.__extends || function (d, b) {
    for (var p in b) if (b.hasOwnProperty(p)) d[p] = b[p];
    function __() { this.constructor = d; }
    __.prototype = b.prototype;
    d.prototype = new __();
};
var Plottable;
(function (Plottable) {
    (function (Plot) {
        var AbstractStacked = (function (_super) {
            __extends(AbstractStacked, _super);
            function AbstractStacked() {
                _super.apply(this, arguments);
                this._stackedExtent = [0, 0];
            }
            AbstractStacked.prototype.project = function (attrToSet, accessor, scale) {
                _super.prototype.project.call(this, attrToSet, accessor, scale);
                if (this._projections["x"] && this._projections["y"] && (attrToSet === "x" || attrToSet === "y")) {
                    this._updateStackOffsets();
                }
                return this;
            };
            AbstractStacked.prototype._onDatasetUpdate = function () {
                _super.prototype._onDatasetUpdate.call(this);
                // HACKHACK Caused since onDataSource is called before projectors are set up.  Should be fixed by #803
                if (this._datasetKeysInOrder && this._projections["x"] && this._projections["y"]) {
                    this._updateStackOffsets();
                }
            };
            AbstractStacked.prototype._updateStackOffsets = function () {
                var dataMapArray = this._generateDefaultMapArray();
                var domainKeys = this._getDomainKeys();
                var positiveDataMapArray = dataMapArray.map(function (dataMap) {
                    return Plottable._Util.Methods.populateMap(domainKeys, function (domainKey) {
                        return { key: domainKey, value: Math.max(0, dataMap.get(domainKey).value) };
                    });
                });
                var negativeDataMapArray = dataMapArray.map(function (dataMap) {
                    return Plottable._Util.Methods.populateMap(domainKeys, function (domainKey) {
                        return { key: domainKey, value: Math.min(dataMap.get(domainKey).value, 0) };
                    });
                });
                this._setDatasetStackOffsets(this._stack(positiveDataMapArray), this._stack(negativeDataMapArray));
                this._updateStackExtents();
            };
            AbstractStacked.prototype._updateStackExtents = function () {
                var _this = this;
                var datasets = this.datasets();
                var valueAccessor = this._valueAccessor();
                var maxStackExtent = Plottable._Util.Methods.max(this._datasetKeysInOrder, function (k) {
                    var dataset = _this._key2PlotDatasetKey.get(k).dataset;
                    var plotMetadata = _this._key2PlotDatasetKey.get(k).plotMetadata;
                    return Plottable._Util.Methods.max(dataset.data(), function (datum, i) {
                        return +valueAccessor(datum, i, dataset.metadata(), plotMetadata) + datum["_PLOTTABLE_PROTECTED_FIELD_STACK_OFFSET"];
                    }, 0);
                }, 0);
                var minStackExtent = Plottable._Util.Methods.min(this._datasetKeysInOrder, function (k) {
                    var dataset = _this._key2PlotDatasetKey.get(k).dataset;
                    var plotMetadata = _this._key2PlotDatasetKey.get(k).plotMetadata;
                    return Plottable._Util.Methods.min(dataset.data(), function (datum, i) {
                        return +valueAccessor(datum, i, dataset.metadata(), plotMetadata) + datum["_PLOTTABLE_PROTECTED_FIELD_STACK_OFFSET"];
                    }, 0);
                }, 0);
                this._stackedExtent = [Math.min(minStackExtent, 0), Math.max(0, maxStackExtent)];
            };
            /**
             * Feeds the data through d3's stack layout function which will calculate
             * the stack offsets and use the the function declared in .out to set the offsets on the data.
             */
            AbstractStacked.prototype._stack = function (dataArray) {
                var _this = this;
                var outFunction = function (d, y0, y) {
                    d.offset = y0;
                };
                d3.layout.stack().x(function (d) { return d.key; }).y(function (d) { return +d.value; }).values(function (d) { return _this._getDomainKeys().map(function (domainKey) { return d.get(domainKey); }); }).out(outFunction)(dataArray);
                return dataArray;
            };
            /**
             * After the stack offsets have been determined on each separate dataset, the offsets need
             * to be determined correctly on the overall datasets
             */
            AbstractStacked.prototype._setDatasetStackOffsets = function (positiveDataMapArray, negativeDataMapArray) {
                var _this = this;
                var keyAccessor = this._keyAccessor();
                var valueAccessor = this._valueAccessor();
                this._datasetKeysInOrder.forEach(function (k, index) {
                    var dataset = _this._key2PlotDatasetKey.get(k).dataset;
                    var plotMetadata = _this._key2PlotDatasetKey.get(k).plotMetadata;
                    var positiveDataMap = positiveDataMapArray[index];
                    var negativeDataMap = negativeDataMapArray[index];
                    var isAllNegativeValues = dataset.data().every(function (datum, i) { return valueAccessor(datum, i, dataset.metadata(), plotMetadata) <= 0; });
                    dataset.data().forEach(function (datum, datumIndex) {
                        var positiveOffset = positiveDataMap.get(keyAccessor(datum, datumIndex, dataset.metadata(), plotMetadata)).offset;
                        var negativeOffset = negativeDataMap.get(keyAccessor(datum, datumIndex, dataset.metadata(), plotMetadata)).offset;
                        var value = valueAccessor(datum, datumIndex, dataset.metadata(), plotMetadata);
                        if (value === 0) {
                            datum["_PLOTTABLE_PROTECTED_FIELD_STACK_OFFSET"] = isAllNegativeValues ? negativeOffset : positiveOffset;
                        }
                        else {
                            datum["_PLOTTABLE_PROTECTED_FIELD_STACK_OFFSET"] = value > 0 ? positiveOffset : negativeOffset;
                        }
                    });
                });
            };
            AbstractStacked.prototype._getDomainKeys = function () {
                var _this = this;
                var keyAccessor = this._keyAccessor();
                var domainKeys = d3.set();
                var datasets = this.datasets();
                this._datasetKeysInOrder.forEach(function (k) {
                    var dataset = _this._key2PlotDatasetKey.get(k).dataset;
                    var plotMetadata = _this._key2PlotDatasetKey.get(k).plotMetadata;
                    dataset.data().forEach(function (datum, index) {
                        domainKeys.add(keyAccessor(datum, index, dataset.metadata(), plotMetadata));
                    });
                });
                return domainKeys.values();
            };
            AbstractStacked.prototype._generateDefaultMapArray = function () {
                var _this = this;
                var keyAccessor = this._keyAccessor();
                var valueAccessor = this._valueAccessor();
                var datasets = this.datasets();
                var domainKeys = this._getDomainKeys();
                var dataMapArray = datasets.map(function () {
                    return Plottable._Util.Methods.populateMap(domainKeys, function (domainKey) {
                        return { key: domainKey, value: 0 };
                    });
                });
                this._datasetKeysInOrder.forEach(function (k, datasetIndex) {
                    var dataset = _this._key2PlotDatasetKey.get(k).dataset;
                    var plotMetadata = _this._key2PlotDatasetKey.get(k).plotMetadata;
                    dataset.data().forEach(function (datum, index) {
                        var key = keyAccessor(datum, index, dataset.metadata(), plotMetadata);
                        var value = valueAccessor(datum, index, dataset.metadata(), plotMetadata);
                        dataMapArray[datasetIndex].set(key, { key: key, value: value });
                    });
                });
                return dataMapArray;
            };
            AbstractStacked.prototype._updateScaleExtents = function () {
                _super.prototype._updateScaleExtents.call(this);
                var primaryScale = this._isVertical ? this._yScale : this._xScale;
                if (!primaryScale) {
                    return;
                }
                if (this._isAnchored && this._stackedExtent.length > 0) {
                    primaryScale._updateExtent(this._plottableID.toString(), "_PLOTTABLE_PROTECTED_FIELD_STACK_EXTENT", this._stackedExtent);
                }
                else {
                    primaryScale._removeExtent(this._plottableID.toString(), "_PLOTTABLE_PROTECTED_FIELD_STACK_EXTENT");
                }
            };
            AbstractStacked.prototype._keyAccessor = function () {
                return this._isVertical ? this._projections["x"].accessor : this._projections["y"].accessor;
            };
            AbstractStacked.prototype._valueAccessor = function () {
                return this._isVertical ? this._projections["y"].accessor : this._projections["x"].accessor;
            };
            return AbstractStacked;
        })(Plot.AbstractXYPlot);
        Plot.AbstractStacked = AbstractStacked;
    })(Plottable.Plot || (Plottable.Plot = {}));
    var Plot = Plottable.Plot;
})(Plottable || (Plottable = {}));

///<reference path="../../reference.ts" />
var __extends = this.__extends || function (d, b) {
    for (var p in b) if (b.hasOwnProperty(p)) d[p] = b[p];
    function __() { this.constructor = d; }
    __.prototype = b.prototype;
    d.prototype = new __();
};
var Plottable;
(function (Plottable) {
    (function (Plot) {
        var StackedArea = (function (_super) {
            __extends(StackedArea, _super);
            /**
             * Constructs a StackedArea plot.
             *
             * @constructor
             * @param {QuantitativeScale} xScale The x scale to use.
             * @param {QuantitativeScale} yScale The y scale to use.
             */
            function StackedArea(xScale, yScale) {
                _super.call(this, xScale, yScale);
                this._baselineValue = 0;
                this.classed("area-plot", true);
                this._isVertical = true;
                this._defaultFillColor = new Plottable.Scale.Color().range()[0];
            }
            StackedArea.prototype._getDrawer = function (key) {
                return new Plottable._Drawer.Area(key).drawLine(false);
            };
            StackedArea.prototype._setup = function () {
                _super.prototype._setup.call(this);
                this._baseline = this._renderArea.append("line").classed("baseline", true);
            };
            StackedArea.prototype._updateStackOffsets = function () {
                var _this = this;
                if (!this._projectorsReady()) {
                    return;
                }
                var domainKeys = this._getDomainKeys();
                var keyAccessor = this._isVertical ? this._projections["x"].accessor : this._projections["y"].accessor;
                var keySets = this._datasetKeysInOrder.map(function (k) {
                    var dataset = _this._key2PlotDatasetKey.get(k).dataset;
                    var plotMetadata = _this._key2PlotDatasetKey.get(k).plotMetadata;
                    return d3.set(dataset.data().map(function (datum, i) { return keyAccessor(datum, i, dataset.metadata(), plotMetadata).toString(); })).values();
                });
                if (keySets.some(function (keySet) { return keySet.length !== domainKeys.length; })) {
                    Plottable._Util.Methods.warn("the domains across the datasets are not the same.  Plot may produce unintended behavior.");
                }
                _super.prototype._updateStackOffsets.call(this);
            };
            StackedArea.prototype._additionalPaint = function () {
                var scaledBaseline = this._yScale.scale(this._baselineValue);
                var baselineAttr = {
                    "x1": 0,
                    "y1": scaledBaseline,
                    "x2": this.width(),
                    "y2": scaledBaseline
                };
                this._getAnimator("baseline").animate(this._baseline, baselineAttr);
            };
            StackedArea.prototype._updateYDomainer = function () {
                _super.prototype._updateYDomainer.call(this);
                var scale = this._yScale;
                if (!scale._userSetDomainer) {
                    scale.domainer().addPaddingException(0, "STACKED_AREA_PLOT+" + this._plottableID);
                    // prepending "AREA_PLOT" is unnecessary but reduces likely of user accidentally creating collisions
                    scale._autoDomainIfAutomaticMode();
                }
            };
            StackedArea.prototype._onDatasetUpdate = function () {
                _super.prototype._onDatasetUpdate.call(this);
                Plot.Area.prototype._onDatasetUpdate.apply(this);
            };
            StackedArea.prototype._generateAttrToProjector = function () {
                var _this = this;
                var attrToProjector = _super.prototype._generateAttrToProjector.call(this);
                var wholeDatumAttributes = this._wholeDatumAttributes();
                var isSingleDatumAttr = function (attr) { return wholeDatumAttributes.indexOf(attr) === -1; };
                var singleDatumAttributes = d3.keys(attrToProjector).filter(isSingleDatumAttr);
                singleDatumAttributes.forEach(function (attribute) {
                    var projector = attrToProjector[attribute];
                    attrToProjector[attribute] = function (data, i, u, m) { return data.length > 0 ? projector(data[0], i, u, m) : null; };
                });
                var yAccessor = this._projections["y"].accessor;
                attrToProjector["y"] = function (d, i, u, m) { return _this._yScale.scale(+yAccessor(d, i, u, m) + d["_PLOTTABLE_PROTECTED_FIELD_STACK_OFFSET"]); };
                attrToProjector["y0"] = function (d, i, u, m) { return _this._yScale.scale(d["_PLOTTABLE_PROTECTED_FIELD_STACK_OFFSET"]); };
                attrToProjector["fill"] = attrToProjector["fill"] || d3.functor(this._defaultFillColor);
                return attrToProjector;
            };
            StackedArea.prototype._wholeDatumAttributes = function () {
                return ["x", "y", "defined"];
            };
            return StackedArea;
        })(Plot.AbstractStacked);
        Plot.StackedArea = StackedArea;
    })(Plottable.Plot || (Plottable.Plot = {}));
    var Plot = Plottable.Plot;
})(Plottable || (Plottable = {}));

///<reference path="../../reference.ts" />
var __extends = this.__extends || function (d, b) {
    for (var p in b) if (b.hasOwnProperty(p)) d[p] = b[p];
    function __() { this.constructor = d; }
    __.prototype = b.prototype;
    d.prototype = new __();
};
var Plottable;
(function (Plottable) {
    (function (Plot) {
        var StackedBar = (function (_super) {
            __extends(StackedBar, _super);
            /**
             * Constructs a StackedBar plot.
             * A StackedBarPlot is a plot that plots several bar plots stacking on top of each
             * other.
             * @constructor
             * @param {Scale} xScale the x scale of the plot.
             * @param {Scale} yScale the y scale of the plot.
             * @param {boolean} isVertical if the plot if vertical.
             */
            function StackedBar(xScale, yScale, isVertical) {
                if (isVertical === void 0) { isVertical = true; }
                this._isVertical = isVertical; // Has to be set before super()
                _super.call(this, xScale, yScale);
                this.classed("bar-plot", true);
                this.baseline(0);
                this._isVertical = isVertical;
            }
            StackedBar.prototype._getAnimator = function (key) {
                if (this._animate && this._animateOnNextRender) {
                    if (this.animator(key)) {
                        return this.animator(key);
                    }
                    else if (key === "stacked-bar") {
                        var primaryScale = this._isVertical ? this._yScale : this._xScale;
                        var scaledBaseline = primaryScale.scale(this.baseline());
                        return new Plottable.Animator.MovingRect(scaledBaseline, this._isVertical);
                    }
                }
                return new Plottable.Animator.Null();
            };
            StackedBar.prototype._generateAttrToProjector = function () {
                var _this = this;
                var attrToProjector = _super.prototype._generateAttrToProjector.call(this);
                var primaryAttr = this._isVertical ? "y" : "x";
                var primaryScale = this._isVertical ? this._yScale : this._xScale;
                var primaryAccessor = this._projections[primaryAttr].accessor;
                var getStart = function (d, i, u, m) { return primaryScale.scale(d["_PLOTTABLE_PROTECTED_FIELD_STACK_OFFSET"]); };
                var getEnd = function (d, i, u, m) { return primaryScale.scale(+primaryAccessor(d, i, u, m) + d["_PLOTTABLE_PROTECTED_FIELD_STACK_OFFSET"]); };
                var heightF = function (d, i, u, m) { return Math.abs(getEnd(d, i, u, m) - getStart(d, i, u, m)); };
                var widthF = attrToProjector["width"];
                attrToProjector["height"] = this._isVertical ? heightF : widthF;
                attrToProjector["width"] = this._isVertical ? widthF : heightF;
                var attrFunction = function (d, i, u, m) { return +primaryAccessor(d, i, u, m) < 0 ? getStart(d, i, u, m) : getEnd(d, i, u, m); };
                attrToProjector[primaryAttr] = function (d, i, u, m) { return _this._isVertical ? attrFunction(d, i, u, m) : attrFunction(d, i, u, m) - heightF(d, i, u, m); };
                return attrToProjector;
            };
            StackedBar.prototype._generateDrawSteps = function () {
                return [{ attrToProjector: this._generateAttrToProjector(), animator: this._getAnimator("stacked-bar") }];
            };
            StackedBar.prototype.project = function (attrToSet, accessor, scale) {
                _super.prototype.project.call(this, attrToSet, accessor, scale);
                Plot.AbstractStacked.prototype.project.apply(this, [attrToSet, accessor, scale]);
                return this;
            };
            StackedBar.prototype._onDatasetUpdate = function () {
                _super.prototype._onDatasetUpdate.call(this);
                Plot.AbstractStacked.prototype._onDatasetUpdate.apply(this);
                return this;
            };
            //===== Stack logic from AbstractStackedPlot =====
            StackedBar.prototype._updateStackOffsets = function () {
                Plot.AbstractStacked.prototype._updateStackOffsets.call(this);
            };
            StackedBar.prototype._updateStackExtents = function () {
                Plot.AbstractStacked.prototype._updateStackExtents.call(this);
            };
            StackedBar.prototype._stack = function (dataArray) {
                return Plot.AbstractStacked.prototype._stack.call(this, dataArray);
            };
            StackedBar.prototype._setDatasetStackOffsets = function (positiveDataMapArray, negativeDataMapArray) {
                Plot.AbstractStacked.prototype._setDatasetStackOffsets.call(this, positiveDataMapArray, negativeDataMapArray);
            };
            StackedBar.prototype._getDomainKeys = function () {
                return Plot.AbstractStacked.prototype._getDomainKeys.call(this);
            };
            StackedBar.prototype._generateDefaultMapArray = function () {
                return Plot.AbstractStacked.prototype._generateDefaultMapArray.call(this);
            };
            StackedBar.prototype._updateScaleExtents = function () {
                Plot.AbstractStacked.prototype._updateScaleExtents.call(this);
            };
            StackedBar.prototype._keyAccessor = function () {
                return Plot.AbstractStacked.prototype._keyAccessor.call(this);
            };
            StackedBar.prototype._valueAccessor = function () {
                return Plot.AbstractStacked.prototype._valueAccessor.call(this);
            };
            return StackedBar;
        })(Plot.AbstractBarPlot);
        Plot.StackedBar = StackedBar;
    })(Plottable.Plot || (Plottable.Plot = {}));
    var Plot = Plottable.Plot;
})(Plottable || (Plottable = {}));

///<reference path="../reference.ts" />

///<reference path="../reference.ts" />
var Plottable;
(function (Plottable) {
    (function (Animator) {
        /**
         * An animator implementation with no animation. The attributes are
         * immediately set on the selection.
         */
        var Null = (function () {
            function Null() {
            }
            Null.prototype.getTiming = function (selection) {
                return 0;
            };
            Null.prototype.animate = function (selection, attrToProjector) {
                return selection.attr(attrToProjector);
            };
            return Null;
        })();
        Animator.Null = Null;
    })(Plottable.Animator || (Plottable.Animator = {}));
    var Animator = Plottable.Animator;
})(Plottable || (Plottable = {}));

///<reference path="../reference.ts" />
var Plottable;
(function (Plottable) {
    (function (Animator) {
        /**
         * The base animator implementation with easing, duration, and delay.
         *
         * The maximum delay between animations can be configured with maxIterativeDelay.
         *
         * The maximum total animation duration can be configured with maxTotalDuration.
         * maxTotalDuration does not set actual total animation duration.
         *
         * The actual interval delay is calculated by following formula:
         * min(maxIterativeDelay(),
         *   max(maxTotalDuration() - duration(), 0) / <number of iterations>)
         */
        var Base = (function () {
            /**
             * Constructs the default animator
             *
             * @constructor
             */
            function Base() {
                this._duration = Base.DEFAULT_DURATION_MILLISECONDS;
                this._delay = Base.DEFAULT_DELAY_MILLISECONDS;
                this._easing = Base.DEFAULT_EASING;
                this._maxIterativeDelay = Base.DEFAULT_MAX_ITERATIVE_DELAY_MILLISECONDS;
                this._maxTotalDuration = Base.DEFAULT_MAX_TOTAL_DURATION_MILLISECONDS;
            }
            Base.prototype.getTiming = function (numberOfIterations) {
                var maxDelayForLastIteration = Math.max(this.maxTotalDuration() - this.duration(), 0);
                var adjustedIterativeDelay = Math.min(this.maxIterativeDelay(), maxDelayForLastIteration / Math.max(numberOfIterations - 1, 1));
                var time = adjustedIterativeDelay * numberOfIterations + this.delay() + this.duration();
                return time;
            };
            Base.prototype.animate = function (selection, attrToProjector) {
                var _this = this;
                var numberOfIterations = selection[0].length;
                var maxDelayForLastIteration = Math.max(this.maxTotalDuration() - this.duration(), 0);
                var adjustedIterativeDelay = Math.min(this.maxIterativeDelay(), maxDelayForLastIteration / Math.max(numberOfIterations - 1, 1));
                return selection.transition().ease(this.easing()).duration(this.duration()).delay(function (d, i) { return _this.delay() + adjustedIterativeDelay * i; }).attr(attrToProjector);
            };
            Base.prototype.duration = function (duration) {
                if (duration == null) {
                    return this._duration;
                }
                else {
                    this._duration = duration;
                    return this;
                }
            };
            Base.prototype.delay = function (delay) {
                if (delay == null) {
                    return this._delay;
                }
                else {
                    this._delay = delay;
                    return this;
                }
            };
            Base.prototype.easing = function (easing) {
                if (easing == null) {
                    return this._easing;
                }
                else {
                    this._easing = easing;
                    return this;
                }
            };
            Base.prototype.maxIterativeDelay = function (maxIterDelay) {
                if (maxIterDelay == null) {
                    return this._maxIterativeDelay;
                }
                else {
                    this._maxIterativeDelay = maxIterDelay;
                    return this;
                }
            };
            Base.prototype.maxTotalDuration = function (maxDuration) {
                if (maxDuration == null) {
                    return this._maxTotalDuration;
                }
                else {
                    this._maxTotalDuration = maxDuration;
                    return this;
                }
            };
            /**
             * The default duration of the animation in milliseconds
             */
            Base.DEFAULT_DURATION_MILLISECONDS = 300;
            /**
             * The default starting delay of the animation in milliseconds
             */
            Base.DEFAULT_DELAY_MILLISECONDS = 0;
            /**
             * The default maximum start delay between each start of an animation
             */
            Base.DEFAULT_MAX_ITERATIVE_DELAY_MILLISECONDS = 15;
            /**
             * The default maximum total animation duration
             */
            Base.DEFAULT_MAX_TOTAL_DURATION_MILLISECONDS = 600;
            /**
             * The default easing of the animation
             */
            Base.DEFAULT_EASING = "exp-out";
            return Base;
        })();
        Animator.Base = Base;
    })(Plottable.Animator || (Plottable.Animator = {}));
    var Animator = Plottable.Animator;
})(Plottable || (Plottable = {}));

///<reference path="../reference.ts" />
var __extends = this.__extends || function (d, b) {
    for (var p in b) if (b.hasOwnProperty(p)) d[p] = b[p];
    function __() { this.constructor = d; }
    __.prototype = b.prototype;
    d.prototype = new __();
};
var Plottable;
(function (Plottable) {
    (function (Animator) {
        /**
         * The default animator implementation with easing, duration, and delay.
         */
        var Rect = (function (_super) {
            __extends(Rect, _super);
            function Rect(isVertical, isReverse) {
                if (isVertical === void 0) { isVertical = true; }
                if (isReverse === void 0) { isReverse = false; }
                _super.call(this);
                this.isVertical = isVertical;
                this.isReverse = isReverse;
            }
            Rect.prototype.animate = function (selection, attrToProjector) {
                var startAttrToProjector = {};
                Rect.ANIMATED_ATTRIBUTES.forEach(function (attr) { return startAttrToProjector[attr] = attrToProjector[attr]; });
                startAttrToProjector[this._getMovingAttr()] = this._startMovingProjector(attrToProjector);
                startAttrToProjector[this._getGrowingAttr()] = function () { return 0; };
                selection.attr(startAttrToProjector);
                return _super.prototype.animate.call(this, selection, attrToProjector);
            };
            Rect.prototype._startMovingProjector = function (attrToProjector) {
                if (this.isVertical === this.isReverse) {
                    return attrToProjector[this._getMovingAttr()];
                }
                var movingAttrProjector = attrToProjector[this._getMovingAttr()];
                var growingAttrProjector = attrToProjector[this._getGrowingAttr()];
                return function (d, i, u, m) { return movingAttrProjector(d, i, u, m) + growingAttrProjector(d, i, u, m); };
            };
            Rect.prototype._getGrowingAttr = function () {
                return this.isVertical ? "height" : "width";
            };
            Rect.prototype._getMovingAttr = function () {
                return this.isVertical ? "y" : "x";
            };
            Rect.ANIMATED_ATTRIBUTES = ["height", "width", "x", "y", "fill"];
            return Rect;
        })(Animator.Base);
        Animator.Rect = Rect;
    })(Plottable.Animator || (Plottable.Animator = {}));
    var Animator = Plottable.Animator;
})(Plottable || (Plottable = {}));

///<reference path="../reference.ts" />
var __extends = this.__extends || function (d, b) {
    for (var p in b) if (b.hasOwnProperty(p)) d[p] = b[p];
    function __() { this.constructor = d; }
    __.prototype = b.prototype;
    d.prototype = new __();
};
var Plottable;
(function (Plottable) {
    (function (Animator) {
        /**
         * A child class of RectAnimator that will move the rectangle
         * as well as animate its growth.
         */
        var MovingRect = (function (_super) {
            __extends(MovingRect, _super);
            /**
             * Constructs a MovingRectAnimator
             *
             * @param {number} basePixel The pixel value to start moving from
             * @param {boolean} isVertical If the movement/animation is vertical
             */
            function MovingRect(startPixelValue, isVertical) {
                if (isVertical === void 0) { isVertical = true; }
                _super.call(this, isVertical);
                this.startPixelValue = startPixelValue;
            }
            MovingRect.prototype._startMovingProjector = function (attrToProjector) {
                return d3.functor(this.startPixelValue);
            };
            return MovingRect;
        })(Animator.Rect);
        Animator.MovingRect = MovingRect;
    })(Plottable.Animator || (Plottable.Animator = {}));
    var Animator = Plottable.Animator;
})(Plottable || (Plottable = {}));

///<reference path="../reference.ts" />
var __extends = this.__extends || function (d, b) {
    for (var p in b) if (b.hasOwnProperty(p)) d[p] = b[p];
    function __() { this.constructor = d; }
    __.prototype = b.prototype;
    d.prototype = new __();
};
var Plottable;
(function (Plottable) {
    (function (Dispatcher) {
        var AbstractDispatcher = (function (_super) {
            __extends(AbstractDispatcher, _super);
            /**
             * Constructs a Dispatcher with the specified target.
             *
             * @constructor
             * @param {D3.Selection} [target] The selection to listen for events on.
             */
            function AbstractDispatcher(target) {
                _super.call(this);
                this._event2Callback = {};
                this._connected = false;
                this._target = target;
            }
            AbstractDispatcher.prototype.target = function (targetElement) {
                if (targetElement == null) {
                    return this._target;
                }
                var wasConnected = this._connected;
                this.disconnect();
                this._target = targetElement;
                if (wasConnected) {
                    // re-connect to the new target
                    this.connect();
                }
                return this;
            };
            /**
             * Gets a namespaced version of the event name.
             */
            AbstractDispatcher.prototype._getEventString = function (eventName) {
                return eventName + ".dispatcher" + this._plottableID;
            };
            /**
             * Attaches the Dispatcher's listeners to the Dispatcher's target element.
             *
             * @returns {Dispatcher} The calling Dispatcher.
             */
            AbstractDispatcher.prototype.connect = function () {
                var _this = this;
                if (this._connected) {
                    throw new Error("Can't connect dispatcher twice!");
                }
                if (this._target) {
                    this._connected = true;
                    Object.keys(this._event2Callback).forEach(function (event) {
                        var callback = _this._event2Callback[event];
                        _this._target.on(_this._getEventString(event), callback);
                    });
                }
                return this;
            };
            /**
             * Detaches the Dispatcher's listeners from the Dispatchers' target element.
             *
             * @returns {Dispatcher} The calling Dispatcher.
             */
            AbstractDispatcher.prototype.disconnect = function () {
                var _this = this;
                this._connected = false;
                if (this._target) {
                    Object.keys(this._event2Callback).forEach(function (event) {
                        _this._target.on(_this._getEventString(event), null);
                    });
                }
                return this;
            };
            return AbstractDispatcher;
        })(Plottable.Core.PlottableObject);
        Dispatcher.AbstractDispatcher = AbstractDispatcher;
    })(Plottable.Dispatcher || (Plottable.Dispatcher = {}));
    var Dispatcher = Plottable.Dispatcher;
})(Plottable || (Plottable = {}));

///<reference path="../reference.ts" />
var __extends = this.__extends || function (d, b) {
    for (var p in b) if (b.hasOwnProperty(p)) d[p] = b[p];
    function __() { this.constructor = d; }
    __.prototype = b.prototype;
    d.prototype = new __();
};
var Plottable;
(function (Plottable) {
    (function (Dispatcher) {
        var Mouse = (function (_super) {
            __extends(Mouse, _super);
            /**
             * Constructs a Mouse Dispatcher with the specified target.
             *
             * @param {D3.Selection} target The selection to listen for events on.
             */
            function Mouse(target) {
                var _this = this;
                _super.call(this, target);
                this._event2Callback["mouseover"] = function () {
                    if (_this._mouseover != null) {
                        _this._mouseover(_this._getMousePosition());
                    }
                };
                this._event2Callback["mousemove"] = function () {
                    if (_this._mousemove != null) {
                        _this._mousemove(_this._getMousePosition());
                    }
                };
                this._event2Callback["mouseout"] = function () {
                    if (_this._mouseout != null) {
                        _this._mouseout(_this._getMousePosition());
                    }
                };
            }
            Mouse.prototype._getMousePosition = function () {
                var xy = d3.mouse(this._target.node());
                return {
                    x: xy[0],
                    y: xy[1]
                };
            };
            Mouse.prototype.mouseover = function (callback) {
                if (callback === undefined) {
                    return this._mouseover;
                }
                this._mouseover = callback;
                return this;
            };
            Mouse.prototype.mousemove = function (callback) {
                if (callback === undefined) {
                    return this._mousemove;
                }
                this._mousemove = callback;
                return this;
            };
            Mouse.prototype.mouseout = function (callback) {
                if (callback === undefined) {
                    return this._mouseout;
                }
                this._mouseout = callback;
                return this;
            };
            return Mouse;
        })(Dispatcher.AbstractDispatcher);
        Dispatcher.Mouse = Mouse;
    })(Plottable.Dispatcher || (Plottable.Dispatcher = {}));
    var Dispatcher = Plottable.Dispatcher;
})(Plottable || (Plottable = {}));

///<reference path="../reference.ts" />
var __extends = this.__extends || function (d, b) {
    for (var p in b) if (b.hasOwnProperty(p)) d[p] = b[p];
    function __() { this.constructor = d; }
    __.prototype = b.prototype;
    d.prototype = new __();
};
var Plottable;
(function (Plottable) {
    (function (Dispatcher) {
        var Keypress = (function (_super) {
            __extends(Keypress, _super);
            /**
             * Constructs a Keypress Dispatcher with the specified target.
             *
             * @constructor
             * @param {D3.Selection} [target] The selection to listen for events on.
             */
            function Keypress(target) {
                var _this = this;
                _super.call(this, target);
                this._mousedOverTarget = false;
                // Can't attach the key listener to the target (a sub-svg element)
                // because "focusable" is only in SVG 1.2 / 2, which most browsers don't
                // yet implement
                this._keydownListenerTarget = d3.select(document);
                this._event2Callback["mouseover"] = function () {
                    _this._mousedOverTarget = true;
                };
                this._event2Callback["mouseout"] = function () {
                    _this._mousedOverTarget = false;
                };
            }
            Keypress.prototype.connect = function () {
                var _this = this;
                _super.prototype.connect.call(this);
                this._keydownListenerTarget.on(this._getEventString("keydown"), function () {
                    if (_this._mousedOverTarget && _this._onKeyDown) {
                        _this._onKeyDown(d3.event);
                    }
                });
                return this;
            };
            Keypress.prototype.disconnect = function () {
                _super.prototype.disconnect.call(this);
                this._keydownListenerTarget.on(this._getEventString("keydown"), null);
                return this;
            };
            Keypress.prototype.onKeyDown = function (callback) {
                if (callback === undefined) {
                    return this._onKeyDown;
                }
                this._onKeyDown = callback;
                return this;
            };
            return Keypress;
        })(Dispatcher.AbstractDispatcher);
        Dispatcher.Keypress = Keypress;
    })(Plottable.Dispatcher || (Plottable.Dispatcher = {}));
    var Dispatcher = Plottable.Dispatcher;
})(Plottable || (Plottable = {}));

///<reference path="../reference.ts" />
var __extends = this.__extends || function (d, b) {
    for (var p in b) if (b.hasOwnProperty(p)) d[p] = b[p];
    function __() { this.constructor = d; }
    __.prototype = b.prototype;
    d.prototype = new __();
};
var Plottable;
(function (Plottable) {
    (function (Interaction) {
        var AbstractInteraction = (function (_super) {
            __extends(AbstractInteraction, _super);
            function AbstractInteraction() {
                _super.apply(this, arguments);
            }
            AbstractInteraction.prototype._anchor = function (component, hitBox) {
                this._componentToListenTo = component;
                this._hitBox = hitBox;
            };
            return AbstractInteraction;
        })(Plottable.Core.PlottableObject);
        Interaction.AbstractInteraction = AbstractInteraction;
    })(Plottable.Interaction || (Plottable.Interaction = {}));
    var Interaction = Plottable.Interaction;
})(Plottable || (Plottable = {}));

///<reference path="../reference.ts" />
var __extends = this.__extends || function (d, b) {
    for (var p in b) if (b.hasOwnProperty(p)) d[p] = b[p];
    function __() { this.constructor = d; }
    __.prototype = b.prototype;
    d.prototype = new __();
};
var Plottable;
(function (Plottable) {
    (function (Interaction) {
        var Click = (function (_super) {
            __extends(Click, _super);
            function Click() {
                _super.apply(this, arguments);
            }
            Click.prototype._anchor = function (component, hitBox) {
                var _this = this;
                _super.prototype._anchor.call(this, component, hitBox);
                hitBox.on(this._listenTo(), function () {
                    var xy = d3.mouse(hitBox.node());
                    var x = xy[0];
                    var y = xy[1];
                    _this._callback({ x: x, y: y });
                });
            };
            Click.prototype._listenTo = function () {
                return "click";
            };
            /**
             * Sets a callback to be called when a click is received.
             *
             * @param {(p: Point) => any} cb Callback that takes the pixel position of the click event.
             */
            Click.prototype.callback = function (cb) {
                this._callback = cb;
                return this;
            };
            return Click;
        })(Interaction.AbstractInteraction);
        Interaction.Click = Click;
        var DoubleClick = (function (_super) {
            __extends(DoubleClick, _super);
            function DoubleClick() {
                _super.apply(this, arguments);
            }
            DoubleClick.prototype._listenTo = function () {
                return "dblclick";
            };
            return DoubleClick;
        })(Click);
        Interaction.DoubleClick = DoubleClick;
    })(Plottable.Interaction || (Plottable.Interaction = {}));
    var Interaction = Plottable.Interaction;
})(Plottable || (Plottable = {}));

///<reference path="../reference.ts" />
var __extends = this.__extends || function (d, b) {
    for (var p in b) if (b.hasOwnProperty(p)) d[p] = b[p];
    function __() { this.constructor = d; }
    __.prototype = b.prototype;
    d.prototype = new __();
};
var Plottable;
(function (Plottable) {
    (function (Interaction) {
        var Key = (function (_super) {
            __extends(Key, _super);
            /**
             * Creates a KeyInteraction.
             *
             * KeyInteraction listens to key events that occur while the component is
             * moused over.
             *
             * @constructor
             */
            function Key() {
                _super.call(this);
<<<<<<< HEAD
                this._keyCode2Callback = {};
                this._dispatcher = new Plottable.Dispatcher.Keypress();
=======
                this.keyCode2Callback = {};
                this.dispatcher = new Plottable.Dispatcher.Keypress();
>>>>>>> e51f7f3c
            }
            Key.prototype._anchor = function (component, hitBox) {
                var _this = this;
                _super.prototype._anchor.call(this, component, hitBox);
                this._dispatcher.target(this._hitBox);
                this._dispatcher.onKeyDown(function (e) {
                    if (_this._keyCode2Callback[e.keyCode]) {
                        _this._keyCode2Callback[e.keyCode]();
                    }
                });
                this._dispatcher.connect();
            };
            /**
             * Sets a callback to be called when the key with the given keyCode is
             * pressed and the user is moused over the Component.
             *
             * @param {number} keyCode The key code associated with the key.
             * @param {() => void} callback Callback to be called.
             * @returns The calling Interaction.Key.
             */
            Key.prototype.on = function (keyCode, callback) {
                this._keyCode2Callback[keyCode] = callback;
                return this;
            };
            return Key;
        })(Interaction.AbstractInteraction);
        Interaction.Key = Key;
    })(Plottable.Interaction || (Plottable.Interaction = {}));
    var Interaction = Plottable.Interaction;
})(Plottable || (Plottable = {}));

///<reference path="../reference.ts" />
var __extends = this.__extends || function (d, b) {
    for (var p in b) if (b.hasOwnProperty(p)) d[p] = b[p];
    function __() { this.constructor = d; }
    __.prototype = b.prototype;
    d.prototype = new __();
};
var Plottable;
(function (Plottable) {
    (function (Interaction) {
        var PanZoom = (function (_super) {
            __extends(PanZoom, _super);
            /**
             * Creates a PanZoomInteraction.
             *
             * The allows you to move around and zoom in on a plot, interactively. It
             * does so by changing the xScale and yScales' domains repeatedly.
             *
             * @constructor
             * @param {QuantitativeScale} [xScale] The X scale to update on panning/zooming.
             * @param {QuantitativeScale} [yScale] The Y scale to update on panning/zooming.
             */
            function PanZoom(xScale, yScale) {
                var _this = this;
                _super.call(this);
                if (xScale == null) {
                    xScale = new Plottable.Scale.Linear();
                }
                if (yScale == null) {
                    yScale = new Plottable.Scale.Linear();
                }
                this._xScale = xScale;
                this._yScale = yScale;
                this._zoom = d3.behavior.zoom();
                this._zoom.x(this._xScale._d3Scale);
                this._zoom.y(this._yScale._d3Scale);
                this._zoom.on("zoom", function () { return _this._rerenderZoomed(); });
            }
            /**
             * Sets the scales back to their original domains.
             */
            PanZoom.prototype.resetZoom = function () {
                var _this = this;
                // HACKHACK #254
                this._zoom = d3.behavior.zoom();
                this._zoom.x(this._xScale._d3Scale);
                this._zoom.y(this._yScale._d3Scale);
                this._zoom.on("zoom", function () { return _this._rerenderZoomed(); });
                this._zoom(this._hitBox);
            };
            PanZoom.prototype._anchor = function (component, hitBox) {
                _super.prototype._anchor.call(this, component, hitBox);
                this._zoom(hitBox);
            };
            PanZoom.prototype._rerenderZoomed = function () {
                // HACKHACK since the d3.zoom.x modifies d3 scales and not our TS scales, and the TS scales have the
                // event listener machinery, let's grab the domain out of the d3 scale and pipe it back into the TS scale
                var xDomain = this._xScale._d3Scale.domain();
                var yDomain = this._yScale._d3Scale.domain();
                this._xScale.domain(xDomain);
                this._yScale.domain(yDomain);
            };
            return PanZoom;
        })(Interaction.AbstractInteraction);
        Interaction.PanZoom = PanZoom;
    })(Plottable.Interaction || (Plottable.Interaction = {}));
    var Interaction = Plottable.Interaction;
})(Plottable || (Plottable = {}));

///<reference path="../../reference.ts" />
var __extends = this.__extends || function (d, b) {
    for (var p in b) if (b.hasOwnProperty(p)) d[p] = b[p];
    function __() { this.constructor = d; }
    __.prototype = b.prototype;
    d.prototype = new __();
};
var Plottable;
(function (Plottable) {
    (function (Interaction) {
        var Drag = (function (_super) {
            __extends(Drag, _super);
            /**
             * Constructs a Drag. A Drag will signal its callbacks on mouse drag.
             */
            function Drag() {
                var _this = this;
                _super.call(this);
<<<<<<< HEAD
                this._origin = [0, 0];
                this._location = [0, 0];
=======
                this.origin = [0, 0];
                this.location = [0, 0];
>>>>>>> e51f7f3c
                this._isDragging = false;
                this._dragBehavior = d3.behavior.drag();
                this._dragBehavior.on("dragstart", function () { return _this._dragstart(); });
                this._dragBehavior.on("drag", function () { return _this._drag(); });
                this._dragBehavior.on("dragend", function () { return _this._dragend(); });
            }
            Drag.prototype.dragstart = function (cb) {
                if (cb === undefined) {
                    return this._ondragstart;
                }
                else {
                    this._ondragstart = cb;
                    return this;
                }
            };
            // we access origin and location through setOrigin and setLocation so that on XDragBox and YDragBox we can overwrite so that
            // we always have the uncontrolled dimension of the box extending across the entire component
            // this ensures that the callback values are synchronized with the actual box being drawn
            Drag.prototype._setOrigin = function (x, y) {
                this._origin = [x, y];
            };
            Drag.prototype._getOrigin = function () {
                return this._origin.slice();
            };
            Drag.prototype._setLocation = function (x, y) {
                this._location = [x, y];
            };
            Drag.prototype._getLocation = function () {
                return this._location.slice();
            };
            Drag.prototype.drag = function (cb) {
                if (cb === undefined) {
                    return this._ondrag;
                }
                else {
                    this._ondrag = cb;
                    return this;
                }
            };
            Drag.prototype.dragend = function (cb) {
                if (cb === undefined) {
                    return this._ondragend;
                }
                else {
                    this._ondragend = cb;
                    return this;
                }
            };
            Drag.prototype._dragstart = function () {
                this._isDragging = true;
                var width = this._componentToListenTo.width();
                var height = this._componentToListenTo.height();
                // the constraint functions ensure that the selection rectangle will not exceed the hit box
                var constraintFunction = function (min, max) { return function (x) { return Math.min(Math.max(x, min), max); }; };
                this._constrainX = constraintFunction(0, width);
                this._constrainY = constraintFunction(0, height);
                var origin = d3.mouse(this._hitBox[0][0].parentNode);
                this._setOrigin(origin[0], origin[1]);
                this._doDragstart();
            };
            Drag.prototype._doDragstart = function () {
                if (this._ondragstart != null) {
                    this._ondragstart({ x: this._getOrigin()[0], y: this._getOrigin()[1] });
                }
            };
            Drag.prototype._drag = function () {
                this._setLocation(this._constrainX(d3.event.x), this._constrainY(d3.event.y));
                this._doDrag();
            };
            Drag.prototype._doDrag = function () {
                if (this._ondrag != null) {
                    var start = { x: this._getOrigin()[0], y: this._getOrigin()[1] };
                    var end = { x: this._getLocation()[0], y: this._getLocation()[1] };
                    this._ondrag(start, end);
                }
            };
            Drag.prototype._dragend = function () {
                var location = d3.mouse(this._hitBox[0][0].parentNode);
                this._setLocation(location[0], location[1]);
                this._isDragging = false;
                this._doDragend();
            };
            Drag.prototype._doDragend = function () {
                if (this._ondragend != null) {
                    var start = { x: this._getOrigin()[0], y: this._getOrigin()[1] };
                    var end = { x: this._getLocation()[0], y: this._getLocation()[1] };
                    this._ondragend(start, end);
                }
            };
            Drag.prototype._anchor = function (component, hitBox) {
                _super.prototype._anchor.call(this, component, hitBox);
                hitBox.call(this._dragBehavior);
                return this;
            };
            /**
             * Sets up so that the xScale and yScale that are passed have their
             * domains automatically changed as you zoom.
             *
             * @param {QuantitativeScale} xScale The scale along the x-axis.
             * @param {QuantitativeScale} yScale The scale along the y-axis.
             * @returns {Drag} The calling Drag.
             */
            Drag.prototype.setupZoomCallback = function (xScale, yScale) {
                var xDomainOriginal = xScale != null ? xScale.domain() : null;
                var yDomainOriginal = yScale != null ? yScale.domain() : null;
                var resetOnNextClick = false;
                function callback(upperLeft, lowerRight) {
                    if (upperLeft == null || lowerRight == null) {
                        if (resetOnNextClick) {
                            if (xScale != null) {
                                xScale.domain(xDomainOriginal);
                            }
                            if (yScale != null) {
                                yScale.domain(yDomainOriginal);
                            }
                        }
                        resetOnNextClick = !resetOnNextClick;
                        return;
                    }
                    resetOnNextClick = false;
                    if (xScale != null) {
                        xScale.domain([xScale.invert(upperLeft.x), xScale.invert(lowerRight.x)]);
                    }
                    if (yScale != null) {
                        yScale.domain([yScale.invert(lowerRight.y), yScale.invert(upperLeft.y)]);
                    }
                    this.clearBox();
                    return;
                }
                this.drag(callback);
                this.dragend(callback);
                return this;
            };
            return Drag;
        })(Interaction.AbstractInteraction);
        Interaction.Drag = Drag;
    })(Plottable.Interaction || (Plottable.Interaction = {}));
    var Interaction = Plottable.Interaction;
})(Plottable || (Plottable = {}));

///<reference path="../../reference.ts" />
var __extends = this.__extends || function (d, b) {
    for (var p in b) if (b.hasOwnProperty(p)) d[p] = b[p];
    function __() { this.constructor = d; }
    __.prototype = b.prototype;
    d.prototype = new __();
};
var Plottable;
(function (Plottable) {
    (function (Interaction) {
        var DragBox = (function (_super) {
            __extends(DragBox, _super);
            function DragBox() {
                _super.apply(this, arguments);
                this._boxIsDrawn = false;
                this._resizeXEnabled = false;
                this._resizeYEnabled = false;
                this._cursorStyle = "";
            }
            DragBox.prototype.resizeEnabled = function (enabled) {
                if (enabled == null) {
                    return this._resizeXEnabled || this._resizeYEnabled;
                }
                else {
                    this._resizeXEnabled = enabled && this.constructor._CAN_RESIZE_X;
                    this._resizeYEnabled = enabled && this.constructor._CAN_RESIZE_Y;
                    return this;
                }
            };
            /**
             * Return true if box is resizing on the X dimension.
             *
             * @returns {boolean}
             */
            DragBox.prototype.isResizingX = function () {
                return !!this._xResizing;
            };
            /**
             * Return true if box is resizing on the Y dimension.
             *
             * @returns {boolean}
             */
            DragBox.prototype.isResizingY = function () {
                return !!this._yResizing;
            };
            /**
             * Whether or not dragBox has been rendered in a visible area.
             *
             * @returns {boolean}
             */
            DragBox.prototype.boxIsDrawn = function () {
                return this._boxIsDrawn;
            };
            /**
             * Return true if box is resizing.
             *
             * @returns {boolean}
             */
            DragBox.prototype.isResizing = function () {
                return this.isResizingX() || this.isResizingY();
            };
            DragBox.prototype._dragstart = function () {
                var mouse = d3.mouse(this._hitBox[0][0].parentNode);
                if (this.boxIsDrawn()) {
                    var resizeInfo = this._getResizeInfo(mouse[0], mouse[1]);
                    this._xResizing = resizeInfo.xResizing;
                    this._yResizing = resizeInfo.yResizing;
                    if (this.isResizing()) {
                        // we are resizing; don't clear the box, don't call the dragstart callback
                        return;
                    }
                }
                _super.prototype._dragstart.call(this);
                this.clearBox();
            };
            DragBox.prototype._getResizeInfo = function (xPosition, yPosition) {
                var xResizing = null;
                var yResizing = null;
                var xStart = this._getOrigin()[0];
                var yStart = this._getOrigin()[1];
                var xEnd = this._getLocation()[0];
                var yEnd = this._getLocation()[1];
                function inPaddedRange(position, start, end, padding) {
                    return Math.min(start, end) - padding <= position && position <= Math.max(start, end) + padding;
                }
                function getResizeDimension(origin, destination, position, padding) {
                    // origin: where the drag began
                    // destination: where the drag ended
                    // position: where the cursor currently is (possibly the start of a resize)
                    var min = Math.min(origin, destination);
                    var max = Math.max(origin, destination);
                    var interiorPadding = Math.min(padding, (max - min) / 2);
                    if (min - padding < position && position < min + interiorPadding) {
                        return { offset: position - min, positive: false, origin: origin === min };
                    }
                    if (max - interiorPadding < position && position < max + padding) {
                        return { offset: position - max, positive: true, origin: origin === max };
                    }
                    return null;
                }
                if (this._resizeXEnabled && inPaddedRange(yPosition, yStart, yEnd, DragBox.RESIZE_PADDING)) {
                    xResizing = getResizeDimension(xStart, xEnd, xPosition, DragBox.RESIZE_PADDING);
                }
                if (this._resizeYEnabled && inPaddedRange(xPosition, xStart, xEnd, DragBox.RESIZE_PADDING)) {
                    yResizing = getResizeDimension(yStart, yEnd, yPosition, DragBox.RESIZE_PADDING);
                }
                return { xResizing: xResizing, yResizing: yResizing };
            };
            DragBox.prototype._drag = function () {
                if (this.isResizing()) {
                    // Eases the mouse into the center of the dragging line, in case dragging started with the mouse
                    // away from the center due to `DragBox.RESIZE_PADDING`.
                    if (this.isResizingX()) {
                        var diffX = this._xResizing.offset;
                        var x = d3.event.x;
                        if (diffX !== 0) {
                            x += diffX;
                            this._xResizing.offset += diffX > 0 ? -1 : 1;
                        }
                        if (this._xResizing.origin) {
                            this._setOrigin(this._constrainX(x), this._getOrigin()[1]);
                        }
                        else {
                            this._setLocation(this._constrainX(x), this._getLocation()[1]);
                        }
                    }
                    if (this.isResizingY()) {
                        var diffY = this._yResizing.offset;
                        var y = d3.event.y;
                        if (diffY !== 0) {
                            y += diffY;
                            this._yResizing.offset += diffY > 0 ? -1 : 1;
                        }
                        if (this._yResizing.origin) {
                            this._setOrigin(this._getOrigin()[0], this._constrainY(y));
                        }
                        else {
                            this._setLocation(this._getLocation()[0], this._constrainY(y));
                        }
                    }
                    this._doDrag();
                }
                else {
                    _super.prototype._drag.call(this);
                }
                this.setBox(this._getOrigin()[0], this._getLocation()[0], this._getOrigin()[1], this._getLocation()[1]);
            };
            DragBox.prototype._dragend = function () {
                this._xResizing = null;
                this._yResizing = null;
                _super.prototype._dragend.call(this);
            };
            /**
             * Clears the highlighted drag-selection box drawn by the DragBox.
             *
             * @returns {DragBox} The calling DragBox.
             */
            DragBox.prototype.clearBox = function () {
                if (this.dragBox == null) {
                    return;
                } // HACKHACK #593
                this.dragBox.attr("height", 0).attr("width", 0);
                this._boxIsDrawn = false;
                return this;
            };
            /**
             * Set where the box is draw explicitly.
             *
             * @param {number} x0 Left.
             * @param {number} x1 Right.
             * @param {number} y0 Top.
             * @param {number} y1 Bottom.
             *
             * @returns {DragBox} The calling DragBox.
             */
            DragBox.prototype.setBox = function (x0, x1, y0, y1) {
                if (this.dragBox == null) {
                    return;
                } // HACKHACK #593
                var w = Math.abs(x0 - x1);
                var h = Math.abs(y0 - y1);
                var xo = Math.min(x0, x1);
                var yo = Math.min(y0, y1);
                this.dragBox.attr({ x: xo, y: yo, width: w, height: h });
                this._boxIsDrawn = (w > 0 && h > 0);
                return this;
            };
            DragBox.prototype._anchor = function (component, hitBox) {
                var _this = this;
                _super.prototype._anchor.call(this, component, hitBox);
                var cname = DragBox._CLASS_DRAG_BOX;
                var background = this._componentToListenTo._backgroundContainer;
                this.dragBox = background.append("rect").classed(cname, true).attr("x", 0).attr("y", 0);
                hitBox.on("mousemove", function () { return _this._hover(); });
                return this;
            };
            DragBox.prototype._hover = function () {
                if (this.resizeEnabled() && !this._isDragging && this._boxIsDrawn) {
                    var position = d3.mouse(this._hitBox[0][0].parentNode);
                    this._cursorStyle = this._getCursorStyle(position[0], position[1]);
                }
                else if (!this._boxIsDrawn) {
                    this._cursorStyle = "";
                }
                this._hitBox.style("cursor", this._cursorStyle);
            };
            DragBox.prototype._getCursorStyle = function (xOrigin, yOrigin) {
                var resizeInfo = this._getResizeInfo(xOrigin, yOrigin);
                var left = resizeInfo.xResizing && !resizeInfo.xResizing.positive;
                var right = resizeInfo.xResizing && resizeInfo.xResizing.positive;
                var top = resizeInfo.yResizing && !resizeInfo.yResizing.positive;
                var bottom = resizeInfo.yResizing && resizeInfo.yResizing.positive;
                if (left && top || bottom && right) {
                    return "nwse-resize";
                }
                else if (top && right || bottom && left) {
                    return "nesw-resize";
                }
                else if (left || right) {
                    return "ew-resize";
                }
                else if (top || bottom) {
                    return "ns-resize";
                }
                else {
                    return "";
                }
            };
            DragBox._CLASS_DRAG_BOX = "drag-box";
            DragBox.RESIZE_PADDING = 10;
            DragBox._CAN_RESIZE_X = true;
            DragBox._CAN_RESIZE_Y = true;
            return DragBox;
        })(Interaction.Drag);
        Interaction.DragBox = DragBox;
    })(Plottable.Interaction || (Plottable.Interaction = {}));
    var Interaction = Plottable.Interaction;
})(Plottable || (Plottable = {}));

///<reference path="../../reference.ts" />
var __extends = this.__extends || function (d, b) {
    for (var p in b) if (b.hasOwnProperty(p)) d[p] = b[p];
    function __() { this.constructor = d; }
    __.prototype = b.prototype;
    d.prototype = new __();
};
var Plottable;
(function (Plottable) {
    (function (Interaction) {
        var XDragBox = (function (_super) {
            __extends(XDragBox, _super);
            function XDragBox() {
                _super.apply(this, arguments);
            }
            XDragBox.prototype._setOrigin = function (x, y) {
                _super.prototype._setOrigin.call(this, x, 0);
            };
            XDragBox.prototype._setLocation = function (x, y) {
                _super.prototype._setLocation.call(this, x, this._componentToListenTo.height());
            };
            XDragBox._CAN_RESIZE_Y = false;
            return XDragBox;
        })(Interaction.DragBox);
        Interaction.XDragBox = XDragBox;
    })(Plottable.Interaction || (Plottable.Interaction = {}));
    var Interaction = Plottable.Interaction;
})(Plottable || (Plottable = {}));

///<reference path="../../reference.ts" />
var __extends = this.__extends || function (d, b) {
    for (var p in b) if (b.hasOwnProperty(p)) d[p] = b[p];
    function __() { this.constructor = d; }
    __.prototype = b.prototype;
    d.prototype = new __();
};
var Plottable;
(function (Plottable) {
    (function (Interaction) {
        var XYDragBox = (function (_super) {
            __extends(XYDragBox, _super);
            function XYDragBox() {
                Plottable._Util.Methods.warn("XYDragBox is deprecated; use DragBox instead");
                _super.call(this);
            }
            return XYDragBox;
        })(Interaction.DragBox);
        Interaction.XYDragBox = XYDragBox;
    })(Plottable.Interaction || (Plottable.Interaction = {}));
    var Interaction = Plottable.Interaction;
})(Plottable || (Plottable = {}));

///<reference path="../../reference.ts" />
var __extends = this.__extends || function (d, b) {
    for (var p in b) if (b.hasOwnProperty(p)) d[p] = b[p];
    function __() { this.constructor = d; }
    __.prototype = b.prototype;
    d.prototype = new __();
};
var Plottable;
(function (Plottable) {
    (function (Interaction) {
        var YDragBox = (function (_super) {
            __extends(YDragBox, _super);
            function YDragBox() {
                _super.apply(this, arguments);
            }
            YDragBox.prototype._setOrigin = function (x, y) {
                _super.prototype._setOrigin.call(this, 0, y);
            };
            YDragBox.prototype._setLocation = function (x, y) {
                _super.prototype._setLocation.call(this, this._componentToListenTo.width(), y);
            };
            YDragBox._CAN_RESIZE_X = false;
            return YDragBox;
        })(Interaction.DragBox);
        Interaction.YDragBox = YDragBox;
    })(Plottable.Interaction || (Plottable.Interaction = {}));
    var Interaction = Plottable.Interaction;
})(Plottable || (Plottable = {}));

///<reference path="../reference.ts" />
var __extends = this.__extends || function (d, b) {
    for (var p in b) if (b.hasOwnProperty(p)) d[p] = b[p];
    function __() { this.constructor = d; }
    __.prototype = b.prototype;
    d.prototype = new __();
};
var Plottable;
(function (Plottable) {
    (function (Interaction) {
        var Hover = (function (_super) {
            __extends(Hover, _super);
            function Hover() {
                _super.apply(this, arguments);
                this._currentHoverData = {
                    data: null,
                    pixelPositions: null,
                    selection: null
                };
            }
            Hover.prototype._anchor = function (component, hitBox) {
                var _this = this;
                _super.prototype._anchor.call(this, component, hitBox);
                this._dispatcher = new Plottable.Dispatcher.Mouse(this._hitBox);
                this._dispatcher.mouseover(function (p) {
                    _this._componentToListenTo._hoverOverComponent(p);
                    _this.handleHoverOver(p);
                });
                this._dispatcher.mouseout(function (p) {
                    _this._componentToListenTo._hoverOutComponent(p);
                    _this.safeHoverOut(_this._currentHoverData);
                    _this._currentHoverData = {
                        data: null,
                        pixelPositions: null,
                        selection: null
                    };
                });
                this._dispatcher.mousemove(function (p) { return _this.handleHoverOver(p); });
                this._dispatcher.connect();
            };
            /**
             * Returns a HoverData consisting of all data and selections in a but not in b.
             */
            Hover.diffHoverData = function (a, b) {
                if (a.data == null || b.data == null) {
                    return a;
                }
                var diffData = [];
                var diffPoints = [];
                var diffElements = [];
                a.data.forEach(function (d, i) {
                    if (b.data.indexOf(d) === -1) {
                        diffData.push(d);
                        diffPoints.push(a.pixelPositions[i]);
                        diffElements.push(a.selection[0][i]);
                    }
                });
                if (diffData.length === 0) {
                    return {
                        data: null,
                        pixelPositions: null,
                        selection: null
                    };
                }
                return {
                    data: diffData,
                    pixelPositions: diffPoints,
                    selection: d3.selectAll(diffElements)
                };
            };
            Hover.prototype.handleHoverOver = function (p) {
                var lastHoverData = this._currentHoverData;
                var newHoverData = this._componentToListenTo._doHover(p);
                this._currentHoverData = newHoverData;
                var outData = Hover.diffHoverData(lastHoverData, newHoverData);
                this.safeHoverOut(outData);
                var overData = Hover.diffHoverData(newHoverData, lastHoverData);
                this.safeHoverOver(overData);
            };
            Hover.prototype.safeHoverOut = function (outData) {
                if (this._hoverOutCallback && outData.data) {
                    this._hoverOutCallback(outData);
                }
            };
            Hover.prototype.safeHoverOver = function (overData) {
                if (this._hoverOverCallback && overData.data) {
                    this._hoverOverCallback(overData);
                }
            };
            /**
             * Attaches an callback to be called when the user mouses over an element.
             *
             * @param {(hoverData: HoverData) => any} callback The callback to be called.
             *      The callback will be passed data for newly hovered-over elements.
             * @return {Interaction.Hover} The calling Interaction.Hover.
             */
            Hover.prototype.onHoverOver = function (callback) {
                this._hoverOverCallback = callback;
                return this;
            };
            /**
             * Attaches a callback to be called when the user mouses off of an element.
             *
             * @param {(hoverData: HoverData) => any} callback The callback to be called.
             *      The callback will be passed data from the hovered-out elements.
             * @return {Interaction.Hover} The calling Interaction.Hover.
             */
            Hover.prototype.onHoverOut = function (callback) {
                this._hoverOutCallback = callback;
                return this;
            };
            /**
             * Retrieves the HoverData associated with the elements the user is currently hovering over.
             *
             * @return {HoverData} The data and selection corresponding to the elements
             *                     the user is currently hovering over.
             */
            Hover.prototype.getCurrentHoverData = function () {
                return this._currentHoverData;
            };
            return Hover;
        })(Interaction.AbstractInteraction);
        Interaction.Hover = Hover;
    })(Plottable.Interaction || (Plottable.Interaction = {}));
    var Interaction = Plottable.Interaction;
})(Plottable || (Plottable = {}));<|MERGE_RESOLUTION|>--- conflicted
+++ resolved
@@ -5196,11 +5196,7 @@
                 else {
                     fakeScale.range([offeredHeight, 0]);
                 }
-<<<<<<< HEAD
-                var textResult = this._measureTicks(offeredWidth, offeredHeight, fakeScale, this._scale.domain());
-=======
-                var textResult = this.measureTicks(offeredWidth, offeredHeight, fakeScale, ordinalScale.domain());
->>>>>>> e51f7f3c
+                var textResult = this._measureTicks(offeredWidth, offeredHeight, fakeScale, ordinalScale.domain());
                 return {
                     width: textResult.usedWidth + widthRequiredByTicks,
                     height: textResult.usedHeight + heightRequiredByTicks,
@@ -5301,13 +5297,8 @@
                 tickLabels.attr("transform", getTickLabelTransform);
                 // erase all text first, then rewrite
                 tickLabels.text("");
-<<<<<<< HEAD
-                this._drawTicks(this.width(), this.height(), this._scale, tickLabels);
-                var translate = this._isHorizontal() ? [this._scale.rangeBand() / 2, 0] : [0, this._scale.rangeBand() / 2];
-=======
-                this.drawTicks(this.width(), this.height(), ordScale, tickLabels);
+                this._drawTicks(this.width(), this.height(), ordScale, tickLabels);
                 var translate = this._isHorizontal() ? [ordScale.rangeBand() / 2, 0] : [0, ordScale.rangeBand() / 2];
->>>>>>> e51f7f3c
                 var xTranslate = this.orient() === "right" ? this._maxLabelTickLength() + this.tickLabelPadding() : 0;
                 var yTranslate = this.orient() === "bottom" ? this._maxLabelTickLength() + this.tickLabelPadding() : 0;
                 Plottable._Util.DOM.translate(this._tickLabelContainer, xTranslate, yTranslate);
@@ -8840,13 +8831,8 @@
              */
             function Key() {
                 _super.call(this);
-<<<<<<< HEAD
                 this._keyCode2Callback = {};
                 this._dispatcher = new Plottable.Dispatcher.Keypress();
-=======
-                this.keyCode2Callback = {};
-                this.dispatcher = new Plottable.Dispatcher.Keypress();
->>>>>>> e51f7f3c
             }
             Key.prototype._anchor = function (component, hitBox) {
                 var _this = this;
@@ -8965,13 +8951,8 @@
             function Drag() {
                 var _this = this;
                 _super.call(this);
-<<<<<<< HEAD
                 this._origin = [0, 0];
                 this._location = [0, 0];
-=======
-                this.origin = [0, 0];
-                this.location = [0, 0];
->>>>>>> e51f7f3c
                 this._isDragging = false;
                 this._dragBehavior = d3.behavior.drag();
                 this._dragBehavior.on("dragstart", function () { return _this._dragstart(); });
