--- conflicted
+++ resolved
@@ -6261,10 +6261,6 @@
              * grid, and the datum can control what color it is.
              *
              * @constructor
-<<<<<<< HEAD
-=======
-             * @param {DatasetInterface | any} dataset The dataset to render.
->>>>>>> 6e9904f6
              * @param {Scale.Ordinal} xScale The x scale to use.
              * @param {Scale.Ordinal} yScale The y scale to use.
              * @param {Scale.Color|Scale.InterpolatedColor} colorScale The color scale
@@ -6335,10 +6331,6 @@
              * Constructs a BarPlot.
              *
              * @constructor
-<<<<<<< HEAD
-=======
-             * @param {DatasetInterface | any} dataset The dataset to render.
->>>>>>> 6e9904f6
              * @param {Scale} xScale The x scale to use.
              * @param {Scale} yScale The y scale to use.
              */
@@ -6607,10 +6599,6 @@
              * Constructs a HorizontalBarPlot.
              *
              * @constructor
-<<<<<<< HEAD
-=======
-             * @param {DatasetInterface | any} dataset The dataset to render.
->>>>>>> 6e9904f6
              * @param {QuantitativeScale} xScale The x scale to use.
              * @param {Scale} yScale The y scale to use.
              */
