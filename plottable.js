/*!
Plottable 0.38.0 (https://github.com/palantir/plottable)
Copyright 2014 Palantir Technologies
Licensed under MIT (https://github.com/palantir/plottable/blob/master/LICENSE)
*/

///<reference path="../reference.ts" />
var Plottable;
(function (Plottable) {
    (function (_Util) {
        (function (Methods) {
            /**
             * Checks if x is between a and b.
             *
             * @param {number} x The value to test if in range
             * @param {number} a The beginning of the (inclusive) range
             * @param {number} b The ending of the (inclusive) range
             * @return {boolean} Whether x is in [a, b]
             */
            function inRange(x, a, b) {
                return (Math.min(a, b) <= x && x <= Math.max(a, b));
            }
            Methods.inRange = inRange;
            /** Print a warning message to the console, if it is available.
             *
             * @param {string} The warnings to print
             */
            function warn(warning) {
                if (!Plottable.Config.SHOW_WARNINGS) {
                    return;
                }
                /* tslint:disable:no-console */
                if (window.console != null) {
                    if (window.console.warn != null) {
                        console.warn(warning);
                    }
                    else if (window.console.log != null) {
                        console.log(warning);
                    }
                }
                /* tslint:enable:no-console */
            }
            Methods.warn = warn;
            /**
             * Takes two arrays of numbers and adds them together
             *
             * @param {number[]} alist The first array of numbers
             * @param {number[]} blist The second array of numbers
             * @return {number[]} An array of numbers where x[i] = alist[i] + blist[i]
             */
            function addArrays(alist, blist) {
                if (alist.length !== blist.length) {
                    throw new Error("attempted to add arrays of unequal length");
                }
                return alist.map(function (_, i) { return alist[i] + blist[i]; });
            }
            Methods.addArrays = addArrays;
            /**
             * Takes two sets and returns the intersection
             *
             * Due to the fact that D3.Sets store strings internally, return type is always a string set
             *
             * @param {D3.Set<T>} set1 The first set
             * @param {D3.Set<T>} set2 The second set
             * @return {D3.Set<string>} A set that contains elements that appear in both set1 and set2
             */
            function intersection(set1, set2) {
                var set = d3.set();
                set1.forEach(function (v) {
                    if (set2.has(v)) {
                        set.add(v);
                    }
                });
                return set;
            }
            Methods.intersection = intersection;
            /**
             * Take an accessor object (may be a string to be made into a key, or a value, or a color code)
             * and "activate" it by turning it into a function in (datum, index, metadata)
             */
            function accessorize(accessor) {
                if (typeof (accessor) === "function") {
                    return accessor;
                }
                else if (typeof (accessor) === "string" && accessor[0] !== "#") {
                    return function (d, i, s) { return d[accessor]; };
                }
                else {
                    return function (d, i, s) { return accessor; };
                }
                ;
            }
            Methods.accessorize = accessorize;
            /**
             * Takes two sets and returns the union
             *
             * Due to the fact that D3.Sets store strings internally, return type is always a string set
             *
             * @param {D3.Set<T>} set1 The first set
             * @param {D3.Set<T>} set2 The second set
             * @return {D3.Set<string>} A set that contains elements that appear in either set1 or set2
             */
            function union(set1, set2) {
                var set = d3.set();
                set1.forEach(function (v) { return set.add(v); });
                set2.forEach(function (v) { return set.add(v); });
                return set;
            }
            Methods.union = union;
            /**
             * Populates a map from an array of keys and a transformation function.
             *
             * @param {string[]} keys The array of keys.
             * @param {(string, number) => T} transform A transformation function to apply to the keys.
             * @return {D3.Map<T>} A map mapping keys to their transformed values.
             */
            function populateMap(keys, transform) {
                var map = d3.map();
                keys.forEach(function (key, i) {
                    map.set(key, transform(key, i));
                });
                return map;
            }
            Methods.populateMap = populateMap;
            /**
             * Take an array of values, and return the unique values.
             * Will work iff ∀ a, b, a.toString() == b.toString() => a == b; will break on Object inputs
             *
             * @param {T[]} values The values to find uniqueness for
             * @return {T[]} The unique values
             */
            function uniq(arr) {
                var seen = d3.set();
                var result = [];
                arr.forEach(function (x) {
                    if (!seen.has(x)) {
                        seen.add(x);
                        result.push(x);
                    }
                });
                return result;
            }
            Methods.uniq = uniq;
            function createFilledArray(value, count) {
                var out = [];
                for (var i = 0; i < count; i++) {
                    out[i] = typeof (value) === "function" ? value(i) : value;
                }
                return out;
            }
            Methods.createFilledArray = createFilledArray;
            /**
             * @param {T[][]} a The 2D array that will have its elements joined together.
             * @return {T[]} Every array in a, concatenated together in the order they appear.
             */
            function flatten(a) {
                return Array.prototype.concat.apply([], a);
            }
            Methods.flatten = flatten;
            /**
             * Check if two arrays are equal by strict equality.
             */
            function arrayEq(a, b) {
                // Technically, null and undefined are arrays too
                if (a == null || b == null) {
                    return a === b;
                }
                if (a.length !== b.length) {
                    return false;
                }
                for (var i = 0; i < a.length; i++) {
                    if (a[i] !== b[i]) {
                        return false;
                    }
                }
                return true;
            }
            Methods.arrayEq = arrayEq;
            /**
             * @param {any} a Object to check against b for equality.
             * @param {any} b Object to check against a for equality.
             *
             * @returns {boolean} whether or not two objects share the same keys, and
             *          values associated with those keys. Values will be compared
             *          with ===.
             */
            function objEq(a, b) {
                if (a == null || b == null) {
                    return a === b;
                }
                var keysA = Object.keys(a).sort();
                var keysB = Object.keys(b).sort();
                var valuesA = keysA.map(function (k) { return a[k]; });
                var valuesB = keysB.map(function (k) { return b[k]; });
                return arrayEq(keysA, keysB) && arrayEq(valuesA, valuesB);
            }
            Methods.objEq = objEq;
            function max(arr, one, two) {
                if (arr.length === 0) {
                    if (typeof (one) !== "function") {
                        return one;
                    }
                    else {
                        return two;
                    }
                }
                /* tslint:disable:ban */
                var acc = typeof (one) === "function" ? one : typeof (two) === "function" ? two : undefined;
                return acc === undefined ? d3.max(arr) : d3.max(arr, acc);
                /* tslint:enable:ban */
            }
            Methods.max = max;
            function min(arr, one, two) {
                if (arr.length === 0) {
                    if (typeof (one) !== "function") {
                        return one;
                    }
                    else {
                        return two;
                    }
                }
                /* tslint:disable:ban */
                var acc = typeof (one) === "function" ? one : typeof (two) === "function" ? two : undefined;
                return acc === undefined ? d3.min(arr) : d3.min(arr, acc);
                /* tslint:enable:ban */
            }
            Methods.min = min;
            /**
             * Creates shallow copy of map.
             * @param {{ [key: string]: any }} oldMap Map to copy
             *
             * @returns {[{ [key: string]: any }} coppied map.
             */
            function copyMap(oldMap) {
                var newMap = {};
                d3.keys(oldMap).forEach(function (key) { return newMap[key] = oldMap[key]; });
                return newMap;
            }
            Methods.copyMap = copyMap;
            function range(start, stop, step) {
                if (step === void 0) { step = 1; }
                if (step === 0) {
                    throw new Error("step cannot be 0");
                }
                var length = Math.max(Math.ceil((stop - start) / step), 0);
                var range = [];
                for (var i = 0; i < length; ++i) {
                    range[i] = start + step * i;
                }
                return range;
            }
            Methods.range = range;
            /** Is like setTimeout, but activates synchronously if time=0
             * We special case 0 because of an observed issue where calling setTimeout causes visible flickering.
             * We believe this is because when requestAnimationFrame calls into the paint function, as soon as that function finishes
             * evaluating, the results are painted to the screen. As a result, if we want something to occur immediately but call setTimeout
             * with time=0, then it is pushed to the call stack and rendered in the next frame, so the component that was rendered via
             * setTimeout appears out-of-sync with the rest of the plot.
             */
            function setTimeout(f, time) {
                var args = [];
                for (var _i = 2; _i < arguments.length; _i++) {
                    args[_i - 2] = arguments[_i];
                }
                if (time === 0) {
                    f(args);
                    return -1;
                }
                else {
                    return window.setTimeout(f, time, args);
                }
            }
            Methods.setTimeout = setTimeout;
            function colorTest(colorTester, className) {
                colorTester.classed(className, true);
                // Use regex to get the text inside the rgb parentheses
                var colorStyle = colorTester.style("background-color");
                if (colorStyle === "transparent") {
                    return null;
                }
                var rgb = /\((.+)\)/.exec(colorStyle)[1].split(",").map(function (colorValue) {
                    var colorNumber = +colorValue;
                    var hexValue = colorNumber.toString(16);
                    return colorNumber < 16 ? "0" + hexValue : hexValue;
                });
                if (rgb.length === 4 && rgb[3] === "00") {
                    return null;
                }
                var hexCode = "#" + rgb.join("");
                colorTester.classed(className, false);
                return hexCode;
            }
            Methods.colorTest = colorTest;
            // Code adapted from https://stackoverflow.com/questions/5560248/programmatically-lighten-or-darken-a-hex-color-or-rgb-and-blend-colors
            function lightenColor(color, factor, lightenAmount) {
                var r = parseInt(color.substring(1, 3), 16);
                var g = parseInt(color.substring(3, 5), 16);
                var b = parseInt(color.substring(5, 7), 16);
                var hsl = _Util.Color.rgbToHsl(r, g, b);
                var newL = Math.min(hsl[2] + lightenAmount * factor, 1);
                var newRgb = _Util.Color.hslToRgb(hsl[0], hsl[1], newL);
                var rHex = newRgb[0].toString(16);
                var gHex = newRgb[1].toString(16);
                var bHex = newRgb[2].toString(16);
                rHex = rHex.length < 2 ? "0" + rHex : rHex;
                gHex = gHex.length < 2 ? "0" + gHex : gHex;
                bHex = bHex.length < 2 ? "0" + bHex : bHex;
                return "#" + rHex + gHex + bHex;
            }
            Methods.lightenColor = lightenColor;
            // Code adapted from https://stackoverflow.com/questions/5560248/programmatically-lighten-or-darken-a-hex-color-or-rgb-and-blend-colors
            function darkenColor(color, factor, darkenAmount) {
                var r = parseInt(color.substring(1, 3), 16);
                var g = parseInt(color.substring(3, 5), 16);
                var b = parseInt(color.substring(5, 7), 16);
                var hsl = _Util.Color.rgbToHsl(r, g, b);
                var newL = Math.max(hsl[2] - darkenAmount * factor, 0);
                var newRgb = _Util.Color.hslToRgb(hsl[0], hsl[1], newL);
                var rHex = newRgb[0].toString(16);
                var gHex = newRgb[1].toString(16);
                var bHex = newRgb[2].toString(16);
                rHex = rHex.length < 2 ? "0" + rHex : rHex;
                gHex = gHex.length < 2 ? "0" + gHex : gHex;
                bHex = bHex.length < 2 ? "0" + bHex : bHex;
                return "#" + rHex + gHex + bHex;
            }
            Methods.darkenColor = darkenColor;
        })(_Util.Methods || (_Util.Methods = {}));
        var Methods = _Util.Methods;
    })(Plottable._Util || (Plottable._Util = {}));
    var _Util = Plottable._Util;
})(Plottable || (Plottable = {}));

///<reference path="../reference.ts" />
// This file contains open source utilities, along with their copyright notices
var Plottable;
(function (Plottable) {
    (function (_Util) {
        (function (OpenSource) {
            function sortedIndex(val, arr, accessor) {
                var low = 0;
                var high = arr.length;
                while (low < high) {
                    /* tslint:disable:no-bitwise */
                    var mid = (low + high) >>> 1;
                    /* tslint:enable:no-bitwise */
                    var x = accessor == null ? arr[mid] : accessor(arr[mid]);
                    if (x < val) {
                        low = mid + 1;
                    }
                    else {
                        high = mid;
                    }
                }
                return low;
            }
            OpenSource.sortedIndex = sortedIndex;
            ;
        })(_Util.OpenSource || (_Util.OpenSource = {}));
        var OpenSource = _Util.OpenSource;
    })(Plottable._Util || (Plottable._Util = {}));
    var _Util = Plottable._Util;
})(Plottable || (Plottable = {}));

///<reference path="../reference.ts" />
var Plottable;
(function (Plottable) {
    (function (_Util) {
        var IDCounter = (function () {
            function IDCounter() {
                this._counter = {};
            }
            IDCounter.prototype._setDefault = function (id) {
                if (this._counter[id] == null) {
                    this._counter[id] = 0;
                }
            };
            IDCounter.prototype.increment = function (id) {
                this._setDefault(id);
                return ++this._counter[id];
            };
            IDCounter.prototype.decrement = function (id) {
                this._setDefault(id);
                return --this._counter[id];
            };
            IDCounter.prototype.get = function (id) {
                this._setDefault(id);
                return this._counter[id];
            };
            return IDCounter;
        })();
        _Util.IDCounter = IDCounter;
    })(Plottable._Util || (Plottable._Util = {}));
    var _Util = Plottable._Util;
})(Plottable || (Plottable = {}));

///<reference path="../reference.ts" />
var Plottable;
(function (Plottable) {
    (function (_Util) {
        /**
         * An associative array that can be keyed by anything (inc objects).
         * Uses pointer equality checks which is why this works.
         * This power has a price: everything is linear time since it is actually backed by an array...
         */
        var StrictEqualityAssociativeArray = (function () {
            function StrictEqualityAssociativeArray() {
                this._keyValuePairs = [];
            }
            /**
             * Set a new key/value pair in the store.
             *
             * @param {any} key Key to set in the store
             * @param {any} value Value to set in the store
             * @return {boolean} True if key already in store, false otherwise
             */
            StrictEqualityAssociativeArray.prototype.set = function (key, value) {
                if (key !== key) {
                    throw new Error("NaN may not be used as a key to the StrictEqualityAssociativeArray");
                }
                for (var i = 0; i < this._keyValuePairs.length; i++) {
                    if (this._keyValuePairs[i][0] === key) {
                        this._keyValuePairs[i][1] = value;
                        return true;
                    }
                }
                this._keyValuePairs.push([key, value]);
                return false;
            };
            /**
             * Get a value from the store, given a key.
             *
             * @param {any} key Key associated with value to retrieve
             * @return {any} Value if found, undefined otherwise
             */
            StrictEqualityAssociativeArray.prototype.get = function (key) {
                for (var i = 0; i < this._keyValuePairs.length; i++) {
                    if (this._keyValuePairs[i][0] === key) {
                        return this._keyValuePairs[i][1];
                    }
                }
                return undefined;
            };
            /**
             * Test whether store has a value associated with given key.
             *
             * Will return true if there is a key/value entry,
             * even if the value is explicitly `undefined`.
             *
             * @param {any} key Key to test for presence of an entry
             * @return {boolean} Whether there was a matching entry for that key
             */
            StrictEqualityAssociativeArray.prototype.has = function (key) {
                for (var i = 0; i < this._keyValuePairs.length; i++) {
                    if (this._keyValuePairs[i][0] === key) {
                        return true;
                    }
                }
                return false;
            };
            /**
             * Return an array of the values in the key-value store
             *
             * @return {any[]} The values in the store
             */
            StrictEqualityAssociativeArray.prototype.values = function () {
                return this._keyValuePairs.map(function (x) { return x[1]; });
            };
            /**
             * Return an array of keys in the key-value store
             *
             * @return {any[]} The keys in the store
             */
            StrictEqualityAssociativeArray.prototype.keys = function () {
                return this._keyValuePairs.map(function (x) { return x[0]; });
            };
            /**
             * Execute a callback for each entry in the array.
             *
             * @param {(key: any, val?: any, index?: number) => any} callback The callback to eecute
             * @return {any[]} The results of mapping the callback over the entries
             */
            StrictEqualityAssociativeArray.prototype.map = function (cb) {
                return this._keyValuePairs.map(function (kv, index) {
                    return cb(kv[0], kv[1], index);
                });
            };
            /**
             * Delete a key from the key-value store. Return whether the key was present.
             *
             * @param {any} The key to remove
             * @return {boolean} Whether a matching entry was found and removed
             */
            StrictEqualityAssociativeArray.prototype.delete = function (key) {
                for (var i = 0; i < this._keyValuePairs.length; i++) {
                    if (this._keyValuePairs[i][0] === key) {
                        this._keyValuePairs.splice(i, 1);
                        return true;
                    }
                }
                return false;
            };
            return StrictEqualityAssociativeArray;
        })();
        _Util.StrictEqualityAssociativeArray = StrictEqualityAssociativeArray;
    })(Plottable._Util || (Plottable._Util = {}));
    var _Util = Plottable._Util;
})(Plottable || (Plottable = {}));

///<reference path="../reference.ts" />
var Plottable;
(function (Plottable) {
    (function (_Util) {
        var Cache = (function () {
            /**
             * @constructor
             *
             * @param {string} compute The function whose results will be cached.
             * @param {string} [canonicalKey] If present, when clear() is called,
             *        this key will be re-computed. If its result hasn't been changed,
             *        the cache will not be cleared.
             * @param {(v: T, w: T) => boolean} [valueEq]
             *        Used to determine if the value of canonicalKey has changed.
             *        If omitted, defaults to === comparision.
             */
            function Cache(compute, canonicalKey, valueEq) {
                if (valueEq === void 0) { valueEq = function (v, w) { return v === w; }; }
                this._cache = d3.map();
                this._canonicalKey = null;
                this._compute = compute;
                this._canonicalKey = canonicalKey;
                this._valueEq = valueEq;
                if (canonicalKey !== undefined) {
                    this._cache.set(this._canonicalKey, this._compute(this._canonicalKey));
                }
            }
            /**
             * Attempt to look up k in the cache, computing the result if it isn't
             * found.
             *
             * @param {string} k The key to look up in the cache.
             * @return {T} The value associated with k; the result of compute(k).
             */
            Cache.prototype.get = function (k) {
                if (!this._cache.has(k)) {
                    this._cache.set(k, this._compute(k));
                }
                return this._cache.get(k);
            };
            /**
             * Reset the cache empty.
             *
             * If canonicalKey was provided at construction, compute(canonicalKey)
             * will be re-run. If the result matches what is already in the cache,
             * it will not clear the cache.
             *
             * @return {Cache<T>} The calling Cache.
             */
            Cache.prototype.clear = function () {
                if (this._canonicalKey === undefined || !this._valueEq(this._cache.get(this._canonicalKey), this._compute(this._canonicalKey))) {
                    this._cache = d3.map();
                }
                return this;
            };
            return Cache;
        })();
        _Util.Cache = Cache;
    })(Plottable._Util || (Plottable._Util = {}));
    var _Util = Plottable._Util;
})(Plottable || (Plottable = {}));

///<reference path="../reference.ts" />
var Plottable;
(function (Plottable) {
    (function (_Util) {
        (function (Text) {
            Text.HEIGHT_TEXT = "bqpdl";
            ;
            ;
            /**
             * Returns a quasi-pure function of typesignature (t: string) => Dimensions which measures height and width of text
             * in the given text selection
             *
             * @param {D3.Selection} selection: A temporary text selection that the string will be placed into for measurement.
             *                                  Will be removed on function creation and appended only for measurement.
             * @returns {Dimensions} width and height of the text
             */
            function getTextMeasurer(selection) {
                var parentNode = selection.node().parentNode;
                selection.remove();
                return function (s) {
                    if (s.trim() === "") {
                        return { width: 0, height: 0 };
                    }
                    parentNode.appendChild(selection.node());
                    selection.text(s);
                    var bb = _Util.DOM.getBBox(selection);
                    selection.remove();
                    return { width: bb.width, height: bb.height };
                };
            }
            Text.getTextMeasurer = getTextMeasurer;
            /**
             * @return {TextMeasurer} A test measurer that will treat all sequences
             *         of consecutive whitespace as a single " ".
             */
            function combineWhitespace(tm) {
                return function (s) { return tm(s.replace(/\s+/g, " ")); };
            }
            /**
             * Returns a text measure that measures each individual character of the
             * string with tm, then combines all the individual measurements.
             */
            function measureByCharacter(tm) {
                return function (s) {
                    var whs = s.trim().split("").map(tm);
                    return {
                        width: d3.sum(whs, function (wh) { return wh.width; }),
                        height: _Util.Methods.max(whs, function (wh) { return wh.height; }, 0)
                    };
                };
            }
            var CANONICAL_CHR = "a";
            /**
             * Some TextMeasurers get confused when measuring something that's only
             * whitespace: only whitespace in a dom node takes up 0 x 0 space.
             *
             * @return {TextMeasurer} A function that if its argument is all
             *         whitespace, it will wrap its argument in CANONICAL_CHR before
             *         measuring in order to get a non-zero size of the whitespace.
             */
            function wrapWhitespace(tm) {
                return function (s) {
                    if (/^\s*$/.test(s)) {
                        var whs = s.split("").map(function (c) {
                            var wh = tm(CANONICAL_CHR + c + CANONICAL_CHR);
                            var whWrapping = tm(CANONICAL_CHR);
                            return {
                                width: wh.width - 2 * whWrapping.width,
                                height: wh.height
                            };
                        });
                        return {
                            width: d3.sum(whs, function (x) { return x.width; }),
                            height: _Util.Methods.max(whs, function (x) { return x.height; }, 0)
                        };
                    }
                    else {
                        return tm(s);
                    }
                };
            }
            /**
             * This class will measure text by measuring each character individually,
             * then adding up the dimensions. It will also cache the dimensions of each
             * letter.
             */
            var CachingCharacterMeasurer = (function () {
                /**
                 * @param {D3.Selection} textSelection The element that will have text inserted into
                 *        it in order to measure text. The styles present for text in
                 *        this element will to the text being measured.
                 */
                function CachingCharacterMeasurer(textSelection) {
                    var _this = this;
                    this._cache = new _Util.Cache(getTextMeasurer(textSelection), CANONICAL_CHR, _Util.Methods.objEq);
                    this.measure = combineWhitespace(measureByCharacter(wrapWhitespace(function (s) { return _this._cache.get(s); })));
                }
                /**
                 * Clear the cache, if it seems that the text has changed size.
                 */
                CachingCharacterMeasurer.prototype.clear = function () {
                    this._cache.clear();
                    return this;
                };
                return CachingCharacterMeasurer;
            })();
            Text.CachingCharacterMeasurer = CachingCharacterMeasurer;
            /**
             * Gets a truncated version of a sting that fits in the available space, given the element in which to draw the text
             *
             * @param {string} text: The string to be truncated
             * @param {number} availableWidth: The available width, in pixels
             * @param {D3.Selection} element: The text element used to measure the text
             * @returns {string} text - the shortened text
             */
            function getTruncatedText(text, availableWidth, measurer) {
                if (measurer(text).width <= availableWidth) {
                    return text;
                }
                else {
                    return addEllipsesToLine(text, availableWidth, measurer);
                }
            }
            Text.getTruncatedText = getTruncatedText;
            /**
             * Takes a line, a width to fit it in, and a text measurer. Will attempt to add ellipses to the end of the line,
             * shortening the line as required to ensure that it fits within width.
             */
            function addEllipsesToLine(line, width, measureText) {
                var mutatedLine = line.trim(); // Leave original around for debugging utility
                var widthMeasure = function (s) { return measureText(s).width; };
                var lineWidth = widthMeasure(line);
                var ellipsesWidth = widthMeasure("...");
                if (width < ellipsesWidth) {
                    var periodWidth = widthMeasure(".");
                    var numPeriodsThatFit = Math.floor(width / periodWidth);
                    return "...".substr(0, numPeriodsThatFit);
                }
                while (lineWidth + ellipsesWidth > width) {
                    mutatedLine = mutatedLine.substr(0, mutatedLine.length - 1).trim();
                    lineWidth = widthMeasure(mutatedLine);
                }
                if (widthMeasure(mutatedLine + "...") > width) {
                    throw new Error("addEllipsesToLine failed :(");
                }
                return mutatedLine + "...";
            }
            Text.addEllipsesToLine = addEllipsesToLine;
            function writeLineHorizontally(line, g, width, height, xAlign, yAlign) {
                if (xAlign === void 0) { xAlign = "left"; }
                if (yAlign === void 0) { yAlign = "top"; }
                var xOffsetFactor = { left: 0, center: 0.5, right: 1 };
                var yOffsetFactor = { top: 0, center: 0.5, bottom: 1 };
                if (xOffsetFactor[xAlign] === undefined || yOffsetFactor[yAlign] === undefined) {
                    throw new Error("unrecognized alignment x:" + xAlign + ", y:" + yAlign);
                }
                var innerG = g.append("g");
                var textEl = innerG.append("text");
                textEl.text(line);
                var bb = _Util.DOM.getBBox(textEl);
                var h = bb.height;
                var w = bb.width;
                if (w > width || h > height) {
                    _Util.Methods.warn("Insufficient space to fit text: " + line);
                    textEl.text("");
                    return { width: 0, height: 0 };
                }
                var anchorConverter = { left: "start", center: "middle", right: "end" };
                var anchor = anchorConverter[xAlign];
                var xOff = width * xOffsetFactor[xAlign];
                var yOff = height * yOffsetFactor[yAlign];
                var ems = 0.85 - yOffsetFactor[yAlign];
                textEl.attr("text-anchor", anchor).attr("y", ems + "em");
                _Util.DOM.translate(innerG, xOff, yOff);
                return { width: w, height: h };
            }
            Text.writeLineHorizontally = writeLineHorizontally;
            function writeLineVertically(line, g, width, height, xAlign, yAlign, rotation) {
                if (xAlign === void 0) { xAlign = "left"; }
                if (yAlign === void 0) { yAlign = "top"; }
                if (rotation === void 0) { rotation = "right"; }
                if (rotation !== "right" && rotation !== "left") {
                    throw new Error("unrecognized rotation: " + rotation);
                }
                var isRight = rotation === "right";
                var rightTranslator = { left: "bottom", right: "top", center: "center", top: "left", bottom: "right" };
                var leftTranslator = { left: "top", right: "bottom", center: "center", top: "right", bottom: "left" };
                var alignTranslator = isRight ? rightTranslator : leftTranslator;
                var innerG = g.append("g");
                var wh = writeLineHorizontally(line, innerG, height, width, alignTranslator[yAlign], alignTranslator[xAlign]);
                var xForm = d3.transform("");
                xForm.rotate = rotation === "right" ? 90 : -90;
                xForm.translate = [isRight ? width : 0, isRight ? 0 : height];
                innerG.attr("transform", xForm.toString());
                innerG.classed("rotated-" + rotation, true);
                return { width: wh.height, height: wh.width };
            }
            Text.writeLineVertically = writeLineVertically;
            function writeTextHorizontally(brokenText, g, width, height, xAlign, yAlign) {
                if (xAlign === void 0) { xAlign = "left"; }
                if (yAlign === void 0) { yAlign = "top"; }
                var h = getTextMeasurer(g.append("text"))(Text.HEIGHT_TEXT).height;
                var maxWidth = 0;
                var blockG = g.append("g");
                brokenText.forEach(function (line, i) {
                    var innerG = blockG.append("g");
                    _Util.DOM.translate(innerG, 0, i * h);
                    var wh = writeLineHorizontally(line, innerG, width, h, xAlign, yAlign);
                    if (wh.width > maxWidth) {
                        maxWidth = wh.width;
                    }
                });
                var usedSpace = h * brokenText.length;
                var freeSpace = height - usedSpace;
                var translator = { center: 0.5, top: 0, bottom: 1 };
                _Util.DOM.translate(blockG, 0, freeSpace * translator[yAlign]);
                return { width: maxWidth, height: usedSpace };
            }
            function writeTextVertically(brokenText, g, width, height, xAlign, yAlign, rotation) {
                if (xAlign === void 0) { xAlign = "left"; }
                if (yAlign === void 0) { yAlign = "top"; }
                if (rotation === void 0) { rotation = "left"; }
                var h = getTextMeasurer(g.append("text"))(Text.HEIGHT_TEXT).height;
                var maxHeight = 0;
                var blockG = g.append("g");
                brokenText.forEach(function (line, i) {
                    var innerG = blockG.append("g");
                    _Util.DOM.translate(innerG, i * h, 0);
                    var wh = writeLineVertically(line, innerG, h, height, xAlign, yAlign, rotation);
                    if (wh.height > maxHeight) {
                        maxHeight = wh.height;
                    }
                });
                var usedSpace = h * brokenText.length;
                var freeSpace = width - usedSpace;
                var translator = { center: 0.5, left: 0, right: 1 };
                _Util.DOM.translate(blockG, freeSpace * translator[xAlign], 0);
                return { width: usedSpace, height: maxHeight };
            }
            ;
            /**
             * @param {write} [IWriteOptions] If supplied, the text will be written
             *        To the given g. Will align the text vertically if it seems like
             *        that is appropriate.
             * Returns an IWriteTextResult with info on whether the text fit, and how much width/height was used.
             */
            function writeText(text, width, height, tm, orientation, write) {
                if (orientation === void 0) { orientation = "horizontal"; }
                if (["left", "right", "horizontal"].indexOf(orientation) === -1) {
                    throw new Error("Unrecognized orientation to writeText: " + orientation);
                }
                var orientHorizontally = orientation === "horizontal";
                var primaryDimension = orientHorizontally ? width : height;
                var secondaryDimension = orientHorizontally ? height : width;
                var wrappedText = _Util.WordWrap.breakTextToFitRect(text, primaryDimension, secondaryDimension, tm);
                if (wrappedText.lines.length === 0) {
                    return { textFits: wrappedText.textFits, usedWidth: 0, usedHeight: 0 };
                }
                var usedWidth, usedHeight;
                if (write == null) {
                    var widthFn = orientHorizontally ? _Util.Methods.max : d3.sum;
                    var heightFn = orientHorizontally ? d3.sum : _Util.Methods.max;
                    var heightAcc = function (line) { return orientHorizontally ? tm(line).height : tm(line).width; };
                    var widthAcc = function (line) { return orientHorizontally ? tm(line).width : tm(line).height; };
                    usedWidth = widthFn(wrappedText.lines, widthAcc, 0);
                    usedHeight = heightFn(wrappedText.lines, heightAcc, 0);
                }
                else {
                    var innerG = write.g.append("g").classed("writeText-inner-g", true); // unleash your inner G
                    // the outerG contains general transforms for positining the whole block, the inner g
                    // will contain transforms specific to orienting the text properly within the block.
                    var writeTextFn = orientHorizontally ? writeTextHorizontally : writeTextVertically;
                    var wh = writeTextFn.call(this, wrappedText.lines, innerG, width, height, write.xAlign, write.yAlign, orientation);
                    usedWidth = wh.width;
                    usedHeight = wh.height;
                }
                return { textFits: wrappedText.textFits, usedWidth: usedWidth, usedHeight: usedHeight };
            }
            Text.writeText = writeText;
        })(_Util.Text || (_Util.Text = {}));
        var Text = _Util.Text;
    })(Plottable._Util || (Plottable._Util = {}));
    var _Util = Plottable._Util;
})(Plottable || (Plottable = {}));

///<reference path="../reference.ts" />
var Plottable;
(function (Plottable) {
    (function (_Util) {
        (function (WordWrap) {
            var LINE_BREAKS_BEFORE = /[{\[]/;
            var LINE_BREAKS_AFTER = /[!"%),-.:;?\]}]/;
            var SPACES = /^\s+$/;
            ;
            /**
             * Takes a block of text, a width and height to fit it in, and a 2-d text measurement function.
             * Wraps words and fits as much of the text as possible into the given width and height.
             */
            function breakTextToFitRect(text, width, height, measureText) {
                var widthMeasure = function (s) { return measureText(s).width; };
                var lines = breakTextToFitWidth(text, width, widthMeasure);
                var textHeight = measureText("hello world").height;
                var nLinesThatFit = Math.floor(height / textHeight);
                var textFit = nLinesThatFit >= lines.length;
                if (!textFit) {
                    lines = lines.splice(0, nLinesThatFit);
                    if (nLinesThatFit > 0) {
                        // Overwrite the last line to one that has had a ... appended to the end
                        lines[nLinesThatFit - 1] = _Util.Text.addEllipsesToLine(lines[nLinesThatFit - 1], width, measureText);
                    }
                }
                return { originalText: text, lines: lines, textFits: textFit };
            }
            WordWrap.breakTextToFitRect = breakTextToFitRect;
            /**
             * Splits up the text so that it will fit in width (or splits into a list of single characters if it is impossible
             * to fit in width). Tries to avoid breaking words on non-linebreak-or-space characters, and will only break a word if
             * the word is too big to fit within width on its own.
             */
            function breakTextToFitWidth(text, width, widthMeasure) {
                var ret = [];
                var paragraphs = text.split("\n");
                for (var i = 0, len = paragraphs.length; i < len; i++) {
                    var paragraph = paragraphs[i];
                    if (paragraph !== null) {
                        ret = ret.concat(breakParagraphToFitWidth(paragraph, width, widthMeasure));
                    }
                    else {
                        ret.push("");
                    }
                }
                return ret;
            }
            /**
             * Determines if it is possible to fit a given text within width without breaking any of the words.
             * Simple algorithm, split the text up into tokens, and make sure that the widest token doesn't exceed
             * allowed width.
             */
            function canWrapWithoutBreakingWords(text, width, widthMeasure) {
                var tokens = tokenize(text);
                var widths = tokens.map(widthMeasure);
                var maxWidth = _Util.Methods.max(widths, 0);
                return maxWidth <= width;
            }
            WordWrap.canWrapWithoutBreakingWords = canWrapWithoutBreakingWords;
            /**
             * A paragraph is a string of text containing no newlines.
             * Given a paragraph, break it up into lines that are no
             * wider than width.  widthMeasure is a function that takes
             * text as input, and returns the width of the text in pixels.
             */
            function breakParagraphToFitWidth(text, width, widthMeasure) {
                var lines = [];
                var tokens = tokenize(text);
                var curLine = "";
                var i = 0;
                var nextToken;
                while (nextToken || i < tokens.length) {
                    if (typeof nextToken === "undefined" || nextToken === null) {
                        nextToken = tokens[i++];
                    }
                    var brokenToken = breakNextTokenToFitInWidth(curLine, nextToken, width, widthMeasure);
                    var canAdd = brokenToken[0];
                    var leftOver = brokenToken[1];
                    if (canAdd !== null) {
                        curLine += canAdd;
                    }
                    nextToken = leftOver;
                    if (leftOver) {
                        lines.push(curLine);
                        curLine = "";
                    }
                }
                if (curLine) {
                    lines.push(curLine);
                }
                return lines;
            }
            /**
             * Breaks up the next token and so that some part of it can be
             * added to curLine and fits in the width. the return value
             * is an array with 2 elements, the part that can be added
             * and the left over part of the token
             * widthMeasure is a function that takes text as input,
             * and returns the width of the text in pixels.
             */
            function breakNextTokenToFitInWidth(curLine, nextToken, width, widthMeasure) {
                if (isBlank(nextToken)) {
                    return [nextToken, null];
                }
                if (widthMeasure(curLine + nextToken) <= width) {
                    return [nextToken, null];
                }
                if (!isBlank(curLine)) {
                    return [null, nextToken];
                }
                var i = 0;
                while (i < nextToken.length) {
                    if (widthMeasure(curLine + nextToken[i] + "-") <= width) {
                        curLine += nextToken[i++];
                    }
                    else {
                        break;
                    }
                }
                var append = "-";
                if (isBlank(curLine) && i === 0) {
                    i = 1;
                    append = "";
                }
                return [nextToken.substring(0, i) + append, nextToken.substring(i)];
            }
            /**
             * Breaks up into tokens for word wrapping
             * Each token is comprised of either:
             *  1) Only word and non line break characters
             *  2) Only spaces characters
             *  3) Line break characters such as ":" or ";" or ","
             *  (will be single character token, unless there is a repeated linebreak character)
             */
            function tokenize(text) {
                var ret = [];
                var token = "";
                var lastChar = "";
                for (var i = 0, len = text.length; i < len; i++) {
                    var curChar = text[i];
                    if (token === "" || isTokenizedTogether(token[0], curChar, lastChar)) {
                        token += curChar;
                    }
                    else {
                        ret.push(token);
                        token = curChar;
                    }
                    lastChar = curChar;
                }
                if (token) {
                    ret.push(token);
                }
                return ret;
            }
            /**
             * Returns whether a string is blank.
             *
             * @param {string} str: The string to test for blank-ness
             * @returns {boolean} Whether the string is blank
             */
            function isBlank(text) {
                return text == null ? true : text.trim() === "";
            }
            /**
             * Given a token (ie a string of characters that are similar and shouldn't be broken up) and a character, determine
             * whether that character should be added to the token. Groups of characters that don't match the space or line break
             * regex are always tokenzied together. Spaces are always tokenized together. Line break characters are almost always
             * split into their own token, except that two subsequent identical line break characters are put into the same token.
             * For isTokenizedTogether(":", ",") == False but isTokenizedTogether("::") == True.
             */
            function isTokenizedTogether(text, nextChar, lastChar) {
                if (!(text && nextChar)) {
                    false;
                }
                if (SPACES.test(text) && SPACES.test(nextChar)) {
                    return true;
                }
                else if (SPACES.test(text) || SPACES.test(nextChar)) {
                    return false;
                }
                if (LINE_BREAKS_AFTER.test(lastChar) || LINE_BREAKS_BEFORE.test(nextChar)) {
                    return false;
                }
                return true;
            }
        })(_Util.WordWrap || (_Util.WordWrap = {}));
        var WordWrap = _Util.WordWrap;
    })(Plottable._Util || (Plottable._Util = {}));
    var _Util = Plottable._Util;
})(Plottable || (Plottable = {}));

var Plottable;
(function (Plottable) {
    (function (_Util) {
        (function (DOM) {
            /**
             * Gets the bounding box of an element.
             * @param {D3.Selection} element
             * @returns {SVGRed} The bounding box.
             */
            function getBBox(element) {
                var bbox;
                try {
                    bbox = element.node().getBBox();
                }
                catch (err) {
                    bbox = {
                        x: 0,
                        y: 0,
                        width: 0,
                        height: 0
                    };
                }
                return bbox;
            }
            DOM.getBBox = getBBox;
            DOM.POLYFILL_TIMEOUT_MSEC = 1000 / 60; // 60 fps
            function requestAnimationFramePolyfill(fn) {
                if (window.requestAnimationFrame != null) {
                    window.requestAnimationFrame(fn);
                }
                else {
                    setTimeout(fn, DOM.POLYFILL_TIMEOUT_MSEC);
                }
            }
            DOM.requestAnimationFramePolyfill = requestAnimationFramePolyfill;
            function getParsedStyleValue(style, prop) {
                var value = style.getPropertyValue(prop);
                var parsedValue = parseFloat(value);
                if (parsedValue !== parsedValue) {
                    return 0;
                }
                return parsedValue;
            }
            function isSelectionRemovedFromSVG(selection) {
                var n = selection.node();
                while (n !== null && n.nodeName.toLowerCase() !== "svg") {
                    n = n.parentNode;
                }
                return (n == null);
            }
            DOM.isSelectionRemovedFromSVG = isSelectionRemovedFromSVG;
            function getElementWidth(elem) {
                var style = window.getComputedStyle(elem);
                return getParsedStyleValue(style, "width") + getParsedStyleValue(style, "padding-left") + getParsedStyleValue(style, "padding-right") + getParsedStyleValue(style, "border-left-width") + getParsedStyleValue(style, "border-right-width");
            }
            DOM.getElementWidth = getElementWidth;
            function getElementHeight(elem) {
                var style = window.getComputedStyle(elem);
                return getParsedStyleValue(style, "height") + getParsedStyleValue(style, "padding-top") + getParsedStyleValue(style, "padding-bottom") + getParsedStyleValue(style, "border-top-width") + getParsedStyleValue(style, "border-bottom-width");
            }
            DOM.getElementHeight = getElementHeight;
            function getSVGPixelWidth(svg) {
                var width = svg.node().clientWidth;
                if (width === 0) {
                    var widthAttr = svg.attr("width");
                    if (widthAttr.indexOf("%") !== -1) {
                        var ancestorNode = svg.node().parentNode;
                        while (ancestorNode != null && ancestorNode.clientWidth === 0) {
                            ancestorNode = ancestorNode.parentNode;
                        }
                        if (ancestorNode == null) {
                            throw new Error("Could not compute width of element");
                        }
                        width = ancestorNode.clientWidth * parseFloat(widthAttr) / 100;
                    }
                    else {
                        width = parseFloat(widthAttr);
                    }
                }
                return width;
            }
            DOM.getSVGPixelWidth = getSVGPixelWidth;
            function translate(s, x, y) {
                var xform = d3.transform(s.attr("transform"));
                if (x == null) {
                    return xform.translate;
                }
                else {
                    y = (y == null) ? 0 : y;
                    xform.translate[0] = x;
                    xform.translate[1] = y;
                    s.attr("transform", xform.toString());
                    return s;
                }
            }
            DOM.translate = translate;
            function boxesOverlap(boxA, boxB) {
                if (boxA.right < boxB.left) {
                    return false;
                }
                if (boxA.left > boxB.right) {
                    return false;
                }
                if (boxA.bottom < boxB.top) {
                    return false;
                }
                if (boxA.top > boxB.bottom) {
                    return false;
                }
                return true;
            }
            DOM.boxesOverlap = boxesOverlap;
        })(_Util.DOM || (_Util.DOM = {}));
        var DOM = _Util.DOM;
    })(Plottable._Util || (Plottable._Util = {}));
    var _Util = Plottable._Util;
})(Plottable || (Plottable = {}));

///<reference path="../reference.ts" />
var Plottable;
(function (Plottable) {
    (function (_Util) {
        (function (Color) {
            /**
             * Return relative luminance (defined here: http://www.w3.org/TR/2008/REC-WCAG20-20081211/#relativeluminancedef)
             * Based on implementation from chroma.js by Gregor Aisch (gka) (licensed under BSD)
             * chroma.js may be found here: https://github.com/gka/chroma.js
             * License may be found here: https://github.com/gka/chroma.js/blob/master/LICENSE
             */
            function luminance(color) {
                var rgb = d3.rgb(color);
                var lum = function (x) {
                    x = x / 255;
                    return x <= 0.03928 ? x / 12.92 : Math.pow((x + 0.055) / 1.055, 2.4);
                };
                var r = lum(rgb.r);
                var g = lum(rgb.g);
                var b = lum(rgb.b);
                return 0.2126 * r + 0.7152 * g + 0.0722 * b;
            }
            /**
             * Return contrast ratio between two colors
             * Based on implementation from chroma.js by Gregor Aisch (gka) (licensed under BSD)
             * chroma.js may be found here: https://github.com/gka/chroma.js
             * License may be found here: https://github.com/gka/chroma.js/blob/master/LICENSE
             * see http://www.w3.org/TR/2008/REC-WCAG20-20081211/#contrast-ratiodef
             */
            function contrast(a, b) {
                var l1 = luminance(a) + 0.05;
                var l2 = luminance(b) + 0.05;
                return l1 > l2 ? l1 / l2 : l2 / l1;
            }
            Color.contrast = contrast;
            /**
             * Converts an RGB color value to HSL. Conversion formula
             * adapted from http://en.wikipedia.org/wiki/HSL_color_space.
             * Assumes r, g, and b are contained in the set [0, 255] and
             * returns h, s, and l in the set [0, 1].
             * Source: https://stackoverflow.com/questions/2353211/hsl-to-rgb-color-conversion
             *
             * @param   Number  r       The red color value
             * @param   Number  g       The green color value
             * @param   Number  b       The blue color value
             * @return  Array           The HSL representation
             */
            function rgbToHsl(r, g, b) {
                r /= 255, g /= 255, b /= 255;
                var max = Math.max(r, g, b);
                var min = Math.min(r, g, b);
                var h;
                var s;
                var l = (max + min) / 2;
                if (max === min) {
                    h = s = 0; // achromatic
                }
                else {
                    var d = max - min;
                    s = l > 0.5 ? d / (2 - max - min) : d / (max + min);
                    switch (max) {
                        case r:
                            h = (g - b) / d + (g < b ? 6 : 0);
                            break;
                        case g:
                            h = (b - r) / d + 2;
                            break;
                        case b:
                            h = (r - g) / d + 4;
                            break;
                    }
                    h /= 6;
                }
                return [h, s, l];
            }
            Color.rgbToHsl = rgbToHsl;
            /**
             * Converts an HSL color value to RGB. Conversion formula
             * adapted from http://en.wikipedia.org/wiki/HSL_color_space.
             * Assumes h, s, and l are contained in the set [0, 1] and
             * returns r, g, and b in the set [0, 255].
             * Source: https://stackoverflow.com/questions/2353211/hsl-to-rgb-color-conversion
             *
             * @param   Number  h       The hue
             * @param   Number  s       The saturation
             * @param   Number  l       The lightness
             * @return  Array           The RGB representation
             */
            function hslToRgb(h, s, l) {
                var r;
                var g;
                var b;
                if (s === 0) {
                    r = g = b = l; // achromatic
                }
                else {
                    function hue2rgb(p, q, t) {
                        if (t < 0) {
                            t += 1;
                        }
                        if (t > 1) {
                            t -= 1;
                        }
                        if (t < 1 / 6) {
                            return p + (q - p) * 6 * t;
                        }
                        if (t < 1 / 2) {
                            return q;
                        }
                        if (t < 2 / 3) {
                            return p + (q - p) * (2 / 3 - t) * 6;
                        }
                        return p;
                    }
                    var q = l < 0.5 ? l * (1 + s) : l + s - l * s;
                    var p = 2 * l - q;
                    r = hue2rgb(p, q, h + 1 / 3);
                    g = hue2rgb(p, q, h);
                    b = hue2rgb(p, q, h - 1 / 3);
                }
                return [Math.round(r * 255), Math.round(g * 255), Math.round(b * 255)];
            }
            Color.hslToRgb = hslToRgb;
        })(_Util.Color || (_Util.Color = {}));
        var Color = _Util.Color;
    })(Plottable._Util || (Plottable._Util = {}));
    var _Util = Plottable._Util;
})(Plottable || (Plottable = {}));

///<reference path="../reference.ts" />
var Plottable;
(function (Plottable) {
    Plottable.MILLISECONDS_IN_ONE_DAY = 24 * 60 * 60 * 1000;
    (function (Formatters) {
        /**
         * Creates a formatter for currency values.
         *
         * @param {number} [precision] The number of decimal places to show (default 2).
         * @param {string} [symbol] The currency symbol to use (default "$").
         * @param {boolean} [prefix] Whether to prepend or append the currency symbol (default true).
         * @param {boolean} [onlyShowUnchanged] Whether to return a value if value changes after formatting (default true).
         *
         * @returns {Formatter} A formatter for currency values.
         */
        function currency(precision, symbol, prefix) {
            if (precision === void 0) { precision = 2; }
            if (symbol === void 0) { symbol = "$"; }
            if (prefix === void 0) { prefix = true; }
            var fixedFormatter = Formatters.fixed(precision);
            return function (d) {
                var formattedValue = fixedFormatter(Math.abs(d));
                if (formattedValue !== "") {
                    if (prefix) {
                        formattedValue = symbol + formattedValue;
                    }
                    else {
                        formattedValue += symbol;
                    }
                    if (d < 0) {
                        formattedValue = "-" + formattedValue;
                    }
                }
                return formattedValue;
            };
        }
        Formatters.currency = currency;
        /**
         * Creates a formatter that displays exactly [precision] decimal places.
         *
         * @param {number} [precision] The number of decimal places to show (default 3).
         * @param {boolean} [onlyShowUnchanged] Whether to return a value if value changes after formatting (default true).
         *
         * @returns {Formatter} A formatter that displays exactly [precision] decimal places.
         */
        function fixed(precision) {
            if (precision === void 0) { precision = 3; }
            verifyPrecision(precision);
            return function (d) {
                return d.toFixed(precision);
            };
        }
        Formatters.fixed = fixed;
        /**
         * Creates a formatter that formats numbers to show no more than
         * [precision] decimal places. All other values are stringified.
         *
         * @param {number} [precision] The number of decimal places to show (default 3).
         * @param {boolean} [onlyShowUnchanged] Whether to return a value if value changes after formatting (default true).
         *
         * @returns {Formatter} A formatter for general values.
         */
        function general(precision) {
            if (precision === void 0) { precision = 3; }
            verifyPrecision(precision);
            return function (d) {
                if (typeof d === "number") {
                    var multiplier = Math.pow(10, precision);
                    return String(Math.round(d * multiplier) / multiplier);
                }
                else {
                    return String(d);
                }
            };
        }
        Formatters.general = general;
        /**
         * Creates a formatter that stringifies its input.
         *
         * @returns {Formatter} A formatter that stringifies its input.
         */
        function identity() {
            return function (d) {
                return String(d);
            };
        }
        Formatters.identity = identity;
        /**
         * Creates a formatter for percentage values.
         * Multiplies the input by 100 and appends "%".
         *
         * @param {number} [precision] The number of decimal places to show (default 0).
         * @param {boolean} [onlyShowUnchanged] Whether to return a value if value changes after formatting (default true).
         *
         * @returns {Formatter} A formatter for percentage values.
         */
        function percentage(precision) {
            if (precision === void 0) { precision = 0; }
            var fixedFormatter = Formatters.fixed(precision);
            return function (d) {
                var valToFormat = d * 100;
                // Account for float imprecision
                var valString = d.toString();
                var integerPowerTen = Math.pow(10, valString.length - (valString.indexOf(".") + 1));
                valToFormat = parseInt((valToFormat * integerPowerTen).toString(), 10) / integerPowerTen;
                return fixedFormatter(valToFormat) + "%";
            };
        }
        Formatters.percentage = percentage;
        /**
         * Creates a formatter for values that displays [precision] significant figures
         * and puts SI notation.
         *
         * @param {number} [precision] The number of significant figures to show (default 3).
         *
         * @returns {Formatter} A formatter for SI values.
         */
        function siSuffix(precision) {
            if (precision === void 0) { precision = 3; }
            verifyPrecision(precision);
            return function (d) {
                return d3.format("." + precision + "s")(d);
            };
        }
        Formatters.siSuffix = siSuffix;
        /**
         * Creates a multi time formatter that displays dates.
         *
         * @returns {Formatter} A formatter for time/date values.
         */
        function multiTime() {
            var numFormats = 8;
            // these defaults were taken from d3
            // https://github.com/mbostock/d3/wiki/Time-Formatting#format_multi
            var timeFormat = {};
            timeFormat[0] = {
                format: ".%L",
                filter: function (d) { return d.getMilliseconds() !== 0; }
            };
            timeFormat[1] = {
                format: ":%S",
                filter: function (d) { return d.getSeconds() !== 0; }
            };
            timeFormat[2] = {
                format: "%I:%M",
                filter: function (d) { return d.getMinutes() !== 0; }
            };
            timeFormat[3] = {
                format: "%I %p",
                filter: function (d) { return d.getHours() !== 0; }
            };
            timeFormat[4] = {
                format: "%a %d",
                filter: function (d) { return d.getDay() !== 0 && d.getDate() !== 1; }
            };
            timeFormat[5] = {
                format: "%b %d",
                filter: function (d) { return d.getDate() !== 1; }
            };
            timeFormat[6] = {
                format: "%b",
                filter: function (d) { return d.getMonth() !== 0; }
            };
            timeFormat[7] = {
                format: "%Y",
                filter: function () { return true; }
            };
            return function (d) {
                for (var i = 0; i < numFormats; i++) {
                    if (timeFormat[i].filter(d)) {
                        return d3.time.format(timeFormat[i].format)(d);
                    }
                }
            };
        }
        Formatters.multiTime = multiTime;
        /**
         * Creates a time formatter that displays time/date using given specifier.
         *
         * List of directives can be found on: https://github.com/mbostock/d3/wiki/Time-Formatting#format
         *
         * @param {string} [specifier] The specifier for the formatter.
         *
         * @returns {Formatter} A formatter for time/date values.
         */
        function time(specifier) {
            return d3.time.format(specifier);
        }
        Formatters.time = time;
        /**
         * Creates a formatter for relative dates.
         *
         * @param {number} baseValue The start date (as epoch time) used in computing relative dates (default 0)
         * @param {number} increment The unit used in calculating relative date values (default MILLISECONDS_IN_ONE_DAY)
         * @param {string} label The label to append to the formatted string (default "")
         *
         * @returns {Formatter} A formatter for time/date values.
         */
        function relativeDate(baseValue, increment, label) {
            if (baseValue === void 0) { baseValue = 0; }
            if (increment === void 0) { increment = Plottable.MILLISECONDS_IN_ONE_DAY; }
            if (label === void 0) { label = ""; }
            return function (d) {
                var relativeDate = Math.round((d.valueOf() - baseValue) / increment);
                return relativeDate.toString() + label;
            };
        }
        Formatters.relativeDate = relativeDate;
        function verifyPrecision(precision) {
            if (precision < 0 || precision > 20) {
                throw new RangeError("Formatter precision must be between 0 and 20");
            }
        }
    })(Plottable.Formatters || (Plottable.Formatters = {}));
    var Formatters = Plottable.Formatters;
})(Plottable || (Plottable = {}));

///<reference path="../reference.ts" />
var Plottable;
(function (Plottable) {
    (function (Config) {
        /**
         * Specifies if Plottable should show warnings.
         */
        Config.SHOW_WARNINGS = true;
    })(Plottable.Config || (Plottable.Config = {}));
    var Config = Plottable.Config;
})(Plottable || (Plottable = {}));

///<reference path="../reference.ts" />
var Plottable;
(function (Plottable) {
    Plottable.version = "0.38.0";
})(Plottable || (Plottable = {}));

///<reference path="../reference.ts" />
var Plottable;
(function (Plottable) {
    (function (Core) {
        /**
         * Colors we use as defaults on a number of graphs.
         */
        var Colors = (function () {
            function Colors() {
            }
            Colors.CORAL_RED = "#fd373e";
            Colors.INDIGO = "#5279c7";
            Colors.ROBINS_EGG_BLUE = "#06cccc";
            Colors.FERN = "#63c261";
            Colors.BURNING_ORANGE = "#ff7939";
            Colors.ROYAL_HEATH = "#962565";
            Colors.CONIFER = "#99ce50";
            Colors.CERISE_RED = "#db2e65";
            Colors.BRIGHT_SUN = "#fad419";
            Colors.JACARTA = "#2c2b6f";
            Colors.PLOTTABLE_COLORS = [
                Colors.INDIGO,
                Colors.CORAL_RED,
                Colors.FERN,
                Colors.BRIGHT_SUN,
                Colors.JACARTA,
                Colors.BURNING_ORANGE,
                Colors.CERISE_RED,
                Colors.CONIFER,
                Colors.ROYAL_HEATH,
                Colors.ROBINS_EGG_BLUE,
            ];
            return Colors;
        })();
        Core.Colors = Colors;
    })(Plottable.Core || (Plottable.Core = {}));
    var Core = Plottable.Core;
})(Plottable || (Plottable = {}));

///<reference path="../reference.ts" />
var Plottable;
(function (Plottable) {
    (function (Core) {
        /**
         * A class most other Plottable classes inherit from, in order to have a
         * unique ID.
         */
        var PlottableObject = (function () {
            function PlottableObject() {
                this._plottableID = PlottableObject._nextID++;
            }
            PlottableObject._nextID = 0;
            return PlottableObject;
        })();
        Core.PlottableObject = PlottableObject;
    })(Plottable.Core || (Plottable.Core = {}));
    var Core = Plottable.Core;
})(Plottable || (Plottable = {}));

///<reference path="../reference.ts" />
var __extends = this.__extends || function (d, b) {
    for (var p in b) if (b.hasOwnProperty(p)) d[p] = b[p];
    function __() { this.constructor = d; }
    __.prototype = b.prototype;
    d.prototype = new __();
};
var Plottable;
(function (Plottable) {
    (function (Core) {
        /**
         * The Broadcaster class is owned by an Listenable. Third parties can register and deregister listeners
         * from the broadcaster. When the broadcaster.broadcast method is activated, all registered callbacks are
         * called. The registered callbacks are called with the registered Listenable that the broadcaster is attached
         * to, along with optional arguments passed to the `broadcast` method.
         *
         * The listeners are called synchronously.
         */
        var Broadcaster = (function (_super) {
            __extends(Broadcaster, _super);
            /**
             * Constructs a broadcaster, taking the Listenable that the broadcaster will be attached to.
             *
             * @constructor
             * @param {Listenable} listenable The Listenable-object that this broadcaster is attached to.
             */
            function Broadcaster(listenable) {
                _super.call(this);
                this._key2callback = new Plottable._Util.StrictEqualityAssociativeArray();
                this.listenable = listenable;
            }
            /**
             * Registers a callback to be called when the broadcast method is called. Also takes a key which
             * is used to support deregistering the same callback later, by passing in the same key.
             * If there is already a callback associated with that key, then the callback will be replaced.
             *
             * @param key The key associated with the callback. Key uniqueness is determined by deep equality.
             * @param {BroadcasterCallback} callback A callback to be called when the Scale's domain changes.
             * @returns {Broadcaster} this object
             */
            Broadcaster.prototype.registerListener = function (key, callback) {
                this._key2callback.set(key, callback);
                return this;
            };
            /**
             * Call all listening callbacks, optionally with arguments passed through.
             *
             * @param ...args A variable number of optional arguments
             * @returns {Broadcaster} this object
             */
            Broadcaster.prototype.broadcast = function () {
                var _this = this;
                var args = [];
                for (var _i = 0; _i < arguments.length; _i++) {
                    args[_i - 0] = arguments[_i];
                }
                this._key2callback.values().forEach(function (callback) { return callback(_this.listenable, args); });
                return this;
            };
            /**
             * Deregisters the callback associated with a key.
             *
             * @param key The key to deregister.
             * @returns {Broadcaster} this object
             */
            Broadcaster.prototype.deregisterListener = function (key) {
                this._key2callback.delete(key);
                return this;
            };
            /**
             * Deregisters all listeners and callbacks associated with the broadcaster.
             *
             * @returns {Broadcaster} this object
             */
            Broadcaster.prototype.deregisterAllListeners = function () {
                this._key2callback = new Plottable._Util.StrictEqualityAssociativeArray();
            };
            return Broadcaster;
        })(Core.PlottableObject);
        Core.Broadcaster = Broadcaster;
    })(Plottable.Core || (Plottable.Core = {}));
    var Core = Plottable.Core;
})(Plottable || (Plottable = {}));

///<reference path="../reference.ts" />
var __extends = this.__extends || function (d, b) {
    for (var p in b) if (b.hasOwnProperty(p)) d[p] = b[p];
    function __() { this.constructor = d; }
    __.prototype = b.prototype;
    d.prototype = new __();
};
var Plottable;
(function (Plottable) {
    var Dataset = (function (_super) {
        __extends(Dataset, _super);
        /**
         * Constructs a new set.
         *
         * A Dataset is mostly just a wrapper around an any[], Dataset is the
         * data you're going to plot.
         *
         * @constructor
         * @param {any[]} data The data for this DataSource (default = []).
         * @param {any} metadata An object containing additional information (default = {}).
         */
        function Dataset(data, metadata) {
            if (data === void 0) { data = []; }
            if (metadata === void 0) { metadata = {}; }
            _super.call(this);
            this.broadcaster = new Plottable.Core.Broadcaster(this);
            this._data = data;
            this._metadata = metadata;
            this._accessor2cachedExtent = new Plottable._Util.StrictEqualityAssociativeArray();
        }
        Dataset.prototype.data = function (data) {
            if (data == null) {
                return this._data;
            }
            else {
                this._data = data;
                this._accessor2cachedExtent = new Plottable._Util.StrictEqualityAssociativeArray();
                this.broadcaster.broadcast();
                return this;
            }
        };
        Dataset.prototype.metadata = function (metadata) {
            if (metadata == null) {
                return this._metadata;
            }
            else {
                this._metadata = metadata;
                this._accessor2cachedExtent = new Plottable._Util.StrictEqualityAssociativeArray();
                this.broadcaster.broadcast();
                return this;
            }
        };
        Dataset.prototype._getExtent = function (accessor, typeCoercer, plotMetadata) {
            if (plotMetadata === void 0) { plotMetadata = {}; }
            var cachedExtent = this._accessor2cachedExtent.get(accessor);
            if (cachedExtent === undefined) {
                cachedExtent = this._computeExtent(accessor, typeCoercer, plotMetadata);
                this._accessor2cachedExtent.set(accessor, cachedExtent);
            }
            return cachedExtent;
        };
        Dataset.prototype._computeExtent = function (accessor, typeCoercer, plotMetadata) {
            var _this = this;
            var appliedAccessor = function (d, i) { return accessor(d, i, _this._metadata, plotMetadata); };
            var mappedData = this._data.map(appliedAccessor).map(typeCoercer);
            if (mappedData.length === 0) {
                return [];
            }
            else if (typeof (mappedData[0]) === "string") {
                return Plottable._Util.Methods.uniq(mappedData);
            }
            else {
                var extent = d3.extent(mappedData);
                if (extent[0] == null || extent[1] == null) {
                    return [];
                }
                else {
                    return extent;
                }
            }
        };
        return Dataset;
    })(Plottable.Core.PlottableObject);
    Plottable.Dataset = Dataset;
})(Plottable || (Plottable = {}));

///<reference path="../reference.ts" />
var Plottable;
(function (Plottable) {
    (function (Core) {
        (function (RenderController) {
            (function (RenderPolicy) {
                /**
                 * Never queue anything, render everything immediately. Useful for
                 * debugging, horrible for performance.
                 */
                var Immediate = (function () {
                    function Immediate() {
                    }
                    Immediate.prototype.render = function () {
                        RenderController.flush();
                    };
                    return Immediate;
                })();
                RenderPolicy.Immediate = Immediate;
                /**
                 * The default way to render, which only tries to render every frame
                 * (usually, 1/60th of a second).
                 */
                var AnimationFrame = (function () {
                    function AnimationFrame() {
                    }
                    AnimationFrame.prototype.render = function () {
                        Plottable._Util.DOM.requestAnimationFramePolyfill(RenderController.flush);
                    };
                    return AnimationFrame;
                })();
                RenderPolicy.AnimationFrame = AnimationFrame;
                /**
                 * Renders with `setTimeout`. This is generally an inferior way to render
                 * compared to `requestAnimationFrame`, but it's still there if you want
                 * it.
                 */
                var Timeout = (function () {
                    function Timeout() {
                        this._timeoutMsec = Plottable._Util.DOM.POLYFILL_TIMEOUT_MSEC;
                    }
                    Timeout.prototype.render = function () {
                        setTimeout(RenderController.flush, this._timeoutMsec);
                    };
                    return Timeout;
                })();
                RenderPolicy.Timeout = Timeout;
            })(RenderController.RenderPolicy || (RenderController.RenderPolicy = {}));
            var RenderPolicy = RenderController.RenderPolicy;
        })(Core.RenderController || (Core.RenderController = {}));
        var RenderController = Core.RenderController;
    })(Plottable.Core || (Plottable.Core = {}));
    var Core = Plottable.Core;
})(Plottable || (Plottable = {}));

///<reference path="../reference.ts" />
var Plottable;
(function (Plottable) {
    (function (Core) {
        /**
         * The RenderController is responsible for enqueueing and synchronizing
         * layout and render calls for Plottable components.
         *
         * Layouts and renders occur inside an animation callback
         * (window.requestAnimationFrame if available).
         *
         * If you require immediate rendering, call RenderController.flush() to
         * perform enqueued layout and rendering serially.
         *
         * If you want to always have immediate rendering (useful for debugging),
         * call
         * ```typescript
         * Plottable.Core.RenderController.setRenderPolicy(
         *   new Plottable.Core.RenderController.RenderPolicy.Immediate()
         * );
         * ```
         */
        (function (RenderController) {
            var _componentsNeedingRender = {};
            var _componentsNeedingComputeLayout = {};
            var _animationRequested = false;
            var _isCurrentlyFlushing = false;
            RenderController._renderPolicy = new RenderController.RenderPolicy.AnimationFrame();
            function setRenderPolicy(policy) {
                if (typeof (policy) === "string") {
                    switch (policy.toLowerCase()) {
                        case "immediate":
                            policy = new RenderController.RenderPolicy.Immediate();
                            break;
                        case "animationframe":
                            policy = new RenderController.RenderPolicy.AnimationFrame();
                            break;
                        case "timeout":
                            policy = new RenderController.RenderPolicy.Timeout();
                            break;
                        default:
                            Plottable._Util.Methods.warn("Unrecognized renderPolicy: " + policy);
                            return;
                    }
                }
                RenderController._renderPolicy = policy;
            }
            RenderController.setRenderPolicy = setRenderPolicy;
            /**
             * If the RenderController is enabled, we enqueue the component for
             * render. Otherwise, it is rendered immediately.
             *
             * @param {AbstractComponent} component Any Plottable component.
             */
            function registerToRender(c) {
                if (_isCurrentlyFlushing) {
                    Plottable._Util.Methods.warn("Registered to render while other components are flushing: request may be ignored");
                }
                _componentsNeedingRender[c._plottableID] = c;
                requestRender();
            }
            RenderController.registerToRender = registerToRender;
            /**
             * If the RenderController is enabled, we enqueue the component for
             * layout and render. Otherwise, it is rendered immediately.
             *
             * @param {AbstractComponent} component Any Plottable component.
             */
            function registerToComputeLayout(c) {
                _componentsNeedingComputeLayout[c._plottableID] = c;
                _componentsNeedingRender[c._plottableID] = c;
                requestRender();
            }
            RenderController.registerToComputeLayout = registerToComputeLayout;
            function requestRender() {
                // Only run or enqueue flush on first request.
                if (!_animationRequested) {
                    _animationRequested = true;
                    RenderController._renderPolicy.render();
                }
            }
            /**
             * Render everything that is waiting to be rendered right now, instead of
             * waiting until the next frame.
             *
             * Useful to call when debugging.
             */
            function flush() {
                if (_animationRequested) {
                    // Layout
                    var toCompute = d3.values(_componentsNeedingComputeLayout);
                    toCompute.forEach(function (c) { return c._computeLayout(); });
                    // Top level render.
                    // Containers will put their children in the toRender queue
                    var toRender = d3.values(_componentsNeedingRender);
                    toRender.forEach(function (c) { return c._render(); });
                    // now we are flushing
                    _isCurrentlyFlushing = true;
                    // Finally, perform render of all components
                    var failed = {};
                    Object.keys(_componentsNeedingRender).forEach(function (k) {
                        try {
                            _componentsNeedingRender[k]._doRender();
                        }
                        catch (err) {
                            // using setTimeout instead of console.log, we get the familiar red
                            // stack trace
                            setTimeout(function () {
                                throw err;
                            }, 0);
                            failed[k] = _componentsNeedingRender[k];
                        }
                    });
                    // Reset queues
                    _componentsNeedingComputeLayout = {};
                    _componentsNeedingRender = failed;
                    _animationRequested = false;
                    _isCurrentlyFlushing = false;
                }
                // Reset resize flag regardless of queue'd components
                Core.ResizeBroadcaster.clearResizing();
            }
            RenderController.flush = flush;
        })(Core.RenderController || (Core.RenderController = {}));
        var RenderController = Core.RenderController;
    })(Plottable.Core || (Plottable.Core = {}));
    var Core = Plottable.Core;
})(Plottable || (Plottable = {}));

///<reference path="../reference.ts" />
var Plottable;
(function (Plottable) {
    (function (Core) {
        /**
         * The ResizeBroadcaster will broadcast a notification to any registered
         * components when the window is resized.
         *
         * The broadcaster and single event listener are lazily constructed.
         *
         * Upon resize, the _resized flag will be set to true until after the next
         * flush of the RenderController. This is used, for example, to disable
         * animations during resize.
         */
        (function (ResizeBroadcaster) {
            var broadcaster;
            var _resizing = false;
            function _lazyInitialize() {
                if (broadcaster === undefined) {
                    broadcaster = new Core.Broadcaster(ResizeBroadcaster);
                    window.addEventListener("resize", _onResize);
                }
            }
            function _onResize() {
                _resizing = true;
                broadcaster.broadcast();
            }
            /**
             * Checks if the window has been resized and the RenderController
             * has not yet been flushed.
             *
             * @returns {boolean} If the window has been resized/RenderController
             * has not yet been flushed.
             */
            function resizing() {
                return _resizing;
            }
            ResizeBroadcaster.resizing = resizing;
            /**
             * Sets that it is not resizing anymore. Good if it stubbornly thinks
             * it is still resizing, or for cancelling the effects of resizing
             * prematurely.
             */
            function clearResizing() {
                _resizing = false;
            }
            ResizeBroadcaster.clearResizing = clearResizing;
            /**
             * Registers a component.
             *
             * When the window is resized, ._invalidateLayout() is invoked on the
             * component, which will enqueue the component for layout and rendering
             * with the RenderController.
             *
             * @param {Component} component Any Plottable component.
             */
            function register(c) {
                _lazyInitialize();
                broadcaster.registerListener(c._plottableID, function () { return c._invalidateLayout(); });
            }
            ResizeBroadcaster.register = register;
            /**
             * Deregisters the components.
             *
             * The component will no longer receive updates on window resize.
             *
             * @param {Component} component Any Plottable component.
             */
            function deregister(c) {
                if (broadcaster) {
                    broadcaster.deregisterListener(c._plottableID);
                }
            }
            ResizeBroadcaster.deregister = deregister;
        })(Core.ResizeBroadcaster || (Core.ResizeBroadcaster = {}));
        var ResizeBroadcaster = Core.ResizeBroadcaster;
    })(Plottable.Core || (Plottable.Core = {}));
    var Core = Plottable.Core;
})(Plottable || (Plottable = {}));

var Plottable;
(function (Plottable) {
    ;
})(Plottable || (Plottable = {}));

///<reference path="../reference.ts" />
var Plottable;
(function (Plottable) {
    var Domainer = (function () {
        /**
         * Constructs a new Domainer.
         *
         * @constructor
         * @param {(extents: any[][]) => any[]} combineExtents
         *        If present, this function will be used by the Domainer to merge
         *        all the extents that are present on a scale.
         *
         *        A plot may draw multiple things relative to a scale, e.g.
         *        different stocks over time. The plot computes their extents,
         *        which are a [min, max] pair. combineExtents is responsible for
         *        merging them all into one [min, max] pair. It defaults to taking
         *        the min of the first elements and the max of the second arguments.
         */
        function Domainer(combineExtents) {
            this._doNice = false;
            this._padProportion = 0.0;
            this._paddingExceptions = d3.map();
            this._unregisteredPaddingExceptions = d3.set();
            this._includedValues = d3.map();
            // _includedValues needs to be a map, even unregistered, to support getting un-stringified values back out
            this._unregisteredIncludedValues = d3.map();
            this._combineExtents = combineExtents;
        }
        /**
         * @param {any[][]} extents The list of extents to be reduced to a single
         *        extent.
         * @param {QuantitativeScale} scale
         *        Since nice() must do different things depending on Linear, Log,
         *        or Time scale, the scale must be passed in for nice() to work.
         * @returns {any[]} The domain, as a merging of all exents, as a [min, max]
         *                 pair.
         */
        Domainer.prototype.computeDomain = function (extents, scale) {
            var domain;
            if (this._combineExtents != null) {
                domain = this._combineExtents(extents);
            }
            else if (extents.length === 0) {
                domain = scale._defaultExtent();
            }
            else {
                domain = [Plottable._Util.Methods.min(extents, function (e) { return e[0]; }, 0), Plottable._Util.Methods.max(extents, function (e) { return e[1]; }, 0)];
            }
            domain = this.includeDomain(domain);
            domain = this.padDomain(scale, domain);
            domain = this.niceDomain(scale, domain);
            return domain;
        };
        /**
         * Sets the Domainer to pad by a given ratio.
         *
         * @param {number} padProportion Proportionally how much bigger the
         *         new domain should be (0.05 = 5% larger).
         *
         *         A domainer will pad equal visual amounts on each side.
         *         On a linear scale, this means both sides are padded the same
         *         amount: [10, 20] will be padded to [5, 25].
         *         On a log scale, the top will be padded more than the bottom, so
         *         [10, 100] will be padded to [1, 1000].
         *
         * @returns {Domainer} The calling Domainer.
         */
        Domainer.prototype.pad = function (padProportion) {
            if (padProportion === void 0) { padProportion = 0.05; }
            this._padProportion = padProportion;
            return this;
        };
        /**
         * Adds a padding exception, a value that will not be padded at either end of the domain.
         *
         * Eg, if a padding exception is added at x=0, then [0, 100] will pad to [0, 105] instead of [-2.5, 102.5].
         * If a key is provided, it will be registered under that key with standard map semantics. (Overwrite / remove by key)
         * If a key is not provided, it will be added with set semantics (Can be removed by value)
         *
         * @param {any} exception The padding exception to add.
         * @param {string} key The key to register the exception under.
         * @returns {Domainer} The calling domainer
         */
        Domainer.prototype.addPaddingException = function (exception, key) {
            if (key != null) {
                this._paddingExceptions.set(key, exception);
            }
            else {
                this._unregisteredPaddingExceptions.add(exception);
            }
            return this;
        };
        /**
         * Removes a padding exception, allowing the domain to pad out that value again.
         *
         * If a string is provided, it is assumed to be a key and the exception associated with that key is removed.
         * If a non-string is provdied, it is assumed to be an unkeyed exception and that exception is removed.
         *
         * @param {any} keyOrException The key for the value to remove, or the value to remove
         * @return {Domainer} The calling domainer
         */
        Domainer.prototype.removePaddingException = function (keyOrException) {
            if (typeof (keyOrException) === "string") {
                this._paddingExceptions.remove(keyOrException);
            }
            else {
                this._unregisteredPaddingExceptions.remove(keyOrException);
            }
            return this;
        };
        /**
         * Adds an included value, a value that must be included inside the domain.
         *
         * Eg, if a value exception is added at x=0, then [50, 100] will expand to [0, 100] rather than [50, 100].
         * If a key is provided, it will be registered under that key with standard map semantics. (Overwrite / remove by key)
         * If a key is not provided, it will be added with set semantics (Can be removed by value)
         *
         * @param {any} value The included value to add.
         * @param {string} key The key to register the value under.
         * @returns {Domainer} The calling domainer
         */
        Domainer.prototype.addIncludedValue = function (value, key) {
            if (key != null) {
                this._includedValues.set(key, value);
            }
            else {
                this._unregisteredIncludedValues.set(value, value);
            }
            return this;
        };
        /**
         * Remove an included value, allowing the domain to not include that value gain again.
         *
         * If a string is provided, it is assumed to be a key and the value associated with that key is removed.
         * If a non-string is provdied, it is assumed to be an unkeyed value and that value is removed.
         *
         * @param {any} keyOrException The key for the value to remove, or the value to remove
         * @return {Domainer} The calling domainer
         */
        Domainer.prototype.removeIncludedValue = function (valueOrKey) {
            if (typeof (valueOrKey) === "string") {
                this._includedValues.remove(valueOrKey);
            }
            else {
                this._unregisteredIncludedValues.remove(valueOrKey);
            }
            return this;
        };
        /**
         * Extends the scale's domain so it starts and ends with "nice" values.
         *
         * @param {number} count The number of ticks that should fit inside the new domain.
         * @return {Domainer} The calling Domainer.
         */
        Domainer.prototype.nice = function (count) {
            this._doNice = true;
            this._niceCount = count;
            return this;
        };
        Domainer.defaultCombineExtents = function (extents) {
            return [Plottable._Util.Methods.min(extents, function (e) { return e[0]; }, 0), Plottable._Util.Methods.max(extents, function (e) { return e[1]; }, 1)];
        };
        Domainer.prototype.padDomain = function (scale, domain) {
            var min = domain[0];
            var max = domain[1];
            if (min === max && this._padProportion > 0.0) {
                var d = min.valueOf(); // valueOf accounts for dates properly
                if (min instanceof Date) {
                    return [d - Domainer._ONE_DAY, d + Domainer._ONE_DAY];
                }
                else {
                    return [d - Domainer._PADDING_FOR_IDENTICAL_DOMAIN, d + Domainer._PADDING_FOR_IDENTICAL_DOMAIN];
                }
            }
            if (scale.domain()[0] === scale.domain()[1]) {
                return domain;
            }
            var p = this._padProportion / 2;
            // This scaling is done to account for log scales and other non-linear
            // scales. A log scale should be padded more on the max than on the min.
            var newMin = scale.invert(scale.scale(min) - (scale.scale(max) - scale.scale(min)) * p);
            var newMax = scale.invert(scale.scale(max) + (scale.scale(max) - scale.scale(min)) * p);
            var exceptionValues = this._paddingExceptions.values().concat(this._unregisteredPaddingExceptions.values());
            var exceptionSet = d3.set(exceptionValues);
            if (exceptionSet.has(min)) {
                newMin = min;
            }
            if (exceptionSet.has(max)) {
                newMax = max;
            }
            return [newMin, newMax];
        };
        Domainer.prototype.niceDomain = function (scale, domain) {
            if (this._doNice) {
                return scale._niceDomain(domain, this._niceCount);
            }
            else {
                return domain;
            }
        };
        Domainer.prototype.includeDomain = function (domain) {
            var includedValues = this._includedValues.values().concat(this._unregisteredIncludedValues.values());
            return includedValues.reduce(function (domain, value) { return [Math.min(domain[0], value), Math.max(domain[1], value)]; }, domain);
        };
        Domainer._PADDING_FOR_IDENTICAL_DOMAIN = 1;
        Domainer._ONE_DAY = 1000 * 60 * 60 * 24;
        return Domainer;
    })();
    Plottable.Domainer = Domainer;
})(Plottable || (Plottable = {}));

///<reference path="../reference.ts" />
var __extends = this.__extends || function (d, b) {
    for (var p in b) if (b.hasOwnProperty(p)) d[p] = b[p];
    function __() { this.constructor = d; }
    __.prototype = b.prototype;
    d.prototype = new __();
};
var Plottable;
(function (Plottable) {
    (function (Scale) {
        var AbstractScale = (function (_super) {
            __extends(AbstractScale, _super);
            /**
             * Constructs a new Scale.
             *
             * A Scale is a wrapper around a D3.Scale.Scale. A Scale is really just a
             * function. Scales have a domain (input), a range (output), and a function
             * from domain to range.
             *
             * @constructor
             * @param {D3.Scale.Scale} scale The D3 scale backing the Scale.
             */
            function AbstractScale(scale) {
                _super.call(this);
                this._autoDomainAutomatically = true;
                this.broadcaster = new Plottable.Core.Broadcaster(this);
                this._rendererAttrID2Extent = {};
                this._typeCoercer = function (d) { return d; };
                this._domainModificationInProgress = false;
                this._d3Scale = scale;
            }
            AbstractScale.prototype._getAllExtents = function () {
                return d3.values(this._rendererAttrID2Extent);
            };
            AbstractScale.prototype._getExtent = function () {
                return []; // this should be overwritten
            };
            /**
             * Modifies the domain on the scale so that it includes the extent of all
             * perspectives it depends on. This will normally happen automatically, but
             * if you set domain explicitly with `plot.domain(x)`, you will need to
             * call this function if you want the domain to neccessarily include all
             * the data.
             *
             * Extent: The [min, max] pair for a Scale.Quantitative, all covered
             * strings for a Scale.Ordinal.
             *
             * Perspective: A combination of a Dataset and an Accessor that
             * represents a view in to the data.
             *
             * @returns {Scale} The calling Scale.
             */
            AbstractScale.prototype.autoDomain = function () {
                this._autoDomainAutomatically = true;
                this._setDomain(this._getExtent());
                return this;
            };
            AbstractScale.prototype._autoDomainIfAutomaticMode = function () {
                if (this._autoDomainAutomatically) {
                    this.autoDomain();
                }
            };
            /**
             * Computes the range value corresponding to a given domain value. In other
             * words, apply the function to value.
             *
             * @param {R} value A domain value to be scaled.
             * @returns {R} The range value corresponding to the supplied domain value.
             */
            AbstractScale.prototype.scale = function (value) {
                return this._d3Scale(value);
            };
            AbstractScale.prototype.domain = function (values) {
                if (values == null) {
                    return this._getDomain();
                }
                else {
                    this._autoDomainAutomatically = false;
                    this._setDomain(values);
                    return this;
                }
            };
            AbstractScale.prototype._getDomain = function () {
                return this._d3Scale.domain();
            };
            AbstractScale.prototype._setDomain = function (values) {
                if (!this._domainModificationInProgress) {
                    this._domainModificationInProgress = true;
                    this._d3Scale.domain(values);
                    this.broadcaster.broadcast();
                    this._domainModificationInProgress = false;
                }
            };
            AbstractScale.prototype.range = function (values) {
                if (values == null) {
                    return this._d3Scale.range();
                }
                else {
                    this._d3Scale.range(values);
                    return this;
                }
            };
            /**
             * Constructs a copy of the Scale with the same domain and range but without
             * any registered listeners.
             *
             * @returns {Scale} A copy of the calling Scale.
             */
            AbstractScale.prototype.copy = function () {
                return new AbstractScale(this._d3Scale.copy());
            };
            /**
             * When a renderer determines that the extent of a projector has changed,
             * it will call this function. This function should ensure that
             * the scale has a domain at least large enough to include extent.
             *
             * @param {number} rendererID A unique indentifier of the renderer sending
             *                 the new extent.
             * @param {string} attr The attribute being projected, e.g. "x", "y0", "r"
             * @param {D[]} extent The new extent to be included in the scale.
             */
            AbstractScale.prototype._updateExtent = function (plotProvidedKey, attr, extent) {
                this._rendererAttrID2Extent[plotProvidedKey + attr] = extent;
                this._autoDomainIfAutomaticMode();
                return this;
            };
            AbstractScale.prototype._removeExtent = function (plotProvidedKey, attr) {
                delete this._rendererAttrID2Extent[plotProvidedKey + attr];
                this._autoDomainIfAutomaticMode();
                return this;
            };
            return AbstractScale;
        })(Plottable.Core.PlottableObject);
        Scale.AbstractScale = AbstractScale;
    })(Plottable.Scale || (Plottable.Scale = {}));
    var Scale = Plottable.Scale;
})(Plottable || (Plottable = {}));

///<reference path="../reference.ts" />
var __extends = this.__extends || function (d, b) {
    for (var p in b) if (b.hasOwnProperty(p)) d[p] = b[p];
    function __() { this.constructor = d; }
    __.prototype = b.prototype;
    d.prototype = new __();
};
var Plottable;
(function (Plottable) {
    (function (Scale) {
        var AbstractQuantitative = (function (_super) {
            __extends(AbstractQuantitative, _super);
            /**
             * Constructs a new QuantitativeScale.
             *
             * A QuantitativeScale is a Scale that maps anys to numbers. It
             * is invertible and continuous.
             *
             * @constructor
             * @param {D3.Scale.QuantitativeScale} scale The D3 QuantitativeScale
             * backing the QuantitativeScale.
             */
            function AbstractQuantitative(scale) {
                _super.call(this, scale);
                this._numTicks = 10;
                this._PADDING_FOR_IDENTICAL_DOMAIN = 1;
                this._userSetDomainer = false;
                this._domainer = new Plottable.Domainer();
                this._typeCoercer = function (d) { return +d; };
                this._tickGenerator = function (scale) { return scale.getDefaultTicks(); };
            }
            AbstractQuantitative.prototype._getExtent = function () {
                return this._domainer.computeDomain(this._getAllExtents(), this);
            };
            /**
             * Retrieves the domain value corresponding to a supplied range value.
             *
             * @param {number} value: A value from the Scale's range.
             * @returns {D} The domain value corresponding to the supplied range value.
             */
            AbstractQuantitative.prototype.invert = function (value) {
                return this._d3Scale.invert(value);
            };
            /**
             * Creates a copy of the QuantitativeScale with the same domain and range but without any registered list.
             *
             * @returns {AbstractQuantitative} A copy of the calling QuantitativeScale.
             */
            AbstractQuantitative.prototype.copy = function () {
                return new AbstractQuantitative(this._d3Scale.copy());
            };
            AbstractQuantitative.prototype.domain = function (values) {
                return _super.prototype.domain.call(this, values); // need to override type sig to enable method chaining :/
            };
            AbstractQuantitative.prototype._setDomain = function (values) {
                var isNaNOrInfinity = function (x) { return x !== x || x === Infinity || x === -Infinity; };
                if (isNaNOrInfinity(values[0]) || isNaNOrInfinity(values[1])) {
                    Plottable._Util.Methods.warn("Warning: QuantitativeScales cannot take NaN or Infinity as a domain value. Ignoring.");
                    return;
                }
                _super.prototype._setDomain.call(this, values);
            };
            AbstractQuantitative.prototype.interpolate = function (factory) {
                if (factory == null) {
                    return this._d3Scale.interpolate();
                }
                this._d3Scale.interpolate(factory);
                return this;
            };
            /**
             * Sets the range of the QuantitativeScale and sets the interpolator to d3.interpolateRound.
             *
             * @param {number[]} values The new range value for the range.
             */
            AbstractQuantitative.prototype.rangeRound = function (values) {
                this._d3Scale.rangeRound(values);
                return this;
            };
            /**
             * Gets ticks generated by the default algorithm.
             */
            AbstractQuantitative.prototype.getDefaultTicks = function () {
                return this._d3Scale.ticks(this.numTicks());
            };
            AbstractQuantitative.prototype.clamp = function (clamp) {
                if (clamp == null) {
                    return this._d3Scale.clamp();
                }
                this._d3Scale.clamp(clamp);
                return this;
            };
            /**
             * Gets a set of tick values spanning the domain.
             *
             * @returns {any[]} The generated ticks.
             */
            AbstractQuantitative.prototype.ticks = function () {
                return this._tickGenerator(this);
            };
            AbstractQuantitative.prototype.numTicks = function (count) {
                if (count == null) {
                    return this._numTicks;
                }
                this._numTicks = count;
                return this;
            };
            /**
             * Given a domain, expands its domain onto "nice" values, e.g. whole
             * numbers.
             */
            AbstractQuantitative.prototype._niceDomain = function (domain, count) {
                return this._d3Scale.copy().domain(domain).nice(count).domain();
            };
            AbstractQuantitative.prototype.domainer = function (domainer) {
                if (domainer == null) {
                    return this._domainer;
                }
                else {
                    this._domainer = domainer;
                    this._userSetDomainer = true;
                    this._autoDomainIfAutomaticMode();
                    return this;
                }
            };
            AbstractQuantitative.prototype._defaultExtent = function () {
                return [0, 1];
            };
            AbstractQuantitative.prototype.tickGenerator = function (generator) {
                if (generator == null) {
                    return this._tickGenerator;
                }
                else {
                    this._tickGenerator = generator;
                    return this;
                }
            };
            return AbstractQuantitative;
        })(Scale.AbstractScale);
        Scale.AbstractQuantitative = AbstractQuantitative;
    })(Plottable.Scale || (Plottable.Scale = {}));
    var Scale = Plottable.Scale;
})(Plottable || (Plottable = {}));

///<reference path="../reference.ts" />
var __extends = this.__extends || function (d, b) {
    for (var p in b) if (b.hasOwnProperty(p)) d[p] = b[p];
    function __() { this.constructor = d; }
    __.prototype = b.prototype;
    d.prototype = new __();
};
var Plottable;
(function (Plottable) {
    (function (Scale) {
        var Linear = (function (_super) {
            __extends(Linear, _super);
            function Linear(scale) {
                _super.call(this, scale == null ? d3.scale.linear() : scale);
            }
            /**
             * Constructs a copy of the LinearScale with the same domain and range but
             * without any registered listeners.
             *
             * @returns {Linear} A copy of the calling LinearScale.
             */
            Linear.prototype.copy = function () {
                return new Linear(this._d3Scale.copy());
            };
            return Linear;
        })(Scale.AbstractQuantitative);
        Scale.Linear = Linear;
    })(Plottable.Scale || (Plottable.Scale = {}));
    var Scale = Plottable.Scale;
})(Plottable || (Plottable = {}));

///<reference path="../reference.ts" />
var __extends = this.__extends || function (d, b) {
    for (var p in b) if (b.hasOwnProperty(p)) d[p] = b[p];
    function __() { this.constructor = d; }
    __.prototype = b.prototype;
    d.prototype = new __();
};
var Plottable;
(function (Plottable) {
    (function (Scale) {
        var Log = (function (_super) {
            __extends(Log, _super);
            function Log(scale) {
                _super.call(this, scale == null ? d3.scale.log() : scale);
                if (!Log.warned) {
                    Log.warned = true;
                    Plottable._Util.Methods.warn("Plottable.Scale.Log is deprecated. If possible, use Plottable.Scale.ModifiedLog instead.");
                }
            }
            /**
             * Creates a copy of the Scale.Log with the same domain and range but without any registered listeners.
             *
             * @returns {Log} A copy of the calling Log.
             */
            Log.prototype.copy = function () {
                return new Log(this._d3Scale.copy());
            };
            Log.prototype._defaultExtent = function () {
                return [1, 10];
            };
            Log.warned = false;
            return Log;
        })(Scale.AbstractQuantitative);
        Scale.Log = Log;
    })(Plottable.Scale || (Plottable.Scale = {}));
    var Scale = Plottable.Scale;
})(Plottable || (Plottable = {}));

///<reference path="../reference.ts" />
var __extends = this.__extends || function (d, b) {
    for (var p in b) if (b.hasOwnProperty(p)) d[p] = b[p];
    function __() { this.constructor = d; }
    __.prototype = b.prototype;
    d.prototype = new __();
};
var Plottable;
(function (Plottable) {
    (function (Scale) {
        var ModifiedLog = (function (_super) {
            __extends(ModifiedLog, _super);
            /**
             * Creates a new Scale.ModifiedLog.
             *
             * A ModifiedLog scale acts as a regular log scale for large numbers.
             * As it approaches 0, it gradually becomes linear. This means that the
             * scale won't freak out if you give it 0 or a negative number, where an
             * ordinary Log scale would.
             *
             * However, it does mean that scale will be effectively linear as values
             * approach 0. If you want very small values on a log scale, you should use
             * an ordinary Scale.Log instead.
             *
             * @constructor
             * @param {number} [base]
             *        The base of the log. Defaults to 10, and must be > 1.
             *
             *        For base <= x, scale(x) = log(x).
             *
             *        For 0 < x < base, scale(x) will become more and more
             *        linear as it approaches 0.
             *
             *        At x == 0, scale(x) == 0.
             *
             *        For negative values, scale(-x) = -scale(x).
             */
            function ModifiedLog(base) {
                if (base === void 0) { base = 10; }
                _super.call(this, d3.scale.linear());
                this._showIntermediateTicks = false;
                this.base = base;
                this.pivot = this.base;
                this.untransformedDomain = this._defaultExtent();
                this._numTicks = 10;
                if (base <= 1) {
                    throw new Error("ModifiedLogScale: The base must be > 1");
                }
            }
            /**
             * Returns an adjusted log10 value for graphing purposes.  The first
             * adjustment is that negative values are changed to positive during
             * the calculations, and then the answer is negated at the end.  The
             * second is that, for values less than 10, an increasingly large
             * (0 to 1) scaling factor is added such that at 0 the value is
             * adjusted to 1, resulting in a returned result of 0.
             */
            ModifiedLog.prototype.adjustedLog = function (x) {
                var negationFactor = x < 0 ? -1 : 1;
                x *= negationFactor;
                if (x < this.pivot) {
                    x += (this.pivot - x) / this.pivot;
                }
                x = Math.log(x) / Math.log(this.base);
                x *= negationFactor;
                return x;
            };
            ModifiedLog.prototype.invertedAdjustedLog = function (x) {
                var negationFactor = x < 0 ? -1 : 1;
                x *= negationFactor;
                x = Math.pow(this.base, x);
                if (x < this.pivot) {
                    x = (this.pivot * (x - 1)) / (this.pivot - 1);
                }
                x *= negationFactor;
                return x;
            };
            ModifiedLog.prototype.scale = function (x) {
                return this._d3Scale(this.adjustedLog(x));
            };
            ModifiedLog.prototype.invert = function (x) {
                return this.invertedAdjustedLog(this._d3Scale.invert(x));
            };
            ModifiedLog.prototype._getDomain = function () {
                return this.untransformedDomain;
            };
            ModifiedLog.prototype._setDomain = function (values) {
                this.untransformedDomain = values;
                var transformedDomain = [this.adjustedLog(values[0]), this.adjustedLog(values[1])];
                this._d3Scale.domain(transformedDomain);
                this.broadcaster.broadcast();
            };
            ModifiedLog.prototype.ticks = function (count) {
                if (count === void 0) { count = this.numTicks(); }
                // Say your domain is [-100, 100] and your pivot is 10.
                // then we're going to draw negative log ticks from -100 to -10,
                // linear ticks from -10 to 10, and positive log ticks from 10 to 100.
                var middle = function (x, y, z) { return [x, y, z].sort(function (a, b) { return a - b; })[1]; };
                var min = Plottable._Util.Methods.min(this.untransformedDomain, 0);
                var max = Plottable._Util.Methods.max(this.untransformedDomain, 0);
                var negativeLower = min;
                var negativeUpper = middle(min, max, -this.pivot);
                var positiveLower = middle(min, max, this.pivot);
                var positiveUpper = max;
                var negativeLogTicks = this.logTicks(-negativeUpper, -negativeLower).map(function (x) { return -x; }).reverse();
                var positiveLogTicks = this.logTicks(positiveLower, positiveUpper);
                var linearTicks = this._showIntermediateTicks ? d3.scale.linear().domain([negativeUpper, positiveLower]).ticks(this.howManyTicks(negativeUpper, positiveLower)) : [-this.pivot, 0, this.pivot].filter(function (x) { return min <= x && x <= max; });
                var ticks = negativeLogTicks.concat(linearTicks).concat(positiveLogTicks);
                // If you only have 1 tick, you can't tell how big the scale is.
                if (ticks.length <= 1) {
                    ticks = d3.scale.linear().domain([min, max]).ticks(count);
                }
                return ticks;
            };
            /**
             * Return an appropriate number of ticks from lower to upper.
             *
             * This will first try to fit as many powers of this.base as it can from
             * lower to upper.
             *
             * If it still has ticks after that, it will generate ticks in "clusters",
             * e.g. [20, 30, ... 90, 100] would be a cluster, [200, 300, ... 900, 1000]
             * would be another cluster.
             *
             * This function will generate clusters as large as it can while not
             * drastically exceeding its number of ticks.
             */
            ModifiedLog.prototype.logTicks = function (lower, upper) {
                var _this = this;
                var nTicks = this.howManyTicks(lower, upper);
                if (nTicks === 0) {
                    return [];
                }
                var startLogged = Math.floor(Math.log(lower) / Math.log(this.base));
                var endLogged = Math.ceil(Math.log(upper) / Math.log(this.base));
                var bases = d3.range(endLogged, startLogged, -Math.ceil((endLogged - startLogged) / nTicks));
                var nMultiples = this._showIntermediateTicks ? Math.floor(nTicks / bases.length) : 1;
                var multiples = d3.range(this.base, 1, -(this.base - 1) / nMultiples).map(Math.floor);
                var uniqMultiples = Plottable._Util.Methods.uniq(multiples);
                var clusters = bases.map(function (b) { return uniqMultiples.map(function (x) { return Math.pow(_this.base, b - 1) * x; }); });
                var flattened = Plottable._Util.Methods.flatten(clusters);
                var filtered = flattened.filter(function (x) { return lower <= x && x <= upper; });
                var sorted = filtered.sort(function (x, y) { return x - y; });
                return sorted;
            };
            /**
             * How many ticks does the range [lower, upper] deserve?
             *
             * e.g. if your domain was [10, 1000] and I asked howManyTicks(10, 100),
             * I would get 1/2 of the ticks. The range 10, 100 takes up 1/2 of the
             * distance when plotted.
             */
            ModifiedLog.prototype.howManyTicks = function (lower, upper) {
                var adjustedMin = this.adjustedLog(Plottable._Util.Methods.min(this.untransformedDomain, 0));
                var adjustedMax = this.adjustedLog(Plottable._Util.Methods.max(this.untransformedDomain, 0));
                var adjustedLower = this.adjustedLog(lower);
                var adjustedUpper = this.adjustedLog(upper);
                var proportion = (adjustedUpper - adjustedLower) / (adjustedMax - adjustedMin);
                var ticks = Math.ceil(proportion * this._numTicks);
                return ticks;
            };
            ModifiedLog.prototype.copy = function () {
                return new ModifiedLog(this.base);
            };
            ModifiedLog.prototype._niceDomain = function (domain, count) {
                return domain;
            };
            ModifiedLog.prototype.showIntermediateTicks = function (show) {
                if (show == null) {
                    return this._showIntermediateTicks;
                }
                else {
                    this._showIntermediateTicks = show;
                }
            };
            return ModifiedLog;
        })(Scale.AbstractQuantitative);
        Scale.ModifiedLog = ModifiedLog;
    })(Plottable.Scale || (Plottable.Scale = {}));
    var Scale = Plottable.Scale;
})(Plottable || (Plottable = {}));

///<reference path="../reference.ts" />
var __extends = this.__extends || function (d, b) {
    for (var p in b) if (b.hasOwnProperty(p)) d[p] = b[p];
    function __() { this.constructor = d; }
    __.prototype = b.prototype;
    d.prototype = new __();
};
var Plottable;
(function (Plottable) {
    (function (Scale) {
        var Ordinal = (function (_super) {
            __extends(Ordinal, _super);
            /**
             * Creates an OrdinalScale.
             *
             * An OrdinalScale maps strings to numbers. A common use is to map the
             * labels of a bar plot (strings) to their pixel locations (numbers).
             *
             * @constructor
             */
            function Ordinal(scale) {
                _super.call(this, scale == null ? d3.scale.ordinal() : scale);
                this._range = [0, 1];
                this._rangeType = "bands";
                // Padding as a proportion of the spacing between domain values
                this._innerPadding = 0.3;
                this._outerPadding = 0.5;
                this._typeCoercer = function (d) { return d != null && d.toString ? d.toString() : d; };
                if (this._innerPadding > this._outerPadding) {
                    throw new Error("outerPadding must be >= innerPadding so cat axis bands work out reasonably");
                }
            }
            Ordinal.prototype._getExtent = function () {
                var extents = this._getAllExtents();
                return Plottable._Util.Methods.uniq(Plottable._Util.Methods.flatten(extents));
            };
            Ordinal.prototype.domain = function (values) {
                return _super.prototype.domain.call(this, values);
            };
            Ordinal.prototype._setDomain = function (values) {
                _super.prototype._setDomain.call(this, values);
                this.range(this.range()); // update range
            };
            Ordinal.prototype.range = function (values) {
                if (values == null) {
                    return this._range;
                }
                else {
                    this._range = values;
                    if (this._rangeType === "points") {
                        this._d3Scale.rangePoints(values, 2 * this._outerPadding); // d3 scale takes total padding
                    }
                    else if (this._rangeType === "bands") {
                        this._d3Scale.rangeBands(values, this._innerPadding, this._outerPadding);
                    }
                    return this;
                }
            };
            /**
             * Returns the width of the range band. Only valid when rangeType is set to "bands".
             *
             * @returns {number} The range band width or 0 if rangeType isn't "bands".
             */
            Ordinal.prototype.rangeBand = function () {
                return this._d3Scale.rangeBand();
            };
            Ordinal.prototype.innerPadding = function () {
                var d = this.domain();
                if (d.length < 2) {
                    return 0;
                }
                var step = Math.abs(this.scale(d[1]) - this.scale(d[0]));
                return step - this.rangeBand();
            };
            Ordinal.prototype.fullBandStartAndWidth = function (v) {
                var start = this.scale(v) - this.innerPadding() / 2;
                var width = this.rangeBand() + this.innerPadding();
                return [start, width];
            };
            Ordinal.prototype.rangeType = function (rangeType, outerPadding, innerPadding) {
                if (rangeType == null) {
                    return this._rangeType;
                }
                else {
                    if (!(rangeType === "points" || rangeType === "bands")) {
                        throw new Error("Unsupported range type: " + rangeType);
                    }
                    this._rangeType = rangeType;
                    if (outerPadding != null) {
                        this._outerPadding = outerPadding;
                    }
                    if (innerPadding != null) {
                        this._innerPadding = innerPadding;
                    }
                    this.range(this.range());
                    this.broadcaster.broadcast();
                    return this;
                }
            };
            Ordinal.prototype.copy = function () {
                return new Ordinal(this._d3Scale.copy());
            };
            return Ordinal;
        })(Scale.AbstractScale);
        Scale.Ordinal = Ordinal;
    })(Plottable.Scale || (Plottable.Scale = {}));
    var Scale = Plottable.Scale;
})(Plottable || (Plottable = {}));

///<reference path="../reference.ts" />
var __extends = this.__extends || function (d, b) {
    for (var p in b) if (b.hasOwnProperty(p)) d[p] = b[p];
    function __() { this.constructor = d; }
    __.prototype = b.prototype;
    d.prototype = new __();
};
var Plottable;
(function (Plottable) {
    (function (Scale) {
        var Color = (function (_super) {
            __extends(Color, _super);
            /**
             * Constructs a ColorScale.
             *
             * @constructor
             * @param {string} [scaleType] the type of color scale to create
             *     (Category10/Category20/Category20b/Category20c).
             * See https://github.com/mbostock/d3/wiki/Ordinal-Scales#categorical-colors
             */
            function Color(scaleType) {
                var scale;
                switch (scaleType) {
                    case null:
                    case undefined:
                        scale = d3.scale.ordinal().range(Color._getPlottableColors());
                        break;
                    case "Category10":
                    case "category10":
                    case "10":
                        scale = d3.scale.category10();
                        break;
                    case "Category20":
                    case "category20":
                    case "20":
                        scale = d3.scale.category20();
                        break;
                    case "Category20b":
                    case "category20b":
                    case "20b":
                        scale = d3.scale.category20b();
                        break;
                    case "Category20c":
                    case "category20c":
                    case "20c":
                        scale = d3.scale.category20c();
                        break;
                    default:
                        throw new Error("Unsupported ColorScale type");
                }
                _super.call(this, scale);
                this._lightenAmount = 0.16;
            }
            // Duplicated from OrdinalScale._getExtent - should be removed in #388
            Color.prototype._getExtent = function () {
                var extents = this._getAllExtents();
                var concatenatedExtents = [];
                extents.forEach(function (e) {
                    concatenatedExtents = concatenatedExtents.concat(e);
                });
                return Plottable._Util.Methods.uniq(concatenatedExtents);
            };
            Color._getPlottableColors = function () {
                var plottableDefaultColors = [];
                var colorTester = d3.select("body").append("div");
                var i = 0;
                var colorHex;
                while ((colorHex = Plottable._Util.Methods.colorTest(colorTester, "plottable-colors-" + i)) !== null) {
                    plottableDefaultColors.push(colorHex);
                    i++;
                }
                colorTester.remove();
                return plottableDefaultColors;
            };
            // Modifying the original scale method so that colors that are looped are lightened according
            // to how many times they are looped.
            Color.prototype.scale = function (value) {
                var color = _super.prototype.scale.call(this, value);
                var index = this.domain().indexOf(value);
                var modifyFactor = Math.floor(index / this.range().length);
                return Plottable._Util.Methods.lightenColor(color, modifyFactor, this._lightenAmount);
            };
            Color.HEX_SCALE_FACTOR = 20;
            return Color;
        })(Scale.AbstractScale);
        Scale.Color = Color;
    })(Plottable.Scale || (Plottable.Scale = {}));
    var Scale = Plottable.Scale;
})(Plottable || (Plottable = {}));

///<reference path="../reference.ts" />
var __extends = this.__extends || function (d, b) {
    for (var p in b) if (b.hasOwnProperty(p)) d[p] = b[p];
    function __() { this.constructor = d; }
    __.prototype = b.prototype;
    d.prototype = new __();
};
var Plottable;
(function (Plottable) {
    (function (Scale) {
        var Time = (function (_super) {
            __extends(Time, _super);
            function Time(scale) {
                // need to cast since d3 time scales do not descend from Quantitative scales
                _super.call(this, scale == null ? d3.time.scale() : scale);
                this._typeCoercer = function (d) { return d && d._isAMomentObject || d instanceof Date ? d : new Date(d); };
            }
            Time.prototype._tickInterval = function (interval, step) {
                // temporarily creats a time scale from our linear scale into a time scale so we can get access to its api
                var tempScale = d3.time.scale();
                tempScale.domain(this.domain());
                tempScale.range(this.range());
                return tempScale.ticks(interval.range, step);
            };
            Time.prototype._setDomain = function (values) {
                // attempt to parse dates
                values = values.map(this._typeCoercer);
                return _super.prototype._setDomain.call(this, values);
            };
            Time.prototype.copy = function () {
                return new Time(this._d3Scale.copy());
            };
            Time.prototype._defaultExtent = function () {
                var endTime = new Date().valueOf();
                var startTime = endTime - Plottable.MILLISECONDS_IN_ONE_DAY;
                return [startTime, endTime];
            };
            return Time;
        })(Scale.AbstractQuantitative);
        Scale.Time = Time;
    })(Plottable.Scale || (Plottable.Scale = {}));
    var Scale = Plottable.Scale;
})(Plottable || (Plottable = {}));

///<reference path="../reference.ts" />
var __extends = this.__extends || function (d, b) {
    for (var p in b) if (b.hasOwnProperty(p)) d[p] = b[p];
    function __() { this.constructor = d; }
    __.prototype = b.prototype;
    d.prototype = new __();
};
var Plottable;
(function (Plottable) {
    (function (Scale) {
        ;
        /**
         * This class implements a color scale that takes quantitive input and
         * interpolates between a list of color values. It returns a hex string
         * representing the interpolated color.
         *
         * By default it generates a linear scale internally.
         */
        var InterpolatedColor = (function (_super) {
            __extends(InterpolatedColor, _super);
            /**
             * Constructs an InterpolatedColorScale.
             *
             * An InterpolatedColorScale maps numbers evenly to color strings.
             *
             * @constructor
             * @param {string|string[]} colorRange the type of color scale to
             *     create. Default is "reds". @see {@link colorRange} for further
             *     options.
             * @param {string} scaleType the type of underlying scale to use
             *     (linear/pow/log/sqrt). Default is "linear". @see {@link scaleType}
             *     for further options.
             */
            function InterpolatedColor(colorRange, scaleType) {
                if (colorRange === void 0) { colorRange = "reds"; }
                if (scaleType === void 0) { scaleType = "linear"; }
                this._colorRange = this._resolveColorValues(colorRange);
                this._scaleType = scaleType;
                _super.call(this, InterpolatedColor._getD3InterpolatedScale(this._colorRange, this._scaleType));
            }
            /**
             * Converts the string array into a d3 scale.
             *
             * @param {string[]} colors an array of strings representing color
             *     values in hex ("#FFFFFF") or keywords ("white").
             * @param {string} scaleType a string representing the underlying scale
             *     type ("linear"/"log"/"sqrt"/"pow")
             * @returns {D3.Scale.QuantitativeScale} The converted Quantitative d3 scale.
             */
            InterpolatedColor._getD3InterpolatedScale = function (colors, scaleType) {
                var scale;
                switch (scaleType) {
                    case "linear":
                        scale = d3.scale.linear();
                        break;
                    case "log":
                        scale = d3.scale.log();
                        break;
                    case "sqrt":
                        scale = d3.scale.sqrt();
                        break;
                    case "pow":
                        scale = d3.scale.pow();
                        break;
                }
                if (scale == null) {
                    throw new Error("unknown Quantitative scale type " + scaleType);
                }
                return scale.range([0, 1]).interpolate(InterpolatedColor._interpolateColors(colors));
            };
            /**
             * Creates a d3 interpolator given the color array.
             *
             * This class implements a scale that maps numbers to strings.
             *
             * @param {string[]} colors an array of strings representing color
             *     values in hex ("#FFFFFF") or keywords ("white").
             * @returns {D3.Transition.Interpolate} The d3 interpolator for colors.
             */
            InterpolatedColor._interpolateColors = function (colors) {
                if (colors.length < 2) {
                    throw new Error("Color scale arrays must have at least two elements.");
                }
                ;
                return function (ignored) {
                    return function (t) {
                        // Clamp t parameter to [0,1]
                        t = Math.max(0, Math.min(1, t));
                        // Determine indices for colors
                        var tScaled = t * (colors.length - 1);
                        var i0 = Math.floor(tScaled);
                        var i1 = Math.ceil(tScaled);
                        var frac = (tScaled - i0);
                        // Interpolate in the L*a*b color space
                        return d3.interpolateLab(colors[i0], colors[i1])(frac);
                    };
                };
            };
            InterpolatedColor.prototype.colorRange = function (colorRange) {
                if (colorRange == null) {
                    return this._colorRange;
                }
                this._colorRange = this._resolveColorValues(colorRange);
                this._resetScale();
                return this;
            };
            InterpolatedColor.prototype.scaleType = function (scaleType) {
                if (scaleType == null) {
                    return this._scaleType;
                }
                this._scaleType = scaleType;
                this._resetScale();
                return this;
            };
            InterpolatedColor.prototype._resetScale = function () {
                this._d3Scale = InterpolatedColor._getD3InterpolatedScale(this._colorRange, this._scaleType);
                this._autoDomainIfAutomaticMode();
                this.broadcaster.broadcast();
            };
            InterpolatedColor.prototype._resolveColorValues = function (colorRange) {
                if (colorRange instanceof Array) {
                    return colorRange;
                }
                else if (InterpolatedColor._COLOR_SCALES[colorRange] != null) {
                    return InterpolatedColor._COLOR_SCALES[colorRange];
                }
                else {
                    return InterpolatedColor._COLOR_SCALES["reds"];
                }
            };
            InterpolatedColor.prototype.autoDomain = function () {
                // unlike other QuantitativeScales, interpolatedColorScale ignores its domainer
                var extents = this._getAllExtents();
                if (extents.length > 0) {
                    this._setDomain([Plottable._Util.Methods.min(extents, function (x) { return x[0]; }, 0), Plottable._Util.Methods.max(extents, function (x) { return x[1]; }, 0)]);
                }
                return this;
            };
            InterpolatedColor._COLOR_SCALES = {
                reds: [
                    "#FFFFFF",
                    "#FFF6E1",
                    "#FEF4C0",
                    "#FED976",
                    "#FEB24C",
                    "#FD8D3C",
                    "#FC4E2A",
                    "#E31A1C",
                    "#B10026"
                ],
                blues: [
                    "#FFFFFF",
                    "#CCFFFF",
                    "#A5FFFD",
                    "#85F7FB",
                    "#6ED3EF",
                    "#55A7E0",
                    "#417FD0",
                    "#2545D3",
                    "#0B02E1"
                ],
                posneg: [
                    "#0B02E1",
                    "#2545D3",
                    "#417FD0",
                    "#55A7E0",
                    "#6ED3EF",
                    "#85F7FB",
                    "#A5FFFD",
                    "#CCFFFF",
                    "#FFFFFF",
                    "#FFF6E1",
                    "#FEF4C0",
                    "#FED976",
                    "#FEB24C",
                    "#FD8D3C",
                    "#FC4E2A",
                    "#E31A1C",
                    "#B10026"
                ]
            };
            return InterpolatedColor;
        })(Scale.AbstractScale);
        Scale.InterpolatedColor = InterpolatedColor;
    })(Plottable.Scale || (Plottable.Scale = {}));
    var Scale = Plottable.Scale;
})(Plottable || (Plottable = {}));

///<reference path="../reference.ts" />
var Plottable;
(function (Plottable) {
    (function (_Util) {
        var ScaleDomainCoordinator = (function () {
            /**
             * Constructs a ScaleDomainCoordinator.
             *
             * @constructor
             * @param {Scale[]} scales A list of scales whose domains should be linked.
             */
            function ScaleDomainCoordinator(scales) {
                var _this = this;
                /* This class is responsible for maintaining coordination between linked scales.
                It registers event listeners for when one of its scales changes its domain. When the scale
                does change its domain, it re-propogates the change to every linked scale.
                */
                this._rescaleInProgress = false;
                if (scales == null) {
                    throw new Error("ScaleDomainCoordinator requires scales to coordinate");
                }
                this._scales = scales;
                this._scales.forEach(function (s) { return s.broadcaster.registerListener(_this, function (sx) { return _this.rescale(sx); }); });
            }
            ScaleDomainCoordinator.prototype.rescale = function (scale) {
                if (this._rescaleInProgress) {
                    return;
                }
                this._rescaleInProgress = true;
                var newDomain = scale.domain();
                this._scales.forEach(function (s) { return s.domain(newDomain); });
                this._rescaleInProgress = false;
            };
            return ScaleDomainCoordinator;
        })();
        _Util.ScaleDomainCoordinator = ScaleDomainCoordinator;
    })(Plottable._Util || (Plottable._Util = {}));
    var _Util = Plottable._Util;
})(Plottable || (Plottable = {}));

///<reference path="../reference.ts" />
var Plottable;
(function (Plottable) {
    (function (Scale) {
        (function (TickGenerators) {
            /**
             * Creates a tick generator using the specified interval.
             *
             * Generates ticks at multiples of the interval while also including the domain boundaries.
             *
             * @param {number} interval The interval between two ticks (not including the end ticks).
             *
             * @returns {TickGenerator} A tick generator using the specified interval.
             */
            function intervalTickGenerator(interval) {
                if (interval <= 0) {
                    throw new Error("interval must be positive number");
                }
                return function (s) {
                    var domain = s.domain();
                    var low = Math.min(domain[0], domain[1]);
                    var high = Math.max(domain[0], domain[1]);
                    var firstTick = Math.ceil(low / interval) * interval;
                    var numTicks = Math.floor((high - firstTick) / interval) + 1;
                    var lowTicks = low % interval === 0 ? [] : [low];
                    var middleTicks = Plottable._Util.Methods.range(0, numTicks).map(function (t) { return firstTick + t * interval; });
                    var highTicks = high % interval === 0 ? [] : [high];
                    return lowTicks.concat(middleTicks).concat(highTicks);
                };
            }
            TickGenerators.intervalTickGenerator = intervalTickGenerator;
            /**
             * Creates a tick generator that will filter for only the integers in defaultTicks and return them.
             *
             * Will also include the end ticks.
             *
             * @returns {TickGenerator} A tick generator returning only integer ticks.
             */
            function integerTickGenerator() {
                return function (s) {
                    var defaultTicks = s.getDefaultTicks();
                    return defaultTicks.filter(function (tick, i) { return (tick % 1 === 0) || (i === 0) || (i === defaultTicks.length - 1); });
                };
            }
            TickGenerators.integerTickGenerator = integerTickGenerator;
        })(Scale.TickGenerators || (Scale.TickGenerators = {}));
        var TickGenerators = Scale.TickGenerators;
    })(Plottable.Scale || (Plottable.Scale = {}));
    var Scale = Plottable.Scale;
})(Plottable || (Plottable = {}));

///<reference path="../reference.ts" />
var Plottable;
(function (Plottable) {
    (function (_Drawer) {
        var AbstractDrawer = (function () {
            /**
             * Constructs a Drawer
             *
             * @constructor
             * @param{string} key The key associated with this Drawer
             */
            function AbstractDrawer(key) {
                this.key = key;
            }
            /**
             * Sets the class, which needs to be applied to bound elements.
             *
             * @param{string} className The class name to be applied.
             */
            AbstractDrawer.prototype.setClass = function (className) {
                this._className = className;
                return this;
            };
            AbstractDrawer.prototype.setup = function (area) {
                this._renderArea = area;
            };
            /**
             * Removes the Drawer and its renderArea
             */
            AbstractDrawer.prototype.remove = function () {
                if (this._renderArea != null) {
                    this._renderArea.remove();
                }
            };
            /**
             * Enter new data to render area and creates binding
             *
             * @param{any[]} data The data to be drawn
             */
            AbstractDrawer.prototype._enterData = function (data) {
                // no-op
            };
            /**
             * Draws data using one step
             *
             * @param{AppliedDrawStep} step The step, how data should be drawn.
             */
            AbstractDrawer.prototype._drawStep = function (step) {
                // no-op
            };
            AbstractDrawer.prototype._numberOfAnimationIterations = function (data) {
                return data.length;
            };
            AbstractDrawer.prototype._applyMetadata = function (attrToProjector, userMetadata, plotMetadata) {
                var modifiedAttrToProjector = {};
                d3.keys(attrToProjector).forEach(function (attr) {
                    modifiedAttrToProjector[attr] = function (datum, index) { return attrToProjector[attr](datum, index, userMetadata, plotMetadata); };
                });
                return modifiedAttrToProjector;
            };
            AbstractDrawer.prototype._prepareDrawSteps = function (drawSteps) {
                // no-op
            };
            AbstractDrawer.prototype._prepareData = function (data, drawSteps) {
                return data;
            };
            /**
             * Draws the data into the renderArea using the spefic steps and metadata
             *
             * @param{any[]} data The data to be drawn
             * @param{DrawStep[]} drawSteps The list of steps, which needs to be drawn
             * @param{any} userMetadata The metadata provided by user
             * @param{any} plotMetadata The metadata provided by plot
             */
            AbstractDrawer.prototype.draw = function (data, drawSteps, userMetadata, plotMetadata) {
                var _this = this;
                var appliedDrawSteps = drawSteps.map(function (dr) {
                    return {
                        attrToProjector: _this._applyMetadata(dr.attrToProjector, userMetadata, plotMetadata),
                        animator: dr.animator
                    };
                });
                var preparedData = this._prepareData(data, appliedDrawSteps);
                this._prepareDrawSteps(appliedDrawSteps);
                this._enterData(preparedData);
                var numberOfIterations = this._numberOfAnimationIterations(preparedData);
                var delay = 0;
                appliedDrawSteps.forEach(function (drawStep, i) {
                    Plottable._Util.Methods.setTimeout(function () { return _this._drawStep(drawStep); }, delay);
                    delay += drawStep.animator.getTiming(numberOfIterations);
                });
                return delay;
            };
            return AbstractDrawer;
        })();
        _Drawer.AbstractDrawer = AbstractDrawer;
    })(Plottable._Drawer || (Plottable._Drawer = {}));
    var _Drawer = Plottable._Drawer;
})(Plottable || (Plottable = {}));

///<reference path="../reference.ts" />
var __extends = this.__extends || function (d, b) {
    for (var p in b) if (b.hasOwnProperty(p)) d[p] = b[p];
    function __() { this.constructor = d; }
    __.prototype = b.prototype;
    d.prototype = new __();
};
var Plottable;
(function (Plottable) {
    (function (_Drawer) {
        var Line = (function (_super) {
            __extends(Line, _super);
            function Line() {
                _super.apply(this, arguments);
            }
            Line.prototype._enterData = function (data) {
                _super.prototype._enterData.call(this, data);
                this._pathSelection.datum(data);
            };
            Line.prototype.setup = function (area) {
                this._pathSelection = area.append("path").classed("line", true).style({
                    "fill": "none",
                    "vector-effect": "non-scaling-stroke"
                });
                _super.prototype.setup.call(this, area);
            };
            Line.prototype._createLine = function (xFunction, yFunction, definedFunction) {
                if (!definedFunction) {
                    definedFunction = function (d, i) { return true; };
                }
                return d3.svg.line().x(xFunction).y(yFunction).defined(definedFunction);
            };
            Line.prototype._numberOfAnimationIterations = function (data) {
                return 1;
            };
            Line.prototype._drawStep = function (step) {
                var baseTime = _super.prototype._drawStep.call(this, step);
                var attrToProjector = Plottable._Util.Methods.copyMap(step.attrToProjector);
                var xFunction = attrToProjector["x"];
                var yFunction = attrToProjector["y"];
                var definedFunction = attrToProjector["defined"];
                delete attrToProjector["x"];
                delete attrToProjector["y"];
                if (attrToProjector["defined"]) {
                    delete attrToProjector["defined"];
                }
                attrToProjector["d"] = this._createLine(xFunction, yFunction, definedFunction);
                if (attrToProjector["fill"]) {
                    this._pathSelection.attr("fill", attrToProjector["fill"]); // so colors don't animate
                }
                step.animator.animate(this._pathSelection, attrToProjector);
            };
            return Line;
        })(_Drawer.AbstractDrawer);
        _Drawer.Line = Line;
    })(Plottable._Drawer || (Plottable._Drawer = {}));
    var _Drawer = Plottable._Drawer;
})(Plottable || (Plottable = {}));

///<reference path="../reference.ts" />
var __extends = this.__extends || function (d, b) {
    for (var p in b) if (b.hasOwnProperty(p)) d[p] = b[p];
    function __() { this.constructor = d; }
    __.prototype = b.prototype;
    d.prototype = new __();
};
var Plottable;
(function (Plottable) {
    (function (_Drawer) {
        var Area = (function (_super) {
            __extends(Area, _super);
            function Area() {
                _super.apply(this, arguments);
                this._drawLine = true;
            }
            Area.prototype._enterData = function (data) {
                if (this._drawLine) {
                    _super.prototype._enterData.call(this, data);
                }
                else {
                    _Drawer.AbstractDrawer.prototype._enterData.call(this, data);
                }
                this._areaSelection.datum(data);
            };
            /**
             * Sets the value determining if line should be drawn.
             *
             * @param{boolean} draw The value determing if line should be drawn.
             */
            Area.prototype.drawLine = function (draw) {
                this._drawLine = draw;
                return this;
            };
            Area.prototype.setup = function (area) {
                this._areaSelection = area.append("path").classed("area", true).style({ "stroke": "none" });
                if (this._drawLine) {
                    _super.prototype.setup.call(this, area);
                }
                else {
                    _Drawer.AbstractDrawer.prototype.setup.call(this, area);
                }
            };
            Area.prototype._createArea = function (xFunction, y0Function, y1Function, definedFunction) {
                if (!definedFunction) {
                    definedFunction = function () { return true; };
                }
                return d3.svg.area().x(xFunction).y0(y0Function).y1(y1Function).defined(definedFunction);
            };
            Area.prototype._drawStep = function (step) {
                if (this._drawLine) {
                    _super.prototype._drawStep.call(this, step);
                }
                else {
                    _Drawer.AbstractDrawer.prototype._drawStep.call(this, step);
                }
                var attrToProjector = Plottable._Util.Methods.copyMap(step.attrToProjector);
                var xFunction = attrToProjector["x"];
                var y0Function = attrToProjector["y0"];
                var y1Function = attrToProjector["y"];
                var definedFunction = attrToProjector["defined"];
                delete attrToProjector["x"];
                delete attrToProjector["y0"];
                delete attrToProjector["y"];
                if (attrToProjector["defined"]) {
                    delete attrToProjector["defined"];
                }
                attrToProjector["d"] = this._createArea(xFunction, y0Function, y1Function, definedFunction);
                if (attrToProjector["fill"]) {
                    this._areaSelection.attr("fill", attrToProjector["fill"]); // so colors don't animate
                }
                step.animator.animate(this._areaSelection, attrToProjector);
            };
            return Area;
        })(_Drawer.Line);
        _Drawer.Area = Area;
    })(Plottable._Drawer || (Plottable._Drawer = {}));
    var _Drawer = Plottable._Drawer;
})(Plottable || (Plottable = {}));

///<reference path="../reference.ts" />
var __extends = this.__extends || function (d, b) {
    for (var p in b) if (b.hasOwnProperty(p)) d[p] = b[p];
    function __() { this.constructor = d; }
    __.prototype = b.prototype;
    d.prototype = new __();
};
var Plottable;
(function (Plottable) {
    (function (_Drawer) {
        var Element = (function (_super) {
            __extends(Element, _super);
            function Element() {
                _super.apply(this, arguments);
            }
            /**
             * Sets the svg element, which needs to be bind to data
             *
             * @param{string} tag The svg element to be bind
             */
            Element.prototype.svgElement = function (tag) {
                this._svgElement = tag;
                return this;
            };
            Element.prototype._getDrawSelection = function () {
                return this._renderArea.selectAll(this._svgElement);
            };
            Element.prototype._drawStep = function (step) {
                _super.prototype._drawStep.call(this, step);
                var drawSelection = this._getDrawSelection();
                if (step.attrToProjector["fill"]) {
                    drawSelection.attr("fill", step.attrToProjector["fill"]); // so colors don't animate
                }
                step.animator.animate(drawSelection, step.attrToProjector);
            };
            Element.prototype._enterData = function (data) {
                _super.prototype._enterData.call(this, data);
                var dataElements = this._getDrawSelection().data(data);
                dataElements.enter().append(this._svgElement);
                if (this._className != null) {
                    dataElements.classed(this._className, true);
                }
                dataElements.exit().remove();
            };
            Element.prototype._filterDefinedData = function (data, definedFunction) {
                return definedFunction ? data.filter(definedFunction) : data;
            };
            // HACKHACK To prevent populating undesired attribute to d3, we delete them here.
            Element.prototype._prepareDrawSteps = function (drawSteps) {
                _super.prototype._prepareDrawSteps.call(this, drawSteps);
                drawSteps.forEach(function (d) {
                    if (d.attrToProjector["defined"]) {
                        delete d.attrToProjector["defined"];
                    }
                });
            };
            Element.prototype._prepareData = function (data, drawSteps) {
                var _this = this;
                return drawSteps.reduce(function (data, drawStep) { return _this._filterDefinedData(data, drawStep.attrToProjector["defined"]); }, _super.prototype._prepareData.call(this, data, drawSteps));
            };
            return Element;
        })(_Drawer.AbstractDrawer);
        _Drawer.Element = Element;
    })(Plottable._Drawer || (Plottable._Drawer = {}));
    var _Drawer = Plottable._Drawer;
})(Plottable || (Plottable = {}));

///<reference path="../reference.ts" />
var __extends = this.__extends || function (d, b) {
    for (var p in b) if (b.hasOwnProperty(p)) d[p] = b[p];
    function __() { this.constructor = d; }
    __.prototype = b.prototype;
    d.prototype = new __();
};
var Plottable;
(function (Plottable) {
    (function (_Drawer) {
        var LABEL_VERTICAL_PADDING = 5;
        var LABEL_HORIZONTAL_PADDING = 5;
        var Rect = (function (_super) {
            __extends(Rect, _super);
            function Rect(key, isVertical) {
                _super.call(this, key);
                this._someLabelsTooWide = false;
                this.svgElement("rect");
                this._isVertical = isVertical;
            }
            Rect.prototype.setup = function (area) {
                // need to put the bars in a seperate container so we can ensure that they don't cover labels
                _super.prototype.setup.call(this, area.append("g").classed("bar-area", true));
                this._textArea = area.append("g").classed("bar-label-text-area", true);
                this._measurer = new Plottable._Util.Text.CachingCharacterMeasurer(this._textArea.append("text")).measure;
            };
            Rect.prototype.removeLabels = function () {
                this._textArea.selectAll("g").remove();
            };
            Rect.prototype.drawText = function (data, attrToProjector, userMetadata, plotMetadata) {
                var _this = this;
                var labelTooWide = data.map(function (d, i) {
                    var text = attrToProjector["label"](d, i, userMetadata, plotMetadata).toString();
                    var w = attrToProjector["width"](d, i, userMetadata, plotMetadata);
                    var h = attrToProjector["height"](d, i, userMetadata, plotMetadata);
                    var x = attrToProjector["x"](d, i, userMetadata, plotMetadata);
                    var y = attrToProjector["y"](d, i, userMetadata, plotMetadata);
                    var positive = attrToProjector["positive"](d, i, userMetadata, plotMetadata);
                    var measurement = _this._measurer(text);
                    var color = attrToProjector["fill"](d, i, userMetadata, plotMetadata);
                    var dark = Plottable._Util.Color.contrast("white", color) * 1.6 < Plottable._Util.Color.contrast("black", color);
                    var primary = _this._isVertical ? h : w;
                    var primarySpace = _this._isVertical ? measurement.height : measurement.width;
                    var secondaryAttrTextSpace = _this._isVertical ? measurement.width : measurement.height;
                    var secondaryAttrAvailableSpace = _this._isVertical ? w : h;
                    var tooWide = secondaryAttrTextSpace + 2 * LABEL_HORIZONTAL_PADDING > secondaryAttrAvailableSpace;
                    if (measurement.height <= h && measurement.width <= w) {
                        var offset = Math.min((primary - primarySpace) / 2, LABEL_VERTICAL_PADDING);
                        if (!positive) {
                            offset = offset * -1;
                        }
                        if (_this._isVertical) {
                            y += offset;
                        }
                        else {
                            x += offset;
                        }
                        var g = _this._textArea.append("g").attr("transform", "translate(" + x + "," + y + ")");
                        var className = dark ? "dark-label" : "light-label";
                        g.classed(className, true);
                        var xAlign;
                        var yAlign;
                        if (_this._isVertical) {
                            xAlign = "center";
                            yAlign = positive ? "top" : "bottom";
                        }
                        else {
                            xAlign = positive ? "left" : "right";
                            yAlign = "center";
                        }
                        Plottable._Util.Text.writeLineHorizontally(text, g, w, h, xAlign, yAlign);
                    }
                    return tooWide;
                });
                this._someLabelsTooWide = labelTooWide.some(function (d) { return d; });
            };
            return Rect;
        })(_Drawer.Element);
        _Drawer.Rect = Rect;
    })(Plottable._Drawer || (Plottable._Drawer = {}));
    var _Drawer = Plottable._Drawer;
})(Plottable || (Plottable = {}));

///<reference path="../reference.ts" />
var __extends = this.__extends || function (d, b) {
    for (var p in b) if (b.hasOwnProperty(p)) d[p] = b[p];
    function __() { this.constructor = d; }
    __.prototype = b.prototype;
    d.prototype = new __();
};
var Plottable;
(function (Plottable) {
    (function (_Drawer) {
        var Arc = (function (_super) {
            __extends(Arc, _super);
            function Arc(key) {
                _super.call(this, key);
                this._svgElement = "path";
            }
            Arc.prototype._createArc = function (innerRadiusF, outerRadiusF) {
                return d3.svg.arc().innerRadius(innerRadiusF).outerRadius(outerRadiusF);
            };
            Arc.prototype.retargetProjectors = function (attrToProjector) {
                var retargetedAttrToProjector = {};
                d3.entries(attrToProjector).forEach(function (entry) {
                    retargetedAttrToProjector[entry.key] = function (d, i) { return entry.value(d.data, i); };
                });
                return retargetedAttrToProjector;
            };
            Arc.prototype._drawStep = function (step) {
                var attrToProjector = Plottable._Util.Methods.copyMap(step.attrToProjector);
                attrToProjector = this.retargetProjectors(attrToProjector);
                var innerRadiusF = attrToProjector["inner-radius"];
                var outerRadiusF = attrToProjector["outer-radius"];
                delete attrToProjector["inner-radius"];
                delete attrToProjector["outer-radius"];
                attrToProjector["d"] = this._createArc(innerRadiusF, outerRadiusF);
                return _super.prototype._drawStep.call(this, { attrToProjector: attrToProjector, animator: step.animator });
            };
            Arc.prototype.draw = function (data, drawSteps, userMetadata, plotMetadata) {
                // HACKHACK Applying metadata should be done in base class
                var valueAccessor = function (d, i) { return drawSteps[0].attrToProjector["value"](d, i, userMetadata, plotMetadata); };
                var pie = d3.layout.pie().sort(null).value(valueAccessor)(data);
                drawSteps.forEach(function (s) { return delete s.attrToProjector["value"]; });
                return _super.prototype.draw.call(this, pie, drawSteps, userMetadata, plotMetadata);
            };
            return Arc;
        })(_Drawer.Element);
        _Drawer.Arc = Arc;
    })(Plottable._Drawer || (Plottable._Drawer = {}));
    var _Drawer = Plottable._Drawer;
})(Plottable || (Plottable = {}));

///<reference path="../reference.ts" />
var __extends = this.__extends || function (d, b) {
    for (var p in b) if (b.hasOwnProperty(p)) d[p] = b[p];
    function __() { this.constructor = d; }
    __.prototype = b.prototype;
    d.prototype = new __();
};
var Plottable;
(function (Plottable) {
    (function (Component) {
        var AbstractComponent = (function (_super) {
            __extends(AbstractComponent, _super);
            function AbstractComponent() {
                _super.apply(this, arguments);
                this.clipPathEnabled = false;
                this._xAlignProportion = 0; // What % along the free space do we want to position (0 = left, .5 = center, 1 = right)
                this._yAlignProportion = 0;
                this._fixedHeightFlag = false;
                this._fixedWidthFlag = false;
                this._isSetup = false;
                this._isAnchored = false;
<<<<<<< HEAD
                this.interactionsToRegister = [];
                this.boxes = [];
                this.isTopLevelComponent = false;
=======
                this._interactionsToRegister = [];
                this._boxes = [];
                this._isTopLevelComponent = false;
                this._width = 0; // Width and height of the component. Used to size the hitbox, bounding box, etc
                this._height = 0;
>>>>>>> b9093912
                this._xOffset = 0; // Offset from Origin, used for alignment and floating positioning
                this._yOffset = 0;
                this._cssClasses = ["component"];
                this._removed = false;
                this._autoResize = AbstractComponent.AUTORESIZE_BY_DEFAULT;
            }
            /**
             * Attaches the Component as a child of a given a DOM element. Usually only directly invoked on root-level Components.
             *
             * @param {D3.Selection} element A D3 selection consisting of the element to anchor under.
             */
            AbstractComponent.prototype._anchor = function (element) {
                if (this._removed) {
                    throw new Error("Can't reuse remove()-ed components!");
                }
                if (element.node().nodeName.toLowerCase() === "svg") {
                    // svg node gets the "plottable" CSS class
                    this._rootSVG = element;
                    this._rootSVG.classed("plottable", true);
                    // visible overflow for firefox https://stackoverflow.com/questions/5926986/why-does-firefox-appear-to-truncate-embedded-svgs
                    this._rootSVG.style("overflow", "visible");
                    this._isTopLevelComponent = true;
                }
                if (this._element != null) {
                    // reattach existing element
                    element.node().appendChild(this._element.node());
                }
                else {
                    this._element = element.append("g");
                    this._setup();
                }
                this._isAnchored = true;
            };
            /**
             * Creates additional elements as necessary for the Component to function.
             * Called during _anchor() if the Component's element has not been created yet.
             * Override in subclasses to provide additional functionality.
             */
            AbstractComponent.prototype._setup = function () {
                var _this = this;
                if (this._isSetup) {
                    return;
                }
                this._cssClasses.forEach(function (cssClass) {
                    _this._element.classed(cssClass, true);
                });
                this._cssClasses = null;
                this._backgroundContainer = this._element.append("g").classed("background-container", true);
                this._content = this._element.append("g").classed("content", true);
                this._foregroundContainer = this._element.append("g").classed("foreground-container", true);
                this._boxContainer = this._element.append("g").classed("box-container", true);
                if (this.clipPathEnabled) {
                    this._generateClipPath();
                }
                ;
                this._addBox("bounding-box");
                this._interactionsToRegister.forEach(function (r) { return _this.registerInteraction(r); });
                this._interactionsToRegister = null;
                if (this._isTopLevelComponent) {
                    this.autoResize(this._autoResize);
                }
                this._isSetup = true;
            };
            AbstractComponent.prototype._requestedSpace = function (availableWidth, availableHeight) {
                return { width: 0, height: 0, wantsWidth: false, wantsHeight: false };
            };
            /**
             * Computes the size, position, and alignment from the specified values.
             * If no parameters are supplied and the component is a root node,
             * they are inferred from the size of the component's element.
             *
             * @param {number} xOrigin x-coordinate of the origin of the component
             * @param {number} yOrigin y-coordinate of the origin of the component
             * @param {number} availableWidth available width for the component to render in
             * @param {number} availableHeight available height for the component to render in
             */
            AbstractComponent.prototype._computeLayout = function (xOrigin, yOrigin, availableWidth, availableHeight) {
                var _this = this;
                if (xOrigin == null || yOrigin == null || availableWidth == null || availableHeight == null) {
                    if (this._element == null) {
                        throw new Error("anchor must be called before computeLayout");
                    }
                    else if (this._isTopLevelComponent) {
                        // we are the root node, retrieve height/width from root SVG
                        xOrigin = 0;
                        yOrigin = 0;
                        // Set width/height to 100% if not specified, to allow accurate size calculation
                        // see http://www.w3.org/TR/CSS21/visudet.html#block-replaced-width
                        // and http://www.w3.org/TR/CSS21/visudet.html#inline-replaced-height
                        if (this._rootSVG.attr("width") == null) {
                            this._rootSVG.attr("width", "100%");
                        }
                        if (this._rootSVG.attr("height") == null) {
                            this._rootSVG.attr("height", "100%");
                        }
                        var elem = this._rootSVG.node();
                        availableWidth = Plottable._Util.DOM.getElementWidth(elem);
                        availableHeight = Plottable._Util.DOM.getElementHeight(elem);
                    }
                    else {
                        throw new Error("null arguments cannot be passed to _computeLayout() on a non-root node");
                    }
                }
                this._xOrigin = xOrigin;
                this._yOrigin = yOrigin;
                var requestedSpace = this._requestedSpace(availableWidth, availableHeight);
                this._width = this._isFixedWidth() ? Math.min(availableWidth, requestedSpace.width) : availableWidth;
                this._height = this._isFixedHeight() ? Math.min(availableHeight, requestedSpace.height) : availableHeight;
                var xPosition = this._xOrigin + this._xOffset;
                var yPosition = this._yOrigin + this._yOffset;
                xPosition += (availableWidth - this.width()) * this._xAlignProportion;
                yPosition += (availableHeight - requestedSpace.height) * this._yAlignProportion;
                this._element.attr("transform", "translate(" + xPosition + "," + yPosition + ")");
                this._boxes.forEach(function (b) { return b.attr("width", _this.width()).attr("height", _this.height()); });
            };
            AbstractComponent.prototype._render = function () {
                if (this._isAnchored && this._isSetup && this.width() > 0 && this.height() > 0) {
                    Plottable.Core.RenderController.registerToRender(this);
                }
            };
            AbstractComponent.prototype._scheduleComputeLayout = function () {
                if (this._isAnchored && this._isSetup) {
                    Plottable.Core.RenderController.registerToComputeLayout(this);
                }
            };
            AbstractComponent.prototype._doRender = function () {
            };
            AbstractComponent.prototype._invalidateLayout = function () {
                if (this._isAnchored && this._isSetup) {
                    if (this._isTopLevelComponent) {
                        this._scheduleComputeLayout();
                    }
                    else {
                        this._parent._invalidateLayout();
                    }
                }
            };
            AbstractComponent.prototype.renderTo = function (element) {
                if (element != null) {
                    var selection;
                    if (typeof (element.node) === "function") {
                        selection = element;
                    }
                    else {
                        selection = d3.select(element);
                    }
                    if (!selection.node() || selection.node().nodeName.toLowerCase() !== "svg") {
                        throw new Error("Plottable requires a valid SVG to renderTo");
                    }
                    this._anchor(selection);
                }
                if (this._element == null) {
                    throw new Error("If a component has never been rendered before, then renderTo must be given a node to render to, \
          or a D3.Selection, or a selector string");
                }
                this._computeLayout();
                this._render();
                // flush so that consumers can immediately attach to stuff we create in the DOM
                Plottable.Core.RenderController.flush();
                return this;
            };
            /**
             * Causes the Component to recompute layout and redraw. If passed arguments, will resize the root SVG it lives in.
             *
             * This function should be called when CSS changes could influence the size
             * of the components, e.g. changing the font size.
             *
             * @param {number} [availableWidth]  - the width of the container element
             * @param {number} [availableHeight] - the height of the container element
             * @returns {Component} The calling component.
             */
            AbstractComponent.prototype.resize = function (width, height) {
                if (!this._isTopLevelComponent) {
                    throw new Error("Cannot resize on non top-level component");
                }
                if (width != null && height != null && this._isAnchored) {
                    this._rootSVG.attr({ width: width, height: height });
                }
                this._invalidateLayout();
                return this;
            };
            /**
             * Enables or disables resize on window resizes.
             *
             * If enabled, window resizes will enqueue this component for a re-layout
             * and re-render. Animations are disabled during window resizes when auto-
             * resize is enabled.
             *
             * @param {boolean} flag Enable (true) or disable (false) auto-resize.
             * @returns {Component} The calling component.
             */
            AbstractComponent.prototype.autoResize = function (flag) {
                if (flag) {
                    Plottable.Core.ResizeBroadcaster.register(this);
                }
                else {
                    Plottable.Core.ResizeBroadcaster.deregister(this);
                }
                this._autoResize = flag; // if _setup were called by constructor, this var could be _removed #591
                return this;
            };
            /**
             * Sets the x alignment of the Component. This will be used if the
             * Component is given more space than it needs.
             *
             * For example, you may want to make a Legend postition itself it the top
             * right, so you would call `legend.xAlign("right")` and
             * `legend.yAlign("top")`.
             *
             * @param {string} alignment The x alignment of the Component (one of ["left", "center", "right"]).
             * @returns {Component} The calling Component.
             */
            AbstractComponent.prototype.xAlign = function (alignment) {
                alignment = alignment.toLowerCase();
                if (alignment === "left") {
                    this._xAlignProportion = 0;
                }
                else if (alignment === "center") {
                    this._xAlignProportion = 0.5;
                }
                else if (alignment === "right") {
                    this._xAlignProportion = 1;
                }
                else {
                    throw new Error("Unsupported alignment");
                }
                this._invalidateLayout();
                return this;
            };
            /**
             * Sets the y alignment of the Component. This will be used if the
             * Component is given more space than it needs.
             *
             * For example, you may want to make a Legend postition itself it the top
             * right, so you would call `legend.xAlign("right")` and
             * `legend.yAlign("top")`.
             *
             * @param {string} alignment The x alignment of the Component (one of ["top", "center", "bottom"]).
             * @returns {Component} The calling Component.
             */
            AbstractComponent.prototype.yAlign = function (alignment) {
                alignment = alignment.toLowerCase();
                if (alignment === "top") {
                    this._yAlignProportion = 0;
                }
                else if (alignment === "center") {
                    this._yAlignProportion = 0.5;
                }
                else if (alignment === "bottom") {
                    this._yAlignProportion = 1;
                }
                else {
                    throw new Error("Unsupported alignment");
                }
                this._invalidateLayout();
                return this;
            };
            /**
             * Sets the x offset of the Component. This will be used if the Component
             * is given more space than it needs.
             *
             * @param {number} offset The desired x offset, in pixels, from the left
             * side of the container.
             * @returns {Component} The calling Component.
             */
            AbstractComponent.prototype.xOffset = function (offset) {
                this._xOffset = offset;
                this._invalidateLayout();
                return this;
            };
            /**
             * Sets the y offset of the Component. This will be used if the Component
             * is given more space than it needs.
             *
             * @param {number} offset The desired y offset, in pixels, from the top
             * side of the container.
             * @returns {Component} The calling Component.
             */
            AbstractComponent.prototype.yOffset = function (offset) {
                this._yOffset = offset;
                this._invalidateLayout();
                return this;
            };
            AbstractComponent.prototype._addBox = function (className, parentElement) {
                if (this._element == null) {
                    throw new Error("Adding boxes before anchoring is currently disallowed");
                }
                parentElement = parentElement == null ? this._boxContainer : parentElement;
                var box = parentElement.append("rect");
                if (className != null) {
                    box.classed(className, true);
                }
                ;
                this._boxes.push(box);
                if (this.width() != null && this.height() != null) {
                    box.attr("width", this.width()).attr("height", this.height());
                }
                return box;
            };
            AbstractComponent.prototype._generateClipPath = function () {
                // The clip path will prevent content from overflowing its component space.
                // HACKHACK: IE <=9 does not respect the HTML base element in SVG.
                // They don't need the current URL in the clip path reference.
                var prefix = /MSIE [5-9]/.test(navigator.userAgent) ? "" : document.location.href;
                prefix = prefix.split("#")[0]; // To fix cases where an anchor tag was used
                this._element.attr("clip-path", "url(\"" + prefix + "#clipPath" + this._plottableID + "\")");
                var clipPathParent = this._boxContainer.append("clipPath").attr("id", "clipPath" + this._plottableID);
                this._addBox("clip-rect", clipPathParent);
            };
            /**
             * Attaches an Interaction to the Component, so that the Interaction will listen for events on the Component.
             *
             * @param {Interaction} interaction The Interaction to attach to the Component.
             * @returns {Component} The calling Component.
             */
            AbstractComponent.prototype.registerInteraction = function (interaction) {
                // Interactions can be registered before or after anchoring. If registered before, they are
                // pushed to this._interactionsToRegister and registered during anchoring. If after, they are
                // registered immediately
                if (this._element) {
                    if (!this._hitBox) {
                        this._hitBox = this._addBox("hit-box");
                        this._hitBox.style("fill", "#ffffff").style("opacity", 0); // We need to set these so Chrome will register events
                    }
                    interaction._anchor(this, this._hitBox);
                }
                else {
                    this._interactionsToRegister.push(interaction);
                }
                return this;
            };
            AbstractComponent.prototype.classed = function (cssClass, addClass) {
                if (addClass == null) {
                    if (cssClass == null) {
                        return false;
                    }
                    else if (this._element == null) {
                        return (this._cssClasses.indexOf(cssClass) !== -1);
                    }
                    else {
                        return this._element.classed(cssClass);
                    }
                }
                else {
                    if (cssClass == null) {
                        return this;
                    }
                    if (this._element == null) {
                        var classIndex = this._cssClasses.indexOf(cssClass);
                        if (addClass && classIndex === -1) {
                            this._cssClasses.push(cssClass);
                        }
                        else if (!addClass && classIndex !== -1) {
                            this._cssClasses.splice(classIndex, 1);
                        }
                    }
                    else {
                        this._element.classed(cssClass, addClass);
                    }
                    return this;
                }
            };
            /**
             * Checks if the Component has a fixed width or false if it grows to fill available space.
             * Returns false by default on the base Component class.
             *
             * @returns {boolean} Whether the component has a fixed width.
             */
            AbstractComponent.prototype._isFixedWidth = function () {
                return this._fixedWidthFlag;
            };
            /**
             * Checks if the Component has a fixed height or false if it grows to fill available space.
             * Returns false by default on the base Component class.
             *
             * @returns {boolean} Whether the component has a fixed height.
             */
            AbstractComponent.prototype._isFixedHeight = function () {
                return this._fixedHeightFlag;
            };
            /**
             * Merges this Component with another Component, returning a
             * ComponentGroup. This is used to layer Components on top of each other.
             *
             * There are four cases:
             * Component + Component: Returns a ComponentGroup with both components inside it.
             * ComponentGroup + Component: Returns the ComponentGroup with the Component appended.
             * Component + ComponentGroup: Returns the ComponentGroup with the Component prepended.
             * ComponentGroup + ComponentGroup: Returns a new ComponentGroup with two ComponentGroups inside it.
             *
             * @param {Component} c The component to merge in.
             * @returns {ComponentGroup} The relevant ComponentGroup out of the above four cases.
             */
            AbstractComponent.prototype.merge = function (c) {
                var cg;
                if (this._isSetup || this._isAnchored) {
                    throw new Error("Can't presently merge a component that's already been anchored");
                }
                if (Plottable.Component.Group.prototype.isPrototypeOf(c)) {
                    cg = c;
                    cg._addComponent(this, true);
                    return cg;
                }
                else {
                    cg = new Plottable.Component.Group([this, c]);
                    return cg;
                }
            };
            /**
             * Detaches a Component from the DOM. The component can be reused.
             *
             * This should only be used if you plan on reusing the calling
             * Components. Otherwise, use remove().
             *
             * @returns The calling Component.
             */
            AbstractComponent.prototype.detach = function () {
                if (this._isAnchored) {
                    this._element.remove();
                }
                if (this._parent != null) {
                    this._parent._removeComponent(this);
                }
                this._isAnchored = false;
                this._parent = null;
                return this;
            };
            /**
             * Removes a Component from the DOM and disconnects it from everything it's
             * listening to (effectively destroying it).
             */
            AbstractComponent.prototype.remove = function () {
                this._removed = true;
                this.detach();
                Plottable.Core.ResizeBroadcaster.deregister(this);
            };
            /**
             * Return the width of the component
             *
             * @return {number} width of the component
             */
            AbstractComponent.prototype.width = function () {
                return this._width;
            };
            /**
             * Return the height of the component
             *
             * @return {number} height of the component
             */
            AbstractComponent.prototype.height = function () {
                return this._height;
            };
            /**
             * Returns the foreground selection for the component
             * (A selection covering the front of the component)
             *
             * Will return undefined if the component has not been anchored
             *
             * @return {D3.Selection} foreground selection for the component
             */
            AbstractComponent.prototype.foreground = function () {
                return this._foregroundContainer;
            };
            /**
             * Returns the background selection for the component
             * (A selection appearing behind of the component)
             *
             * Will return undefined if the component has not been anchored
             *
             * @return {D3.Selection} background selection for the component
             */
            AbstractComponent.prototype.background = function () {
                return this._backgroundContainer;
            };
            /**
             * Returns the hitbox selection for the component
             * (A selection in front of the foreground used mainly for interactions)
             *
             * Will return undefined if the component has not been anchored
             *
             * @return {D3.Selection} hitbox selection for the component
             */
            AbstractComponent.prototype.hitBox = function () {
                return this._hitBox;
            };
            AbstractComponent.AUTORESIZE_BY_DEFAULT = true;
            return AbstractComponent;
        })(Plottable.Core.PlottableObject);
        Component.AbstractComponent = AbstractComponent;
    })(Plottable.Component || (Plottable.Component = {}));
    var Component = Plottable.Component;
})(Plottable || (Plottable = {}));

///<reference path="../reference.ts" />
var __extends = this.__extends || function (d, b) {
    for (var p in b) if (b.hasOwnProperty(p)) d[p] = b[p];
    function __() { this.constructor = d; }
    __.prototype = b.prototype;
    d.prototype = new __();
};
var Plottable;
(function (Plottable) {
    (function (Component) {
        /*
         * An abstract ComponentContainer class to encapsulate Table and ComponentGroup's shared functionality.
         * It will not do anything if instantiated directly.
         */
        var AbstractComponentContainer = (function (_super) {
            __extends(AbstractComponentContainer, _super);
            function AbstractComponentContainer() {
                _super.apply(this, arguments);
                this._components = [];
            }
            AbstractComponentContainer.prototype._anchor = function (element) {
                var _this = this;
                _super.prototype._anchor.call(this, element);
                this.components().forEach(function (c) { return c._anchor(_this._content); });
            };
            AbstractComponentContainer.prototype._render = function () {
                this._components.forEach(function (c) { return c._render(); });
            };
            AbstractComponentContainer.prototype._removeComponent = function (c) {
                var removeIndex = this._components.indexOf(c);
                if (removeIndex >= 0) {
                    this.components().splice(removeIndex, 1);
                    this._invalidateLayout();
                }
            };
            AbstractComponentContainer.prototype._addComponent = function (c, prepend) {
                if (prepend === void 0) { prepend = false; }
                if (!c || this._components.indexOf(c) >= 0) {
                    return false;
                }
                if (prepend) {
                    this.components().unshift(c);
                }
                else {
                    this.components().push(c);
                }
                c._parent = this;
                if (this._isAnchored) {
                    c._anchor(this._content);
                }
                this._invalidateLayout();
                return true;
            };
            /**
             * Returns a list of components in the ComponentContainer.
             *
             * @returns {Component[]} the contained Components
             */
            AbstractComponentContainer.prototype.components = function () {
                return this._components;
            };
            /**
             * Returns true iff the ComponentContainer is empty.
             *
             * @returns {boolean} Whether the calling ComponentContainer is empty.
             */
            AbstractComponentContainer.prototype.empty = function () {
                return this._components.length === 0;
            };
            /**
             * Detaches all components contained in the ComponentContainer, and
             * empties the ComponentContainer.
             *
             * @returns {ComponentContainer} The calling ComponentContainer
             */
            AbstractComponentContainer.prototype.detachAll = function () {
                // Calling c.remove() will mutate this._components because the component will call this._parent._removeComponent(this)
                // Since mutating an array while iterating over it is dangerous, we instead iterate over a copy generated by Arr.slice()
                this.components().slice().forEach(function (c) { return c.detach(); });
                return this;
            };
            AbstractComponentContainer.prototype.remove = function () {
                _super.prototype.remove.call(this);
                this.components().slice().forEach(function (c) { return c.remove(); });
            };
            return AbstractComponentContainer;
        })(Component.AbstractComponent);
        Component.AbstractComponentContainer = AbstractComponentContainer;
    })(Plottable.Component || (Plottable.Component = {}));
    var Component = Plottable.Component;
})(Plottable || (Plottable = {}));

///<reference path="../reference.ts" />
var __extends = this.__extends || function (d, b) {
    for (var p in b) if (b.hasOwnProperty(p)) d[p] = b[p];
    function __() { this.constructor = d; }
    __.prototype = b.prototype;
    d.prototype = new __();
};
var Plottable;
(function (Plottable) {
    (function (Component) {
        var Group = (function (_super) {
            __extends(Group, _super);
            /**
             * Constructs a GroupComponent.
             *
             * A GroupComponent is a set of Components that will be rendered on top of
             * each other. When you call Component.merge(Component), it creates and
             * returns a GroupComponent.
             *
             * @constructor
             * @param {Component[]} components The Components in the Group (default = []).
             */
            function Group(components) {
                var _this = this;
                if (components === void 0) { components = []; }
                _super.call(this);
                this.classed("component-group", true);
                components.forEach(function (c) { return _this._addComponent(c); });
            }
            Group.prototype._requestedSpace = function (offeredWidth, offeredHeight) {
                var requests = this.components().map(function (c) { return c._requestedSpace(offeredWidth, offeredHeight); });
                return {
                    width: Plottable._Util.Methods.max(requests, function (request) { return request.width; }, 0),
                    height: Plottable._Util.Methods.max(requests, function (request) { return request.height; }, 0),
                    wantsWidth: requests.map(function (r) { return r.wantsWidth; }).some(function (x) { return x; }),
                    wantsHeight: requests.map(function (r) { return r.wantsHeight; }).some(function (x) { return x; })
                };
            };
            Group.prototype.merge = function (c) {
                this._addComponent(c);
                return this;
            };
            Group.prototype._computeLayout = function (xOrigin, yOrigin, availableWidth, availableHeight) {
                var _this = this;
                _super.prototype._computeLayout.call(this, xOrigin, yOrigin, availableWidth, availableHeight);
                this.components().forEach(function (c) {
                    c._computeLayout(0, 0, _this.width(), _this.height());
                });
                return this;
            };
            Group.prototype._isFixedWidth = function () {
                return this.components().every(function (c) { return c._isFixedWidth(); });
            };
            Group.prototype._isFixedHeight = function () {
                return this.components().every(function (c) { return c._isFixedHeight(); });
            };
            return Group;
        })(Component.AbstractComponentContainer);
        Component.Group = Group;
    })(Plottable.Component || (Plottable.Component = {}));
    var Component = Plottable.Component;
})(Plottable || (Plottable = {}));

///<reference path="../../reference.ts" />
var __extends = this.__extends || function (d, b) {
    for (var p in b) if (b.hasOwnProperty(p)) d[p] = b[p];
    function __() { this.constructor = d; }
    __.prototype = b.prototype;
    d.prototype = new __();
};
var Plottable;
(function (Plottable) {
    (function (Axis) {
        var AbstractAxis = (function (_super) {
            __extends(AbstractAxis, _super);
            /**
             * Constructs an axis. An axis is a wrapper around a scale for rendering.
             *
             * @constructor
             * @param {Scale} scale The scale for this axis to render.
             * @param {string} orientation One of ["top", "left", "bottom", "right"];
             * on which side the axis will appear. On most axes, this is either "left"
             * or "bottom".
             * @param {Formatter} Data is passed through this formatter before being
             * displayed.
             */
            function AbstractAxis(scale, orientation, formatter) {
                var _this = this;
                if (formatter === void 0) { formatter = Plottable.Formatters.identity(); }
                _super.call(this);
                this._endTickLength = 5;
                this._tickLength = 5;
                this._tickLabelPadding = 10;
                this._gutter = 15;
                this._showEndTickLabels = false;
                if (scale == null || orientation == null) {
                    throw new Error("Axis requires a scale and orientation");
                }
                this._scale = scale;
                this.orient(orientation);
                this._setDefaultAlignment();
                this.classed("axis", true);
                if (this._isHorizontal()) {
                    this.classed("x-axis", true);
                }
                else {
                    this.classed("y-axis", true);
                }
                this.formatter(formatter);
                this._scale.broadcaster.registerListener(this, function () { return _this._rescale(); });
            }
            AbstractAxis.prototype.remove = function () {
                _super.prototype.remove.call(this);
                this._scale.broadcaster.deregisterListener(this);
            };
            AbstractAxis.prototype._isHorizontal = function () {
                return this._orientation === "top" || this._orientation === "bottom";
            };
            AbstractAxis.prototype._computeWidth = function () {
                // to be overridden by subclass logic
                this._computedWidth = this._maxLabelTickLength();
                return this._computedWidth;
            };
            AbstractAxis.prototype._computeHeight = function () {
                // to be overridden by subclass logic
                this._computedHeight = this._maxLabelTickLength();
                return this._computedHeight;
            };
            AbstractAxis.prototype._requestedSpace = function (offeredWidth, offeredHeight) {
                var requestedWidth = 0;
                var requestedHeight = 0;
                if (this._isHorizontal()) {
                    if (this._computedHeight == null) {
                        this._computeHeight();
                    }
                    requestedHeight = this._computedHeight + this._gutter;
                }
                else {
                    if (this._computedWidth == null) {
                        this._computeWidth();
                    }
                    requestedWidth = this._computedWidth + this._gutter;
                }
                return {
                    width: requestedWidth,
                    height: requestedHeight,
                    wantsWidth: !this._isHorizontal() && offeredWidth < requestedWidth,
                    wantsHeight: this._isHorizontal() && offeredHeight < requestedHeight
                };
            };
            AbstractAxis.prototype._isFixedHeight = function () {
                return this._isHorizontal();
            };
            AbstractAxis.prototype._isFixedWidth = function () {
                return !this._isHorizontal();
            };
            AbstractAxis.prototype._rescale = function () {
                // default implementation; subclasses may call _invalidateLayout() here
                this._render();
            };
            AbstractAxis.prototype._computeLayout = function (xOffset, yOffset, availableWidth, availableHeight) {
                _super.prototype._computeLayout.call(this, xOffset, yOffset, availableWidth, availableHeight);
                if (this._isHorizontal()) {
                    this._scale.range([0, this.width()]);
                }
                else {
                    this._scale.range([this.height(), 0]);
                }
            };
            AbstractAxis.prototype._setup = function () {
                _super.prototype._setup.call(this);
                this._tickMarkContainer = this._content.append("g").classed(AbstractAxis.TICK_MARK_CLASS + "-container", true);
                this._tickLabelContainer = this._content.append("g").classed(AbstractAxis.TICK_LABEL_CLASS + "-container", true);
                this._baseline = this._content.append("line").classed("baseline", true);
            };
            /*
             * Function for generating tick values in data-space (as opposed to pixel values).
             * To be implemented by subclasses.
             */
            AbstractAxis.prototype._getTickValues = function () {
                return [];
            };
            AbstractAxis.prototype._doRender = function () {
                var tickMarkValues = this._getTickValues();
                var tickMarks = this._tickMarkContainer.selectAll("." + AbstractAxis.TICK_MARK_CLASS).data(tickMarkValues);
                tickMarks.enter().append("line").classed(AbstractAxis.TICK_MARK_CLASS, true);
                tickMarks.attr(this._generateTickMarkAttrHash());
                d3.select(tickMarks[0][0]).classed(AbstractAxis.END_TICK_MARK_CLASS, true).attr(this._generateTickMarkAttrHash(true));
                d3.select(tickMarks[0][tickMarkValues.length - 1]).classed(AbstractAxis.END_TICK_MARK_CLASS, true).attr(this._generateTickMarkAttrHash(true));
                tickMarks.exit().remove();
                this._baseline.attr(this._generateBaselineAttrHash());
            };
            AbstractAxis.prototype._generateBaselineAttrHash = function () {
                var baselineAttrHash = {
                    x1: 0,
                    y1: 0,
                    x2: 0,
                    y2: 0
                };
                switch (this._orientation) {
                    case "bottom":
                        baselineAttrHash.x2 = this.width();
                        break;
                    case "top":
                        baselineAttrHash.x2 = this.width();
                        baselineAttrHash.y1 = this.height();
                        baselineAttrHash.y2 = this.height();
                        break;
                    case "left":
                        baselineAttrHash.x1 = this.width();
                        baselineAttrHash.x2 = this.width();
                        baselineAttrHash.y2 = this.height();
                        break;
                    case "right":
                        baselineAttrHash.y2 = this.height();
                        break;
                }
                return baselineAttrHash;
            };
            AbstractAxis.prototype._generateTickMarkAttrHash = function (isEndTickMark) {
                var _this = this;
                if (isEndTickMark === void 0) { isEndTickMark = false; }
                var tickMarkAttrHash = {
                    x1: 0,
                    y1: 0,
                    x2: 0,
                    y2: 0
                };
                var scalingFunction = function (d) { return _this._scale.scale(d); };
                if (this._isHorizontal()) {
                    tickMarkAttrHash["x1"] = scalingFunction;
                    tickMarkAttrHash["x2"] = scalingFunction;
                }
                else {
                    tickMarkAttrHash["y1"] = scalingFunction;
                    tickMarkAttrHash["y2"] = scalingFunction;
                }
                var tickLength = isEndTickMark ? this._endTickLength : this._tickLength;
                switch (this._orientation) {
                    case "bottom":
                        tickMarkAttrHash["y2"] = tickLength;
                        break;
                    case "top":
                        tickMarkAttrHash["y1"] = this.height();
                        tickMarkAttrHash["y2"] = this.height() - tickLength;
                        break;
                    case "left":
                        tickMarkAttrHash["x1"] = this.width();
                        tickMarkAttrHash["x2"] = this.width() - tickLength;
                        break;
                    case "right":
                        tickMarkAttrHash["x2"] = tickLength;
                        break;
                }
                return tickMarkAttrHash;
            };
            AbstractAxis.prototype._invalidateLayout = function () {
                this._computedWidth = null;
                this._computedHeight = null;
                _super.prototype._invalidateLayout.call(this);
            };
            AbstractAxis.prototype._setDefaultAlignment = function () {
                switch (this._orientation) {
                    case "bottom":
                        this.yAlign("top");
                        break;
                    case "top":
                        this.yAlign("bottom");
                        break;
                    case "left":
                        this.xAlign("right");
                        break;
                    case "right":
                        this.xAlign("left");
                        break;
                }
            };
            AbstractAxis.prototype.formatter = function (formatter) {
                if (formatter === undefined) {
                    return this._formatter;
                }
                this._formatter = formatter;
                this._invalidateLayout();
                return this;
            };
            AbstractAxis.prototype.tickLength = function (length) {
                if (length == null) {
                    return this._tickLength;
                }
                else {
                    if (length < 0) {
                        throw new Error("tick length must be positive");
                    }
                    this._tickLength = length;
                    this._invalidateLayout();
                    return this;
                }
            };
            AbstractAxis.prototype.endTickLength = function (length) {
                if (length == null) {
                    return this._endTickLength;
                }
                else {
                    if (length < 0) {
                        throw new Error("end tick length must be positive");
                    }
                    this._endTickLength = length;
                    this._invalidateLayout();
                    return this;
                }
            };
            AbstractAxis.prototype._maxLabelTickLength = function () {
                if (this.showEndTickLabels()) {
                    return Math.max(this.tickLength(), this.endTickLength());
                }
                else {
                    return this.tickLength();
                }
            };
            AbstractAxis.prototype.tickLabelPadding = function (padding) {
                if (padding == null) {
                    return this._tickLabelPadding;
                }
                else {
                    if (padding < 0) {
                        throw new Error("tick label padding must be positive");
                    }
                    this._tickLabelPadding = padding;
                    this._invalidateLayout();
                    return this;
                }
            };
            AbstractAxis.prototype.gutter = function (size) {
                if (size == null) {
                    return this._gutter;
                }
                else {
                    if (size < 0) {
                        throw new Error("gutter size must be positive");
                    }
                    this._gutter = size;
                    this._invalidateLayout();
                    return this;
                }
            };
            AbstractAxis.prototype.orient = function (newOrientation) {
                if (newOrientation == null) {
                    return this._orientation;
                }
                else {
                    var newOrientationLC = newOrientation.toLowerCase();
                    if (newOrientationLC !== "top" && newOrientationLC !== "bottom" && newOrientationLC !== "left" && newOrientationLC !== "right") {
                        throw new Error("unsupported orientation");
                    }
                    this._orientation = newOrientationLC;
                    this._invalidateLayout();
                    return this;
                }
            };
            AbstractAxis.prototype.showEndTickLabels = function (show) {
                if (show == null) {
                    return this._showEndTickLabels;
                }
                this._showEndTickLabels = show;
                this._render();
                return this;
            };
            AbstractAxis.prototype._hideEndTickLabels = function () {
                var _this = this;
                var boundingBox = this._element.select(".bounding-box")[0][0].getBoundingClientRect();
                var isInsideBBox = function (tickBox) {
                    return (Math.floor(boundingBox.left) <= Math.ceil(tickBox.left) && Math.floor(boundingBox.top) <= Math.ceil(tickBox.top) && Math.floor(tickBox.right) <= Math.ceil(boundingBox.left + _this.width()) && Math.floor(tickBox.bottom) <= Math.ceil(boundingBox.top + _this.height()));
                };
                var tickLabels = this._tickLabelContainer.selectAll("." + AbstractAxis.TICK_LABEL_CLASS);
                if (tickLabels[0].length === 0) {
                    return;
                }
                var firstTickLabel = tickLabels[0][0];
                if (!isInsideBBox(firstTickLabel.getBoundingClientRect())) {
                    d3.select(firstTickLabel).style("visibility", "hidden");
                }
                var lastTickLabel = tickLabels[0][tickLabels[0].length - 1];
                if (!isInsideBBox(lastTickLabel.getBoundingClientRect())) {
                    d3.select(lastTickLabel).style("visibility", "hidden");
                }
            };
            AbstractAxis.prototype._hideOverlappingTickLabels = function () {
                var visibleTickLabels = this._tickLabelContainer.selectAll("." + AbstractAxis.TICK_LABEL_CLASS).filter(function (d, i) {
                    return d3.select(this).style("visibility") === "visible";
                });
                var lastLabelClientRect;
                visibleTickLabels.each(function (d) {
                    var clientRect = this.getBoundingClientRect();
                    var tickLabel = d3.select(this);
                    if (lastLabelClientRect != null && Plottable._Util.DOM.boxesOverlap(clientRect, lastLabelClientRect)) {
                        tickLabel.style("visibility", "hidden");
                    }
                    else {
                        lastLabelClientRect = clientRect;
                        tickLabel.style("visibility", "visible");
                    }
                });
            };
            /**
             * The css class applied to each end tick mark (the line on the end tick).
             */
            AbstractAxis.END_TICK_MARK_CLASS = "end-tick-mark";
            /**
             * The css class applied to each tick mark (the line on the tick).
             */
            AbstractAxis.TICK_MARK_CLASS = "tick-mark";
            /**
             * The css class applied to each tick label (the text associated with the tick).
             */
            AbstractAxis.TICK_LABEL_CLASS = "tick-label";
            return AbstractAxis;
        })(Plottable.Component.AbstractComponent);
        Axis.AbstractAxis = AbstractAxis;
    })(Plottable.Axis || (Plottable.Axis = {}));
    var Axis = Plottable.Axis;
})(Plottable || (Plottable = {}));

///<reference path="../../reference.ts" />
var __extends = this.__extends || function (d, b) {
    for (var p in b) if (b.hasOwnProperty(p)) d[p] = b[p];
    function __() { this.constructor = d; }
    __.prototype = b.prototype;
    d.prototype = new __();
};
var Plottable;
(function (Plottable) {
    (function (Axis) {
        ;
        var Time = (function (_super) {
            __extends(Time, _super);
            /**
             * Constructs a TimeAxis.
             *
             * A TimeAxis is used for rendering a TimeScale.
             *
             * @constructor
             * @param {TimeScale} scale The scale to base the Axis on.
             * @param {string} orientation The orientation of the Axis (top/bottom)
             */
            function Time(scale, orientation) {
                _super.call(this, scale, orientation);
                /*
                 * Default possible axis configurations.
                 */
                this._possibleTimeAxisConfigurations = [
                    { tierConfigurations: [
                        { interval: d3.time.second, step: 1, formatter: Plottable.Formatters.time("%I:%M:%S %p") },
                        { interval: d3.time.day, step: 1, formatter: Plottable.Formatters.time("%B %e, %Y") }
                    ] },
                    { tierConfigurations: [
                        { interval: d3.time.second, step: 5, formatter: Plottable.Formatters.time("%I:%M:%S %p") },
                        { interval: d3.time.day, step: 1, formatter: Plottable.Formatters.time("%B %e, %Y") }
                    ] },
                    { tierConfigurations: [
                        { interval: d3.time.second, step: 10, formatter: Plottable.Formatters.time("%I:%M:%S %p") },
                        { interval: d3.time.day, step: 1, formatter: Plottable.Formatters.time("%B %e, %Y") }
                    ] },
                    { tierConfigurations: [
                        { interval: d3.time.second, step: 15, formatter: Plottable.Formatters.time("%I:%M:%S %p") },
                        { interval: d3.time.day, step: 1, formatter: Plottable.Formatters.time("%B %e, %Y") }
                    ] },
                    { tierConfigurations: [
                        { interval: d3.time.second, step: 30, formatter: Plottable.Formatters.time("%I:%M:%S %p") },
                        { interval: d3.time.day, step: 1, formatter: Plottable.Formatters.time("%B %e, %Y") }
                    ] },
                    { tierConfigurations: [
                        { interval: d3.time.minute, step: 1, formatter: Plottable.Formatters.time("%I:%M %p") },
                        { interval: d3.time.day, step: 1, formatter: Plottable.Formatters.time("%B %e, %Y") }
                    ] },
                    { tierConfigurations: [
                        { interval: d3.time.minute, step: 5, formatter: Plottable.Formatters.time("%I:%M %p") },
                        { interval: d3.time.day, step: 1, formatter: Plottable.Formatters.time("%B %e, %Y") }
                    ] },
                    { tierConfigurations: [
                        { interval: d3.time.minute, step: 10, formatter: Plottable.Formatters.time("%I:%M %p") },
                        { interval: d3.time.day, step: 1, formatter: Plottable.Formatters.time("%B %e, %Y") }
                    ] },
                    { tierConfigurations: [
                        { interval: d3.time.minute, step: 15, formatter: Plottable.Formatters.time("%I:%M %p") },
                        { interval: d3.time.day, step: 1, formatter: Plottable.Formatters.time("%B %e, %Y") }
                    ] },
                    { tierConfigurations: [
                        { interval: d3.time.minute, step: 30, formatter: Plottable.Formatters.time("%I:%M %p") },
                        { interval: d3.time.day, step: 1, formatter: Plottable.Formatters.time("%B %e, %Y") }
                    ] },
                    { tierConfigurations: [
                        { interval: d3.time.hour, step: 1, formatter: Plottable.Formatters.time("%I %p") },
                        { interval: d3.time.day, step: 1, formatter: Plottable.Formatters.time("%B %e, %Y") }
                    ] },
                    { tierConfigurations: [
                        { interval: d3.time.hour, step: 3, formatter: Plottable.Formatters.time("%I %p") },
                        { interval: d3.time.day, step: 1, formatter: Plottable.Formatters.time("%B %e, %Y") }
                    ] },
                    { tierConfigurations: [
                        { interval: d3.time.hour, step: 6, formatter: Plottable.Formatters.time("%I %p") },
                        { interval: d3.time.day, step: 1, formatter: Plottable.Formatters.time("%B %e, %Y") }
                    ] },
                    { tierConfigurations: [
                        { interval: d3.time.hour, step: 12, formatter: Plottable.Formatters.time("%I %p") },
                        { interval: d3.time.day, step: 1, formatter: Plottable.Formatters.time("%B %e, %Y") }
                    ] },
                    { tierConfigurations: [
                        { interval: d3.time.day, step: 1, formatter: Plottable.Formatters.time("%a %e") },
                        { interval: d3.time.month, step: 1, formatter: Plottable.Formatters.time("%B %Y") }
                    ] },
                    { tierConfigurations: [
                        { interval: d3.time.day, step: 1, formatter: Plottable.Formatters.time("%e") },
                        { interval: d3.time.month, step: 1, formatter: Plottable.Formatters.time("%B %Y") }
                    ] },
                    { tierConfigurations: [
                        { interval: d3.time.month, step: 1, formatter: Plottable.Formatters.time("%B") },
                        { interval: d3.time.year, step: 1, formatter: Plottable.Formatters.time("%Y") }
                    ] },
                    { tierConfigurations: [
                        { interval: d3.time.month, step: 1, formatter: Plottable.Formatters.time("%b") },
                        { interval: d3.time.year, step: 1, formatter: Plottable.Formatters.time("%Y") }
                    ] },
                    { tierConfigurations: [
                        { interval: d3.time.month, step: 3, formatter: Plottable.Formatters.time("%b") },
                        { interval: d3.time.year, step: 1, formatter: Plottable.Formatters.time("%Y") }
                    ] },
                    { tierConfigurations: [
                        { interval: d3.time.month, step: 6, formatter: Plottable.Formatters.time("%b") },
                        { interval: d3.time.year, step: 1, formatter: Plottable.Formatters.time("%Y") }
                    ] },
                    { tierConfigurations: [
                        { interval: d3.time.year, step: 1, formatter: Plottable.Formatters.time("%Y") }
                    ] },
                    { tierConfigurations: [
                        { interval: d3.time.year, step: 1, formatter: Plottable.Formatters.time("%y") }
                    ] },
                    { tierConfigurations: [
                        { interval: d3.time.year, step: 5, formatter: Plottable.Formatters.time("%Y") }
                    ] },
                    { tierConfigurations: [
                        { interval: d3.time.year, step: 25, formatter: Plottable.Formatters.time("%Y") }
                    ] },
                    { tierConfigurations: [
                        { interval: d3.time.year, step: 50, formatter: Plottable.Formatters.time("%Y") }
                    ] },
                    { tierConfigurations: [
                        { interval: d3.time.year, step: 100, formatter: Plottable.Formatters.time("%Y") }
                    ] },
                    { tierConfigurations: [
                        { interval: d3.time.year, step: 200, formatter: Plottable.Formatters.time("%Y") }
                    ] },
                    { tierConfigurations: [
                        { interval: d3.time.year, step: 500, formatter: Plottable.Formatters.time("%Y") }
                    ] },
                    { tierConfigurations: [
                        { interval: d3.time.year, step: 1000, formatter: Plottable.Formatters.time("%Y") }
                    ] }
                ];
                this.classed("time-axis", true);
                this.tickLabelPadding(5);
            }
            Time.prototype.axisConfigurations = function (configurations) {
                if (configurations == null) {
                    return this._possibleTimeAxisConfigurations;
                }
                this._possibleTimeAxisConfigurations = configurations;
                this._invalidateLayout();
                return this;
            };
            /**
             * Gets the index of the most precise TimeAxisConfiguration that will fit in the current width.
             */
            Time.prototype._getMostPreciseConfigurationIndex = function () {
                var _this = this;
                var mostPreciseIndex = this._possibleTimeAxisConfigurations.length;
                this._possibleTimeAxisConfigurations.forEach(function (interval, index) {
                    if (index < mostPreciseIndex && interval.tierConfigurations.every(function (tier) { return _this._checkTimeAxisTierConfigurationWidth(tier); })) {
                        mostPreciseIndex = index;
                    }
                });
                if (mostPreciseIndex === this._possibleTimeAxisConfigurations.length) {
                    Plottable._Util.Methods.warn("zoomed out too far: could not find suitable interval to display labels");
                    --mostPreciseIndex;
                }
                return mostPreciseIndex;
            };
            Time.prototype.orient = function (orientation) {
                if (orientation && (orientation.toLowerCase() === "right" || orientation.toLowerCase() === "left")) {
                    throw new Error(orientation + " is not a supported orientation for TimeAxis - only horizontal orientations are supported");
                }
                return _super.prototype.orient.call(this, orientation); // maintains getter-setter functionality
            };
            Time.prototype._computeHeight = function () {
                if (this._computedHeight !== null) {
                    return this._computedHeight;
                }
                var textHeight = this._measureTextHeight() * 2;
                this.tickLength(textHeight);
                this.endTickLength(textHeight);
                this._computedHeight = this._maxLabelTickLength() + 2 * this.tickLabelPadding();
                return this._computedHeight;
            };
            Time.prototype._getIntervalLength = function (config) {
                var startDate = this._scale.domain()[0];
                var endDate = config.interval.offset(startDate, config.step);
                if (endDate > this._scale.domain()[1]) {
                    // this offset is too large, so just return available width
                    return this.width();
                }
                // measure how much space one date can get
                var stepLength = Math.abs(this._scale.scale(endDate) - this._scale.scale(startDate));
                return stepLength;
            };
            Time.prototype._maxWidthForInterval = function (config) {
                return this._measurer(config.formatter(Time._LONG_DATE)).width;
            };
            /**
             * Check if tier configuration fits in the current width.
             */
            Time.prototype._checkTimeAxisTierConfigurationWidth = function (config) {
                var worstWidth = this._maxWidthForInterval(config) + 2 * this.tickLabelPadding();
                return Math.min(this._getIntervalLength(config), this.width()) >= worstWidth;
            };
            Time.prototype._setup = function () {
                _super.prototype._setup.call(this);
                this._tierLabelContainers = [];
                for (var i = 0; i < Time._NUM_TIERS; ++i) {
                    this._tierLabelContainers.push(this._content.append("g").classed(Axis.AbstractAxis.TICK_LABEL_CLASS, true));
                }
                this._measurer = Plottable._Util.Text.getTextMeasurer(this._tierLabelContainers[0].append("text"));
            };
            Time.prototype._getTickIntervalValues = function (config) {
                return this._scale._tickInterval(config.interval, config.step);
            };
            Time.prototype._getTickValues = function () {
                var _this = this;
                return this._possibleTimeAxisConfigurations[this._mostPreciseConfigIndex].tierConfigurations.reduce(function (ticks, config) { return ticks.concat(_this._getTickIntervalValues(config)); }, []);
            };
            Time.prototype._measureTextHeight = function () {
                return this._measurer(Plottable._Util.Text.HEIGHT_TEXT).height;
            };
            Time.prototype._cleanContainer = function (container) {
                container.selectAll("." + Axis.AbstractAxis.TICK_LABEL_CLASS).remove();
            };
            Time.prototype._renderTierLabels = function (container, config, height) {
                var _this = this;
                var tickPos = this._scale._tickInterval(config.interval, config.step);
                tickPos.splice(0, 0, this._scale.domain()[0]);
                tickPos.push(this._scale.domain()[1]);
                var shouldCenterText = config.step === 1;
                // only center when the label should span the whole interval
                var labelPos = [];
                if (shouldCenterText) {
                    tickPos.map(function (datum, index) {
                        if (index + 1 >= tickPos.length) {
                            return;
                        }
                        labelPos.push(new Date((tickPos[index + 1].valueOf() - tickPos[index].valueOf()) / 2 + tickPos[index].valueOf()));
                    });
                }
                else {
                    labelPos = tickPos;
                }
                var filteredTicks = [];
                labelPos = labelPos.filter(function (d, i) {
                    var fits = _this._canFitLabelFilter(container, d, tickPos.slice(i, i + 2), config.formatter(d), shouldCenterText);
                    if (fits) {
                        filteredTicks.push(tickPos[i]);
                    }
                    return fits;
                });
                var tickLabels = container.selectAll("." + Axis.AbstractAxis.TICK_LABEL_CLASS).data(labelPos, function (d) { return d.valueOf(); });
                var tickLabelsEnter = tickLabels.enter().append("g").classed(Axis.AbstractAxis.TICK_LABEL_CLASS, true);
                tickLabelsEnter.append("text");
                var xTranslate = shouldCenterText ? 0 : this.tickLabelPadding();
                var yTranslate = (this.orient() === "bottom" ? (this._maxLabelTickLength() / 2 * height) : (this.height() - this._maxLabelTickLength() / 2 * height + 2 * this.tickLabelPadding()));
                var textSelection = tickLabels.selectAll("text");
                if (textSelection.size() > 0) {
                    Plottable._Util.DOM.translate(textSelection, xTranslate, yTranslate);
                }
                tickLabels.exit().remove();
                tickLabels.attr("transform", function (d) { return "translate(" + _this._scale.scale(d) + ",0)"; });
                var anchor = shouldCenterText ? "middle" : "start";
                tickLabels.selectAll("text").text(config.formatter).style("text-anchor", anchor);
                return filteredTicks;
            };
            Time.prototype._canFitLabelFilter = function (container, position, bounds, label, isCentered) {
                var endPosition;
                var startPosition;
                var width = this._measurer(label).width + this.tickLabelPadding();
                var leftBound = this._scale.scale(bounds[0]);
                var rightBound = this._scale.scale(bounds[1]);
                if (isCentered) {
                    endPosition = this._scale.scale(position) + width / 2;
                    startPosition = this._scale.scale(position) - width / 2;
                }
                else {
                    endPosition = this._scale.scale(position) + width;
                    startPosition = this._scale.scale(position);
                }
                return endPosition <= rightBound && startPosition >= leftBound;
            };
            Time.prototype._adjustTickLength = function (tickValues, height) {
                var selection = this._tickMarkContainer.selectAll("." + Axis.AbstractAxis.TICK_MARK_CLASS).filter(function (d) { return tickValues.map(function (x) { return x.valueOf(); }).indexOf(d.valueOf()) >= 0; });
                if (this.orient() === "top") {
                    height = this.height() - height;
                }
                selection.attr("y2", height);
            };
            Time.prototype._generateLabellessTicks = function () {
                if (this._mostPreciseConfigIndex < 1) {
                    return [];
                }
                return this._getTickIntervalValues(this._possibleTimeAxisConfigurations[this._mostPreciseConfigIndex - 1].tierConfigurations[0]);
            };
            Time.prototype._createTickMarks = function (ticks) {
                var tickMarks = this._tickMarkContainer.selectAll("." + Axis.AbstractAxis.TICK_MARK_CLASS).data(ticks);
                tickMarks.enter().append("line").classed(Axis.AbstractAxis.TICK_MARK_CLASS, true);
                tickMarks.attr(this._generateTickMarkAttrHash());
                tickMarks.exit().remove();
            };
            Time.prototype._doRender = function () {
                var _this = this;
                this._mostPreciseConfigIndex = this._getMostPreciseConfigurationIndex();
                _super.prototype._doRender.call(this);
                var tierConfigs = this._possibleTimeAxisConfigurations[this._mostPreciseConfigIndex].tierConfigurations;
                this._tierLabelContainers.forEach(this._cleanContainer);
                var tierTicks = tierConfigs.map(function (config, i) { return _this._renderTierLabels(_this._tierLabelContainers[i], config, i + 1); });
                var ticks = tierTicks.slice();
                var labelLessTicks = [];
                var domain = this._scale.domain();
                var totalLength = this._scale.scale(domain[1]) - this._scale.scale(domain[0]);
                if (this._getIntervalLength(tierConfigs[0]) * 1.5 >= totalLength) {
                    labelLessTicks = this._generateLabellessTicks();
                }
                ticks.push(labelLessTicks);
                this._createTickMarks(Plottable._Util.Methods.flatten(ticks));
                this._adjustTickLength(labelLessTicks, this.tickLabelPadding());
                tierConfigs.forEach(function (config, i) { return _this._adjustTickLength(tierTicks[i], _this._maxLabelTickLength() * (i + 1) / Time._NUM_TIERS); });
                return this;
            };
            Time._LONG_DATE = new Date(9999, 8, 29, 12, 59, 9999);
            /**
             * Number of possible tiers.
             */
            Time._NUM_TIERS = 2;
            return Time;
        })(Axis.AbstractAxis);
        Axis.Time = Time;
    })(Plottable.Axis || (Plottable.Axis = {}));
    var Axis = Plottable.Axis;
})(Plottable || (Plottable = {}));

///<reference path="../../reference.ts" />
var __extends = this.__extends || function (d, b) {
    for (var p in b) if (b.hasOwnProperty(p)) d[p] = b[p];
    function __() { this.constructor = d; }
    __.prototype = b.prototype;
    d.prototype = new __();
};
var Plottable;
(function (Plottable) {
    (function (Axis) {
        var Numeric = (function (_super) {
            __extends(Numeric, _super);
            /**
             * Constructs a NumericAxis.
             *
             * Just as an CategoryAxis is for rendering an OrdinalScale, a NumericAxis
             * is for rendering a QuantitativeScale.
             *
             * @constructor
             * @param {QuantitativeScale} scale The QuantitativeScale to base the axis on.
             * @param {string} orientation The orientation of the QuantitativeScale (top/bottom/left/right)
             * @param {Formatter} formatter A function to format tick labels (default Formatters.general()).
             */
            function Numeric(scale, orientation, formatter) {
                if (formatter === void 0) { formatter = Plottable.Formatters.general(); }
                _super.call(this, scale, orientation, formatter);
                this._tickLabelPositioning = "center";
                // Whether or not first/last tick label will still be displayed even if
                // the label is cut off.
                this._showFirstTickLabel = false;
                this._showLastTickLabel = false;
            }
            Numeric.prototype._setup = function () {
                _super.prototype._setup.call(this);
                this._measurer = Plottable._Util.Text.getTextMeasurer(this._tickLabelContainer.append("text").classed(Axis.AbstractAxis.TICK_LABEL_CLASS, true));
            };
            Numeric.prototype._computeWidth = function () {
                var _this = this;
                var tickValues = this._getTickValues();
                var textLengths = tickValues.map(function (v) {
                    var formattedValue = _this.formatter()(v);
                    return _this._measurer(formattedValue).width;
                });
                var maxTextLength = Plottable._Util.Methods.max(textLengths, 0);
                if (this._tickLabelPositioning === "center") {
                    this._computedWidth = this._maxLabelTickLength() + this.tickLabelPadding() + maxTextLength;
                }
                else {
                    this._computedWidth = Math.max(this._maxLabelTickLength(), this.tickLabelPadding() + maxTextLength);
                }
                return this._computedWidth;
            };
            Numeric.prototype._computeHeight = function () {
                var textHeight = this._measurer(Plottable._Util.Text.HEIGHT_TEXT).height;
                if (this._tickLabelPositioning === "center") {
                    this._computedHeight = this._maxLabelTickLength() + this.tickLabelPadding() + textHeight;
                }
                else {
                    this._computedHeight = Math.max(this._maxLabelTickLength(), this.tickLabelPadding() + textHeight);
                }
                return this._computedHeight;
            };
            Numeric.prototype._getTickValues = function () {
                return this._scale.ticks();
            };
            Numeric.prototype._rescale = function () {
                if (!this._isSetup) {
                    return;
                }
                if (!this._isHorizontal()) {
                    var reComputedWidth = this._computeWidth();
                    if (reComputedWidth > this.width() || reComputedWidth < (this.width() - this.gutter())) {
                        this._invalidateLayout();
                        return;
                    }
                }
                this._render();
            };
            Numeric.prototype._doRender = function () {
                _super.prototype._doRender.call(this);
                var tickLabelAttrHash = {
                    x: 0,
                    y: 0,
                    dx: "0em",
                    dy: "0.3em"
                };
                var tickMarkLength = this._maxLabelTickLength();
                var tickLabelPadding = this.tickLabelPadding();
                var tickLabelTextAnchor = "middle";
                var labelGroupTransformX = 0;
                var labelGroupTransformY = 0;
                var labelGroupShiftX = 0;
                var labelGroupShiftY = 0;
                if (this._isHorizontal()) {
                    switch (this._tickLabelPositioning) {
                        case "left":
                            tickLabelTextAnchor = "end";
                            labelGroupTransformX = -tickLabelPadding;
                            labelGroupShiftY = tickLabelPadding;
                            break;
                        case "center":
                            labelGroupShiftY = tickMarkLength + tickLabelPadding;
                            break;
                        case "right":
                            tickLabelTextAnchor = "start";
                            labelGroupTransformX = tickLabelPadding;
                            labelGroupShiftY = tickLabelPadding;
                            break;
                    }
                }
                else {
                    switch (this._tickLabelPositioning) {
                        case "top":
                            tickLabelAttrHash["dy"] = "-0.3em";
                            labelGroupShiftX = tickLabelPadding;
                            labelGroupTransformY = -tickLabelPadding;
                            break;
                        case "center":
                            labelGroupShiftX = tickMarkLength + tickLabelPadding;
                            break;
                        case "bottom":
                            tickLabelAttrHash["dy"] = "1em";
                            labelGroupShiftX = tickLabelPadding;
                            labelGroupTransformY = tickLabelPadding;
                            break;
                    }
                }
                var tickMarkAttrHash = this._generateTickMarkAttrHash();
                switch (this.orient()) {
                    case "bottom":
                        tickLabelAttrHash["x"] = tickMarkAttrHash["x1"];
                        tickLabelAttrHash["dy"] = "0.95em";
                        labelGroupTransformY = tickMarkAttrHash["y1"] + labelGroupShiftY;
                        break;
                    case "top":
                        tickLabelAttrHash["x"] = tickMarkAttrHash["x1"];
                        tickLabelAttrHash["dy"] = "-.25em";
                        labelGroupTransformY = tickMarkAttrHash["y1"] - labelGroupShiftY;
                        break;
                    case "left":
                        tickLabelTextAnchor = "end";
                        labelGroupTransformX = tickMarkAttrHash["x1"] - labelGroupShiftX;
                        tickLabelAttrHash["y"] = tickMarkAttrHash["y1"];
                        break;
                    case "right":
                        tickLabelTextAnchor = "start";
                        labelGroupTransformX = tickMarkAttrHash["x1"] + labelGroupShiftX;
                        tickLabelAttrHash["y"] = tickMarkAttrHash["y1"];
                        break;
                }
                var tickLabelValues = this._getTickValues();
                var tickLabels = this._tickLabelContainer.selectAll("." + Axis.AbstractAxis.TICK_LABEL_CLASS).data(tickLabelValues);
                tickLabels.enter().append("text").classed(Axis.AbstractAxis.TICK_LABEL_CLASS, true);
                tickLabels.exit().remove();
                tickLabels.style("text-anchor", tickLabelTextAnchor).style("visibility", "visible").attr(tickLabelAttrHash).text(this.formatter());
                var labelGroupTransform = "translate(" + labelGroupTransformX + ", " + labelGroupTransformY + ")";
                this._tickLabelContainer.attr("transform", labelGroupTransform);
                if (!this.showEndTickLabels()) {
                    this._hideEndTickLabels();
                }
                this._hideOverlappingTickLabels();
            };
            Numeric.prototype.tickLabelPosition = function (position) {
                if (position == null) {
                    return this._tickLabelPositioning;
                }
                else {
                    var positionLC = position.toLowerCase();
                    if (this._isHorizontal()) {
                        if (!(positionLC === "left" || positionLC === "center" || positionLC === "right")) {
                            throw new Error(positionLC + " is not a valid tick label position for a horizontal NumericAxis");
                        }
                    }
                    else {
                        if (!(positionLC === "top" || positionLC === "center" || positionLC === "bottom")) {
                            throw new Error(positionLC + " is not a valid tick label position for a vertical NumericAxis");
                        }
                    }
                    this._tickLabelPositioning = positionLC;
                    this._invalidateLayout();
                    return this;
                }
            };
            Numeric.prototype.showEndTickLabel = function (orientation, show) {
                if ((this._isHorizontal() && orientation === "left") || (!this._isHorizontal() && orientation === "bottom")) {
                    if (show === undefined) {
                        return this._showFirstTickLabel;
                    }
                    else {
                        this._showFirstTickLabel = show;
                        this._render();
                        return this;
                    }
                }
                else if ((this._isHorizontal() && orientation === "right") || (!this._isHorizontal() && orientation === "top")) {
                    if (show === undefined) {
                        return this._showLastTickLabel;
                    }
                    else {
                        this._showLastTickLabel = show;
                        this._render();
                        return this;
                    }
                }
                else {
                    throw new Error("Attempt to show " + orientation + " tick label on a " + (this._isHorizontal() ? "horizontal" : "vertical") + " axis");
                }
            };
            return Numeric;
        })(Axis.AbstractAxis);
        Axis.Numeric = Numeric;
    })(Plottable.Axis || (Plottable.Axis = {}));
    var Axis = Plottable.Axis;
})(Plottable || (Plottable = {}));

///<reference path="../../reference.ts" />
var __extends = this.__extends || function (d, b) {
    for (var p in b) if (b.hasOwnProperty(p)) d[p] = b[p];
    function __() { this.constructor = d; }
    __.prototype = b.prototype;
    d.prototype = new __();
};
var Plottable;
(function (Plottable) {
    (function (Axis) {
        var Category = (function (_super) {
            __extends(Category, _super);
            /**
             * Constructs a CategoryAxis.
             *
             * A CategoryAxis takes an OrdinalScale and includes word-wrapping
             * algorithms and advanced layout logic to try to display the scale as
             * efficiently as possible.
             *
             * @constructor
             * @param {OrdinalScale} scale The scale to base the Axis on.
             * @param {string} orientation The orientation of the Axis (top/bottom/left/right) (default = "bottom").
             * @param {Formatter} formatter The Formatter for the Axis (default Formatters.identity())
             */
            function Category(scale, orientation, formatter) {
                if (orientation === void 0) { orientation = "bottom"; }
                if (formatter === void 0) { formatter = Plottable.Formatters.identity(); }
                _super.call(this, scale, orientation, formatter);
                this._tickLabelAngle = 0;
                this.classed("category-axis", true);
            }
            Category.prototype._setup = function () {
                _super.prototype._setup.call(this);
                this._measurer = new Plottable._Util.Text.CachingCharacterMeasurer(this._tickLabelContainer.append("text"));
            };
            Category.prototype._rescale = function () {
                return this._invalidateLayout();
            };
            Category.prototype._requestedSpace = function (offeredWidth, offeredHeight) {
                var widthRequiredByTicks = this._isHorizontal() ? 0 : this._maxLabelTickLength() + this.tickLabelPadding() + this.gutter();
                var heightRequiredByTicks = this._isHorizontal() ? this._maxLabelTickLength() + this.tickLabelPadding() + this.gutter() : 0;
                if (this._scale.domain().length === 0) {
                    return { width: 0, height: 0, wantsWidth: false, wantsHeight: false };
                }
                var ordinalScale = this._scale;
                var fakeScale = ordinalScale.copy();
                if (this._isHorizontal()) {
                    fakeScale.range([0, offeredWidth]);
                }
                else {
                    fakeScale.range([offeredHeight, 0]);
                }
                var textResult = this._measureTicks(offeredWidth, offeredHeight, fakeScale, ordinalScale.domain());
                return {
                    width: textResult.usedWidth + widthRequiredByTicks,
                    height: textResult.usedHeight + heightRequiredByTicks,
                    wantsWidth: !textResult.textFits,
                    wantsHeight: !textResult.textFits
                };
            };
            Category.prototype._getTickValues = function () {
                return this._scale.domain();
            };
            Category.prototype.tickLabelAngle = function (angle) {
                if (angle == null) {
                    return this._tickLabelAngle;
                }
                if (angle !== 0 && angle !== 90 && angle !== -90) {
                    throw new Error("Angle " + angle + " not supported; only 0, 90, and -90 are valid values");
                }
                this._tickLabelAngle = angle;
                this._invalidateLayout();
                return this;
            };
            Category.prototype._tickLabelOrientation = function () {
                switch (this._tickLabelAngle) {
                    case 0:
                        return "horizontal";
                    case -90:
                        return "left";
                    case 90:
                        return "right";
                    default:
                        throw new Error("bad orientation");
                }
            };
            /**
             * Measures the size of the ticks while also writing them to the DOM.
             * @param {D3.Selection} ticks The tick elements to be written to.
             */
            Category.prototype._drawTicks = function (axisWidth, axisHeight, scale, ticks) {
                return this._drawOrMeasureTicks(axisWidth, axisHeight, scale, ticks, true);
            };
            /**
             * Measures the size of the ticks without making any (permanent) DOM
             * changes.
             *
             * @param {string[]} ticks The strings that will be printed on the ticks.
             */
            Category.prototype._measureTicks = function (axisWidth, axisHeight, scale, ticks) {
                return this._drawOrMeasureTicks(axisWidth, axisHeight, scale, ticks, false);
            };
            Category.prototype._drawOrMeasureTicks = function (axisWidth, axisHeight, scale, dataOrTicks, draw) {
                var self = this;
                var textWriteResults = [];
                var tm = function (s) { return self._measurer.measure(s); };
                var iterator = draw ? function (f) { return dataOrTicks.each(f); } : function (f) { return dataOrTicks.forEach(f); };
                iterator(function (d) {
                    var bandWidth = scale.fullBandStartAndWidth(d)[1];
                    var width = self._isHorizontal() ? bandWidth : axisWidth - self._maxLabelTickLength() - self.tickLabelPadding();
                    var height = self._isHorizontal() ? axisHeight - self._maxLabelTickLength() - self.tickLabelPadding() : bandWidth;
                    var textWriteResult;
                    var formatter = self.formatter();
                    if (draw) {
                        var d3this = d3.select(this);
                        var xAlign = { left: "right", right: "left", top: "center", bottom: "center" };
                        var yAlign = { left: "center", right: "center", top: "bottom", bottom: "top" };
                        textWriteResult = Plottable._Util.Text.writeText(formatter(d), width, height, tm, self._tickLabelOrientation(), {
                            g: d3this,
                            xAlign: xAlign[self.orient()],
                            yAlign: yAlign[self.orient()]
                        });
                    }
                    else {
                        textWriteResult = Plottable._Util.Text.writeText(formatter(d), width, height, tm, self._tickLabelOrientation());
                    }
                    textWriteResults.push(textWriteResult);
                });
                var widthFn = this._isHorizontal() ? d3.sum : Plottable._Util.Methods.max;
                var heightFn = this._isHorizontal() ? Plottable._Util.Methods.max : d3.sum;
                return {
                    textFits: textWriteResults.every(function (t) { return t.textFits; }),
                    usedWidth: widthFn(textWriteResults, function (t) { return t.usedWidth; }, 0),
                    usedHeight: heightFn(textWriteResults, function (t) { return t.usedHeight; }, 0)
                };
            };
            Category.prototype._doRender = function () {
                var _this = this;
                _super.prototype._doRender.call(this);
                var ordScale = this._scale;
                var tickLabels = this._tickLabelContainer.selectAll("." + Axis.AbstractAxis.TICK_LABEL_CLASS).data(this._scale.domain(), function (d) { return d; });
                var getTickLabelTransform = function (d, i) {
                    var startAndWidth = ordScale.fullBandStartAndWidth(d);
                    var bandStartPosition = startAndWidth[0];
                    var x = _this._isHorizontal() ? bandStartPosition : 0;
                    var y = _this._isHorizontal() ? 0 : bandStartPosition;
                    return "translate(" + x + "," + y + ")";
                };
                tickLabels.enter().append("g").classed(Axis.AbstractAxis.TICK_LABEL_CLASS, true);
                tickLabels.exit().remove();
                tickLabels.attr("transform", getTickLabelTransform);
                // erase all text first, then rewrite
                tickLabels.text("");
                this._drawTicks(this.width(), this.height(), ordScale, tickLabels);
                var translate = this._isHorizontal() ? [ordScale.rangeBand() / 2, 0] : [0, ordScale.rangeBand() / 2];
                var xTranslate = this.orient() === "right" ? this._maxLabelTickLength() + this.tickLabelPadding() : 0;
                var yTranslate = this.orient() === "bottom" ? this._maxLabelTickLength() + this.tickLabelPadding() : 0;
                Plottable._Util.DOM.translate(this._tickLabelContainer, xTranslate, yTranslate);
                Plottable._Util.DOM.translate(this._tickMarkContainer, translate[0], translate[1]);
                return this;
            };
            Category.prototype._computeLayout = function (xOrigin, yOrigin, availableWidth, availableHeight) {
                // When anyone calls _invalidateLayout, _computeLayout will be called
                // on everyone, including this. Since CSS or something might have
                // affected the size of the characters, clear the cache.
                this._measurer.clear();
                return _super.prototype._computeLayout.call(this, xOrigin, yOrigin, availableWidth, availableHeight);
            };
            return Category;
        })(Axis.AbstractAxis);
        Axis.Category = Category;
    })(Plottable.Axis || (Plottable.Axis = {}));
    var Axis = Plottable.Axis;
})(Plottable || (Plottable = {}));

///<reference path="../reference.ts" />
var __extends = this.__extends || function (d, b) {
    for (var p in b) if (b.hasOwnProperty(p)) d[p] = b[p];
    function __() { this.constructor = d; }
    __.prototype = b.prototype;
    d.prototype = new __();
};
var Plottable;
(function (Plottable) {
    (function (Component) {
        var Label = (function (_super) {
            __extends(Label, _super);
            /**
             * Creates a Label.
             *
             * A label is component that renders just text. The most common use of
             * labels is to create a title or axis labels.
             *
             * @constructor
             * @param {string} displayText The text of the Label (default = "").
             * @param {string} orientation The orientation of the Label (horizontal/left/right) (default = "horizontal").
             */
            function Label(displayText, orientation) {
                if (displayText === void 0) { displayText = ""; }
                if (orientation === void 0) { orientation = "horizontal"; }
                _super.call(this);
                this.classed("label", true);
                this.text(displayText);
                this.orient(orientation);
                this.xAlign("center").yAlign("center");
                this._fixedHeightFlag = true;
                this._fixedWidthFlag = true;
                this._padding = 0;
            }
            /**
             * Sets the horizontal side the label will go to given the label is given more space that it needs
             *
             * @param {string} alignment The new setting, one of `["left", "center",
             * "right"]`. Defaults to `"center"`.
             * @returns {Label} The calling Label.
             */
            Label.prototype.xAlign = function (alignment) {
                var alignmentLC = alignment.toLowerCase();
                _super.prototype.xAlign.call(this, alignmentLC);
                this._xAlignment = alignmentLC;
                return this;
            };
            /**
             * Sets the vertical side the label will go to given the label is given more space that it needs
             *
             * @param {string} alignment The new setting, one of `["top", "center",
             * "bottom"]`. Defaults to `"center"`.
             * @returns {Label} The calling Label.
             */
            Label.prototype.yAlign = function (alignment) {
                var alignmentLC = alignment.toLowerCase();
                _super.prototype.yAlign.call(this, alignmentLC);
                this._yAlignment = alignmentLC;
                return this;
            };
            Label.prototype._requestedSpace = function (offeredWidth, offeredHeight) {
                var desiredWH = this._measurer(this._text);
                var desiredWidth = (this.orient() === "horizontal" ? desiredWH.width : desiredWH.height) + 2 * this.padding();
                var desiredHeight = (this.orient() === "horizontal" ? desiredWH.height : desiredWH.width) + 2 * this.padding();
                return {
                    width: desiredWidth,
                    height: desiredHeight,
                    wantsWidth: desiredWidth > offeredWidth,
                    wantsHeight: desiredHeight > offeredHeight
                };
            };
            Label.prototype._setup = function () {
                _super.prototype._setup.call(this);
                this._textContainer = this._content.append("g");
                this._measurer = Plottable._Util.Text.getTextMeasurer(this._textContainer.append("text"));
                this.text(this._text);
            };
            Label.prototype.text = function (displayText) {
                if (displayText === undefined) {
                    return this._text;
                }
                else {
                    this._text = displayText;
                    this._invalidateLayout();
                    return this;
                }
            };
            Label.prototype.orient = function (newOrientation) {
                if (newOrientation == null) {
                    return this._orientation;
                }
                else {
                    newOrientation = newOrientation.toLowerCase();
                    if (newOrientation === "horizontal" || newOrientation === "left" || newOrientation === "right") {
                        this._orientation = newOrientation;
                    }
                    else {
                        throw new Error(newOrientation + " is not a valid orientation for LabelComponent");
                    }
                    this._invalidateLayout();
                    return this;
                }
            };
            Label.prototype.padding = function (padAmount) {
                if (padAmount == null) {
                    return this._padding;
                }
                else {
                    padAmount = +padAmount;
                    if (padAmount < 0) {
                        throw new Error(padAmount + " is not a valid padding value.  Cannot be less than 0.");
                    }
                    this._padding = padAmount;
                    this._invalidateLayout();
                    return this;
                }
            };
            Label.prototype._doRender = function () {
                _super.prototype._doRender.call(this);
                var textMeasurement = this._measurer(this._text);
                var heightPadding = Math.max(Math.min((this.height() - textMeasurement.height) / 2, this.padding()), 0);
                var widthPadding = Math.max(Math.min((this.width() - textMeasurement.width) / 2, this.padding()), 0);
                this._textContainer.attr("transform", "translate(" + widthPadding + "," + heightPadding + ")");
                this._textContainer.text("");
                var dimension = this.orient() === "horizontal" ? this.width() : this.height();
                var truncatedText = Plottable._Util.Text.getTruncatedText(this._text, dimension, this._measurer);
                var writeWidth = this.width() - 2 * widthPadding;
                var writeHeight = this.height() - 2 * heightPadding;
                if (this.orient() === "horizontal") {
                    Plottable._Util.Text.writeLineHorizontally(truncatedText, this._textContainer, writeWidth, writeHeight, this._xAlignment, this._yAlignment);
                }
                else {
                    Plottable._Util.Text.writeLineVertically(truncatedText, this._textContainer, writeWidth, writeHeight, this._xAlignment, this._yAlignment, this.orient());
                }
            };
            Label.prototype._computeLayout = function (xOffset, yOffset, availableWidth, availableHeight) {
                this._measurer = Plottable._Util.Text.getTextMeasurer(this._textContainer.append("text")); // reset it in case fonts have changed
                _super.prototype._computeLayout.call(this, xOffset, yOffset, availableWidth, availableHeight);
                return this;
            };
            return Label;
        })(Component.AbstractComponent);
        Component.Label = Label;
        var TitleLabel = (function (_super) {
            __extends(TitleLabel, _super);
            /**
             * Creates a TitleLabel, a type of label made for rendering titles.
             *
             * @constructor
             */
            function TitleLabel(text, orientation) {
                _super.call(this, text, orientation);
                this.classed("title-label", true);
            }
            return TitleLabel;
        })(Label);
        Component.TitleLabel = TitleLabel;
        var AxisLabel = (function (_super) {
            __extends(AxisLabel, _super);
            /**
             * Creates a AxisLabel, a type of label made for rendering axis labels.
             *
             * @constructor
             */
            function AxisLabel(text, orientation) {
                _super.call(this, text, orientation);
                this.classed("axis-label", true);
            }
            return AxisLabel;
        })(Label);
        Component.AxisLabel = AxisLabel;
    })(Plottable.Component || (Plottable.Component = {}));
    var Component = Plottable.Component;
})(Plottable || (Plottable = {}));

///<reference path="../reference.ts" />
var __extends = this.__extends || function (d, b) {
    for (var p in b) if (b.hasOwnProperty(p)) d[p] = b[p];
    function __() { this.constructor = d; }
    __.prototype = b.prototype;
    d.prototype = new __();
};
var Plottable;
(function (Plottable) {
    (function (Component) {
        var Legend = (function (_super) {
            __extends(Legend, _super);
            /**
             * Constructs a Legend.
             *
             * A legend consists of a series of legend rows, each with a color and label taken from the `colorScale`.
             * The rows will be displayed in the order of the `colorScale` domain.
             * This legend also allows interactions, through the functions `toggleCallback` and `hoverCallback`
             * Setting a callback will also put classes on the individual rows.
             *
             * @constructor
             * @param {ColorScale} colorScale
             */
            function Legend(colorScale) {
                _super.call(this);
                this.classed("legend", true);
                this.scale(colorScale);
                this.xAlign("RIGHT").yAlign("TOP");
                this.xOffset(5).yOffset(5);
                this._fixedWidthFlag = true;
                this._fixedHeightFlag = true;
            }
            Legend.prototype.remove = function () {
                _super.prototype.remove.call(this);
                if (this._colorScale != null) {
                    this._colorScale.broadcaster.deregisterListener(this);
                }
            };
            Legend.prototype.toggleCallback = function (callback) {
                if (callback !== undefined) {
                    this._toggleCallback = callback;
                    this._isOff = d3.set();
                    this._updateListeners();
                    this._updateClasses();
                    return this;
                }
                else {
                    return this._toggleCallback;
                }
            };
            Legend.prototype.hoverCallback = function (callback) {
                if (callback !== undefined) {
                    this._hoverCallback = callback;
                    this._datumCurrentlyFocusedOn = undefined;
                    this._updateListeners();
                    this._updateClasses();
                    return this;
                }
                else {
                    return this._hoverCallback;
                }
            };
            Legend.prototype.scale = function (scale) {
                var _this = this;
                if (scale != null) {
                    if (this._colorScale != null) {
                        this._colorScale.broadcaster.deregisterListener(this);
                    }
                    this._colorScale = scale;
                    this._colorScale.broadcaster.registerListener(this, function () { return _this._updateDomain(); });
                    this._updateDomain();
                    return this;
                }
                else {
                    return this._colorScale;
                }
            };
            Legend.prototype._updateDomain = function () {
                if (this._toggleCallback != null) {
                    this._isOff = Plottable._Util.Methods.intersection(this._isOff, d3.set(this.scale().domain()));
                }
                if (this._hoverCallback != null) {
                    this._datumCurrentlyFocusedOn = this.scale().domain().indexOf(this._datumCurrentlyFocusedOn) >= 0 ? this._datumCurrentlyFocusedOn : undefined;
                }
                this._invalidateLayout();
            };
            Legend.prototype._computeLayout = function (xOrigin, yOrigin, availableWidth, availableHeight) {
                _super.prototype._computeLayout.call(this, xOrigin, yOrigin, availableWidth, availableHeight);
                var textHeight = this._measureTextHeight();
                var totalNumRows = this._colorScale.domain().length;
                this._nRowsDrawn = Math.min(totalNumRows, Math.floor(this.height() / textHeight));
            };
            Legend.prototype._requestedSpace = function (offeredWidth, offeredHeight) {
                var textHeight = this._measureTextHeight();
                var totalNumRows = this._colorScale.domain().length;
                var rowsICanFit = Math.min(totalNumRows, Math.floor((offeredHeight - 2 * Legend._MARGIN) / textHeight));
                var fakeLegendEl = this._content.append("g").classed(Legend.SUBELEMENT_CLASS, true);
                var measure = Plottable._Util.Text.getTextMeasurer(fakeLegendEl.append("text"));
                var maxWidth = Plottable._Util.Methods.max(this._colorScale.domain(), function (d) { return measure(d).width; }, 0);
                fakeLegendEl.remove();
                maxWidth = maxWidth === undefined ? 0 : maxWidth;
                var desiredWidth = rowsICanFit === 0 ? 0 : maxWidth + textHeight + 2 * Legend._MARGIN;
                var desiredHeight = rowsICanFit === 0 ? 0 : totalNumRows * textHeight + 2 * Legend._MARGIN;
                return {
                    width: desiredWidth,
                    height: desiredHeight,
                    wantsWidth: offeredWidth < desiredWidth,
                    wantsHeight: offeredHeight < desiredHeight
                };
            };
            Legend.prototype._measureTextHeight = function () {
                // note: can't be called before anchoring atm
                var fakeLegendEl = this._content.append("g").classed(Legend.SUBELEMENT_CLASS, true);
                var textHeight = Plottable._Util.Text.getTextMeasurer(fakeLegendEl.append("text"))(Plottable._Util.Text.HEIGHT_TEXT).height;
                // HACKHACK
                if (textHeight === 0) {
                    textHeight = 1;
                }
                fakeLegendEl.remove();
                return textHeight;
            };
            Legend.prototype._doRender = function () {
                var _this = this;
                _super.prototype._doRender.call(this);
                var domain = this._colorScale.domain().slice(0, this._nRowsDrawn);
                var textHeight = this._measureTextHeight();
                var availableWidth = this.width() - textHeight - Legend._MARGIN;
                var r = textHeight * 0.3;
                var legend = this._content.selectAll("." + Legend.SUBELEMENT_CLASS).data(domain, function (d) { return d; });
                var legendEnter = legend.enter().append("g").classed(Legend.SUBELEMENT_CLASS, true);
                legendEnter.each(function (d) {
                    d3.select(this).classed(d.replace(" ", "-"), true);
                });
                legendEnter.append("circle");
                legendEnter.append("g").classed("text-container", true);
                legend.exit().remove();
                legend.selectAll("circle").attr("cx", textHeight / 2).attr("cy", textHeight / 2).attr("r", r).attr("fill", function (d) { return _this._colorScale.scale(d); });
                legend.selectAll("g.text-container").text("").attr("transform", "translate(" + textHeight + ", 0)").each(function (d) {
                    var d3this = d3.select(this);
                    var measure = Plottable._Util.Text.getTextMeasurer(d3this.append("text"));
                    var writeLine = Plottable._Util.Text.getTruncatedText(d, availableWidth, measure);
                    var writeLineMeasure = measure(writeLine);
                    Plottable._Util.Text.writeLineHorizontally(writeLine, d3this, writeLineMeasure.width, writeLineMeasure.height);
                });
                legend.attr("transform", function (d) {
                    return "translate(" + Legend._MARGIN + "," + (domain.indexOf(d) * textHeight + Legend._MARGIN) + ")";
                });
                this._updateClasses();
                this._updateListeners();
            };
            Legend.prototype._updateListeners = function () {
                var _this = this;
                if (!this._isSetup) {
                    return;
                }
                var dataSelection = this._content.selectAll("." + Legend.SUBELEMENT_CLASS);
                if (this._hoverCallback != null) {
                    // tag the element that is being hovered over with the class "focus"
                    // this callback will trigger with the specific element being hovered over.
                    var hoverRow = function (mouseover) { return function (datum) {
                        _this._datumCurrentlyFocusedOn = mouseover ? datum : undefined;
                        _this._hoverCallback(_this._datumCurrentlyFocusedOn);
                        _this._updateClasses();
                    }; };
                    dataSelection.on("mouseover", hoverRow(true));
                    dataSelection.on("mouseout", hoverRow(false));
                }
                else {
                    // remove all mouseover/mouseout listeners
                    dataSelection.on("mouseover", null);
                    dataSelection.on("mouseout", null);
                }
                if (this._toggleCallback != null) {
                    dataSelection.on("click", function (datum) {
                        var turningOn = _this._isOff.has(datum);
                        if (turningOn) {
                            _this._isOff.remove(datum);
                        }
                        else {
                            _this._isOff.add(datum);
                        }
                        _this._toggleCallback(datum, turningOn);
                        _this._updateClasses();
                    });
                }
                else {
                    // remove all click listeners
                    dataSelection.on("click", null);
                }
            };
            Legend.prototype._updateClasses = function () {
                var _this = this;
                if (!this._isSetup) {
                    return;
                }
                var dataSelection = this._content.selectAll("." + Legend.SUBELEMENT_CLASS);
                if (this._hoverCallback != null) {
                    dataSelection.classed("focus", function (d) { return _this._datumCurrentlyFocusedOn === d; });
                    dataSelection.classed("hover", this._datumCurrentlyFocusedOn !== undefined);
                }
                else {
                    dataSelection.classed("hover", false);
                    dataSelection.classed("focus", false);
                }
                if (this._toggleCallback != null) {
                    dataSelection.classed("toggled-on", function (d) { return !_this._isOff.has(d); });
                    dataSelection.classed("toggled-off", function (d) { return _this._isOff.has(d); });
                }
                else {
                    dataSelection.classed("toggled-on", false);
                    dataSelection.classed("toggled-off", false);
                }
            };
            /**
             * The css class applied to each legend row
             */
            Legend.SUBELEMENT_CLASS = "legend-row";
            Legend._MARGIN = 5;
            return Legend;
        })(Component.AbstractComponent);
        Component.Legend = Legend;
    })(Plottable.Component || (Plottable.Component = {}));
    var Component = Plottable.Component;
})(Plottable || (Plottable = {}));

///<reference path="../reference.ts" />
var __extends = this.__extends || function (d, b) {
    for (var p in b) if (b.hasOwnProperty(p)) d[p] = b[p];
    function __() { this.constructor = d; }
    __.prototype = b.prototype;
    d.prototype = new __();
};
var Plottable;
(function (Plottable) {
    (function (Component) {
        var HorizontalLegend = (function (_super) {
            __extends(HorizontalLegend, _super);
            /**
             * Creates a Horizontal Legend.
             *
             * The legend consists of a series of legend entries, each with a color and label taken from the `colorScale`.
             * The entries will be displayed in the order of the `colorScale` domain.
             *
             * @constructor
             * @param {Scale.Color} colorScale
             */
            function HorizontalLegend(colorScale) {
                var _this = this;
                _super.call(this);
                this._padding = 5;
                this.classed("legend", true);
                this._scale = colorScale;
                this._scale.broadcaster.registerListener(this, function () { return _this._invalidateLayout(); });
                this.xAlign("left").yAlign("center");
                this._fixedWidthFlag = true;
                this._fixedHeightFlag = true;
            }
            HorizontalLegend.prototype.remove = function () {
                _super.prototype.remove.call(this);
                this._scale.broadcaster.deregisterListener(this);
            };
            HorizontalLegend.prototype._calculateLayoutInfo = function (availableWidth, availableHeight) {
                var _this = this;
                var fakeLegendRow = this._content.append("g").classed(HorizontalLegend.LEGEND_ROW_CLASS, true);
                var fakeLegendEntry = fakeLegendRow.append("g").classed(HorizontalLegend.LEGEND_ENTRY_CLASS, true);
                var measure = Plottable._Util.Text.getTextMeasurer(fakeLegendRow.append("text"));
                var textHeight = measure(Plottable._Util.Text.HEIGHT_TEXT).height;
                var availableWidthForEntries = Math.max(0, (availableWidth - this._padding));
                var measureEntry = function (entryText) {
                    var originalEntryLength = (textHeight + measure(entryText).width + _this._padding);
                    return Math.min(originalEntryLength, availableWidthForEntries);
                };
                var entries = this._scale.domain();
                var entryLengths = Plottable._Util.Methods.populateMap(entries, measureEntry);
                fakeLegendRow.remove();
                var rows = this._packRows(availableWidthForEntries, entries, entryLengths);
                var rowsAvailable = Math.floor((availableHeight - 2 * this._padding) / textHeight);
                if (rowsAvailable !== rowsAvailable) {
                    rowsAvailable = 0;
                }
                return {
                    textHeight: textHeight,
                    entryLengths: entryLengths,
                    rows: rows,
                    numRowsToDraw: Math.max(Math.min(rowsAvailable, rows.length), 0)
                };
            };
            HorizontalLegend.prototype._requestedSpace = function (offeredWidth, offeredHeight) {
                var estimatedLayout = this._calculateLayoutInfo(offeredWidth, offeredHeight);
                var rowLengths = estimatedLayout.rows.map(function (row) {
                    return d3.sum(row, function (entry) { return estimatedLayout.entryLengths.get(entry); });
                });
                var longestRowLength = Plottable._Util.Methods.max(rowLengths, 0);
                longestRowLength = longestRowLength === undefined ? 0 : longestRowLength; // HACKHACK: #843
                var desiredWidth = this._padding + longestRowLength;
                var acceptableHeight = estimatedLayout.numRowsToDraw * estimatedLayout.textHeight + 2 * this._padding;
                var desiredHeight = estimatedLayout.rows.length * estimatedLayout.textHeight + 2 * this._padding;
                return {
                    width: desiredWidth,
                    height: acceptableHeight,
                    wantsWidth: offeredWidth < desiredWidth,
                    wantsHeight: offeredHeight < desiredHeight
                };
            };
            HorizontalLegend.prototype._packRows = function (availableWidth, entries, entryLengths) {
                var rows = [[]];
                var currentRow = rows[0];
                var spaceLeft = availableWidth;
                entries.forEach(function (e) {
                    var entryLength = entryLengths.get(e);
                    if (entryLength > spaceLeft) {
                        currentRow = [];
                        rows.push(currentRow);
                        spaceLeft = availableWidth;
                    }
                    currentRow.push(e);
                    spaceLeft -= entryLength;
                });
                return rows;
            };
            HorizontalLegend.prototype._doRender = function () {
                var _this = this;
                _super.prototype._doRender.call(this);
                var layout = this._calculateLayoutInfo(this.width(), this.height());
                var rowsToDraw = layout.rows.slice(0, layout.numRowsToDraw);
                var rows = this._content.selectAll("g." + HorizontalLegend.LEGEND_ROW_CLASS).data(rowsToDraw);
                rows.enter().append("g").classed(HorizontalLegend.LEGEND_ROW_CLASS, true);
                rows.exit().remove();
                rows.attr("transform", function (d, i) { return "translate(0, " + (i * layout.textHeight + _this._padding) + ")"; });
                var entries = rows.selectAll("g." + HorizontalLegend.LEGEND_ENTRY_CLASS).data(function (d) { return d; });
                var entriesEnter = entries.enter().append("g").classed(HorizontalLegend.LEGEND_ENTRY_CLASS, true);
                entries.each(function (d) {
                    d3.select(this).classed(d.replace(" ", "-"), true);
                });
                entriesEnter.append("circle");
                entriesEnter.append("g").classed("text-container", true);
                entries.exit().remove();
                var legendPadding = this._padding;
                rows.each(function (values) {
                    var xShift = legendPadding;
                    var entriesInRow = d3.select(this).selectAll("g." + HorizontalLegend.LEGEND_ENTRY_CLASS);
                    entriesInRow.attr("transform", function (value, i) {
                        var translateString = "translate(" + xShift + ", 0)";
                        xShift += layout.entryLengths.get(value);
                        return translateString;
                    });
                });
                entries.select("circle").attr("cx", layout.textHeight / 2).attr("cy", layout.textHeight / 2).attr("r", layout.textHeight * 0.3).attr("fill", function (value) { return _this._scale.scale(value); });
                var padding = this._padding;
                var textContainers = entries.select("g.text-container");
                textContainers.text(""); // clear out previous results
                textContainers.append("title").text(function (value) { return value; });
                // HACKHACK (translate vertical shift): #864
                textContainers.attr("transform", "translate(" + layout.textHeight + ", " + (layout.textHeight * 0.1) + ")").each(function (value) {
                    var container = d3.select(this);
                    var measure = Plottable._Util.Text.getTextMeasurer(container.append("text"));
                    var maxTextLength = layout.entryLengths.get(value) - layout.textHeight - padding;
                    var textToWrite = Plottable._Util.Text.getTruncatedText(value, maxTextLength, measure);
                    var textSize = measure(textToWrite);
                    Plottable._Util.Text.writeLineHorizontally(textToWrite, container, textSize.width, textSize.height);
                });
            };
            /**
             * The css class applied to each legend row
             */
            HorizontalLegend.LEGEND_ROW_CLASS = "legend-row";
            /**
             * The css class applied to each legend entry
             */
            HorizontalLegend.LEGEND_ENTRY_CLASS = "legend-entry";
            return HorizontalLegend;
        })(Component.AbstractComponent);
        Component.HorizontalLegend = HorizontalLegend;
    })(Plottable.Component || (Plottable.Component = {}));
    var Component = Plottable.Component;
})(Plottable || (Plottable = {}));

///<reference path="../reference.ts" />
var __extends = this.__extends || function (d, b) {
    for (var p in b) if (b.hasOwnProperty(p)) d[p] = b[p];
    function __() { this.constructor = d; }
    __.prototype = b.prototype;
    d.prototype = new __();
};
var Plottable;
(function (Plottable) {
    (function (Component) {
        var Gridlines = (function (_super) {
            __extends(Gridlines, _super);
            /**
             * Creates a set of Gridlines.
             * @constructor
             *
             * @param {QuantitativeScale} xScale The scale to base the x gridlines on. Pass null if no gridlines are desired.
             * @param {QuantitativeScale} yScale The scale to base the y gridlines on. Pass null if no gridlines are desired.
             */
            function Gridlines(xScale, yScale) {
                var _this = this;
                if (xScale != null && !(Plottable.Scale.AbstractQuantitative.prototype.isPrototypeOf(xScale))) {
                    throw new Error("xScale needs to inherit from Scale.AbstractQuantitative");
                }
                if (yScale != null && !(Plottable.Scale.AbstractQuantitative.prototype.isPrototypeOf(yScale))) {
                    throw new Error("yScale needs to inherit from Scale.AbstractQuantitative");
                }
                _super.call(this);
                this.classed("gridlines", true);
                this._xScale = xScale;
                this._yScale = yScale;
                if (this._xScale) {
                    this._xScale.broadcaster.registerListener(this, function () { return _this._render(); });
                }
                if (this._yScale) {
                    this._yScale.broadcaster.registerListener(this, function () { return _this._render(); });
                }
            }
            Gridlines.prototype.remove = function () {
                _super.prototype.remove.call(this);
                if (this._xScale) {
                    this._xScale.broadcaster.deregisterListener(this);
                }
                if (this._yScale) {
                    this._yScale.broadcaster.deregisterListener(this);
                }
                return this;
            };
            Gridlines.prototype._setup = function () {
                _super.prototype._setup.call(this);
                this._xLinesContainer = this._content.append("g").classed("x-gridlines", true);
                this._yLinesContainer = this._content.append("g").classed("y-gridlines", true);
            };
            Gridlines.prototype._doRender = function () {
                _super.prototype._doRender.call(this);
                this._redrawXLines();
                this._redrawYLines();
            };
            Gridlines.prototype._redrawXLines = function () {
                var _this = this;
                if (this._xScale) {
                    var xTicks = this._xScale.ticks();
                    var getScaledXValue = function (tickVal) { return _this._xScale.scale(tickVal); };
                    var xLines = this._xLinesContainer.selectAll("line").data(xTicks);
                    xLines.enter().append("line");
                    xLines.attr("x1", getScaledXValue).attr("y1", 0).attr("x2", getScaledXValue).attr("y2", this.height()).classed("zeroline", function (t) { return t === 0; });
                    xLines.exit().remove();
                }
            };
            Gridlines.prototype._redrawYLines = function () {
                var _this = this;
                if (this._yScale) {
                    var yTicks = this._yScale.ticks();
                    var getScaledYValue = function (tickVal) { return _this._yScale.scale(tickVal); };
                    var yLines = this._yLinesContainer.selectAll("line").data(yTicks);
                    yLines.enter().append("line");
                    yLines.attr("x1", 0).attr("y1", getScaledYValue).attr("x2", this.width()).attr("y2", getScaledYValue).classed("zeroline", function (t) { return t === 0; });
                    yLines.exit().remove();
                }
            };
            return Gridlines;
        })(Component.AbstractComponent);
        Component.Gridlines = Gridlines;
    })(Plottable.Component || (Plottable.Component = {}));
    var Component = Plottable.Component;
})(Plottable || (Plottable = {}));

///<reference path="../reference.ts" />
var __extends = this.__extends || function (d, b) {
    for (var p in b) if (b.hasOwnProperty(p)) d[p] = b[p];
    function __() { this.constructor = d; }
    __.prototype = b.prototype;
    d.prototype = new __();
};
var Plottable;
(function (Plottable) {
    (function (Component) {
        ;
        var Table = (function (_super) {
            __extends(Table, _super);
            /**
             * Constructs a Table.
             *
             * A Table is used to combine multiple Components in the form of a grid. A
             * common case is combining a y-axis, x-axis, and the plotted data via
             * ```typescript
             * new Table([[yAxis, plot],
             *            [null,  xAxis]]);
             * ```
             *
             * @constructor
             * @param {Component[][]} [rows] A 2-D array of the Components to place in the table.
             * null can be used if a cell is empty. (default = [])
             */
            function Table(rows) {
                var _this = this;
                if (rows === void 0) { rows = []; }
                _super.call(this);
                this._rowPadding = 0;
                this._colPadding = 0;
                this._rows = [];
                this._rowWeights = [];
                this._colWeights = [];
                this._nRows = 0;
                this._nCols = 0;
                this.classed("table", true);
                rows.forEach(function (row, rowIndex) {
                    row.forEach(function (component, colIndex) {
                        _this.addComponent(rowIndex, colIndex, component);
                    });
                });
            }
            /**
             * Adds a Component in the specified cell. The cell must be unoccupied.
             *
             * For example, instead of calling `new Table([[a, b], [null, c]])`, you
             * could call
             * ```typescript
             * var table = new Table();
             * table.addComponent(0, 0, a);
             * table.addComponent(0, 1, b);
             * table.addComponent(1, 1, c);
             * ```
             *
             * @param {number} row The row in which to add the Component.
             * @param {number} col The column in which to add the Component.
             * @param {Component} component The Component to be added.
             * @returns {Table} The calling Table.
             */
            Table.prototype.addComponent = function (row, col, component) {
                if (this._addComponent(component)) {
                    this._nRows = Math.max(row + 1, this._nRows);
                    this._nCols = Math.max(col + 1, this._nCols);
                    this._padTableToSize(this._nRows, this._nCols);
                    var currentComponent = this._rows[row][col];
                    if (currentComponent) {
                        throw new Error("Table.addComponent cannot be called on a cell where a component already exists (for the moment)");
                    }
                    this._rows[row][col] = component;
                }
                return this;
            };
            Table.prototype._removeComponent = function (component) {
                _super.prototype._removeComponent.call(this, component);
                var rowpos;
                var colpos;
                outer: for (var i = 0; i < this._nRows; i++) {
                    for (var j = 0; j < this._nCols; j++) {
                        if (this._rows[i][j] === component) {
                            rowpos = i;
                            colpos = j;
                            break outer;
                        }
                    }
                }
                if (rowpos !== undefined) {
                    this._rows[rowpos][colpos] = null;
                }
            };
            Table.prototype._iterateLayout = function (availableWidth, availableHeight) {
                /*
                 * Given availableWidth and availableHeight, figure out how to allocate it between rows and columns using an iterative algorithm.
                 *
                 * For both dimensions, keeps track of "guaranteedSpace", which the fixed-size components have requested, and
                 * "proportionalSpace", which is being given to proportionally-growing components according to the weights on the table.
                 * Here is how it works (example uses width but it is the same for height). First, columns are guaranteed no width, and
                 * the free width is allocated to columns based on their colWeights. Then, in determineGuarantees, every component is
                 * offered its column's width and may request some amount of it, which increases that column's guaranteed
                 * width. If there are some components that were not satisfied with the width they were offered, and there is free
                 * width that has not already been guaranteed, then the remaining width is allocated to the unsatisfied columns and the
                 * algorithm runs again. If all components are satisfied, then the remaining width is allocated as proportional space
                 * according to the colWeights.
                 *
                 * The guaranteed width for each column is monotonically increasing as the algorithm iterates. Since it is deterministic
                 * and monotonically increasing, if the freeWidth does not change during an iteration it implies that no further progress
                 * is possible, so the algorithm will not continue iterating on that dimension's account.
                 *
                 * If the algorithm runs more than 5 times, we stop and just use whatever we arrived at. It's not clear under what
                 * circumstances this will happen or if it will happen at all. A message will be printed to the console if this occurs.
                 *
                 */
                var rows = this._rows;
                var cols = d3.transpose(this._rows);
                var availableWidthAfterPadding = availableWidth - this._colPadding * (this._nCols - 1);
                var availableHeightAfterPadding = availableHeight - this._rowPadding * (this._nRows - 1);
                var rowWeights = Table._calcComponentWeights(this._rowWeights, rows, function (c) { return (c == null) || c._isFixedHeight(); });
                var colWeights = Table._calcComponentWeights(this._colWeights, cols, function (c) { return (c == null) || c._isFixedWidth(); });
                // To give the table a good starting position to iterate from, we give the fixed-width components half-weight
                // so that they will get some initial space allocated to work with
                var heuristicColWeights = colWeights.map(function (c) { return c === 0 ? 0.5 : c; });
                var heuristicRowWeights = rowWeights.map(function (c) { return c === 0 ? 0.5 : c; });
                var colProportionalSpace = Table._calcProportionalSpace(heuristicColWeights, availableWidthAfterPadding);
                var rowProportionalSpace = Table._calcProportionalSpace(heuristicRowWeights, availableHeightAfterPadding);
                var guaranteedWidths = Plottable._Util.Methods.createFilledArray(0, this._nCols);
                var guaranteedHeights = Plottable._Util.Methods.createFilledArray(0, this._nRows);
                var freeWidth;
                var freeHeight;
                var nIterations = 0;
                while (true) {
                    var offeredHeights = Plottable._Util.Methods.addArrays(guaranteedHeights, rowProportionalSpace);
                    var offeredWidths = Plottable._Util.Methods.addArrays(guaranteedWidths, colProportionalSpace);
                    var guarantees = this._determineGuarantees(offeredWidths, offeredHeights);
                    guaranteedWidths = guarantees.guaranteedWidths;
                    guaranteedHeights = guarantees.guaranteedHeights;
                    var wantsWidth = guarantees.wantsWidthArr.some(function (x) { return x; });
                    var wantsHeight = guarantees.wantsHeightArr.some(function (x) { return x; });
                    var lastFreeWidth = freeWidth;
                    var lastFreeHeight = freeHeight;
                    freeWidth = availableWidthAfterPadding - d3.sum(guarantees.guaranteedWidths);
                    freeHeight = availableHeightAfterPadding - d3.sum(guarantees.guaranteedHeights);
                    var xWeights;
                    if (wantsWidth) {
                        xWeights = guarantees.wantsWidthArr.map(function (x) { return x ? 0.1 : 0; });
                        xWeights = Plottable._Util.Methods.addArrays(xWeights, colWeights);
                    }
                    else {
                        xWeights = colWeights;
                    }
                    var yWeights;
                    if (wantsHeight) {
                        yWeights = guarantees.wantsHeightArr.map(function (x) { return x ? 0.1 : 0; });
                        yWeights = Plottable._Util.Methods.addArrays(yWeights, rowWeights);
                    }
                    else {
                        yWeights = rowWeights;
                    }
                    colProportionalSpace = Table._calcProportionalSpace(xWeights, freeWidth);
                    rowProportionalSpace = Table._calcProportionalSpace(yWeights, freeHeight);
                    nIterations++;
                    var canImproveWidthAllocation = freeWidth > 0 && wantsWidth && freeWidth !== lastFreeWidth;
                    var canImproveHeightAllocation = freeHeight > 0 && wantsHeight && freeHeight !== lastFreeHeight;
                    if (!(canImproveWidthAllocation || canImproveHeightAllocation)) {
                        break;
                    }
                    if (nIterations > 5) {
                        break;
                    }
                }
                // Redo the proportional space one last time, to ensure we use the real weights not the wantsWidth/Height weights
                freeWidth = availableWidthAfterPadding - d3.sum(guarantees.guaranteedWidths);
                freeHeight = availableHeightAfterPadding - d3.sum(guarantees.guaranteedHeights);
                colProportionalSpace = Table._calcProportionalSpace(colWeights, freeWidth);
                rowProportionalSpace = Table._calcProportionalSpace(rowWeights, freeHeight);
                return { colProportionalSpace: colProportionalSpace, rowProportionalSpace: rowProportionalSpace, guaranteedWidths: guarantees.guaranteedWidths, guaranteedHeights: guarantees.guaranteedHeights, wantsWidth: wantsWidth, wantsHeight: wantsHeight };
            };
            Table.prototype._determineGuarantees = function (offeredWidths, offeredHeights) {
                var requestedWidths = Plottable._Util.Methods.createFilledArray(0, this._nCols);
                var requestedHeights = Plottable._Util.Methods.createFilledArray(0, this._nRows);
                var layoutWantsWidth = Plottable._Util.Methods.createFilledArray(false, this._nCols);
                var layoutWantsHeight = Plottable._Util.Methods.createFilledArray(false, this._nRows);
                this._rows.forEach(function (row, rowIndex) {
                    row.forEach(function (component, colIndex) {
                        var spaceRequest;
                        if (component != null) {
                            spaceRequest = component._requestedSpace(offeredWidths[colIndex], offeredHeights[rowIndex]);
                        }
                        else {
                            spaceRequest = { width: 0, height: 0, wantsWidth: false, wantsHeight: false };
                        }
                        var allocatedWidth = Math.min(spaceRequest.width, offeredWidths[colIndex]);
                        var allocatedHeight = Math.min(spaceRequest.height, offeredHeights[rowIndex]);
                        requestedWidths[colIndex] = Math.max(requestedWidths[colIndex], allocatedWidth);
                        requestedHeights[rowIndex] = Math.max(requestedHeights[rowIndex], allocatedHeight);
                        layoutWantsWidth[colIndex] = layoutWantsWidth[colIndex] || spaceRequest.wantsWidth;
                        layoutWantsHeight[rowIndex] = layoutWantsHeight[rowIndex] || spaceRequest.wantsHeight;
                    });
                });
                return { guaranteedWidths: requestedWidths, guaranteedHeights: requestedHeights, wantsWidthArr: layoutWantsWidth, wantsHeightArr: layoutWantsHeight };
            };
            Table.prototype._requestedSpace = function (offeredWidth, offeredHeight) {
                var layout = this._iterateLayout(offeredWidth, offeredHeight);
                return { width: d3.sum(layout.guaranteedWidths), height: d3.sum(layout.guaranteedHeights), wantsWidth: layout.wantsWidth, wantsHeight: layout.wantsHeight };
            };
            // xOffset is relative to parent element, not absolute
            Table.prototype._computeLayout = function (xOffset, yOffset, availableWidth, availableHeight) {
                var _this = this;
                _super.prototype._computeLayout.call(this, xOffset, yOffset, availableWidth, availableHeight);
                var layout = this._iterateLayout(this.width(), this.height());
                var sumPair = function (p) { return p[0] + p[1]; };
                var rowHeights = Plottable._Util.Methods.addArrays(layout.rowProportionalSpace, layout.guaranteedHeights);
                var colWidths = Plottable._Util.Methods.addArrays(layout.colProportionalSpace, layout.guaranteedWidths);
                var childYOffset = 0;
                this._rows.forEach(function (row, rowIndex) {
                    var childXOffset = 0;
                    row.forEach(function (component, colIndex) {
                        // recursively compute layout
                        if (component != null) {
                            component._computeLayout(childXOffset, childYOffset, colWidths[colIndex], rowHeights[rowIndex]);
                        }
                        childXOffset += colWidths[colIndex] + _this._colPadding;
                    });
                    childYOffset += rowHeights[rowIndex] + _this._rowPadding;
                });
            };
            /**
             * Sets the row and column padding on the Table.
             *
             * @param {number} rowPadding The padding above and below each row, in pixels.
             * @param {number} colPadding the padding to the left and right of each column, in pixels.
             * @returns {Table} The calling Table.
             */
            Table.prototype.padding = function (rowPadding, colPadding) {
                this._rowPadding = rowPadding;
                this._colPadding = colPadding;
                this._invalidateLayout();
                return this;
            };
            /**
             * Sets the layout weight of a particular row.
             * Space is allocated to rows based on their weight. Rows with higher weights receive proportionally more space.
             *
             * A common case would be to have one row take up 2/3rds of the space,
             * and the other row take up 1/3rd.
             *
             * Example:
             *
             * ```JavaScript
             * plot = new Plottable.Component.Table([
             *  [row1],
             *  [row2]
             * ]);
             *
             * // assign twice as much space to the first row
             * plot
             *  .rowWeight(0, 2)
             *  .rowWeight(1, 1)
             * ```
             *
             * @param {number} index The index of the row.
             * @param {number} weight The weight to be set on the row.
             * @returns {Table} The calling Table.
             */
            Table.prototype.rowWeight = function (index, weight) {
                this._rowWeights[index] = weight;
                this._invalidateLayout();
                return this;
            };
            /**
             * Sets the layout weight of a particular column.
             * Space is allocated to columns based on their weight. Columns with higher weights receive proportionally more space.
             *
             * Please see `rowWeight` docs for an example.
             *
             * @param {number} index The index of the column.
             * @param {number} weight The weight to be set on the column.
             * @returns {Table} The calling Table.
             */
            Table.prototype.colWeight = function (index, weight) {
                this._colWeights[index] = weight;
                this._invalidateLayout();
                return this;
            };
            Table.prototype._isFixedWidth = function () {
                var cols = d3.transpose(this._rows);
                return Table._fixedSpace(cols, function (c) { return (c == null) || c._isFixedWidth(); });
            };
            Table.prototype._isFixedHeight = function () {
                return Table._fixedSpace(this._rows, function (c) { return (c == null) || c._isFixedHeight(); });
            };
            Table.prototype._padTableToSize = function (nRows, nCols) {
                for (var i = 0; i < nRows; i++) {
                    if (this._rows[i] === undefined) {
                        this._rows[i] = [];
                        this._rowWeights[i] = null;
                    }
                    for (var j = 0; j < nCols; j++) {
                        if (this._rows[i][j] === undefined) {
                            this._rows[i][j] = null;
                        }
                    }
                }
                for (j = 0; j < nCols; j++) {
                    if (this._colWeights[j] === undefined) {
                        this._colWeights[j] = null;
                    }
                }
            };
            Table._calcComponentWeights = function (setWeights, componentGroups, fixityAccessor) {
                // If the row/col weight was explicitly set, then return it outright
                // If the weight was not explicitly set, then guess it using the heuristic that if all components are fixed-space
                // then weight is 0, otherwise weight is 1
                return setWeights.map(function (w, i) {
                    if (w != null) {
                        return w;
                    }
                    var fixities = componentGroups[i].map(fixityAccessor);
                    var allFixed = fixities.reduce(function (a, b) { return a && b; }, true);
                    return allFixed ? 0 : 1;
                });
            };
            Table._calcProportionalSpace = function (weights, freeSpace) {
                var weightSum = d3.sum(weights);
                if (weightSum === 0) {
                    return Plottable._Util.Methods.createFilledArray(0, weights.length);
                }
                else {
                    return weights.map(function (w) { return freeSpace * w / weightSum; });
                }
            };
            Table._fixedSpace = function (componentGroup, fixityAccessor) {
                var all = function (bools) { return bools.reduce(function (a, b) { return a && b; }, true); };
                var group_isFixed = function (components) { return all(components.map(fixityAccessor)); };
                return all(componentGroup.map(group_isFixed));
            };
            return Table;
        })(Component.AbstractComponentContainer);
        Component.Table = Table;
    })(Plottable.Component || (Plottable.Component = {}));
    var Component = Plottable.Component;
})(Plottable || (Plottable = {}));

///<reference path="../../reference.ts" />
var __extends = this.__extends || function (d, b) {
    for (var p in b) if (b.hasOwnProperty(p)) d[p] = b[p];
    function __() { this.constructor = d; }
    __.prototype = b.prototype;
    d.prototype = new __();
};
var Plottable;
(function (Plottable) {
    (function (Plot) {
        var AbstractPlot = (function (_super) {
            __extends(AbstractPlot, _super);
            /**
             * Constructs a Plot.
             *
             * Plots render data. Common example include Plot.Scatter, Plot.Bar, and Plot.Line.
             *
             * A bare Plot has a DataSource and any number of projectors, which take
             * data and "project" it onto the Plot, such as "x", "y", "fill", "r".
             *
             * @constructor
             * @param {any[]|Dataset} [dataset] If provided, the data or Dataset to be associated with this Plot.
             */
            function AbstractPlot() {
                _super.call(this);
                this._dataChanged = false;
                this._projections = {};
                this._animate = false;
                this._animators = {};
                this._animateOnNextRender = true;
                this.clipPathEnabled = true;
                this.classed("plot", true);
                this._key2PlotDatasetKey = d3.map();
                this._datasetKeysInOrder = [];
                this._nextSeriesIndex = 0;
            }
            AbstractPlot.prototype._anchor = function (element) {
                _super.prototype._anchor.call(this, element);
                this._animateOnNextRender = true;
                this._dataChanged = true;
                this._updateScaleExtents();
            };
            AbstractPlot.prototype._setup = function () {
                var _this = this;
                _super.prototype._setup.call(this);
                this._renderArea = this._content.append("g").classed("render-area", true);
                // HACKHACK on 591
                this._getDrawersInOrder().forEach(function (d) { return d.setup(_this._renderArea.append("g")); });
            };
            AbstractPlot.prototype.remove = function () {
                var _this = this;
                _super.prototype.remove.call(this);
                this._datasetKeysInOrder.forEach(function (k) { return _this.removeDataset(k); });
                // deregister from all scales
                var properties = Object.keys(this._projections);
                properties.forEach(function (property) {
                    var projector = _this._projections[property];
                    if (projector.scale) {
                        projector.scale.broadcaster.deregisterListener(_this);
                    }
                });
            };
            AbstractPlot.prototype.addDataset = function (keyOrDataset, dataset) {
                if (typeof (keyOrDataset) !== "string" && dataset !== undefined) {
                    throw new Error("invalid input to addDataset");
                }
                if (typeof (keyOrDataset) === "string" && keyOrDataset[0] === "_") {
                    Plottable._Util.Methods.warn("Warning: Using _named series keys may produce collisions with unlabeled data sources");
                }
                var key = typeof (keyOrDataset) === "string" ? keyOrDataset : "_" + this._nextSeriesIndex++;
                var data = typeof (keyOrDataset) !== "string" ? keyOrDataset : dataset;
                dataset = (data instanceof Plottable.Dataset) ? data : new Plottable.Dataset(data);
                this._addDataset(key, dataset);
                return this;
            };
            AbstractPlot.prototype._addDataset = function (key, dataset) {
                var _this = this;
                if (this._key2PlotDatasetKey.has(key)) {
                    this.removeDataset(key);
                }
                ;
                var drawer = this._getDrawer(key);
                var metadata = this._getPlotMetadataForDataset(key);
                var pdk = { drawer: drawer, dataset: dataset, key: key, plotMetadata: metadata };
                this._datasetKeysInOrder.push(key);
                this._key2PlotDatasetKey.set(key, pdk);
                if (this._isSetup) {
                    drawer.setup(this._renderArea.append("g"));
                }
                dataset.broadcaster.registerListener(this, function () { return _this._onDatasetUpdate(); });
                this._onDatasetUpdate();
            };
            AbstractPlot.prototype._getDrawer = function (key) {
                return new Plottable._Drawer.AbstractDrawer(key);
            };
            AbstractPlot.prototype._getAnimator = function (key) {
                if (this._animate && this._animateOnNextRender) {
                    return this._animators[key] || new Plottable.Animator.Null();
                }
                else {
                    return new Plottable.Animator.Null();
                }
            };
            AbstractPlot.prototype._onDatasetUpdate = function () {
                this._updateScaleExtents();
                this._animateOnNextRender = true;
                this._dataChanged = true;
                this._render();
            };
            /**
             * Sets an attribute of every data point.
             *
             * Here's a common use case:
             * ```typescript
             * plot.attr("r", function(d) { return d.foo; });
             * ```
             * This will set the radius of each datum `d` to be `d.foo`.
             *
             * @param {string} attrToSet The attribute to set across each data
             * point. Popular examples include "x", "y", "r". Scales that inherit from
             * Plot define their meaning.
             *
             * @param {Function|string|any} accessor Function to apply to each element
             * of the dataSource. If a Function, use `accessor(d, i)`. If a string,
             * `d[accessor]` is used. If anything else, use `accessor` as a constant
             * across all data points.
             *
             * @param {Scale.AbstractScale} scale If provided, the result of the accessor
             * is passed through the scale, such as `scale.scale(accessor(d, i))`.
             *
             * @returns {Plot} The calling Plot.
             */
            AbstractPlot.prototype.attr = function (attrToSet, accessor, scale) {
                return this.project(attrToSet, accessor, scale);
            };
            /**
             * Identical to plot.attr
             */
            AbstractPlot.prototype.project = function (attrToSet, accessor, scale) {
                var _this = this;
                attrToSet = attrToSet.toLowerCase();
                var currentProjection = this._projections[attrToSet];
                var existingScale = currentProjection && currentProjection.scale;
                if (existingScale) {
                    this._datasetKeysInOrder.forEach(function (key) {
                        existingScale._removeExtent(_this._plottableID.toString() + "_" + key, attrToSet);
                        existingScale.broadcaster.deregisterListener(_this);
                    });
                }
                if (scale) {
                    scale.broadcaster.registerListener(this, function () { return _this._render(); });
                }
                accessor = Plottable._Util.Methods.accessorize(accessor);
                this._projections[attrToSet] = { accessor: accessor, scale: scale, attribute: attrToSet };
                this._updateScaleExtent(attrToSet);
                this._render(); // queue a re-render upon changing projector
                return this;
            };
            AbstractPlot.prototype._generateAttrToProjector = function () {
                var _this = this;
                var h = {};
                d3.keys(this._projections).forEach(function (a) {
                    var projection = _this._projections[a];
                    var accessor = projection.accessor;
                    var scale = projection.scale;
                    var fn = scale ? function (d, i, u, m) { return scale.scale(accessor(d, i, u, m)); } : accessor;
                    h[a] = fn;
                });
                return h;
            };
            AbstractPlot.prototype._doRender = function () {
                if (this._isAnchored) {
                    this._paint();
                    this._dataChanged = false;
                    this._animateOnNextRender = false;
                }
            };
            /**
             * Enables or disables animation.
             *
             * @param {boolean} enabled Whether or not to animate.
             */
            AbstractPlot.prototype.animate = function (enabled) {
                this._animate = enabled;
                return this;
            };
            AbstractPlot.prototype.detach = function () {
                _super.prototype.detach.call(this);
                // make the domain resize
                this._updateScaleExtents();
                return this;
            };
            /**
             * This function makes sure that all of the scales in this._projections
             * have an extent that includes all the data that is projected onto them.
             */
            AbstractPlot.prototype._updateScaleExtents = function () {
                var _this = this;
                d3.keys(this._projections).forEach(function (attr) { return _this._updateScaleExtent(attr); });
            };
            AbstractPlot.prototype._updateScaleExtent = function (attr) {
                var _this = this;
                var projector = this._projections[attr];
                if (projector.scale) {
                    this._key2PlotDatasetKey.forEach(function (key, pdk) {
                        var extent = pdk.dataset._getExtent(projector.accessor, projector.scale._typeCoercer, pdk.plotMetadata);
                        var scaleKey = _this._plottableID.toString() + "_" + key;
                        if (extent.length === 0 || !_this._isAnchored) {
                            projector.scale._removeExtent(scaleKey, attr);
                        }
                        else {
                            projector.scale._updateExtent(scaleKey, attr, extent);
                        }
                    });
                }
            };
            AbstractPlot.prototype.animator = function (animatorKey, animator) {
                if (animator === undefined) {
                    return this._animators[animatorKey];
                }
                else {
                    this._animators[animatorKey] = animator;
                    return this;
                }
            };
            AbstractPlot.prototype.datasetOrder = function (order) {
                if (order === undefined) {
                    return this._datasetKeysInOrder;
                }
                function isPermutation(l1, l2) {
                    var intersection = Plottable._Util.Methods.intersection(d3.set(l1), d3.set(l2));
                    var size = intersection.size(); // HACKHACK pending on borisyankov/definitelytyped/ pr #2653
                    return size === l1.length && size === l2.length;
                }
                if (isPermutation(order, this._datasetKeysInOrder)) {
                    this._datasetKeysInOrder = order;
                    this._onDatasetUpdate();
                }
                else {
                    Plottable._Util.Methods.warn("Attempted to change datasetOrder, but new order is not permutation of old. Ignoring.");
                }
                return this;
            };
            AbstractPlot.prototype.removeDataset = function (datasetOrKeyOrArray) {
                var key;
                if (typeof (datasetOrKeyOrArray) === "string") {
                    key = datasetOrKeyOrArray;
                }
                else if (datasetOrKeyOrArray instanceof Plottable.Dataset || datasetOrKeyOrArray instanceof Array) {
                    var array = (datasetOrKeyOrArray instanceof Plottable.Dataset) ? this.datasets() : this.datasets().map(function (d) { return d.data(); });
                    var idx = array.indexOf(datasetOrKeyOrArray);
                    if (idx !== -1) {
                        key = this._datasetKeysInOrder[idx];
                    }
                }
                return this._removeDataset(key);
            };
            AbstractPlot.prototype._removeDataset = function (key) {
                if (key != null && this._key2PlotDatasetKey.has(key)) {
                    var pdk = this._key2PlotDatasetKey.get(key);
                    pdk.drawer.remove();
                    var projectors = d3.values(this._projections);
                    var scaleKey = this._plottableID.toString() + "_" + key;
                    projectors.forEach(function (p) {
                        if (p.scale != null) {
                            p.scale._removeExtent(scaleKey, p.attribute);
                        }
                    });
                    pdk.dataset.broadcaster.deregisterListener(this);
                    this._datasetKeysInOrder.splice(this._datasetKeysInOrder.indexOf(key), 1);
                    this._key2PlotDatasetKey.remove(key);
                    this._onDatasetUpdate();
                }
                return this;
            };
            AbstractPlot.prototype.datasets = function () {
                var _this = this;
                return this._datasetKeysInOrder.map(function (k) { return _this._key2PlotDatasetKey.get(k).dataset; });
            };
            AbstractPlot.prototype._getDrawersInOrder = function () {
                var _this = this;
                return this._datasetKeysInOrder.map(function (k) { return _this._key2PlotDatasetKey.get(k).drawer; });
            };
            AbstractPlot.prototype._generateDrawSteps = function () {
                return [{ attrToProjector: this._generateAttrToProjector(), animator: new Plottable.Animator.Null() }];
            };
            AbstractPlot.prototype._additionalPaint = function (time) {
                // no-op
            };
            AbstractPlot.prototype._getDataToDraw = function () {
                var _this = this;
                var datasets = d3.map();
                this._datasetKeysInOrder.forEach(function (key) {
                    datasets.set(key, _this._key2PlotDatasetKey.get(key).dataset.data());
                });
                return datasets;
            };
            /**
             * Gets the new plot metadata for new dataset with provided key
             *
             * @param {string} key The key of new dataset
             */
            AbstractPlot.prototype._getPlotMetadataForDataset = function (key) {
                return {
                    datasetKey: key
                };
            };
            AbstractPlot.prototype._paint = function () {
                var _this = this;
                var drawSteps = this._generateDrawSteps();
                var dataToDraw = this._getDataToDraw();
                var drawers = this._getDrawersInOrder();
                // TODO: Use metadata instead of dataToDraw #1297.
                var times = this._datasetKeysInOrder.map(function (k, i) { return drawers[i].draw(dataToDraw.get(k), drawSteps, _this._key2PlotDatasetKey.get(k).dataset.metadata(), _this._key2PlotDatasetKey.get(k).plotMetadata); });
                var maxTime = Plottable._Util.Methods.max(times, 0);
                this._additionalPaint(maxTime);
            };
            return AbstractPlot;
        })(Plottable.Component.AbstractComponent);
        Plot.AbstractPlot = AbstractPlot;
    })(Plottable.Plot || (Plottable.Plot = {}));
    var Plot = Plottable.Plot;
})(Plottable || (Plottable = {}));

///<reference path="../../reference.ts" />
var __extends = this.__extends || function (d, b) {
    for (var p in b) if (b.hasOwnProperty(p)) d[p] = b[p];
    function __() { this.constructor = d; }
    __.prototype = b.prototype;
    d.prototype = new __();
};
var Plottable;
(function (Plottable) {
    (function (Plot) {
        /*
         * A PiePlot is a plot meant to show how much out of a total an attribute's value is.
         * One usecase is to show how much funding departments are given out of a total budget.
         *
         * Primary projection attributes:
         *   "fill" - Accessor determining the color of each sector
         *   "inner-radius" - Accessor determining the distance from the center to the inner edge of the sector
         *   "outer-radius" - Accessor determining the distance from the center to the outer edge of the sector
         *   "value" - Accessor to extract the value determining the proportion of each slice to the total
         */
        var Pie = (function (_super) {
            __extends(Pie, _super);
            /**
             * Constructs a PiePlot.
             *
             * @constructor
             */
            function Pie() {
                _super.call(this);
                this._colorScale = new Plottable.Scale.Color();
                this.classed("pie-plot", true);
            }
            Pie.prototype._computeLayout = function (xOffset, yOffset, availableWidth, availableHeight) {
                _super.prototype._computeLayout.call(this, xOffset, yOffset, availableWidth, availableHeight);
                this._renderArea.attr("transform", "translate(" + this.width() / 2 + "," + this.height() / 2 + ")");
            };
            Pie.prototype.addDataset = function (keyOrDataset, dataset) {
                if (this._datasetKeysInOrder.length === 1) {
                    Plottable._Util.Methods.warn("Only one dataset is supported in Pie plots");
                    return this;
                }
                _super.prototype.addDataset.call(this, keyOrDataset, dataset);
                return this;
            };
            Pie.prototype._generateAttrToProjector = function () {
                var _this = this;
                var attrToProjector = _super.prototype._generateAttrToProjector.call(this);
                attrToProjector["inner-radius"] = attrToProjector["inner-radius"] || d3.functor(0);
                attrToProjector["outer-radius"] = attrToProjector["outer-radius"] || d3.functor(Math.min(this.width(), this.height()) / 2);
                var defaultFillFunction = function (d, i) { return _this._colorScale.scale(String(i)); };
                attrToProjector["fill"] = attrToProjector["fill"] || defaultFillFunction;
                return attrToProjector;
            };
            Pie.prototype._getDrawer = function (key) {
                return new Plottable._Drawer.Arc(key).setClass("arc");
            };
            return Pie;
        })(Plot.AbstractPlot);
        Plot.Pie = Pie;
    })(Plottable.Plot || (Plottable.Plot = {}));
    var Plot = Plottable.Plot;
})(Plottable || (Plottable = {}));

///<reference path="../../reference.ts" />
var __extends = this.__extends || function (d, b) {
    for (var p in b) if (b.hasOwnProperty(p)) d[p] = b[p];
    function __() { this.constructor = d; }
    __.prototype = b.prototype;
    d.prototype = new __();
};
var Plottable;
(function (Plottable) {
    (function (Plot) {
        var AbstractXYPlot = (function (_super) {
            __extends(AbstractXYPlot, _super);
            /**
             * Constructs an XYPlot.
             *
             * An XYPlot is a plot from drawing 2-dimensional data. Common examples
             * include Scale.Line and Scale.Bar.
             *
             * @constructor
             * @param {any[]|Dataset} [dataset] The data or Dataset to be associated with this Renderer.
             * @param {Scale} xScale The x scale to use.
             * @param {Scale} yScale The y scale to use.
             */
            function AbstractXYPlot(xScale, yScale) {
                var _this = this;
                _super.call(this);
                this._autoAdjustXScaleDomain = false;
                this._autoAdjustYScaleDomain = false;
                if (xScale == null || yScale == null) {
                    throw new Error("XYPlots require an xScale and yScale");
                }
                this.classed("xy-plot", true);
                this._xScale = xScale;
                this._yScale = yScale;
                this._updateXDomainer();
                xScale.broadcaster.registerListener("yDomainAdjustment" + this._plottableID, function () { return _this._adjustYDomainOnChangeFromX(); });
                this._updateYDomainer();
                yScale.broadcaster.registerListener("xDomainAdjustment" + this._plottableID, function () { return _this._adjustXDomainOnChangeFromY(); });
            }
            /**
             * @param {string} attrToSet One of ["x", "y"] which determines the point's
             * x and y position in the Plot.
             */
            AbstractXYPlot.prototype.project = function (attrToSet, accessor, scale) {
                var _this = this;
                // We only want padding and nice-ing on scales that will correspond to axes / pixel layout.
                // So when we get an "x" or "y" scale, enable autoNiceing and autoPadding.
                if (attrToSet === "x" && scale) {
                    if (this._xScale) {
                        this._xScale.broadcaster.deregisterListener("yDomainAdjustment" + this._plottableID);
                    }
                    this._xScale = scale;
                    this._updateXDomainer();
                    scale.broadcaster.registerListener("yDomainAdjustment" + this._plottableID, function () { return _this._adjustYDomainOnChangeFromX(); });
                }
                if (attrToSet === "y" && scale) {
                    if (this._yScale) {
                        this._yScale.broadcaster.deregisterListener("xDomainAdjustment" + this._plottableID);
                    }
                    this._yScale = scale;
                    this._updateYDomainer();
                    scale.broadcaster.registerListener("xDomainAdjustment" + this._plottableID, function () { return _this._adjustXDomainOnChangeFromY(); });
                }
                _super.prototype.project.call(this, attrToSet, accessor, scale);
                return this;
            };
            AbstractXYPlot.prototype.remove = function () {
                _super.prototype.remove.call(this);
                if (this._xScale) {
                    this._xScale.broadcaster.deregisterListener("yDomainAdjustment" + this._plottableID);
                }
                if (this._yScale) {
                    this._yScale.broadcaster.deregisterListener("xDomainAdjustment" + this._plottableID);
                }
                return this;
            };
            /**
             * Sets the automatic domain adjustment over visible points for y scale.
             *
             * If autoAdjustment is true adjustment is immediately performend.
             *
             * @param {boolean} autoAdjustment The new value for the automatic adjustment domain for y scale.
             * @returns {AbstractXYPlot} The calling AbstractXYPlot.
             */
            AbstractXYPlot.prototype.automaticallyAdjustYScaleOverVisiblePoints = function (autoAdjustment) {
                this._autoAdjustYScaleDomain = autoAdjustment;
                this._adjustYDomainOnChangeFromX();
                return this;
            };
            /**
             * Sets the automatic domain adjustment over visible points for x scale.
             *
             * If autoAdjustment is true adjustment is immediately performend.
             *
             * @param {boolean} autoAdjustment The new value for the automatic adjustment domain for x scale.
             * @returns {AbstractXYPlot} The calling AbstractXYPlot.
             */
            AbstractXYPlot.prototype.automaticallyAdjustXScaleOverVisiblePoints = function (autoAdjustment) {
                this._autoAdjustXScaleDomain = autoAdjustment;
                this._adjustXDomainOnChangeFromY();
                return this;
            };
            AbstractXYPlot.prototype._generateAttrToProjector = function () {
                var attrToProjector = _super.prototype._generateAttrToProjector.call(this);
                var positionXFn = attrToProjector["x"];
                var positionYFn = attrToProjector["y"];
                attrToProjector["defined"] = function (d, i, u, m) {
                    var positionX = positionXFn(d, i, u, m);
                    var positionY = positionYFn(d, i, u, m);
                    return positionX != null && positionX === positionX && positionY != null && positionY === positionY;
                };
                return attrToProjector;
            };
            AbstractXYPlot.prototype._computeLayout = function (xOffset, yOffset, availableWidth, availableHeight) {
                _super.prototype._computeLayout.call(this, xOffset, yOffset, availableWidth, availableHeight);
                this._xScale.range([0, this.width()]);
                if (this._yScale instanceof Plottable.Scale.Ordinal) {
                    this._yScale.range([0, this.height()]);
                }
                else {
                    this._yScale.range([this.height(), 0]);
                }
            };
            AbstractXYPlot.prototype._updateXDomainer = function () {
                if (this._xScale instanceof Plottable.Scale.AbstractQuantitative) {
                    var scale = this._xScale;
                    if (!scale._userSetDomainer) {
                        scale.domainer().pad().nice();
                    }
                }
            };
            AbstractXYPlot.prototype._updateYDomainer = function () {
                if (this._yScale instanceof Plottable.Scale.AbstractQuantitative) {
                    var scale = this._yScale;
                    if (!scale._userSetDomainer) {
                        scale.domainer().pad().nice();
                    }
                }
            };
            /**
             * Adjusts both domains' extents to show all datasets.
             *
             * This call does not override auto domain adjustment behavior over visible points.
             */
            AbstractXYPlot.prototype.showAllData = function () {
                this._xScale.autoDomain();
                if (!this._autoAdjustYScaleDomain) {
                    this._yScale.autoDomain();
                }
            };
            AbstractXYPlot.prototype._adjustYDomainOnChangeFromX = function () {
                if (!this._projectorsReady()) {
                    return;
                }
                if (this._autoAdjustYScaleDomain) {
                    this._adjustDomainToVisiblePoints(this._xScale, this._yScale, true);
                }
            };
            AbstractXYPlot.prototype._adjustXDomainOnChangeFromY = function () {
                if (!this._projectorsReady()) {
                    return;
                }
                if (this._autoAdjustXScaleDomain) {
                    this._adjustDomainToVisiblePoints(this._yScale, this._xScale, false);
                }
            };
            AbstractXYPlot.prototype._adjustDomainToVisiblePoints = function (fromScale, toScale, fromX) {
                if (toScale instanceof Plottable.Scale.AbstractQuantitative) {
                    var toScaleQ = toScale;
                    var normalizedData = this._normalizeDatasets(fromX);
                    var adjustedDomain = this._adjustDomainOverVisiblePoints(normalizedData, fromScale.domain());
                    if (adjustedDomain.length === 0) {
                        return;
                    }
                    adjustedDomain = toScaleQ.domainer().computeDomain([adjustedDomain], toScaleQ);
                    toScaleQ.domain(adjustedDomain);
                }
            };
            AbstractXYPlot.prototype._normalizeDatasets = function (fromX) {
                var _this = this;
                var aAccessor = this._projections[fromX ? "x" : "y"].accessor;
                var bAccessor = this._projections[fromX ? "y" : "x"].accessor;
                return Plottable._Util.Methods.flatten(this._datasetKeysInOrder.map(function (key) {
                    var dataset = _this._key2PlotDatasetKey.get(key).dataset;
                    var plotMetadata = _this._key2PlotDatasetKey.get(key).plotMetadata;
                    return dataset.data().map(function (d, i) {
                        return { a: aAccessor(d, i, dataset.metadata(), plotMetadata), b: bAccessor(d, i, dataset.metadata(), plotMetadata) };
                    });
                }));
            };
            AbstractXYPlot.prototype._adjustDomainOverVisiblePoints = function (values, fromDomain) {
                var bVals = values.filter(function (v) { return fromDomain[0] <= v.a && v.a <= fromDomain[1]; }).map(function (v) { return v.b; });
                var retVal = [];
                if (bVals.length !== 0) {
                    retVal = [Plottable._Util.Methods.min(bVals, null), Plottable._Util.Methods.max(bVals, null)];
                }
                return retVal;
            };
            AbstractXYPlot.prototype._projectorsReady = function () {
                return this._projections["x"] && this._projections["y"];
            };
            return AbstractXYPlot;
        })(Plot.AbstractPlot);
        Plot.AbstractXYPlot = AbstractXYPlot;
    })(Plottable.Plot || (Plottable.Plot = {}));
    var Plot = Plottable.Plot;
})(Plottable || (Plottable = {}));

///<reference path="../../reference.ts" />
var __extends = this.__extends || function (d, b) {
    for (var p in b) if (b.hasOwnProperty(p)) d[p] = b[p];
    function __() { this.constructor = d; }
    __.prototype = b.prototype;
    d.prototype = new __();
};
var Plottable;
(function (Plottable) {
    (function (Plot) {
        var Scatter = (function (_super) {
            __extends(Scatter, _super);
            /**
             * Constructs a ScatterPlot.
             *
             * @constructor
             * @param {Scale} xScale The x scale to use.
             * @param {Scale} yScale The y scale to use.
             */
            function Scatter(xScale, yScale) {
                _super.call(this, xScale, yScale);
                this._closeDetectionRadius = 5;
                this.classed("scatter-plot", true);
                this._defaultFillColor = new Plottable.Scale.Color().range()[0];
                this.animator("circles-reset", new Plottable.Animator.Null());
                this.animator("circles", new Plottable.Animator.Base().duration(250).delay(5));
            }
            /**
             * @param {string} attrToSet One of ["x", "y", "cx", "cy", "r",
             * "fill"]. "cx" and "cy" are aliases for "x" and "y". "r" is the datum's
             * radius, and "fill" is the CSS color of the datum.
             */
            Scatter.prototype.project = function (attrToSet, accessor, scale) {
                attrToSet = attrToSet === "cx" ? "x" : attrToSet;
                attrToSet = attrToSet === "cy" ? "y" : attrToSet;
                _super.prototype.project.call(this, attrToSet, accessor, scale);
                return this;
            };
            Scatter.prototype._getDrawer = function (key) {
                return new Plottable._Drawer.Element(key).svgElement("circle");
            };
            Scatter.prototype._generateAttrToProjector = function () {
                var attrToProjector = _super.prototype._generateAttrToProjector.call(this);
                attrToProjector["cx"] = attrToProjector["x"];
                delete attrToProjector["x"];
                attrToProjector["cy"] = attrToProjector["y"];
                delete attrToProjector["y"];
                attrToProjector["r"] = attrToProjector["r"] || d3.functor(3);
                attrToProjector["opacity"] = attrToProjector["opacity"] || d3.functor(0.6);
                attrToProjector["fill"] = attrToProjector["fill"] || d3.functor(this._defaultFillColor);
                return attrToProjector;
            };
            Scatter.prototype._generateDrawSteps = function () {
                var drawSteps = [];
                if (this._dataChanged && this._animate) {
                    var resetAttrToProjector = this._generateAttrToProjector();
                    resetAttrToProjector["r"] = function () { return 0; };
                    drawSteps.push({ attrToProjector: resetAttrToProjector, animator: this._getAnimator("circles-reset") });
                }
                drawSteps.push({ attrToProjector: this._generateAttrToProjector(), animator: this._getAnimator("circles") });
                return drawSteps;
            };
            Scatter.prototype._getClosestStruckPoint = function (p, range) {
                var _this = this;
                var attrToProjector = this._generateAttrToProjector();
                var xProjector = attrToProjector["x"];
                var yProjector = attrToProjector["y"];
                var getDistSq = function (d, i, userMetdata, plotMetadata) {
                    var dx = attrToProjector["cx"](d, i, userMetdata, plotMetadata) - p.x;
                    var dy = attrToProjector["cy"](d, i, userMetdata, plotMetadata) - p.y;
                    return (dx * dx + dy * dy);
                };
                var overAPoint = false;
                var closestElement;
                var closestElementUserMetadata;
                var closestElementPlotMetadata;
                var closestIndex;
                var minDistSq = range * range;
                this._datasetKeysInOrder.forEach(function (key) {
                    var dataset = _this._key2PlotDatasetKey.get(key).dataset;
                    var plotMetadata = _this._key2PlotDatasetKey.get(key).plotMetadata;
                    var drawer = _this._key2PlotDatasetKey.get(key).drawer;
                    drawer._getDrawSelection().each(function (d, i) {
                        var distSq = getDistSq(d, i, dataset.metadata(), plotMetadata);
                        var r = attrToProjector["r"](d, i, dataset.metadata(), plotMetadata);
                        if (distSq < r * r) {
                            if (!overAPoint || distSq < minDistSq) {
                                closestElement = this;
                                closestIndex = i;
                                minDistSq = distSq;
                                closestElementUserMetadata = dataset.metadata();
                                closestElementPlotMetadata = plotMetadata;
                            }
                            overAPoint = true;
                        }
                        else if (!overAPoint && distSq < minDistSq) {
                            closestElement = this;
                            closestIndex = i;
                            minDistSq = distSq;
                            closestElementUserMetadata = dataset.metadata();
                            closestElementPlotMetadata = plotMetadata;
                        }
                    });
                });
                if (!closestElement) {
                    return {
                        selection: null,
                        pixelPositions: null,
                        data: null
                    };
                }
                var closestSelection = d3.select(closestElement);
                var closestData = closestSelection.data();
                var closestPoint = {
                    x: attrToProjector["cx"](closestData[0], closestIndex, closestElementUserMetadata, closestElementPlotMetadata),
                    y: attrToProjector["cy"](closestData[0], closestIndex, closestElementUserMetadata, closestElementPlotMetadata)
                };
                return {
                    selection: closestSelection,
                    pixelPositions: [closestPoint],
                    data: closestData
                };
            };
            //===== Hover logic =====
            Scatter.prototype._hoverOverComponent = function (p) {
                // no-op
            };
            Scatter.prototype._hoverOutComponent = function (p) {
                // no-op
            };
            Scatter.prototype._doHover = function (p) {
                return this._getClosestStruckPoint(p, this._closeDetectionRadius);
            };
            return Scatter;
        })(Plot.AbstractXYPlot);
        Plot.Scatter = Scatter;
    })(Plottable.Plot || (Plottable.Plot = {}));
    var Plot = Plottable.Plot;
})(Plottable || (Plottable = {}));

///<reference path="../../reference.ts" />
var __extends = this.__extends || function (d, b) {
    for (var p in b) if (b.hasOwnProperty(p)) d[p] = b[p];
    function __() { this.constructor = d; }
    __.prototype = b.prototype;
    d.prototype = new __();
};
var Plottable;
(function (Plottable) {
    (function (Plot) {
        var Grid = (function (_super) {
            __extends(Grid, _super);
            /**
             * Constructs a GridPlot.
             *
             * A GridPlot is used to shade a grid of data. Each datum is a cell on the
             * grid, and the datum can control what color it is.
             *
             * @constructor
             * @param {Scale.Ordinal} xScale The x scale to use.
             * @param {Scale.Ordinal} yScale The y scale to use.
             * @param {Scale.Color|Scale.InterpolatedColor} colorScale The color scale
             * to use for each grid cell.
             */
            function Grid(xScale, yScale, colorScale) {
                _super.call(this, xScale, yScale);
                this.classed("grid-plot", true);
                // The x and y scales should render in bands with no padding
                this._xScale.rangeType("bands", 0, 0);
                this._yScale.rangeType("bands", 0, 0);
                this._colorScale = colorScale;
                this.animator("cells", new Plottable.Animator.Null());
            }
            Grid.prototype.addDataset = function (keyOrDataset, dataset) {
                if (this._datasetKeysInOrder.length === 1) {
                    Plottable._Util.Methods.warn("Only one dataset is supported in Grid plots");
                    return this;
                }
                _super.prototype.addDataset.call(this, keyOrDataset, dataset);
                return this;
            };
            Grid.prototype._getDrawer = function (key) {
                return new Plottable._Drawer.Element(key).svgElement("rect");
            };
            /**
             * @param {string} attrToSet One of ["x", "y", "fill"]. If "fill" is used,
             * the data should return a valid CSS color.
             */
            Grid.prototype.project = function (attrToSet, accessor, scale) {
                _super.prototype.project.call(this, attrToSet, accessor, scale);
                if (attrToSet === "fill") {
                    this._colorScale = this._projections["fill"].scale;
                }
                return this;
            };
            Grid.prototype._generateAttrToProjector = function () {
                var attrToProjector = _super.prototype._generateAttrToProjector.call(this);
                var xStep = this._xScale.rangeBand();
                var yStep = this._yScale.rangeBand();
                attrToProjector["width"] = function () { return xStep; };
                attrToProjector["height"] = function () { return yStep; };
                return attrToProjector;
            };
            Grid.prototype._generateDrawSteps = function () {
                return [{ attrToProjector: this._generateAttrToProjector(), animator: this._getAnimator("cells") }];
            };
            return Grid;
        })(Plot.AbstractXYPlot);
        Plot.Grid = Grid;
    })(Plottable.Plot || (Plottable.Plot = {}));
    var Plot = Plottable.Plot;
})(Plottable || (Plottable = {}));

///<reference path="../../reference.ts" />
var __extends = this.__extends || function (d, b) {
    for (var p in b) if (b.hasOwnProperty(p)) d[p] = b[p];
    function __() { this.constructor = d; }
    __.prototype = b.prototype;
    d.prototype = new __();
};
var Plottable;
(function (Plottable) {
    (function (Plot) {
        var AbstractBarPlot = (function (_super) {
            __extends(AbstractBarPlot, _super);
            /**
             * Constructs a BarPlot.
             *
             * @constructor
             * @param {Scale} xScale The x scale to use.
             * @param {Scale} yScale The y scale to use.
             */
            function AbstractBarPlot(xScale, yScale) {
                _super.call(this, xScale, yScale);
                this._barAlignmentFactor = 0.5;
                this._barLabelFormatter = Plottable.Formatters.identity();
                this._barLabelsEnabled = false;
                this._hoverMode = "point";
                this._hideBarsIfAnyAreTooWide = true;
                this.classed("bar-plot", true);
                this._defaultFillColor = new Plottable.Scale.Color().range()[0];
                this.animator("bars-reset", new Plottable.Animator.Null());
                this.animator("bars", new Plottable.Animator.Base());
                this.animator("baseline", new Plottable.Animator.Null());
                this.baseline(0);
            }
            AbstractBarPlot.prototype._getDrawer = function (key) {
                return new Plottable._Drawer.Rect(key, this._isVertical);
            };
            AbstractBarPlot.prototype._setup = function () {
                _super.prototype._setup.call(this);
                this._baseline = this._renderArea.append("line").classed("baseline", true);
            };
            AbstractBarPlot.prototype.baseline = function (value) {
                if (value == null) {
                    return this._baselineValue;
                }
                this._baselineValue = value;
                this._updateXDomainer();
                this._updateYDomainer();
                this._render();
                return this;
            };
            /**
             * Sets the bar alignment relative to the independent axis.
             * VerticalBarPlot supports "left", "center", "right"
             * HorizontalBarPlot supports "top", "center", "bottom"
             *
             * @param {string} alignment The desired alignment.
             * @returns {AbstractBarPlot} The calling AbstractBarPlot.
             */
            AbstractBarPlot.prototype.barAlignment = function (alignment) {
                var alignmentLC = alignment.toLowerCase();
                var align2factor = this.constructor._BarAlignmentToFactor;
                if (align2factor[alignmentLC] === undefined) {
                    throw new Error("unsupported bar alignment");
                }
                this._barAlignmentFactor = align2factor[alignmentLC];
                this._render();
                return this;
            };
            AbstractBarPlot.prototype._parseExtent = function (input) {
                if (typeof (input) === "number") {
                    return { min: input, max: input };
                }
                else if (input instanceof Object && "min" in input && "max" in input) {
                    return input;
                }
                else {
                    throw new Error("input '" + input + "' can't be parsed as an Extent");
                }
            };
            AbstractBarPlot.prototype.barLabelsEnabled = function (enabled) {
                if (enabled === undefined) {
                    return this._barLabelsEnabled;
                }
                else {
                    this._barLabelsEnabled = enabled;
                    this._render();
                    return this;
                }
            };
            AbstractBarPlot.prototype.barLabelFormatter = function (formatter) {
                if (formatter == null) {
                    return this._barLabelFormatter;
                }
                else {
                    this._barLabelFormatter = formatter;
                    this._render();
                    return this;
                }
            };
            /**
             * Gets all the bars in the bar plot
             *
             * @returns {D3.Selection} All of the bars in the bar plot.
             */
            AbstractBarPlot.prototype.getAllBars = function () {
                return this._renderArea.selectAll("rect");
            };
            AbstractBarPlot.prototype.getBars = function (xValOrExtent, yValOrExtent) {
                var _this = this;
                if (!this._isSetup) {
                    return d3.select();
                }
                var xExtent = this._parseExtent(xValOrExtent);
                var yExtent = this._parseExtent(yValOrExtent);
                // currently, linear scan the bars. If inversion is implemented on non-numeric scales we might be able to do better.
                var bars = this._datasetKeysInOrder.reduce(function (bars, key) { return bars.concat(_this._getBarsFromDataset(key, xExtent, yExtent)); }, []);
                return d3.selectAll(bars);
            };
            AbstractBarPlot.prototype._getBarsFromDataset = function (key, xExtent, yExtent) {
                // the SVGRects are positioned with sub-pixel accuracy (the default unit
                // for the x, y, height & width attributes), but user selections (e.g. via
                // mouse events) usually have pixel accuracy. A tolerance of half-a-pixel
                // seems appropriate:
                var tolerance = 0.5;
                var bars = [];
                var drawer = this._key2PlotDatasetKey.get(key).drawer;
                drawer._renderArea.selectAll("rect").each(function (d) {
                    var bbox = this.getBBox();
                    if (bbox.x + bbox.width >= xExtent.min - tolerance && bbox.x <= xExtent.max + tolerance && bbox.y + bbox.height >= yExtent.min - tolerance && bbox.y <= yExtent.max + tolerance) {
                        bars.push(this);
                    }
                });
                return bars;
            };
            AbstractBarPlot.prototype._updateDomainer = function (scale) {
                if (scale instanceof Plottable.Scale.AbstractQuantitative) {
                    var qscale = scale;
                    if (!qscale._userSetDomainer) {
                        if (this._baselineValue != null) {
                            qscale.domainer().addPaddingException(this._baselineValue, "BAR_PLOT+" + this._plottableID).addIncludedValue(this._baselineValue, "BAR_PLOT+" + this._plottableID);
                        }
                        else {
                            qscale.domainer().removePaddingException("BAR_PLOT+" + this._plottableID).removeIncludedValue("BAR_PLOT+" + this._plottableID);
                        }
                        qscale.domainer().pad();
                    }
                    // prepending "BAR_PLOT" is unnecessary but reduces likely of user accidentally creating collisions
                    qscale._autoDomainIfAutomaticMode();
                }
            };
            AbstractBarPlot.prototype._updateYDomainer = function () {
                if (this._isVertical) {
                    this._updateDomainer(this._yScale);
                }
                else {
                    _super.prototype._updateYDomainer.call(this);
                }
            };
            AbstractBarPlot.prototype._updateXDomainer = function () {
                if (!this._isVertical) {
                    this._updateDomainer(this._xScale);
                }
                else {
                    _super.prototype._updateXDomainer.call(this);
                }
            };
            AbstractBarPlot.prototype._additionalPaint = function (time) {
                var _this = this;
                var primaryScale = this._isVertical ? this._yScale : this._xScale;
                var scaledBaseline = primaryScale.scale(this._baselineValue);
                var baselineAttr = {
                    "x1": this._isVertical ? 0 : scaledBaseline,
                    "y1": this._isVertical ? scaledBaseline : 0,
                    "x2": this._isVertical ? this.width() : scaledBaseline,
                    "y2": this._isVertical ? scaledBaseline : this.height()
                };
                this._getAnimator("baseline").animate(this._baseline, baselineAttr);
                var drawers = this._getDrawersInOrder();
                drawers.forEach(function (d) { return d.removeLabels(); });
                if (this._barLabelsEnabled) {
                    Plottable._Util.Methods.setTimeout(function () { return _this._drawLabels(); }, time);
                }
            };
            AbstractBarPlot.prototype._drawLabels = function () {
                var _this = this;
                var drawers = this._getDrawersInOrder();
                var attrToProjector = this._generateAttrToProjector();
                var dataToDraw = this._getDataToDraw();
                this._datasetKeysInOrder.forEach(function (k, i) { return drawers[i].drawText(dataToDraw.get(k), attrToProjector, _this._key2PlotDatasetKey.get(k).dataset.metadata(), _this._key2PlotDatasetKey.get(k).plotMetadata); });
                if (this._hideBarsIfAnyAreTooWide && drawers.some(function (d) { return d._someLabelsTooWide; })) {
                    drawers.forEach(function (d) { return d.removeLabels(); });
                }
            };
            AbstractBarPlot.prototype._generateDrawSteps = function () {
                var drawSteps = [];
                if (this._dataChanged && this._animate) {
                    var resetAttrToProjector = this._generateAttrToProjector();
                    var primaryScale = this._isVertical ? this._yScale : this._xScale;
                    var scaledBaseline = primaryScale.scale(this._baselineValue);
                    var positionAttr = this._isVertical ? "y" : "x";
                    var dimensionAttr = this._isVertical ? "height" : "width";
                    resetAttrToProjector[positionAttr] = function () { return scaledBaseline; };
                    resetAttrToProjector[dimensionAttr] = function () { return 0; };
                    drawSteps.push({ attrToProjector: resetAttrToProjector, animator: this._getAnimator("bars-reset") });
                }
                drawSteps.push({ attrToProjector: this._generateAttrToProjector(), animator: this._getAnimator("bars") });
                return drawSteps;
            };
            AbstractBarPlot.prototype._generateAttrToProjector = function () {
                var _this = this;
                // Primary scale/direction: the "length" of the bars
                // Secondary scale/direction: the "width" of the bars
                var attrToProjector = _super.prototype._generateAttrToProjector.call(this);
                var primaryScale = this._isVertical ? this._yScale : this._xScale;
                var secondaryScale = this._isVertical ? this._xScale : this._yScale;
                var primaryAttr = this._isVertical ? "y" : "x";
                var secondaryAttr = this._isVertical ? "x" : "y";
                var scaledBaseline = primaryScale.scale(this._baselineValue);
                if (!attrToProjector["width"]) {
                    attrToProjector["width"] = function () { return _this._getBarPixelWidth(); };
                }
                var positionF = attrToProjector[secondaryAttr];
                var widthF = attrToProjector["width"];
                var bandsMode = (secondaryScale instanceof Plottable.Scale.Ordinal) && secondaryScale.rangeType() === "bands";
                if (!bandsMode) {
                    attrToProjector[secondaryAttr] = function (d, i, u, m) { return positionF(d, i, u, m) - widthF(d, i, u, m) * _this._barAlignmentFactor; };
                }
                else {
                    var bandWidth = secondaryScale.rangeBand();
                    attrToProjector[secondaryAttr] = function (d, i, u, m) { return positionF(d, i, u, m) - widthF(d, i, u, m) / 2 + bandWidth / 2; };
                }
                var originalPositionFn = attrToProjector[primaryAttr];
                attrToProjector[primaryAttr] = function (d, i, u, m) {
                    var originalPos = originalPositionFn(d, i, u, m);
                    // If it is past the baseline, it should start at the baselin then width/height
                    // carries it over. If it's not past the baseline, leave it at original position and
                    // then width/height carries it to baseline
                    return (originalPos > scaledBaseline) ? scaledBaseline : originalPos;
                };
                attrToProjector["height"] = function (d, i, u, m) {
                    return Math.abs(scaledBaseline - originalPositionFn(d, i, u, m));
                };
                var primaryAccessor = this._projections[primaryAttr].accessor;
                if (this.barLabelsEnabled && this.barLabelFormatter) {
                    attrToProjector["label"] = function (d, i, u, m) {
                        return _this._barLabelFormatter(primaryAccessor(d, i, u, m));
                    };
                    attrToProjector["positive"] = function (d, i, u, m) { return originalPositionFn(d, i, u, m) <= scaledBaseline; };
                }
                attrToProjector["fill"] = attrToProjector["fill"] || d3.functor(this._defaultFillColor);
                return attrToProjector;
            };
            /**
             * Computes the barPixelWidth of all the bars in the plot.
             *
             * If the position scale of the plot is an OrdinalScale and in bands mode, then the rangeBands function will be used.
             * If the position scale of the plot is an OrdinalScale and in points mode, then
             *   from https://github.com/mbostock/d3/wiki/Ordinal-Scales#ordinal_rangePoints, the max barPixelWidth is step * padding
             * If the position scale of the plot is a QuantitativeScale, then _getMinimumDataWidth is scaled to compute the barPixelWidth
             */
            AbstractBarPlot.prototype._getBarPixelWidth = function () {
                var _this = this;
                var barPixelWidth;
                var barScale = this._isVertical ? this._xScale : this._yScale;
                if (barScale instanceof Plottable.Scale.Ordinal) {
                    var ordScale = barScale;
                    if (ordScale.rangeType() === "bands") {
                        barPixelWidth = ordScale.rangeBand();
                    }
                    else {
                        // padding is defined as 2 * the ordinal scale's _outerPadding variable
                        // HACKHACK need to use _outerPadding for formula as above
                        var padding = ordScale._outerPadding * 2;
                        // step is defined as the range_interval / (padding + number of bars)
                        var secondaryDimension = this._isVertical ? this.width() : this.height();
                        var step = secondaryDimension / (padding + ordScale.domain().length - 1);
                        barPixelWidth = step * padding * 0.5;
                    }
                }
                else {
                    var barAccessor = this._isVertical ? this._projections["x"].accessor : this._projections["y"].accessor;
                    var barAccessorData = d3.set(Plottable._Util.Methods.flatten(this._datasetKeysInOrder.map(function (k) {
                        var dataset = _this._key2PlotDatasetKey.get(k).dataset;
                        var plotMetadata = _this._key2PlotDatasetKey.get(k).plotMetadata;
                        return dataset.data().map(function (d, i) { return barAccessor(d, i, dataset.metadata(), plotMetadata); });
                    }))).values();
                    if (barAccessorData.some(function (datum) { return datum === "undefined"; })) {
                        return -1;
                    }
                    var numberBarAccessorData = d3.set(Plottable._Util.Methods.flatten(this._datasetKeysInOrder.map(function (k) {
                        var dataset = _this._key2PlotDatasetKey.get(k).dataset;
                        var plotMetadata = _this._key2PlotDatasetKey.get(k).plotMetadata;
                        return dataset.data().map(function (d, i) { return barAccessor(d, i, dataset.metadata(), plotMetadata).valueOf(); });
                    }))).values().map(function (value) { return +value; });
                    numberBarAccessorData.sort(function (a, b) { return a - b; });
                    var barAccessorDataPairs = d3.pairs(numberBarAccessorData);
                    var barWidthDimension = this._isVertical ? this.width() : this.height();
                    barPixelWidth = Plottable._Util.Methods.min(barAccessorDataPairs, function (pair, i) {
                        return Math.abs(barScale.scale(pair[1]) - barScale.scale(pair[0]));
                    }, barWidthDimension * 0.4) * 0.95;
                }
                return barPixelWidth;
            };
            AbstractBarPlot.prototype.hoverMode = function (mode) {
                if (mode == null) {
                    return this._hoverMode;
                }
                var modeLC = mode.toLowerCase();
                if (modeLC !== "point" && modeLC !== "line") {
                    throw new Error(mode + " is not a valid hover mode");
                }
                this._hoverMode = modeLC;
                return this;
            };
            AbstractBarPlot.prototype._clearHoverSelection = function () {
                this._getDrawersInOrder().forEach(function (d, i) {
                    d._renderArea.selectAll("rect").classed("not-hovered hovered", false);
                });
            };
            //===== Hover logic =====
            AbstractBarPlot.prototype._hoverOverComponent = function (p) {
                // no-op
            };
            AbstractBarPlot.prototype._hoverOutComponent = function (p) {
                this._clearHoverSelection();
            };
            AbstractBarPlot.prototype._doHover = function (p) {
                var _this = this;
                var xPositionOrExtent = p.x;
                var yPositionOrExtent = p.y;
                if (this._hoverMode === "line") {
                    var maxExtent = { min: -Infinity, max: Infinity };
                    if (this._isVertical) {
                        yPositionOrExtent = maxExtent;
                    }
                    else {
                        xPositionOrExtent = maxExtent;
                    }
                }
                var xExtent = this._parseExtent(xPositionOrExtent);
                var yExtent = this._parseExtent(yPositionOrExtent);
                var bars = [];
                var points = [];
                var projectors = this._generateAttrToProjector();
                this._datasetKeysInOrder.forEach(function (key) {
                    var dataset = _this._key2PlotDatasetKey.get(key).dataset;
                    var plotMetadata = _this._key2PlotDatasetKey.get(key).plotMetadata;
                    var barsFromDataset = _this._getBarsFromDataset(key, xExtent, yExtent);
                    d3.selectAll(barsFromDataset).each(function (d, i) {
                        if (_this._isVertical) {
                            points.push({
                                x: projectors["x"](d, i, dataset.metadata(), plotMetadata) + projectors["width"](d, i, dataset.metadata(), plotMetadata) / 2,
                                y: projectors["y"](d, i, dataset.metadata(), plotMetadata) + (projectors["positive"](d, i, dataset.metadata(), plotMetadata) ? 0 : projectors["height"](d, i, dataset.metadata(), plotMetadata))
                            });
                        }
                        else {
                            points.push({
                                x: projectors["x"](d, i, dataset.metadata(), plotMetadata) + projectors["height"](d, i, dataset.metadata(), plotMetadata) / 2,
                                y: projectors["y"](d, i, dataset.metadata(), plotMetadata) + (projectors["positive"](d, i, dataset.metadata(), plotMetadata) ? 0 : projectors["width"](d, i, dataset.metadata(), plotMetadata))
                            });
                        }
                    });
                    bars = bars.concat(barsFromDataset);
                });
                var barsSelection = d3.selectAll(bars);
                if (!barsSelection.empty()) {
                    this._getDrawersInOrder().forEach(function (d, i) {
                        d._renderArea.selectAll("rect").classed({ "hovered": false, "not-hovered": true });
                    });
                    barsSelection.classed({ "hovered": true, "not-hovered": false });
                }
                else {
                    this._clearHoverSelection();
                    return {
                        data: null,
                        pixelPositions: null,
                        selection: null
                    };
                }
                return {
                    data: barsSelection.data(),
                    pixelPositions: points,
                    selection: barsSelection
                };
            };
            AbstractBarPlot._BarAlignmentToFactor = {};
            AbstractBarPlot._DEFAULT_WIDTH = 10;
            return AbstractBarPlot;
        })(Plot.AbstractXYPlot);
        Plot.AbstractBarPlot = AbstractBarPlot;
    })(Plottable.Plot || (Plottable.Plot = {}));
    var Plot = Plottable.Plot;
})(Plottable || (Plottable = {}));

///<reference path="../../reference.ts" />
var __extends = this.__extends || function (d, b) {
    for (var p in b) if (b.hasOwnProperty(p)) d[p] = b[p];
    function __() { this.constructor = d; }
    __.prototype = b.prototype;
    d.prototype = new __();
};
var Plottable;
(function (Plottable) {
    (function (Plot) {
        /**
         * A VerticalBarPlot draws bars vertically.
         * Key projected attributes:
         *  - "width" - the horizontal width of a bar.
         *      - if an ordinal scale is attached, this defaults to ordinalScale.rangeBand()
         *      - if a quantitative scale is attached, this defaults to 10
         *  - "x" - the horizontal position of a bar
         *  - "y" - the vertical height of a bar
         */
        var VerticalBar = (function (_super) {
            __extends(VerticalBar, _super);
            /**
             * Constructs a VerticalBarPlot.
             *
             * @constructor
             * @param {Scale} xScale The x scale to use.
             * @param {QuantitativeScale} yScale The y scale to use.
             */
            function VerticalBar(xScale, yScale) {
                this._isVertical = true; // Has to be set before super()
                _super.call(this, xScale, yScale);
            }
            VerticalBar.prototype._updateYDomainer = function () {
                this._updateDomainer(this._yScale);
            };
            VerticalBar._BarAlignmentToFactor = { "left": 0, "center": 0.5, "right": 1 };
            return VerticalBar;
        })(Plot.AbstractBarPlot);
        Plot.VerticalBar = VerticalBar;
    })(Plottable.Plot || (Plottable.Plot = {}));
    var Plot = Plottable.Plot;
})(Plottable || (Plottable = {}));

///<reference path="../../reference.ts" />
var __extends = this.__extends || function (d, b) {
    for (var p in b) if (b.hasOwnProperty(p)) d[p] = b[p];
    function __() { this.constructor = d; }
    __.prototype = b.prototype;
    d.prototype = new __();
};
var Plottable;
(function (Plottable) {
    (function (Plot) {
        /**
         * A HorizontalBarPlot draws bars horizontally.
         * Key projected attributes:
         *  - "width" - the vertical height of a bar (since the bar is rotated horizontally)
         *      - if an ordinal scale is attached, this defaults to ordinalScale.rangeBand()
         *      - if a quantitative scale is attached, this defaults to 10
         *  - "x" - the horizontal length of a bar
         *  - "y" - the vertical position of a bar
         */
        var HorizontalBar = (function (_super) {
            __extends(HorizontalBar, _super);
            /**
             * Constructs a HorizontalBarPlot.
             *
             * @constructor
             * @param {QuantitativeScale} xScale The x scale to use.
             * @param {Scale} yScale The y scale to use.
             */
            function HorizontalBar(xScale, yScale) {
                _super.call(this, xScale, yScale);
            }
            HorizontalBar.prototype._updateXDomainer = function () {
                this._updateDomainer(this._xScale);
            };
            HorizontalBar.prototype._generateAttrToProjector = function () {
                var attrToProjector = _super.prototype._generateAttrToProjector.call(this);
                // by convention, for API users the 2ndary dimension of a bar is always called its "width", so
                // the "width" of a horziontal bar plot is actually its "height" from the perspective of a svg rect
                var widthF = attrToProjector["width"];
                attrToProjector["width"] = attrToProjector["height"];
                attrToProjector["height"] = widthF;
                return attrToProjector;
            };
            HorizontalBar._BarAlignmentToFactor = { "top": 0, "center": 0.5, "bottom": 1 };
            return HorizontalBar;
        })(Plot.AbstractBarPlot);
        Plot.HorizontalBar = HorizontalBar;
    })(Plottable.Plot || (Plottable.Plot = {}));
    var Plot = Plottable.Plot;
})(Plottable || (Plottable = {}));

///<reference path="../../reference.ts" />
var __extends = this.__extends || function (d, b) {
    for (var p in b) if (b.hasOwnProperty(p)) d[p] = b[p];
    function __() { this.constructor = d; }
    __.prototype = b.prototype;
    d.prototype = new __();
};
var Plottable;
(function (Plottable) {
    (function (Plot) {
        var Line = (function (_super) {
            __extends(Line, _super);
            /**
             * Constructs a LinePlot.
             *
             * @constructor
             * @param {QuantitativeScale} xScale The x scale to use.
             * @param {QuantitativeScale} yScale The y scale to use.
             */
            function Line(xScale, yScale) {
                _super.call(this, xScale, yScale);
                this._hoverDetectionRadius = 15;
                this.classed("line-plot", true);
                this.animator("reset", new Plottable.Animator.Null());
                this.animator("main", new Plottable.Animator.Base().duration(600).easing("exp-in-out"));
                this._defaultStrokeColor = new Plottable.Scale.Color().range()[0];
            }
            Line.prototype._setup = function () {
                _super.prototype._setup.call(this);
                this._hoverTarget = this._foregroundContainer.append("circle").classed("hover-target", true).attr("radius", this._hoverDetectionRadius).style("visibility", "hidden");
            };
            Line.prototype._rejectNullsAndNaNs = function (d, i, userMetdata, plotMetadata, accessor) {
                var value = accessor(d, i, userMetdata, plotMetadata);
                return value != null && value === value;
            };
            Line.prototype._getDrawer = function (key) {
                return new Plottable._Drawer.Line(key);
            };
            Line.prototype._getResetYFunction = function () {
                // gets the y-value generator for the animation start point
                var yDomain = this._yScale.domain();
                var domainMax = Math.max(yDomain[0], yDomain[1]);
                var domainMin = Math.min(yDomain[0], yDomain[1]);
                // start from zero, or the closest domain value to zero
                // avoids lines zooming on from offscreen.
                var startValue = (domainMax < 0 && domainMax) || (domainMin > 0 && domainMin) || 0;
                var scaledStartValue = this._yScale.scale(startValue);
                return function (d, i, u, m) { return scaledStartValue; };
            };
            Line.prototype._generateDrawSteps = function () {
                var drawSteps = [];
                if (this._dataChanged && this._animate) {
                    var attrToProjector = this._generateAttrToProjector();
                    attrToProjector["y"] = this._getResetYFunction();
                    drawSteps.push({ attrToProjector: attrToProjector, animator: this._getAnimator("reset") });
                }
                drawSteps.push({ attrToProjector: this._generateAttrToProjector(), animator: this._getAnimator("main") });
                return drawSteps;
            };
            Line.prototype._generateAttrToProjector = function () {
                var _this = this;
                var attrToProjector = _super.prototype._generateAttrToProjector.call(this);
                var wholeDatumAttributes = this._wholeDatumAttributes();
                var isSingleDatumAttr = function (attr) { return wholeDatumAttributes.indexOf(attr) === -1; };
                var singleDatumAttributes = d3.keys(attrToProjector).filter(isSingleDatumAttr);
                singleDatumAttributes.forEach(function (attribute) {
                    var projector = attrToProjector[attribute];
                    attrToProjector[attribute] = function (data, i, u, m) { return data.length > 0 ? projector(data[0], i, u, m) : null; };
                });
                var xFunction = attrToProjector["x"];
                var yFunction = attrToProjector["y"];
                attrToProjector["defined"] = function (d, i, u, m) { return _this._rejectNullsAndNaNs(d, i, u, m, xFunction) && _this._rejectNullsAndNaNs(d, i, u, m, yFunction); };
                attrToProjector["stroke"] = attrToProjector["stroke"] || d3.functor(this._defaultStrokeColor);
                attrToProjector["stroke-width"] = attrToProjector["stroke-width"] || d3.functor("2px");
                return attrToProjector;
            };
            Line.prototype._wholeDatumAttributes = function () {
                return ["x", "y"];
            };
            Line.prototype._getClosestWithinRange = function (p, range) {
                var _this = this;
                var attrToProjector = this._generateAttrToProjector();
                var xProjector = attrToProjector["x"];
                var yProjector = attrToProjector["y"];
                var getDistSq = function (d, i, userMetdata, plotMetadata) {
                    var dx = +xProjector(d, i, userMetdata, plotMetadata) - p.x;
                    var dy = +yProjector(d, i, userMetdata, plotMetadata) - p.y;
                    return (dx * dx + dy * dy);
                };
                var closestOverall;
                var closestPoint;
                var closestDistSq = range * range;
                this._datasetKeysInOrder.forEach(function (key) {
                    var dataset = _this._key2PlotDatasetKey.get(key).dataset;
                    var plotMetadata = _this._key2PlotDatasetKey.get(key).plotMetadata;
                    dataset.data().forEach(function (d, i) {
                        var distSq = getDistSq(d, i, dataset.metadata(), plotMetadata);
                        if (distSq < closestDistSq) {
                            closestOverall = d;
                            closestPoint = {
                                x: xProjector(d, i, dataset.metadata(), plotMetadata),
                                y: yProjector(d, i, dataset.metadata(), plotMetadata)
                            };
                            closestDistSq = distSq;
                        }
                    });
                });
                return {
                    closestValue: closestOverall,
                    closestPoint: closestPoint
                };
            };
            //===== Hover logic =====
            Line.prototype._hoverOverComponent = function (p) {
                // no-op
            };
            Line.prototype._hoverOutComponent = function (p) {
                // no-op
            };
            Line.prototype._doHover = function (p) {
                var closestInfo = this._getClosestWithinRange(p, this._hoverDetectionRadius);
                var closestValue = closestInfo.closestValue;
                if (closestValue === undefined) {
                    return {
                        data: null,
                        pixelPositions: null,
                        selection: null
                    };
                }
                var closestPoint = closestInfo.closestPoint;
                this._hoverTarget.attr({
                    "cx": closestInfo.closestPoint.x,
                    "cy": closestInfo.closestPoint.y
                });
                return {
                    data: [closestValue],
                    pixelPositions: [closestPoint],
                    selection: this._hoverTarget
                };
            };
            return Line;
        })(Plot.AbstractXYPlot);
        Plot.Line = Line;
    })(Plottable.Plot || (Plottable.Plot = {}));
    var Plot = Plottable.Plot;
})(Plottable || (Plottable = {}));

///<reference path="../../reference.ts" />
var __extends = this.__extends || function (d, b) {
    for (var p in b) if (b.hasOwnProperty(p)) d[p] = b[p];
    function __() { this.constructor = d; }
    __.prototype = b.prototype;
    d.prototype = new __();
};
var Plottable;
(function (Plottable) {
    (function (Plot) {
        /**
         * An AreaPlot draws a filled region (area) between the plot's projected "y" and projected "y0" values.
         */
        var Area = (function (_super) {
            __extends(Area, _super);
            /**
             * Constructs an AreaPlot.
             *
             * @constructor
             * @param {QuantitativeScale} xScale The x scale to use.
             * @param {QuantitativeScale} yScale The y scale to use.
             */
            function Area(xScale, yScale) {
                _super.call(this, xScale, yScale);
                this.classed("area-plot", true);
                this.project("y0", 0, yScale); // default
                this.animator("reset", new Plottable.Animator.Null());
                this.animator("main", new Plottable.Animator.Base().duration(600).easing("exp-in-out"));
                this._defaultFillColor = new Plottable.Scale.Color().range()[0];
            }
            Area.prototype._onDatasetUpdate = function () {
                _super.prototype._onDatasetUpdate.call(this);
                if (this._yScale != null) {
                    this._updateYDomainer();
                }
            };
            Area.prototype._getDrawer = function (key) {
                return new Plottable._Drawer.Area(key);
            };
            Area.prototype._updateYDomainer = function () {
                var _this = this;
                _super.prototype._updateYDomainer.call(this);
                var constantBaseline;
                var y0Projector = this._projections["y0"];
                var y0Accessor = y0Projector && y0Projector.accessor;
                if (y0Accessor != null) {
                    var extents = this.datasets().map(function (d) { return d._getExtent(y0Accessor, _this._yScale._typeCoercer); });
                    var extent = Plottable._Util.Methods.flatten(extents);
                    var uniqExtentVals = Plottable._Util.Methods.uniq(extent);
                    if (uniqExtentVals.length === 1) {
                        constantBaseline = uniqExtentVals[0];
                    }
                }
                if (!this._yScale._userSetDomainer) {
                    if (constantBaseline != null) {
                        this._yScale.domainer().addPaddingException(constantBaseline, "AREA_PLOT+" + this._plottableID);
                    }
                    else {
                        this._yScale.domainer().removePaddingException("AREA_PLOT+" + this._plottableID);
                    }
                    // prepending "AREA_PLOT" is unnecessary but reduces likely of user accidentally creating collisions
                    this._yScale._autoDomainIfAutomaticMode();
                }
            };
            Area.prototype.project = function (attrToSet, accessor, scale) {
                _super.prototype.project.call(this, attrToSet, accessor, scale);
                if (attrToSet === "y0") {
                    this._updateYDomainer();
                }
                return this;
            };
            Area.prototype._getResetYFunction = function () {
                return this._generateAttrToProjector()["y0"];
            };
            Area.prototype._wholeDatumAttributes = function () {
                var wholeDatumAttributes = _super.prototype._wholeDatumAttributes.call(this);
                wholeDatumAttributes.push("y0");
                return wholeDatumAttributes;
            };
            Area.prototype._generateAttrToProjector = function () {
                var attrToProjector = _super.prototype._generateAttrToProjector.call(this);
                attrToProjector["fill-opacity"] = attrToProjector["fill-opacity"] || d3.functor(0.25);
                attrToProjector["fill"] = attrToProjector["fill"] || d3.functor(this._defaultFillColor);
                attrToProjector["stroke"] = attrToProjector["stroke"] || d3.functor(this._defaultFillColor);
                return attrToProjector;
            };
            return Area;
        })(Plot.Line);
        Plot.Area = Area;
    })(Plottable.Plot || (Plottable.Plot = {}));
    var Plot = Plottable.Plot;
})(Plottable || (Plottable = {}));

///<reference path="../../reference.ts" />
var __extends = this.__extends || function (d, b) {
    for (var p in b) if (b.hasOwnProperty(p)) d[p] = b[p];
    function __() { this.constructor = d; }
    __.prototype = b.prototype;
    d.prototype = new __();
};
var Plottable;
(function (Plottable) {
    (function (Plot) {
        var ClusteredBar = (function (_super) {
            __extends(ClusteredBar, _super);
            /**
             * Creates a ClusteredBarPlot.
             *
             * A ClusteredBarPlot is a plot that plots several bar plots next to each
             * other. For example, when plotting life expectancy across each country,
             * you would want each country to have a "male" and "female" bar.
             *
             * @constructor
             * @param {Scale} xScale The x scale to use.
             * @param {Scale} yScale The y scale to use.
             */
            function ClusteredBar(xScale, yScale, isVertical) {
                if (isVertical === void 0) { isVertical = true; }
                this._isVertical = isVertical; // Has to be set before super()
                _super.call(this, xScale, yScale);
            }
            ClusteredBar.prototype._generateAttrToProjector = function () {
                var _this = this;
                var attrToProjector = _super.prototype._generateAttrToProjector.call(this);
                // the width is constant, so set the inner scale range to that
                var innerScale = this._makeInnerScale();
                var innerWidthF = function (d, i) { return innerScale.rangeBand(); };
                var heightF = attrToProjector["height"];
                attrToProjector["width"] = this._isVertical ? innerWidthF : heightF;
                attrToProjector["height"] = this._isVertical ? heightF : innerWidthF;
                var xAttr = attrToProjector["x"];
                var yAttr = attrToProjector["y"];
                var primaryScale = this._isVertical ? this._xScale : this._yScale;
                var accessor = this._isVertical ? this._projections["x"].accessor : this._projections["y"].accessor;
                attrToProjector["x"] = function (d, i, u, m) { return _this._isVertical ? primaryScale.scale(accessor(d, i, u, m)) + m.position : xAttr(d, u, u, m); };
                attrToProjector["y"] = function (d, i, u, m) { return _this._isVertical ? yAttr(d, i, u, m) : primaryScale.scale(accessor(d, i, u, m)) + m.position; };
                return attrToProjector;
            };
            ClusteredBar.prototype._updateClusterPosition = function () {
                var _this = this;
                var innerScale = this._makeInnerScale();
                this._datasetKeysInOrder.forEach(function (key) {
                    var plotMetadata = _this._key2PlotDatasetKey.get(key).plotMetadata;
                    plotMetadata.position = innerScale.scale(key);
                });
            };
            ClusteredBar.prototype._makeInnerScale = function () {
                var innerScale = new Plottable.Scale.Ordinal();
                innerScale.domain(this._datasetKeysInOrder);
                // TODO: it might be replaced with _getBarPixelWidth call after closing #1180.
                if (!this._projections["width"]) {
                    var secondaryScale = this._isVertical ? this._xScale : this._yScale;
                    var bandsMode = (secondaryScale instanceof Plottable.Scale.Ordinal) && secondaryScale.rangeType() === "bands";
                    var constantWidth = bandsMode ? secondaryScale.rangeBand() : Plot.AbstractBarPlot._DEFAULT_WIDTH;
                    innerScale.range([0, constantWidth]);
                }
                else {
                    var projection = this._projections["width"];
                    var accessor = projection.accessor;
                    var scale = projection.scale;
                    // HACKHACK Metadata should be passed
                    var fn = scale ? function (d, i, u, m) { return scale.scale(accessor(d, i, u, m)); } : accessor;
                    innerScale.range([0, fn(null, 0, null, null)]);
                }
                return innerScale;
            };
            ClusteredBar.prototype._getDataToDraw = function () {
                this._updateClusterPosition();
                return _super.prototype._getDataToDraw.call(this);
            };
            ClusteredBar.prototype._getPlotMetadataForDataset = function (key) {
                var metadata = _super.prototype._getPlotMetadataForDataset.call(this, key);
                metadata.position = 0;
                return metadata;
            };
            return ClusteredBar;
        })(Plot.AbstractBarPlot);
        Plot.ClusteredBar = ClusteredBar;
    })(Plottable.Plot || (Plottable.Plot = {}));
    var Plot = Plottable.Plot;
})(Plottable || (Plottable = {}));

///<reference path="../../reference.ts" />
var __extends = this.__extends || function (d, b) {
    for (var p in b) if (b.hasOwnProperty(p)) d[p] = b[p];
    function __() { this.constructor = d; }
    __.prototype = b.prototype;
    d.prototype = new __();
};
var Plottable;
(function (Plottable) {
    (function (Plot) {
        var AbstractStacked = (function (_super) {
            __extends(AbstractStacked, _super);
            function AbstractStacked() {
                _super.apply(this, arguments);
                this._stackedExtent = [0, 0];
            }
            AbstractStacked.prototype._getPlotMetadataForDataset = function (key) {
                var metadata = _super.prototype._getPlotMetadataForDataset.call(this, key);
                metadata.offsets = d3.map();
                return metadata;
            };
            AbstractStacked.prototype.project = function (attrToSet, accessor, scale) {
                _super.prototype.project.call(this, attrToSet, accessor, scale);
                if (this._projections["x"] && this._projections["y"] && (attrToSet === "x" || attrToSet === "y")) {
                    this._updateStackOffsets();
                }
                return this;
            };
            AbstractStacked.prototype._onDatasetUpdate = function () {
                _super.prototype._onDatasetUpdate.call(this);
                // HACKHACK Caused since onDataSource is called before projectors are set up.  Should be fixed by #803
                if (this._datasetKeysInOrder && this._projections["x"] && this._projections["y"]) {
                    this._updateStackOffsets();
                }
            };
            AbstractStacked.prototype._updateStackOffsets = function () {
                var dataMapArray = this._generateDefaultMapArray();
                var domainKeys = this._getDomainKeys();
                var positiveDataMapArray = dataMapArray.map(function (dataMap) {
                    return Plottable._Util.Methods.populateMap(domainKeys, function (domainKey) {
                        return { key: domainKey, value: Math.max(0, dataMap.get(domainKey).value) };
                    });
                });
                var negativeDataMapArray = dataMapArray.map(function (dataMap) {
                    return Plottable._Util.Methods.populateMap(domainKeys, function (domainKey) {
                        return { key: domainKey, value: Math.min(dataMap.get(domainKey).value, 0) };
                    });
                });
                this._setDatasetStackOffsets(this._stack(positiveDataMapArray), this._stack(negativeDataMapArray));
                this._updateStackExtents();
            };
            AbstractStacked.prototype._updateStackExtents = function () {
                var _this = this;
                var datasets = this.datasets();
                var valueAccessor = this._valueAccessor();
                var keyAccessor = this._keyAccessor();
                var maxStackExtent = Plottable._Util.Methods.max(this._datasetKeysInOrder, function (k) {
                    var dataset = _this._key2PlotDatasetKey.get(k).dataset;
                    var plotMetadata = _this._key2PlotDatasetKey.get(k).plotMetadata;
                    return Plottable._Util.Methods.max(dataset.data(), function (datum, i) {
                        return +valueAccessor(datum, i, dataset.metadata(), plotMetadata) + plotMetadata.offsets.get(keyAccessor(datum, i, dataset.metadata(), plotMetadata));
                    }, 0);
                }, 0);
                var minStackExtent = Plottable._Util.Methods.min(this._datasetKeysInOrder, function (k) {
                    var dataset = _this._key2PlotDatasetKey.get(k).dataset;
                    var plotMetadata = _this._key2PlotDatasetKey.get(k).plotMetadata;
                    return Plottable._Util.Methods.min(dataset.data(), function (datum, i) {
                        return +valueAccessor(datum, i, dataset.metadata(), plotMetadata) + plotMetadata.offsets.get(keyAccessor(datum, i, dataset.metadata(), plotMetadata));
                    }, 0);
                }, 0);
                this._stackedExtent = [Math.min(minStackExtent, 0), Math.max(0, maxStackExtent)];
            };
            /**
             * Feeds the data through d3's stack layout function which will calculate
             * the stack offsets and use the the function declared in .out to set the offsets on the data.
             */
            AbstractStacked.prototype._stack = function (dataArray) {
                var _this = this;
                var outFunction = function (d, y0, y) {
                    d.offset = y0;
                };
                d3.layout.stack().x(function (d) { return d.key; }).y(function (d) { return +d.value; }).values(function (d) { return _this._getDomainKeys().map(function (domainKey) { return d.get(domainKey); }); }).out(outFunction)(dataArray);
                return dataArray;
            };
            /**
             * After the stack offsets have been determined on each separate dataset, the offsets need
             * to be determined correctly on the overall datasets
             */
            AbstractStacked.prototype._setDatasetStackOffsets = function (positiveDataMapArray, negativeDataMapArray) {
                var _this = this;
                var keyAccessor = this._keyAccessor();
                var valueAccessor = this._valueAccessor();
                this._datasetKeysInOrder.forEach(function (k, index) {
                    var dataset = _this._key2PlotDatasetKey.get(k).dataset;
                    var plotMetadata = _this._key2PlotDatasetKey.get(k).plotMetadata;
                    var positiveDataMap = positiveDataMapArray[index];
                    var negativeDataMap = negativeDataMapArray[index];
                    var isAllNegativeValues = dataset.data().every(function (datum, i) { return valueAccessor(datum, i, dataset.metadata(), plotMetadata) <= 0; });
                    dataset.data().forEach(function (datum, datumIndex) {
                        var key = keyAccessor(datum, datumIndex, dataset.metadata(), plotMetadata);
                        var positiveOffset = positiveDataMap.get(key).offset;
                        var negativeOffset = negativeDataMap.get(key).offset;
                        var value = valueAccessor(datum, datumIndex, dataset.metadata(), plotMetadata);
                        var offset;
                        if (value === 0) {
                            offset = isAllNegativeValues ? negativeOffset : positiveOffset;
                        }
                        else {
                            offset = value > 0 ? positiveOffset : negativeOffset;
                        }
                        plotMetadata.offsets.set(key, offset);
                    });
                });
            };
            AbstractStacked.prototype._getDomainKeys = function () {
                var _this = this;
                var keyAccessor = this._keyAccessor();
                var domainKeys = d3.set();
                this._datasetKeysInOrder.forEach(function (k) {
                    var dataset = _this._key2PlotDatasetKey.get(k).dataset;
                    var plotMetadata = _this._key2PlotDatasetKey.get(k).plotMetadata;
                    dataset.data().forEach(function (datum, index) {
                        domainKeys.add(keyAccessor(datum, index, dataset.metadata(), plotMetadata));
                    });
                });
                return domainKeys.values();
            };
            AbstractStacked.prototype._generateDefaultMapArray = function () {
                var _this = this;
                var keyAccessor = this._keyAccessor();
                var valueAccessor = this._valueAccessor();
                var domainKeys = this._getDomainKeys();
                var dataMapArray = this._datasetKeysInOrder.map(function () {
                    return Plottable._Util.Methods.populateMap(domainKeys, function (domainKey) {
                        return { key: domainKey, value: 0 };
                    });
                });
                this._datasetKeysInOrder.forEach(function (k, datasetIndex) {
                    var dataset = _this._key2PlotDatasetKey.get(k).dataset;
                    var plotMetadata = _this._key2PlotDatasetKey.get(k).plotMetadata;
                    dataset.data().forEach(function (datum, index) {
                        var key = keyAccessor(datum, index, dataset.metadata(), plotMetadata);
                        var value = valueAccessor(datum, index, dataset.metadata(), plotMetadata);
                        dataMapArray[datasetIndex].set(key, { key: key, value: value });
                    });
                });
                return dataMapArray;
            };
            AbstractStacked.prototype._updateScaleExtents = function () {
                _super.prototype._updateScaleExtents.call(this);
                var primaryScale = this._isVertical ? this._yScale : this._xScale;
                if (!primaryScale) {
                    return;
                }
                if (this._isAnchored && this._stackedExtent.length > 0) {
                    primaryScale._updateExtent(this._plottableID.toString(), "_PLOTTABLE_PROTECTED_FIELD_STACK_EXTENT", this._stackedExtent);
                }
                else {
                    primaryScale._removeExtent(this._plottableID.toString(), "_PLOTTABLE_PROTECTED_FIELD_STACK_EXTENT");
                }
            };
            AbstractStacked.prototype._normalizeDatasets = function (fromX) {
                var _this = this;
                var aAccessor = this._projections[fromX ? "x" : "y"].accessor;
                var bAccessor = this._projections[fromX ? "y" : "x"].accessor;
                var aStackedAccessor = function (d, i, u, m) { return aAccessor(d, i, u, m) + ((_this._isVertical ? !fromX : fromX) ? m.offsets.get(bAccessor(d, i, u, m)) : 0); };
                var bStackedAccessor = function (d, i, u, m) { return bAccessor(d, i, u, m) + ((_this._isVertical ? fromX : !fromX) ? m.offsets.get(aAccessor(d, i, u, m)) : 0); };
                return Plottable._Util.Methods.flatten(this._datasetKeysInOrder.map(function (key) {
                    var dataset = _this._key2PlotDatasetKey.get(key).dataset;
                    var plotMetadata = _this._key2PlotDatasetKey.get(key).plotMetadata;
                    return dataset.data().map(function (d, i) {
                        return {
                            a: aStackedAccessor(d, i, dataset.metadata(), plotMetadata),
                            b: bStackedAccessor(d, i, dataset.metadata(), plotMetadata)
                        };
                    });
                }));
            };
            AbstractStacked.prototype._keyAccessor = function () {
                return this._isVertical ? this._projections["x"].accessor : this._projections["y"].accessor;
            };
            AbstractStacked.prototype._valueAccessor = function () {
                return this._isVertical ? this._projections["y"].accessor : this._projections["x"].accessor;
            };
            return AbstractStacked;
        })(Plot.AbstractXYPlot);
        Plot.AbstractStacked = AbstractStacked;
    })(Plottable.Plot || (Plottable.Plot = {}));
    var Plot = Plottable.Plot;
})(Plottable || (Plottable = {}));

///<reference path="../../reference.ts" />
var __extends = this.__extends || function (d, b) {
    for (var p in b) if (b.hasOwnProperty(p)) d[p] = b[p];
    function __() { this.constructor = d; }
    __.prototype = b.prototype;
    d.prototype = new __();
};
var Plottable;
(function (Plottable) {
    (function (Plot) {
        var StackedArea = (function (_super) {
            __extends(StackedArea, _super);
            /**
             * Constructs a StackedArea plot.
             *
             * @constructor
             * @param {QuantitativeScale} xScale The x scale to use.
             * @param {QuantitativeScale} yScale The y scale to use.
             */
            function StackedArea(xScale, yScale) {
                _super.call(this, xScale, yScale);
                this._baselineValue = 0;
                this.classed("area-plot", true);
                this._isVertical = true;
            }
            StackedArea.prototype._getDrawer = function (key) {
                return new Plottable._Drawer.Area(key).drawLine(false);
            };
            StackedArea.prototype._getAnimator = function (key) {
                return new Plottable.Animator.Null();
            };
            StackedArea.prototype._setup = function () {
                _super.prototype._setup.call(this);
                this._baseline = this._renderArea.append("line").classed("baseline", true);
            };
            StackedArea.prototype._additionalPaint = function () {
                var scaledBaseline = this._yScale.scale(this._baselineValue);
                var baselineAttr = {
                    "x1": 0,
                    "y1": scaledBaseline,
                    "x2": this.width(),
                    "y2": scaledBaseline
                };
                this._getAnimator("baseline").animate(this._baseline, baselineAttr);
            };
            StackedArea.prototype._updateYDomainer = function () {
                _super.prototype._updateYDomainer.call(this);
                var scale = this._yScale;
                if (!scale._userSetDomainer) {
                    scale.domainer().addPaddingException(0, "STACKED_AREA_PLOT+" + this._plottableID);
                    // prepending "AREA_PLOT" is unnecessary but reduces likely of user accidentally creating collisions
                    scale._autoDomainIfAutomaticMode();
                }
            };
            StackedArea.prototype.project = function (attrToSet, accessor, scale) {
                _super.prototype.project.call(this, attrToSet, accessor, scale);
                Plot.AbstractStacked.prototype.project.apply(this, [attrToSet, accessor, scale]);
                return this;
            };
            StackedArea.prototype._onDatasetUpdate = function () {
                _super.prototype._onDatasetUpdate.call(this);
                Plot.AbstractStacked.prototype._onDatasetUpdate.apply(this);
                return this;
            };
            StackedArea.prototype._generateAttrToProjector = function () {
                var _this = this;
                var attrToProjector = _super.prototype._generateAttrToProjector.call(this);
                if (this._projections["fill-opacity"] == null) {
                    attrToProjector["fill-opacity"] = d3.functor(1);
                }
                var yAccessor = this._projections["y"].accessor;
                var xAccessor = this._projections["x"].accessor;
                attrToProjector["y"] = function (d, i, u, m) { return _this._yScale.scale(+yAccessor(d, i, u, m) + m.offsets.get(xAccessor(d, i, u, m))); };
                attrToProjector["y0"] = function (d, i, u, m) { return _this._yScale.scale(m.offsets.get(xAccessor(d, i, u, m))); };
                return attrToProjector;
            };
            StackedArea.prototype._wholeDatumAttributes = function () {
                return ["x", "y", "defined"];
            };
            //===== Stack logic from AbstractStackedPlot =====
            StackedArea.prototype._updateStackOffsets = function () {
                var _this = this;
                if (!this._projectorsReady()) {
                    return;
                }
                var domainKeys = this._getDomainKeys();
                var keyAccessor = this._isVertical ? this._projections["x"].accessor : this._projections["y"].accessor;
                var keySets = this._datasetKeysInOrder.map(function (k) {
                    var dataset = _this._key2PlotDatasetKey.get(k).dataset;
                    var plotMetadata = _this._key2PlotDatasetKey.get(k).plotMetadata;
                    return d3.set(dataset.data().map(function (datum, i) { return keyAccessor(datum, i, dataset.metadata(), plotMetadata).toString(); })).values();
                });
                if (keySets.some(function (keySet) { return keySet.length !== domainKeys.length; })) {
                    Plottable._Util.Methods.warn("the domains across the datasets are not the same.  Plot may produce unintended behavior.");
                }
                Plot.AbstractStacked.prototype._updateStackOffsets.call(this);
            };
            StackedArea.prototype._updateStackExtents = function () {
                Plot.AbstractStacked.prototype._updateStackExtents.call(this);
            };
            StackedArea.prototype._stack = function (dataArray) {
                return Plot.AbstractStacked.prototype._stack.call(this, dataArray);
            };
            StackedArea.prototype._setDatasetStackOffsets = function (positiveDataMapArray, negativeDataMapArray) {
                Plot.AbstractStacked.prototype._setDatasetStackOffsets.call(this, positiveDataMapArray, negativeDataMapArray);
            };
            StackedArea.prototype._getDomainKeys = function () {
                return Plot.AbstractStacked.prototype._getDomainKeys.call(this);
            };
            StackedArea.prototype._generateDefaultMapArray = function () {
                return Plot.AbstractStacked.prototype._generateDefaultMapArray.call(this);
            };
            StackedArea.prototype._updateScaleExtents = function () {
                Plot.AbstractStacked.prototype._updateScaleExtents.call(this);
            };
            StackedArea.prototype._keyAccessor = function () {
                return Plot.AbstractStacked.prototype._keyAccessor.call(this);
            };
            StackedArea.prototype._valueAccessor = function () {
                return Plot.AbstractStacked.prototype._valueAccessor.call(this);
            };
            StackedArea.prototype._getPlotMetadataForDataset = function (key) {
                return Plot.AbstractStacked.prototype._getPlotMetadataForDataset.call(this, key);
            };
            return StackedArea;
        })(Plot.Area);
        Plot.StackedArea = StackedArea;
    })(Plottable.Plot || (Plottable.Plot = {}));
    var Plot = Plottable.Plot;
})(Plottable || (Plottable = {}));

///<reference path="../../reference.ts" />
var __extends = this.__extends || function (d, b) {
    for (var p in b) if (b.hasOwnProperty(p)) d[p] = b[p];
    function __() { this.constructor = d; }
    __.prototype = b.prototype;
    d.prototype = new __();
};
var Plottable;
(function (Plottable) {
    (function (Plot) {
        var StackedBar = (function (_super) {
            __extends(StackedBar, _super);
            /**
             * Constructs a StackedBar plot.
             * A StackedBarPlot is a plot that plots several bar plots stacking on top of each
             * other.
             * @constructor
             * @param {Scale} xScale the x scale of the plot.
             * @param {Scale} yScale the y scale of the plot.
             * @param {boolean} isVertical if the plot if vertical.
             */
            function StackedBar(xScale, yScale, isVertical) {
                if (isVertical === void 0) { isVertical = true; }
                this._isVertical = isVertical; // Has to be set before super()
                _super.call(this, xScale, yScale);
                this.classed("bar-plot", true);
                this.baseline(0);
                this._isVertical = isVertical;
            }
            StackedBar.prototype._getAnimator = function (key) {
                if (this._animate && this._animateOnNextRender) {
                    if (this.animator(key)) {
                        return this.animator(key);
                    }
                    else if (key === "stacked-bar") {
                        var primaryScale = this._isVertical ? this._yScale : this._xScale;
                        var scaledBaseline = primaryScale.scale(this.baseline());
                        return new Plottable.Animator.MovingRect(scaledBaseline, this._isVertical);
                    }
                }
                return new Plottable.Animator.Null();
            };
            StackedBar.prototype._generateAttrToProjector = function () {
                var _this = this;
                var attrToProjector = _super.prototype._generateAttrToProjector.call(this);
                var valueAttr = this._isVertical ? "y" : "x";
                var keyAttr = this._isVertical ? "x" : "y";
                var primaryScale = this._isVertical ? this._yScale : this._xScale;
                var primaryAccessor = this._projections[valueAttr].accessor;
                var keyAccessor = this._projections[keyAttr].accessor;
                var getStart = function (d, i, u, m) { return primaryScale.scale(m.offsets.get(keyAccessor(d, i, u, m))); };
                var getEnd = function (d, i, u, m) { return primaryScale.scale(+primaryAccessor(d, i, u, m) + m.offsets.get(keyAccessor(d, i, u, m))); };
                var heightF = function (d, i, u, m) { return Math.abs(getEnd(d, i, u, m) - getStart(d, i, u, m)); };
                var widthF = attrToProjector["width"];
                attrToProjector["height"] = this._isVertical ? heightF : widthF;
                attrToProjector["width"] = this._isVertical ? widthF : heightF;
                var attrFunction = function (d, i, u, m) { return +primaryAccessor(d, i, u, m) < 0 ? getStart(d, i, u, m) : getEnd(d, i, u, m); };
                attrToProjector[valueAttr] = function (d, i, u, m) { return _this._isVertical ? attrFunction(d, i, u, m) : attrFunction(d, i, u, m) - heightF(d, i, u, m); };
                return attrToProjector;
            };
            StackedBar.prototype._generateDrawSteps = function () {
                return [{ attrToProjector: this._generateAttrToProjector(), animator: this._getAnimator("stacked-bar") }];
            };
            StackedBar.prototype.project = function (attrToSet, accessor, scale) {
                _super.prototype.project.call(this, attrToSet, accessor, scale);
                Plot.AbstractStacked.prototype.project.apply(this, [attrToSet, accessor, scale]);
                return this;
            };
            StackedBar.prototype._onDatasetUpdate = function () {
                _super.prototype._onDatasetUpdate.call(this);
                Plot.AbstractStacked.prototype._onDatasetUpdate.apply(this);
                return this;
            };
            StackedBar.prototype._getPlotMetadataForDataset = function (key) {
                return Plot.AbstractStacked.prototype._getPlotMetadataForDataset.call(this, key);
            };
            StackedBar.prototype._normalizeDatasets = function (fromX) {
                return Plot.AbstractStacked.prototype._normalizeDatasets.call(this, fromX);
            };
            //===== Stack logic from AbstractStackedPlot =====
            StackedBar.prototype._updateStackOffsets = function () {
                Plot.AbstractStacked.prototype._updateStackOffsets.call(this);
            };
            StackedBar.prototype._updateStackExtents = function () {
                Plot.AbstractStacked.prototype._updateStackExtents.call(this);
            };
            StackedBar.prototype._stack = function (dataArray) {
                return Plot.AbstractStacked.prototype._stack.call(this, dataArray);
            };
            StackedBar.prototype._setDatasetStackOffsets = function (positiveDataMapArray, negativeDataMapArray) {
                Plot.AbstractStacked.prototype._setDatasetStackOffsets.call(this, positiveDataMapArray, negativeDataMapArray);
            };
            StackedBar.prototype._getDomainKeys = function () {
                return Plot.AbstractStacked.prototype._getDomainKeys.call(this);
            };
            StackedBar.prototype._generateDefaultMapArray = function () {
                return Plot.AbstractStacked.prototype._generateDefaultMapArray.call(this);
            };
            StackedBar.prototype._updateScaleExtents = function () {
                Plot.AbstractStacked.prototype._updateScaleExtents.call(this);
            };
            StackedBar.prototype._keyAccessor = function () {
                return Plot.AbstractStacked.prototype._keyAccessor.call(this);
            };
            StackedBar.prototype._valueAccessor = function () {
                return Plot.AbstractStacked.prototype._valueAccessor.call(this);
            };
            return StackedBar;
        })(Plot.AbstractBarPlot);
        Plot.StackedBar = StackedBar;
    })(Plottable.Plot || (Plottable.Plot = {}));
    var Plot = Plottable.Plot;
})(Plottable || (Plottable = {}));

///<reference path="../reference.ts" />

///<reference path="../reference.ts" />
var Plottable;
(function (Plottable) {
    (function (Animator) {
        /**
         * An animator implementation with no animation. The attributes are
         * immediately set on the selection.
         */
        var Null = (function () {
            function Null() {
            }
            Null.prototype.getTiming = function (selection) {
                return 0;
            };
            Null.prototype.animate = function (selection, attrToProjector) {
                return selection.attr(attrToProjector);
            };
            return Null;
        })();
        Animator.Null = Null;
    })(Plottable.Animator || (Plottable.Animator = {}));
    var Animator = Plottable.Animator;
})(Plottable || (Plottable = {}));

///<reference path="../reference.ts" />
var Plottable;
(function (Plottable) {
    (function (Animator) {
        /**
         * The base animator implementation with easing, duration, and delay.
         *
         * The maximum delay between animations can be configured with maxIterativeDelay.
         *
         * The maximum total animation duration can be configured with maxTotalDuration.
         * maxTotalDuration does not set actual total animation duration.
         *
         * The actual interval delay is calculated by following formula:
         * min(maxIterativeDelay(),
         *   max(maxTotalDuration() - duration(), 0) / <number of iterations>)
         */
        var Base = (function () {
            /**
             * Constructs the default animator
             *
             * @constructor
             */
            function Base() {
                this._duration = Base.DEFAULT_DURATION_MILLISECONDS;
                this._delay = Base.DEFAULT_DELAY_MILLISECONDS;
                this._easing = Base.DEFAULT_EASING;
                this._maxIterativeDelay = Base.DEFAULT_MAX_ITERATIVE_DELAY_MILLISECONDS;
                this._maxTotalDuration = Base.DEFAULT_MAX_TOTAL_DURATION_MILLISECONDS;
            }
            Base.prototype.getTiming = function (numberOfIterations) {
                var maxDelayForLastIteration = Math.max(this.maxTotalDuration() - this.duration(), 0);
                var adjustedIterativeDelay = Math.min(this.maxIterativeDelay(), maxDelayForLastIteration / Math.max(numberOfIterations - 1, 1));
                var time = adjustedIterativeDelay * numberOfIterations + this.delay() + this.duration();
                return time;
            };
            Base.prototype.animate = function (selection, attrToProjector) {
                var _this = this;
                var numberOfIterations = selection[0].length;
                var maxDelayForLastIteration = Math.max(this.maxTotalDuration() - this.duration(), 0);
                var adjustedIterativeDelay = Math.min(this.maxIterativeDelay(), maxDelayForLastIteration / Math.max(numberOfIterations - 1, 1));
                return selection.transition().ease(this.easing()).duration(this.duration()).delay(function (d, i) { return _this.delay() + adjustedIterativeDelay * i; }).attr(attrToProjector);
            };
            Base.prototype.duration = function (duration) {
                if (duration == null) {
                    return this._duration;
                }
                else {
                    this._duration = duration;
                    return this;
                }
            };
            Base.prototype.delay = function (delay) {
                if (delay == null) {
                    return this._delay;
                }
                else {
                    this._delay = delay;
                    return this;
                }
            };
            Base.prototype.easing = function (easing) {
                if (easing == null) {
                    return this._easing;
                }
                else {
                    this._easing = easing;
                    return this;
                }
            };
            Base.prototype.maxIterativeDelay = function (maxIterDelay) {
                if (maxIterDelay == null) {
                    return this._maxIterativeDelay;
                }
                else {
                    this._maxIterativeDelay = maxIterDelay;
                    return this;
                }
            };
            Base.prototype.maxTotalDuration = function (maxDuration) {
                if (maxDuration == null) {
                    return this._maxTotalDuration;
                }
                else {
                    this._maxTotalDuration = maxDuration;
                    return this;
                }
            };
            /**
             * The default duration of the animation in milliseconds
             */
            Base.DEFAULT_DURATION_MILLISECONDS = 300;
            /**
             * The default starting delay of the animation in milliseconds
             */
            Base.DEFAULT_DELAY_MILLISECONDS = 0;
            /**
             * The default maximum start delay between each start of an animation
             */
            Base.DEFAULT_MAX_ITERATIVE_DELAY_MILLISECONDS = 15;
            /**
             * The default maximum total animation duration
             */
            Base.DEFAULT_MAX_TOTAL_DURATION_MILLISECONDS = 600;
            /**
             * The default easing of the animation
             */
            Base.DEFAULT_EASING = "exp-out";
            return Base;
        })();
        Animator.Base = Base;
    })(Plottable.Animator || (Plottable.Animator = {}));
    var Animator = Plottable.Animator;
})(Plottable || (Plottable = {}));

///<reference path="../reference.ts" />
var __extends = this.__extends || function (d, b) {
    for (var p in b) if (b.hasOwnProperty(p)) d[p] = b[p];
    function __() { this.constructor = d; }
    __.prototype = b.prototype;
    d.prototype = new __();
};
var Plottable;
(function (Plottable) {
    (function (Animator) {
        /**
         * The default animator implementation with easing, duration, and delay.
         */
        var Rect = (function (_super) {
            __extends(Rect, _super);
            function Rect(isVertical, isReverse) {
                if (isVertical === void 0) { isVertical = true; }
                if (isReverse === void 0) { isReverse = false; }
                _super.call(this);
                this.isVertical = isVertical;
                this.isReverse = isReverse;
            }
            Rect.prototype.animate = function (selection, attrToProjector) {
                var startAttrToProjector = {};
                Rect.ANIMATED_ATTRIBUTES.forEach(function (attr) { return startAttrToProjector[attr] = attrToProjector[attr]; });
                startAttrToProjector[this._getMovingAttr()] = this._startMovingProjector(attrToProjector);
                startAttrToProjector[this._getGrowingAttr()] = function () { return 0; };
                selection.attr(startAttrToProjector);
                return _super.prototype.animate.call(this, selection, attrToProjector);
            };
            Rect.prototype._startMovingProjector = function (attrToProjector) {
                if (this.isVertical === this.isReverse) {
                    return attrToProjector[this._getMovingAttr()];
                }
                var movingAttrProjector = attrToProjector[this._getMovingAttr()];
                var growingAttrProjector = attrToProjector[this._getGrowingAttr()];
                return function (d, i, u, m) { return movingAttrProjector(d, i, u, m) + growingAttrProjector(d, i, u, m); };
            };
            Rect.prototype._getGrowingAttr = function () {
                return this.isVertical ? "height" : "width";
            };
            Rect.prototype._getMovingAttr = function () {
                return this.isVertical ? "y" : "x";
            };
            Rect.ANIMATED_ATTRIBUTES = ["height", "width", "x", "y", "fill"];
            return Rect;
        })(Animator.Base);
        Animator.Rect = Rect;
    })(Plottable.Animator || (Plottable.Animator = {}));
    var Animator = Plottable.Animator;
})(Plottable || (Plottable = {}));

///<reference path="../reference.ts" />
var __extends = this.__extends || function (d, b) {
    for (var p in b) if (b.hasOwnProperty(p)) d[p] = b[p];
    function __() { this.constructor = d; }
    __.prototype = b.prototype;
    d.prototype = new __();
};
var Plottable;
(function (Plottable) {
    (function (Animator) {
        /**
         * A child class of RectAnimator that will move the rectangle
         * as well as animate its growth.
         */
        var MovingRect = (function (_super) {
            __extends(MovingRect, _super);
            /**
             * Constructs a MovingRectAnimator
             *
             * @param {number} basePixel The pixel value to start moving from
             * @param {boolean} isVertical If the movement/animation is vertical
             */
            function MovingRect(startPixelValue, isVertical) {
                if (isVertical === void 0) { isVertical = true; }
                _super.call(this, isVertical);
                this.startPixelValue = startPixelValue;
            }
            MovingRect.prototype._startMovingProjector = function (attrToProjector) {
                return d3.functor(this.startPixelValue);
            };
            return MovingRect;
        })(Animator.Rect);
        Animator.MovingRect = MovingRect;
    })(Plottable.Animator || (Plottable.Animator = {}));
    var Animator = Plottable.Animator;
})(Plottable || (Plottable = {}));

///<reference path="../reference.ts" />
var __extends = this.__extends || function (d, b) {
    for (var p in b) if (b.hasOwnProperty(p)) d[p] = b[p];
    function __() { this.constructor = d; }
    __.prototype = b.prototype;
    d.prototype = new __();
};
var Plottable;
(function (Plottable) {
    (function (Dispatcher) {
        var AbstractDispatcher = (function (_super) {
            __extends(AbstractDispatcher, _super);
            /**
             * Constructs a Dispatcher with the specified target.
             *
             * @constructor
             * @param {D3.Selection} [target] The selection to listen for events on.
             */
            function AbstractDispatcher(target) {
                _super.call(this);
                this._event2Callback = {};
                this._connected = false;
                this._target = target;
            }
            AbstractDispatcher.prototype.target = function (targetElement) {
                if (targetElement == null) {
                    return this._target;
                }
                var wasConnected = this._connected;
                this.disconnect();
                this._target = targetElement;
                if (wasConnected) {
                    // re-connect to the new target
                    this.connect();
                }
                return this;
            };
            /**
             * Gets a namespaced version of the event name.
             */
            AbstractDispatcher.prototype._getEventString = function (eventName) {
                return eventName + ".dispatcher" + this._plottableID;
            };
            /**
             * Attaches the Dispatcher's listeners to the Dispatcher's target element.
             *
             * @returns {Dispatcher} The calling Dispatcher.
             */
            AbstractDispatcher.prototype.connect = function () {
                var _this = this;
                if (this._connected) {
                    throw new Error("Can't connect dispatcher twice!");
                }
                if (this._target) {
                    this._connected = true;
                    Object.keys(this._event2Callback).forEach(function (event) {
                        var callback = _this._event2Callback[event];
                        _this._target.on(_this._getEventString(event), callback);
                    });
                }
                return this;
            };
            /**
             * Detaches the Dispatcher's listeners from the Dispatchers' target element.
             *
             * @returns {Dispatcher} The calling Dispatcher.
             */
            AbstractDispatcher.prototype.disconnect = function () {
                var _this = this;
                this._connected = false;
                if (this._target) {
                    Object.keys(this._event2Callback).forEach(function (event) {
                        _this._target.on(_this._getEventString(event), null);
                    });
                }
                return this;
            };
            return AbstractDispatcher;
        })(Plottable.Core.PlottableObject);
        Dispatcher.AbstractDispatcher = AbstractDispatcher;
    })(Plottable.Dispatcher || (Plottable.Dispatcher = {}));
    var Dispatcher = Plottable.Dispatcher;
})(Plottable || (Plottable = {}));

///<reference path="../reference.ts" />
var __extends = this.__extends || function (d, b) {
    for (var p in b) if (b.hasOwnProperty(p)) d[p] = b[p];
    function __() { this.constructor = d; }
    __.prototype = b.prototype;
    d.prototype = new __();
};
var Plottable;
(function (Plottable) {
    (function (Dispatcher) {
        var Mouse = (function (_super) {
            __extends(Mouse, _super);
            /**
             * Constructs a Mouse Dispatcher with the specified target.
             *
             * @param {D3.Selection} target The selection to listen for events on.
             */
            function Mouse(target) {
                var _this = this;
                _super.call(this, target);
                this._event2Callback["mouseover"] = function () {
                    if (_this._mouseover != null) {
                        _this._mouseover(_this._getMousePosition());
                    }
                };
                this._event2Callback["mousemove"] = function () {
                    if (_this._mousemove != null) {
                        _this._mousemove(_this._getMousePosition());
                    }
                };
                this._event2Callback["mouseout"] = function () {
                    if (_this._mouseout != null) {
                        _this._mouseout(_this._getMousePosition());
                    }
                };
            }
            Mouse.prototype._getMousePosition = function () {
                var xy = d3.mouse(this._target.node());
                return {
                    x: xy[0],
                    y: xy[1]
                };
            };
            Mouse.prototype.mouseover = function (callback) {
                if (callback === undefined) {
                    return this._mouseover;
                }
                this._mouseover = callback;
                return this;
            };
            Mouse.prototype.mousemove = function (callback) {
                if (callback === undefined) {
                    return this._mousemove;
                }
                this._mousemove = callback;
                return this;
            };
            Mouse.prototype.mouseout = function (callback) {
                if (callback === undefined) {
                    return this._mouseout;
                }
                this._mouseout = callback;
                return this;
            };
            return Mouse;
        })(Dispatcher.AbstractDispatcher);
        Dispatcher.Mouse = Mouse;
    })(Plottable.Dispatcher || (Plottable.Dispatcher = {}));
    var Dispatcher = Plottable.Dispatcher;
})(Plottable || (Plottable = {}));

///<reference path="../reference.ts" />
var __extends = this.__extends || function (d, b) {
    for (var p in b) if (b.hasOwnProperty(p)) d[p] = b[p];
    function __() { this.constructor = d; }
    __.prototype = b.prototype;
    d.prototype = new __();
};
var Plottable;
(function (Plottable) {
    (function (Dispatcher) {
        var Keypress = (function (_super) {
            __extends(Keypress, _super);
            /**
             * Constructs a Keypress Dispatcher with the specified target.
             *
             * @constructor
             * @param {D3.Selection} [target] The selection to listen for events on.
             */
            function Keypress(target) {
                var _this = this;
                _super.call(this, target);
                this._mousedOverTarget = false;
                // Can't attach the key listener to the target (a sub-svg element)
                // because "focusable" is only in SVG 1.2 / 2, which most browsers don't
                // yet implement
                this._keydownListenerTarget = d3.select(document);
                this._event2Callback["mouseover"] = function () {
                    _this._mousedOverTarget = true;
                };
                this._event2Callback["mouseout"] = function () {
                    _this._mousedOverTarget = false;
                };
            }
            Keypress.prototype.connect = function () {
                var _this = this;
                _super.prototype.connect.call(this);
                this._keydownListenerTarget.on(this._getEventString("keydown"), function () {
                    if (_this._mousedOverTarget && _this._onKeyDown) {
                        _this._onKeyDown(d3.event);
                    }
                });
                return this;
            };
            Keypress.prototype.disconnect = function () {
                _super.prototype.disconnect.call(this);
                this._keydownListenerTarget.on(this._getEventString("keydown"), null);
                return this;
            };
            Keypress.prototype.onKeyDown = function (callback) {
                if (callback === undefined) {
                    return this._onKeyDown;
                }
                this._onKeyDown = callback;
                return this;
            };
            return Keypress;
        })(Dispatcher.AbstractDispatcher);
        Dispatcher.Keypress = Keypress;
    })(Plottable.Dispatcher || (Plottable.Dispatcher = {}));
    var Dispatcher = Plottable.Dispatcher;
})(Plottable || (Plottable = {}));

///<reference path="../reference.ts" />
var __extends = this.__extends || function (d, b) {
    for (var p in b) if (b.hasOwnProperty(p)) d[p] = b[p];
    function __() { this.constructor = d; }
    __.prototype = b.prototype;
    d.prototype = new __();
};
var Plottable;
(function (Plottable) {
    (function (Interaction) {
        var AbstractInteraction = (function (_super) {
            __extends(AbstractInteraction, _super);
            function AbstractInteraction() {
                _super.apply(this, arguments);
            }
            AbstractInteraction.prototype._anchor = function (component, hitBox) {
                this._componentToListenTo = component;
                this._hitBox = hitBox;
            };
            return AbstractInteraction;
        })(Plottable.Core.PlottableObject);
        Interaction.AbstractInteraction = AbstractInteraction;
    })(Plottable.Interaction || (Plottable.Interaction = {}));
    var Interaction = Plottable.Interaction;
})(Plottable || (Plottable = {}));

///<reference path="../reference.ts" />
var __extends = this.__extends || function (d, b) {
    for (var p in b) if (b.hasOwnProperty(p)) d[p] = b[p];
    function __() { this.constructor = d; }
    __.prototype = b.prototype;
    d.prototype = new __();
};
var Plottable;
(function (Plottable) {
    (function (Interaction) {
        var Click = (function (_super) {
            __extends(Click, _super);
            function Click() {
                _super.apply(this, arguments);
            }
            Click.prototype._anchor = function (component, hitBox) {
                var _this = this;
                _super.prototype._anchor.call(this, component, hitBox);
                hitBox.on(this._listenTo(), function () {
                    var xy = d3.mouse(hitBox.node());
                    var x = xy[0];
                    var y = xy[1];
                    _this._callback({ x: x, y: y });
                });
            };
            Click.prototype._listenTo = function () {
                return "click";
            };
            /**
             * Sets a callback to be called when a click is received.
             *
             * @param {(p: Point) => any} cb Callback that takes the pixel position of the click event.
             */
            Click.prototype.callback = function (cb) {
                this._callback = cb;
                return this;
            };
            return Click;
        })(Interaction.AbstractInteraction);
        Interaction.Click = Click;
        var DoubleClick = (function (_super) {
            __extends(DoubleClick, _super);
            function DoubleClick() {
                _super.apply(this, arguments);
            }
            DoubleClick.prototype._listenTo = function () {
                return "dblclick";
            };
            return DoubleClick;
        })(Click);
        Interaction.DoubleClick = DoubleClick;
    })(Plottable.Interaction || (Plottable.Interaction = {}));
    var Interaction = Plottable.Interaction;
})(Plottable || (Plottable = {}));

///<reference path="../reference.ts" />
var __extends = this.__extends || function (d, b) {
    for (var p in b) if (b.hasOwnProperty(p)) d[p] = b[p];
    function __() { this.constructor = d; }
    __.prototype = b.prototype;
    d.prototype = new __();
};
var Plottable;
(function (Plottable) {
    (function (Interaction) {
        var Key = (function (_super) {
            __extends(Key, _super);
            /**
             * Creates a KeyInteraction.
             *
             * KeyInteraction listens to key events that occur while the component is
             * moused over.
             *
             * @constructor
             */
            function Key() {
                _super.call(this);
                this._keyCode2Callback = {};
                this._dispatcher = new Plottable.Dispatcher.Keypress();
            }
            Key.prototype._anchor = function (component, hitBox) {
                var _this = this;
                _super.prototype._anchor.call(this, component, hitBox);
                this._dispatcher.target(this._hitBox);
                this._dispatcher.onKeyDown(function (e) {
                    if (_this._keyCode2Callback[e.keyCode]) {
                        _this._keyCode2Callback[e.keyCode]();
                    }
                });
                this._dispatcher.connect();
            };
            /**
             * Sets a callback to be called when the key with the given keyCode is
             * pressed and the user is moused over the Component.
             *
             * @param {number} keyCode The key code associated with the key.
             * @param {() => void} callback Callback to be called.
             * @returns The calling Interaction.Key.
             */
            Key.prototype.on = function (keyCode, callback) {
                this._keyCode2Callback[keyCode] = callback;
                return this;
            };
            return Key;
        })(Interaction.AbstractInteraction);
        Interaction.Key = Key;
    })(Plottable.Interaction || (Plottable.Interaction = {}));
    var Interaction = Plottable.Interaction;
})(Plottable || (Plottable = {}));

///<reference path="../reference.ts" />
var __extends = this.__extends || function (d, b) {
    for (var p in b) if (b.hasOwnProperty(p)) d[p] = b[p];
    function __() { this.constructor = d; }
    __.prototype = b.prototype;
    d.prototype = new __();
};
var Plottable;
(function (Plottable) {
    (function (Interaction) {
        var PanZoom = (function (_super) {
            __extends(PanZoom, _super);
            /**
             * Creates a PanZoomInteraction.
             *
             * The allows you to move around and zoom in on a plot, interactively. It
             * does so by changing the xScale and yScales' domains repeatedly.
             *
             * @constructor
             * @param {QuantitativeScale} [xScale] The X scale to update on panning/zooming.
             * @param {QuantitativeScale} [yScale] The Y scale to update on panning/zooming.
             */
            function PanZoom(xScale, yScale) {
                var _this = this;
                _super.call(this);
                if (xScale == null) {
                    xScale = new Plottable.Scale.Linear();
                }
                if (yScale == null) {
                    yScale = new Plottable.Scale.Linear();
                }
                this._xScale = xScale;
                this._yScale = yScale;
                this._zoom = d3.behavior.zoom();
                this._zoom.x(this._xScale._d3Scale);
                this._zoom.y(this._yScale._d3Scale);
                this._zoom.on("zoom", function () { return _this._rerenderZoomed(); });
            }
            /**
             * Sets the scales back to their original domains.
             */
            PanZoom.prototype.resetZoom = function () {
                var _this = this;
                // HACKHACK #254
                this._zoom = d3.behavior.zoom();
                this._zoom.x(this._xScale._d3Scale);
                this._zoom.y(this._yScale._d3Scale);
                this._zoom.on("zoom", function () { return _this._rerenderZoomed(); });
                this._zoom(this._hitBox);
            };
            PanZoom.prototype._anchor = function (component, hitBox) {
                _super.prototype._anchor.call(this, component, hitBox);
                this._zoom(hitBox);
            };
            PanZoom.prototype._rerenderZoomed = function () {
                // HACKHACK since the d3.zoom.x modifies d3 scales and not our TS scales, and the TS scales have the
                // event listener machinery, let's grab the domain out of the d3 scale and pipe it back into the TS scale
                var xDomain = this._xScale._d3Scale.domain();
                var yDomain = this._yScale._d3Scale.domain();
                this._xScale.domain(xDomain);
                this._yScale.domain(yDomain);
            };
            return PanZoom;
        })(Interaction.AbstractInteraction);
        Interaction.PanZoom = PanZoom;
    })(Plottable.Interaction || (Plottable.Interaction = {}));
    var Interaction = Plottable.Interaction;
})(Plottable || (Plottable = {}));

///<reference path="../../reference.ts" />
var __extends = this.__extends || function (d, b) {
    for (var p in b) if (b.hasOwnProperty(p)) d[p] = b[p];
    function __() { this.constructor = d; }
    __.prototype = b.prototype;
    d.prototype = new __();
};
var Plottable;
(function (Plottable) {
    (function (Interaction) {
        var Drag = (function (_super) {
            __extends(Drag, _super);
            /**
             * Constructs a Drag. A Drag will signal its callbacks on mouse drag.
             */
            function Drag() {
                var _this = this;
                _super.call(this);
                this._origin = [0, 0];
                this._location = [0, 0];
                this._isDragging = false;
                this._dragBehavior = d3.behavior.drag();
                this._dragBehavior.on("dragstart", function () { return _this._dragstart(); });
                this._dragBehavior.on("drag", function () { return _this._drag(); });
                this._dragBehavior.on("dragend", function () { return _this._dragend(); });
            }
            Drag.prototype.dragstart = function (cb) {
                if (cb === undefined) {
                    return this._ondragstart;
                }
                else {
                    this._ondragstart = cb;
                    return this;
                }
            };
            // we access origin and location through setOrigin and setLocation so that on XDragBox and YDragBox we can overwrite so that
            // we always have the uncontrolled dimension of the box extending across the entire component
            // this ensures that the callback values are synchronized with the actual box being drawn
            Drag.prototype._setOrigin = function (x, y) {
                this._origin = [x, y];
            };
            Drag.prototype._getOrigin = function () {
                return this._origin.slice();
            };
            Drag.prototype._setLocation = function (x, y) {
                this._location = [x, y];
            };
            Drag.prototype._getLocation = function () {
                return this._location.slice();
            };
            Drag.prototype.drag = function (cb) {
                if (cb === undefined) {
                    return this._ondrag;
                }
                else {
                    this._ondrag = cb;
                    return this;
                }
            };
            Drag.prototype.dragend = function (cb) {
                if (cb === undefined) {
                    return this._ondragend;
                }
                else {
                    this._ondragend = cb;
                    return this;
                }
            };
            Drag.prototype._dragstart = function () {
                this._isDragging = true;
                var width = this._componentToListenTo.width();
                var height = this._componentToListenTo.height();
                // the constraint functions ensure that the selection rectangle will not exceed the hit box
                var constraintFunction = function (min, max) { return function (x) { return Math.min(Math.max(x, min), max); }; };
                this._constrainX = constraintFunction(0, width);
                this._constrainY = constraintFunction(0, height);
                var origin = d3.mouse(this._hitBox[0][0].parentNode);
                this._setOrigin(origin[0], origin[1]);
                this._doDragstart();
            };
            Drag.prototype._doDragstart = function () {
                if (this._ondragstart != null) {
                    this._ondragstart({ x: this._getOrigin()[0], y: this._getOrigin()[1] });
                }
            };
            Drag.prototype._drag = function () {
                this._setLocation(this._constrainX(d3.event.x), this._constrainY(d3.event.y));
                this._doDrag();
            };
            Drag.prototype._doDrag = function () {
                if (this._ondrag != null) {
                    var start = { x: this._getOrigin()[0], y: this._getOrigin()[1] };
                    var end = { x: this._getLocation()[0], y: this._getLocation()[1] };
                    this._ondrag(start, end);
                }
            };
            Drag.prototype._dragend = function () {
                var location = d3.mouse(this._hitBox[0][0].parentNode);
                this._setLocation(location[0], location[1]);
                this._isDragging = false;
                this._doDragend();
            };
            Drag.prototype._doDragend = function () {
                if (this._ondragend != null) {
                    var start = { x: this._getOrigin()[0], y: this._getOrigin()[1] };
                    var end = { x: this._getLocation()[0], y: this._getLocation()[1] };
                    this._ondragend(start, end);
                }
            };
            Drag.prototype._anchor = function (component, hitBox) {
                _super.prototype._anchor.call(this, component, hitBox);
                hitBox.call(this._dragBehavior);
                return this;
            };
            /**
             * Sets up so that the xScale and yScale that are passed have their
             * domains automatically changed as you zoom.
             *
             * @param {QuantitativeScale} xScale The scale along the x-axis.
             * @param {QuantitativeScale} yScale The scale along the y-axis.
             * @returns {Drag} The calling Drag.
             */
            Drag.prototype.setupZoomCallback = function (xScale, yScale) {
                var xDomainOriginal = xScale != null ? xScale.domain() : null;
                var yDomainOriginal = yScale != null ? yScale.domain() : null;
                var resetOnNextClick = false;
                function callback(upperLeft, lowerRight) {
                    if (upperLeft == null || lowerRight == null) {
                        if (resetOnNextClick) {
                            if (xScale != null) {
                                xScale.domain(xDomainOriginal);
                            }
                            if (yScale != null) {
                                yScale.domain(yDomainOriginal);
                            }
                        }
                        resetOnNextClick = !resetOnNextClick;
                        return;
                    }
                    resetOnNextClick = false;
                    if (xScale != null) {
                        xScale.domain([xScale.invert(upperLeft.x), xScale.invert(lowerRight.x)]);
                    }
                    if (yScale != null) {
                        yScale.domain([yScale.invert(lowerRight.y), yScale.invert(upperLeft.y)]);
                    }
                    this.clearBox();
                    return;
                }
                this.drag(callback);
                this.dragend(callback);
                return this;
            };
            return Drag;
        })(Interaction.AbstractInteraction);
        Interaction.Drag = Drag;
    })(Plottable.Interaction || (Plottable.Interaction = {}));
    var Interaction = Plottable.Interaction;
})(Plottable || (Plottable = {}));

///<reference path="../../reference.ts" />
var __extends = this.__extends || function (d, b) {
    for (var p in b) if (b.hasOwnProperty(p)) d[p] = b[p];
    function __() { this.constructor = d; }
    __.prototype = b.prototype;
    d.prototype = new __();
};
var Plottable;
(function (Plottable) {
    (function (Interaction) {
        var DragBox = (function (_super) {
            __extends(DragBox, _super);
            function DragBox() {
                _super.apply(this, arguments);
                this._boxIsDrawn = false;
                this._resizeXEnabled = false;
                this._resizeYEnabled = false;
                this._cursorStyle = "";
            }
            DragBox.prototype.resizeEnabled = function (enabled) {
                if (enabled == null) {
                    return this._resizeXEnabled || this._resizeYEnabled;
                }
                else {
                    this._resizeXEnabled = enabled && this.constructor._CAN_RESIZE_X;
                    this._resizeYEnabled = enabled && this.constructor._CAN_RESIZE_Y;
                    return this;
                }
            };
            /**
             * Return true if box is resizing on the X dimension.
             *
             * @returns {boolean}
             */
            DragBox.prototype.isResizingX = function () {
                return !!this._xResizing;
            };
            /**
             * Return true if box is resizing on the Y dimension.
             *
             * @returns {boolean}
             */
            DragBox.prototype.isResizingY = function () {
                return !!this._yResizing;
            };
            /**
             * Whether or not dragBox has been rendered in a visible area.
             *
             * @returns {boolean}
             */
            DragBox.prototype.boxIsDrawn = function () {
                return this._boxIsDrawn;
            };
            /**
             * Return true if box is resizing.
             *
             * @returns {boolean}
             */
            DragBox.prototype.isResizing = function () {
                return this.isResizingX() || this.isResizingY();
            };
            DragBox.prototype._dragstart = function () {
                var mouse = d3.mouse(this._hitBox[0][0].parentNode);
                if (this.boxIsDrawn()) {
                    var resizeInfo = this._getResizeInfo(mouse[0], mouse[1]);
                    this._xResizing = resizeInfo.xResizing;
                    this._yResizing = resizeInfo.yResizing;
                    if (this.isResizing()) {
                        // we are resizing; don't clear the box, don't call the dragstart callback
                        return;
                    }
                }
                _super.prototype._dragstart.call(this);
                this.clearBox();
            };
            DragBox.prototype._getResizeInfo = function (xPosition, yPosition) {
                var xResizing = null;
                var yResizing = null;
                var xStart = this._getOrigin()[0];
                var yStart = this._getOrigin()[1];
                var xEnd = this._getLocation()[0];
                var yEnd = this._getLocation()[1];
                function inPaddedRange(position, start, end, padding) {
                    return Math.min(start, end) - padding <= position && position <= Math.max(start, end) + padding;
                }
                function getResizeDimension(origin, destination, position, padding) {
                    // origin: where the drag began
                    // destination: where the drag ended
                    // position: where the cursor currently is (possibly the start of a resize)
                    var min = Math.min(origin, destination);
                    var max = Math.max(origin, destination);
                    var interiorPadding = Math.min(padding, (max - min) / 2);
                    if (min - padding < position && position < min + interiorPadding) {
                        return { offset: position - min, positive: false, origin: origin === min };
                    }
                    if (max - interiorPadding < position && position < max + padding) {
                        return { offset: position - max, positive: true, origin: origin === max };
                    }
                    return null;
                }
                if (this._resizeXEnabled && inPaddedRange(yPosition, yStart, yEnd, DragBox.RESIZE_PADDING)) {
                    xResizing = getResizeDimension(xStart, xEnd, xPosition, DragBox.RESIZE_PADDING);
                }
                if (this._resizeYEnabled && inPaddedRange(xPosition, xStart, xEnd, DragBox.RESIZE_PADDING)) {
                    yResizing = getResizeDimension(yStart, yEnd, yPosition, DragBox.RESIZE_PADDING);
                }
                return { xResizing: xResizing, yResizing: yResizing };
            };
            DragBox.prototype._drag = function () {
                if (this.isResizing()) {
                    // Eases the mouse into the center of the dragging line, in case dragging started with the mouse
                    // away from the center due to `DragBox.RESIZE_PADDING`.
                    if (this.isResizingX()) {
                        var diffX = this._xResizing.offset;
                        var x = d3.event.x;
                        if (diffX !== 0) {
                            x += diffX;
                            this._xResizing.offset += diffX > 0 ? -1 : 1;
                        }
                        if (this._xResizing.origin) {
                            this._setOrigin(this._constrainX(x), this._getOrigin()[1]);
                        }
                        else {
                            this._setLocation(this._constrainX(x), this._getLocation()[1]);
                        }
                    }
                    if (this.isResizingY()) {
                        var diffY = this._yResizing.offset;
                        var y = d3.event.y;
                        if (diffY !== 0) {
                            y += diffY;
                            this._yResizing.offset += diffY > 0 ? -1 : 1;
                        }
                        if (this._yResizing.origin) {
                            this._setOrigin(this._getOrigin()[0], this._constrainY(y));
                        }
                        else {
                            this._setLocation(this._getLocation()[0], this._constrainY(y));
                        }
                    }
                    this._doDrag();
                }
                else {
                    _super.prototype._drag.call(this);
                }
                this.setBox(this._getOrigin()[0], this._getLocation()[0], this._getOrigin()[1], this._getLocation()[1]);
            };
            DragBox.prototype._dragend = function () {
                this._xResizing = null;
                this._yResizing = null;
                _super.prototype._dragend.call(this);
            };
            /**
             * Clears the highlighted drag-selection box drawn by the DragBox.
             *
             * @returns {DragBox} The calling DragBox.
             */
            DragBox.prototype.clearBox = function () {
                if (this.dragBox == null) {
                    return;
                } // HACKHACK #593
                this.dragBox.attr("height", 0).attr("width", 0);
                this._boxIsDrawn = false;
                return this;
            };
            /**
             * Set where the box is draw explicitly.
             *
             * @param {number} x0 Left.
             * @param {number} x1 Right.
             * @param {number} y0 Top.
             * @param {number} y1 Bottom.
             *
             * @returns {DragBox} The calling DragBox.
             */
            DragBox.prototype.setBox = function (x0, x1, y0, y1) {
                if (this.dragBox == null) {
                    return;
                } // HACKHACK #593
                var w = Math.abs(x0 - x1);
                var h = Math.abs(y0 - y1);
                var xo = Math.min(x0, x1);
                var yo = Math.min(y0, y1);
                this.dragBox.attr({ x: xo, y: yo, width: w, height: h });
                this._boxIsDrawn = (w > 0 && h > 0);
                return this;
            };
            DragBox.prototype._anchor = function (component, hitBox) {
                var _this = this;
                _super.prototype._anchor.call(this, component, hitBox);
                var cname = DragBox._CLASS_DRAG_BOX;
                var background = this._componentToListenTo._backgroundContainer;
                this.dragBox = background.append("rect").classed(cname, true).attr("x", 0).attr("y", 0);
                hitBox.on("mousemove", function () { return _this._hover(); });
                return this;
            };
            DragBox.prototype._hover = function () {
                if (this.resizeEnabled() && !this._isDragging && this._boxIsDrawn) {
                    var position = d3.mouse(this._hitBox[0][0].parentNode);
                    this._cursorStyle = this._getCursorStyle(position[0], position[1]);
                }
                else if (!this._boxIsDrawn) {
                    this._cursorStyle = "";
                }
                this._hitBox.style("cursor", this._cursorStyle);
            };
            DragBox.prototype._getCursorStyle = function (xOrigin, yOrigin) {
                var resizeInfo = this._getResizeInfo(xOrigin, yOrigin);
                var left = resizeInfo.xResizing && !resizeInfo.xResizing.positive;
                var right = resizeInfo.xResizing && resizeInfo.xResizing.positive;
                var top = resizeInfo.yResizing && !resizeInfo.yResizing.positive;
                var bottom = resizeInfo.yResizing && resizeInfo.yResizing.positive;
                if (left && top || bottom && right) {
                    return "nwse-resize";
                }
                else if (top && right || bottom && left) {
                    return "nesw-resize";
                }
                else if (left || right) {
                    return "ew-resize";
                }
                else if (top || bottom) {
                    return "ns-resize";
                }
                else {
                    return "";
                }
            };
            DragBox._CLASS_DRAG_BOX = "drag-box";
            DragBox.RESIZE_PADDING = 10;
            DragBox._CAN_RESIZE_X = true;
            DragBox._CAN_RESIZE_Y = true;
            return DragBox;
        })(Interaction.Drag);
        Interaction.DragBox = DragBox;
    })(Plottable.Interaction || (Plottable.Interaction = {}));
    var Interaction = Plottable.Interaction;
})(Plottable || (Plottable = {}));

///<reference path="../../reference.ts" />
var __extends = this.__extends || function (d, b) {
    for (var p in b) if (b.hasOwnProperty(p)) d[p] = b[p];
    function __() { this.constructor = d; }
    __.prototype = b.prototype;
    d.prototype = new __();
};
var Plottable;
(function (Plottable) {
    (function (Interaction) {
        var XDragBox = (function (_super) {
            __extends(XDragBox, _super);
            function XDragBox() {
                _super.apply(this, arguments);
            }
            XDragBox.prototype._setOrigin = function (x, y) {
                _super.prototype._setOrigin.call(this, x, 0);
            };
            XDragBox.prototype._setLocation = function (x, y) {
                _super.prototype._setLocation.call(this, x, this._componentToListenTo.height());
            };
            XDragBox._CAN_RESIZE_Y = false;
            return XDragBox;
        })(Interaction.DragBox);
        Interaction.XDragBox = XDragBox;
    })(Plottable.Interaction || (Plottable.Interaction = {}));
    var Interaction = Plottable.Interaction;
})(Plottable || (Plottable = {}));

///<reference path="../../reference.ts" />
var __extends = this.__extends || function (d, b) {
    for (var p in b) if (b.hasOwnProperty(p)) d[p] = b[p];
    function __() { this.constructor = d; }
    __.prototype = b.prototype;
    d.prototype = new __();
};
var Plottable;
(function (Plottable) {
    (function (Interaction) {
        var XYDragBox = (function (_super) {
            __extends(XYDragBox, _super);
            function XYDragBox() {
                Plottable._Util.Methods.warn("XYDragBox is deprecated; use DragBox instead");
                _super.call(this);
            }
            return XYDragBox;
        })(Interaction.DragBox);
        Interaction.XYDragBox = XYDragBox;
    })(Plottable.Interaction || (Plottable.Interaction = {}));
    var Interaction = Plottable.Interaction;
})(Plottable || (Plottable = {}));

///<reference path="../../reference.ts" />
var __extends = this.__extends || function (d, b) {
    for (var p in b) if (b.hasOwnProperty(p)) d[p] = b[p];
    function __() { this.constructor = d; }
    __.prototype = b.prototype;
    d.prototype = new __();
};
var Plottable;
(function (Plottable) {
    (function (Interaction) {
        var YDragBox = (function (_super) {
            __extends(YDragBox, _super);
            function YDragBox() {
                _super.apply(this, arguments);
            }
            YDragBox.prototype._setOrigin = function (x, y) {
                _super.prototype._setOrigin.call(this, 0, y);
            };
            YDragBox.prototype._setLocation = function (x, y) {
                _super.prototype._setLocation.call(this, this._componentToListenTo.width(), y);
            };
            YDragBox._CAN_RESIZE_X = false;
            return YDragBox;
        })(Interaction.DragBox);
        Interaction.YDragBox = YDragBox;
    })(Plottable.Interaction || (Plottable.Interaction = {}));
    var Interaction = Plottable.Interaction;
})(Plottable || (Plottable = {}));

///<reference path="../reference.ts" />
var __extends = this.__extends || function (d, b) {
    for (var p in b) if (b.hasOwnProperty(p)) d[p] = b[p];
    function __() { this.constructor = d; }
    __.prototype = b.prototype;
    d.prototype = new __();
};
var Plottable;
(function (Plottable) {
    (function (Interaction) {
        var Hover = (function (_super) {
            __extends(Hover, _super);
            function Hover() {
                _super.apply(this, arguments);
                this._currentHoverData = {
                    data: null,
                    pixelPositions: null,
                    selection: null
                };
            }
            Hover.prototype._anchor = function (component, hitBox) {
                var _this = this;
                _super.prototype._anchor.call(this, component, hitBox);
                this._dispatcher = new Plottable.Dispatcher.Mouse(this._hitBox);
                this._dispatcher.mouseover(function (p) {
                    _this._componentToListenTo._hoverOverComponent(p);
                    _this.handleHoverOver(p);
                });
                this._dispatcher.mouseout(function (p) {
                    _this._componentToListenTo._hoverOutComponent(p);
                    _this.safeHoverOut(_this._currentHoverData);
                    _this._currentHoverData = {
                        data: null,
                        pixelPositions: null,
                        selection: null
                    };
                });
                this._dispatcher.mousemove(function (p) { return _this.handleHoverOver(p); });
                this._dispatcher.connect();
            };
            /**
             * Returns a HoverData consisting of all data and selections in a but not in b.
             */
            Hover.diffHoverData = function (a, b) {
                if (a.data == null || b.data == null) {
                    return a;
                }
                var diffData = [];
                var diffPoints = [];
                var diffElements = [];
                a.data.forEach(function (d, i) {
                    if (b.data.indexOf(d) === -1) {
                        diffData.push(d);
                        diffPoints.push(a.pixelPositions[i]);
                        diffElements.push(a.selection[0][i]);
                    }
                });
                if (diffData.length === 0) {
                    return {
                        data: null,
                        pixelPositions: null,
                        selection: null
                    };
                }
                return {
                    data: diffData,
                    pixelPositions: diffPoints,
                    selection: d3.selectAll(diffElements)
                };
            };
            Hover.prototype.handleHoverOver = function (p) {
                var lastHoverData = this._currentHoverData;
                var newHoverData = this._componentToListenTo._doHover(p);
                this._currentHoverData = newHoverData;
                var outData = Hover.diffHoverData(lastHoverData, newHoverData);
                this.safeHoverOut(outData);
                var overData = Hover.diffHoverData(newHoverData, lastHoverData);
                this.safeHoverOver(overData);
            };
            Hover.prototype.safeHoverOut = function (outData) {
                if (this._hoverOutCallback && outData.data) {
                    this._hoverOutCallback(outData);
                }
            };
            Hover.prototype.safeHoverOver = function (overData) {
                if (this._hoverOverCallback && overData.data) {
                    this._hoverOverCallback(overData);
                }
            };
            /**
             * Attaches an callback to be called when the user mouses over an element.
             *
             * @param {(hoverData: HoverData) => any} callback The callback to be called.
             *      The callback will be passed data for newly hovered-over elements.
             * @return {Interaction.Hover} The calling Interaction.Hover.
             */
            Hover.prototype.onHoverOver = function (callback) {
                this._hoverOverCallback = callback;
                return this;
            };
            /**
             * Attaches a callback to be called when the user mouses off of an element.
             *
             * @param {(hoverData: HoverData) => any} callback The callback to be called.
             *      The callback will be passed data from the hovered-out elements.
             * @return {Interaction.Hover} The calling Interaction.Hover.
             */
            Hover.prototype.onHoverOut = function (callback) {
                this._hoverOutCallback = callback;
                return this;
            };
            /**
             * Retrieves the HoverData associated with the elements the user is currently hovering over.
             *
             * @return {HoverData} The data and selection corresponding to the elements
             *                     the user is currently hovering over.
             */
            Hover.prototype.getCurrentHoverData = function () {
                return this._currentHoverData;
            };
            return Hover;
        })(Interaction.AbstractInteraction);
        Interaction.Hover = Hover;
    })(Plottable.Interaction || (Plottable.Interaction = {}));
    var Interaction = Plottable.Interaction;
})(Plottable || (Plottable = {}));<|MERGE_RESOLUTION|>--- conflicted
+++ resolved
@@ -3751,17 +3751,9 @@
                 this._fixedWidthFlag = false;
                 this._isSetup = false;
                 this._isAnchored = false;
-<<<<<<< HEAD
-                this.interactionsToRegister = [];
-                this.boxes = [];
-                this.isTopLevelComponent = false;
-=======
                 this._interactionsToRegister = [];
                 this._boxes = [];
                 this._isTopLevelComponent = false;
-                this._width = 0; // Width and height of the component. Used to size the hitbox, bounding box, etc
-                this._height = 0;
->>>>>>> b9093912
                 this._xOffset = 0; // Offset from Origin, used for alignment and floating positioning
                 this._yOffset = 0;
                 this._cssClasses = ["component"];
