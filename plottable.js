/*!
Plottable 0.24.0 (https://github.com/palantir/plottable)
Copyright 2014 Palantir Technologies
Licensed under MIT (https://github.com/palantir/plottable/blob/master/LICENSE)
*/

///<reference path="../reference.ts" />
var Plottable;
(function (Plottable) {
    (function (Util) {
        (function (Methods) {
            /**
            * Checks if x is between a and b.
            *
            * @param {number} x The value to test if in range
            * @param {number} a The beginning of the (inclusive) range
            * @param {number} b The ending of the (inclusive) range
            * @return {boolean} Whether x is in [a, b]
            */
            function inRange(x, a, b) {
                return (Math.min(a, b) <= x && x <= Math.max(a, b));
            }
            Methods.inRange = inRange;

            /** Print a warning message to the console, if it is available.
            *
            * @param {string} The warnings to print
            */
            function warn(warning) {
                /* tslint:disable:no-console */
                if (window.console != null) {
                    if (window.console.warn != null) {
                        console.warn(warning);
                    } else if (window.console.log != null) {
                        console.log(warning);
                    }
                }
                /* tslint:enable:no-console */
            }
            Methods.warn = warn;

            /**
            * Takes two arrays of numbers and adds them together
            *
            * @param {number[]} alist The first array of numbers
            * @param {number[]} blist The second array of numbers
            * @return {number[]} An array of numbers where x[i] = alist[i] + blist[i]
            */
            function addArrays(alist, blist) {
                if (alist.length !== blist.length) {
                    throw new Error("attempted to add arrays of unequal length");
                }
                return alist.map(function (_, i) {
                    return alist[i] + blist[i];
                });
            }
            Methods.addArrays = addArrays;

            /**
            * Takes two sets and returns the intersection
            *
            * @param {D3.Set} set1 The first set
            * @param {D3.Set} set2 The second set
            * @return {D3.Set} A set that contains elements that appear in both set1 and set2
            */
            function intersection(set1, set2) {
                var set = d3.set();
                set1.forEach(function (v) {
                    if (set2.has(v)) {
                        set.add(v);
                    }
                });
                return set;
            }
            Methods.intersection = intersection;

            /**
            * Take an accessor object (may be a string to be made into a key, or a value, or a color code)
            * and "activate" it by turning it into a function in (datum, index, metadata)
            */
            function _accessorize(accessor) {
                if (typeof (accessor) === "function") {
                    return accessor;
                } else if (typeof (accessor) === "string" && accessor[0] !== "#") {
                    return function (d, i, s) {
                        return d[accessor];
                    };
                } else {
                    return function (d, i, s) {
                        return accessor;
                    };
                }
                ;
            }
            Methods._accessorize = _accessorize;

            /**
            * Takes two sets and returns the union
            *
            * @param{D3.Set} set1 The first set
            * @param{D3.Set} set2 The second set
            * @return{D3.Set} A set that contains elements that appear in either set1 or set2
            */
            function union(set1, set2) {
                var set = d3.set();
                set1.forEach(function (v) {
                    return set.add(v);
                });
                set2.forEach(function (v) {
                    return set.add(v);
                });
                return set;
            }
            Methods.union = union;

            /**
            * Take an accessor object, activate it, and partially apply it to a Plot's datasource's metadata
            */
            function _applyAccessor(accessor, plot) {
                var activatedAccessor = _accessorize(accessor);
                return function (d, i) {
                    return activatedAccessor(d, i, plot.dataSource().metadata());
                };
            }
            Methods._applyAccessor = _applyAccessor;

            function uniq(strings) {
                var seen = {};
                strings.forEach(function (s) {
                    return seen[s] = true;
                });
                return d3.keys(seen);
            }
            Methods.uniq = uniq;

            function uniqNumbers(a) {
                var seen = d3.set();
                var result = [];
                a.forEach(function (n) {
                    if (!seen.has(n)) {
                        seen.add(n);
                        result.push(n);
                    }
                });
                return result;
            }
            Methods.uniqNumbers = uniqNumbers;

            /**
            * Creates an array of length `count`, filled with value or (if value is a function), value()
            *
            * @param {any} value The value to fill the array with, or, if a function, a generator for values
            * @param {number} count The length of the array to generate
            * @return {any[]}
            */
            function createFilledArray(value, count) {
                var out = [];
                for (var i = 0; i < count; i++) {
                    out[i] = typeof (value) === "function" ? value(i) : value;
                }
                return out;
            }
            Methods.createFilledArray = createFilledArray;

            /**
            * @param {T[][]} a The 2D array that will have its elements joined together.
            * @return {T[]} Every array in a, concatenated together in the order they appear.
            */
            function flatten(a) {
                return Array.prototype.concat.apply([], a);
            }
            Methods.flatten = flatten;

            /**
            * Check if two arrays are equal by strict equality.
            */
            function arrayEq(a, b) {
                // Technically, null and undefined are arrays too
                if (a == null || b == null) {
                    return a === b;
                }
                if (a.length !== b.length) {
                    return false;
                }
                for (var i = 0; i < a.length; i++) {
                    if (a[i] !== b[i]) {
                        return false;
                    }
                }
                return true;
            }
            Methods.arrayEq = arrayEq;

            /**
            * @param {any} a Object to check against b for equality.
            * @param {any} b Object to check against a for equality.
            *
            * @returns {boolean} whether or not two objects share the same keys, and
            *          values associated with those keys. Values will be compared
            *          with ===.
            */
            function objEq(a, b) {
                if (a == null || b == null) {
                    return a === b;
                }
                var keysA = Object.keys(a).sort();
                var keysB = Object.keys(b).sort();
                var valuesA = keysA.map(function (k) {
                    return a[k];
                });
                var valuesB = keysB.map(function (k) {
                    return b[k];
                });
                return arrayEq(keysA, keysB) && arrayEq(valuesA, valuesB);
            }
            Methods.objEq = objEq;
        })(Util.Methods || (Util.Methods = {}));
        var Methods = Util.Methods;
    })(Plottable.Util || (Plottable.Util = {}));
    var Util = Plottable.Util;
})(Plottable || (Plottable = {}));

///<reference path="../reference.ts" />
// This file contains open source utilities, along with their copyright notices
var Plottable;
(function (Plottable) {
    (function (Util) {
        (function (OpenSource) {
            

            function sortedIndex(val, arr, accessor) {
                var low = 0;
                var high = arr.length;
                while (low < high) {
                    /* tslint:disable:no-bitwise */
                    var mid = (low + high) >>> 1;

                    /* tslint:enable:no-bitwise */
                    var x = accessor == null ? arr[mid] : accessor(arr[mid]);
                    if (x < val) {
                        low = mid + 1;
                    } else {
                        high = mid;
                    }
                }
                return low;
            }
            OpenSource.sortedIndex = sortedIndex;
            ;
        })(Util.OpenSource || (Util.OpenSource = {}));
        var OpenSource = Util.OpenSource;
    })(Plottable.Util || (Plottable.Util = {}));
    var Util = Plottable.Util;
})(Plottable || (Plottable = {}));

///<reference path="../reference.ts" />
var Plottable;
(function (Plottable) {
    (function (Util) {
        var IDCounter = (function () {
            function IDCounter() {
                this.counter = {};
            }
            IDCounter.prototype.setDefault = function (id) {
                if (this.counter[id] == null) {
                    this.counter[id] = 0;
                }
            };

            IDCounter.prototype.increment = function (id) {
                this.setDefault(id);
                return ++this.counter[id];
            };

            IDCounter.prototype.decrement = function (id) {
                this.setDefault(id);
                return --this.counter[id];
            };

            IDCounter.prototype.get = function (id) {
                this.setDefault(id);
                return this.counter[id];
            };
            return IDCounter;
        })();
        Util.IDCounter = IDCounter;
    })(Plottable.Util || (Plottable.Util = {}));
    var Util = Plottable.Util;
})(Plottable || (Plottable = {}));

///<reference path="../reference.ts" />
var Plottable;
(function (Plottable) {
    (function (Util) {
        /**
        * An associative array that can be keyed by anything (inc objects).
        * Uses pointer equality checks which is why this works.
        * This power has a price: everything is linear time since it is actually backed by an array...
        */
        var StrictEqualityAssociativeArray = (function () {
            function StrictEqualityAssociativeArray() {
                this.keyValuePairs = [];
            }
            /**
            * Set a new key/value pair in the store.
            *
            * @param {any} key Key to set in the store
            * @param {any} value Value to set in the store
            * @return {boolean} True if key already in store, false otherwise
            */
            StrictEqualityAssociativeArray.prototype.set = function (key, value) {
                if (key !== key) {
                    throw new Error("NaN may not be used as a key to the StrictEqualityAssociativeArray");
                }
                for (var i = 0; i < this.keyValuePairs.length; i++) {
                    if (this.keyValuePairs[i][0] === key) {
                        this.keyValuePairs[i][1] = value;
                        return true;
                    }
                }
                this.keyValuePairs.push([key, value]);
                return false;
            };

            /**
            * Get a value from the store, given a key.
            *
            * @param {any} key Key associated with value to retrieve
            * @return {any} Value if found, undefined otherwise
            */
            StrictEqualityAssociativeArray.prototype.get = function (key) {
                for (var i = 0; i < this.keyValuePairs.length; i++) {
                    if (this.keyValuePairs[i][0] === key) {
                        return this.keyValuePairs[i][1];
                    }
                }
                return undefined;
            };

            /**
            * Test whether store has a value associated with given key.
            *
            * Will return true if there is a key/value entry,
            * even if the value is explicitly `undefined`.
            *
            * @param {any} key Key to test for presence of an entry
            * @return {boolean} Whether there was a matching entry for that key
            */
            StrictEqualityAssociativeArray.prototype.has = function (key) {
                for (var i = 0; i < this.keyValuePairs.length; i++) {
                    if (this.keyValuePairs[i][0] === key) {
                        return true;
                    }
                }
                return false;
            };

            /**
            * Return an array of the values in the key-value store
            *
            * @return {any[]} The values in the store
            */
            StrictEqualityAssociativeArray.prototype.values = function () {
                return this.keyValuePairs.map(function (x) {
                    return x[1];
                });
            };

            /**
            * Return an array of keys in the key-value store
            *
            * @return {any[]} The keys in the store
            */
            StrictEqualityAssociativeArray.prototype.keys = function () {
                return this.keyValuePairs.map(function (x) {
                    return x[0];
                });
            };

            /**
            * Execute a callback for each entry in the array.
            *
            * @param {(key: any, val?: any, index?: number) => any} callback The callback to eecute
            * @return {any[]} The results of mapping the callback over the entries
            */
            StrictEqualityAssociativeArray.prototype.map = function (cb) {
                return this.keyValuePairs.map(function (kv, index) {
                    return cb(kv[0], kv[1], index);
                });
            };

            /**
            * Delete a key from the key-value store. Return whether the key was present.
            *
            * @param {any} The key to remove
            * @return {boolean} Whether a matching entry was found and removed
            */
            StrictEqualityAssociativeArray.prototype.delete = function (key) {
                for (var i = 0; i < this.keyValuePairs.length; i++) {
                    if (this.keyValuePairs[i][0] === key) {
                        this.keyValuePairs.splice(i, 1);
                        return true;
                    }
                }
                return false;
            };
            return StrictEqualityAssociativeArray;
        })();
        Util.StrictEqualityAssociativeArray = StrictEqualityAssociativeArray;
    })(Plottable.Util || (Plottable.Util = {}));
    var Util = Plottable.Util;
})(Plottable || (Plottable = {}));

///<reference path="../reference.ts" />
var Plottable;
(function (Plottable) {
    (function (Util) {
        var Cache = (function () {
            /**
            * @constructor
            *
            * @param {string} compute The function whose results will be cached.
            * @param {string} [canonicalKey] If present, when clear() is called,
            *        this key will be re-computed. If its result hasn't been changed,
            *        the cache will not be cleared.
            * @param {(v: T, w: T) => boolean} [valueEq]
            *        Used to determine if the value of canonicalKey has changed.
            *        If omitted, defaults to === comparision.
            */
            function Cache(compute, canonicalKey, valueEq) {
                if (typeof valueEq === "undefined") { valueEq = function (v, w) {
                    return v === w;
                }; }
                this.cache = d3.map();
                this.canonicalKey = null;
                this.compute = compute;
                this.canonicalKey = canonicalKey;
                this.valueEq = valueEq;
                if (canonicalKey !== undefined) {
                    this.cache.set(this.canonicalKey, this.compute(this.canonicalKey));
                }
            }
            /**
            * Attempt to look up k in the cache, computing the result if it isn't
            * found.
            *
            * @param {string} k The key to look up in the cache.
            * @return {T} The value associated with k; the result of compute(k).
            */
            Cache.prototype.get = function (k) {
                if (!this.cache.has(k)) {
                    this.cache.set(k, this.compute(k));
                }
                return this.cache.get(k);
            };

            /**
            * Reset the cache empty.
            *
            * If canonicalKey was provided at construction, compute(canonicalKey)
            * will be re-run. If the result matches what is already in the cache,
            * it will not clear the cache.
            *
            * @return {Cache<T>} The calling Cache.
            */
            Cache.prototype.clear = function () {
                if (this.canonicalKey === undefined || !this.valueEq(this.cache.get(this.canonicalKey), this.compute(this.canonicalKey))) {
                    this.cache = d3.map();
                }
                return this;
            };
            return Cache;
        })();
        Util.Cache = Cache;
    })(Plottable.Util || (Plottable.Util = {}));
    var Util = Plottable.Util;
})(Plottable || (Plottable = {}));

///<reference path="../reference.ts" />
var Plottable;
(function (Plottable) {
    (function (Util) {
        (function (Text) {
            Text.HEIGHT_TEXT = "bqpdl";

            ;

            ;

            /**
            * Returns a quasi-pure function of typesignature (t: string) => Dimensions which measures height and width of text
            * in the given text selection
            *
            * @param {D3.Selection} selection: A temporary text selection that the string will be placed into for measurement.
            *                                  Will be removed on function creation and appended only for measurement.
            * @returns {Dimensions} width and height of the text
            */
            function getTextMeasurer(selection) {
                var parentNode = selection.node().parentNode;
                selection.remove();
                return function (s) {
                    if (s.trim() === "") {
                        return { width: 0, height: 0 };
                    }
                    parentNode.appendChild(selection.node());
                    selection.text(s);
                    var bb = Util.DOM.getBBox(selection);
                    selection.remove();
                    return { width: bb.width, height: bb.height };
                };
            }
            Text.getTextMeasurer = getTextMeasurer;

            /**
            * @return {TextMeasurer} A test measurer that will treat all sequences
            *         of consecutive whitespace as a single " ".
            */
            function combineWhitespace(tm) {
                return function (s) {
                    return tm(s.replace(/\s+/g, " "));
                };
            }

            /**
            * Returns a text measure that measures each individual character of the
            * string with tm, then combines all the individual measurements.
            */
            function measureByCharacter(tm) {
                return function (s) {
                    var whs = s.trim().split("").map(tm);
                    return {
                        width: d3.sum(whs, function (wh) {
                            return wh.width;
                        }),
                        height: d3.max(whs, function (wh) {
                            return wh.height;
                        })
                    };
                };
            }

            var CANONICAL_CHR = "a";

            /**
            * Some TextMeasurers get confused when measuring something that's only
            * whitespace: only whitespace in a dom node takes up 0 x 0 space.
            *
            * @return {TextMeasurer} A function that if its argument is all
            *         whitespace, it will wrap its argument in CANONICAL_CHR before
            *         measuring in order to get a non-zero size of the whitespace.
            */
            function wrapWhitespace(tm) {
                return function (s) {
                    if (/^\s*$/.test(s)) {
                        var whs = s.split("").map(function (c) {
                            var wh = tm(CANONICAL_CHR + c + CANONICAL_CHR);
                            var whWrapping = tm(CANONICAL_CHR);
                            return {
                                width: wh.width - 2 * whWrapping.width,
                                height: wh.height
                            };
                        });
                        return {
                            width: d3.sum(whs, function (x) {
                                return x.width;
                            }),
                            height: d3.max(whs, function (x) {
                                return x.height;
                            })
                        };
                    } else {
                        return tm(s);
                    }
                };
            }

            /**
            * This class will measure text by measuring each character individually,
            * then adding up the dimensions. It will also cache the dimensions of each
            * letter.
            */
            var CachingCharacterMeasurer = (function () {
                /**
                * @param {D3.Selection} textSelection The element that will have text inserted into
                *        it in order to measure text. The styles present for text in
                *        this element will to the text being measured.
                */
                function CachingCharacterMeasurer(textSelection) {
                    var _this = this;
                    this.cache = new Util.Cache(getTextMeasurer(textSelection), CANONICAL_CHR, Util.Methods.objEq);
                    this.measure = combineWhitespace(measureByCharacter(wrapWhitespace(function (s) {
                        return _this.cache.get(s);
                    })));
                }
                /**
                * Clear the cache, if it seems that the text has changed size.
                */
                CachingCharacterMeasurer.prototype.clear = function () {
                    this.cache.clear();
                    return this;
                };
                return CachingCharacterMeasurer;
            })();
            Text.CachingCharacterMeasurer = CachingCharacterMeasurer;

            /**
            * Gets a truncated version of a sting that fits in the available space, given the element in which to draw the text
            *
            * @param {string} text: The string to be truncated
            * @param {number} availableWidth: The available width, in pixels
            * @param {D3.Selection} element: The text element used to measure the text
            * @returns {string} text - the shortened text
            */
            function getTruncatedText(text, availableWidth, measurer) {
                if (measurer(text).width <= availableWidth) {
                    return text;
                } else {
                    return _addEllipsesToLine(text, availableWidth, measurer);
                }
            }
            Text.getTruncatedText = getTruncatedText;

            /**
            * Takes a line, a width to fit it in, and a text measurer. Will attempt to add ellipses to the end of the line,
            * shortening the line as required to ensure that it fits within width.
            */
            function _addEllipsesToLine(line, width, measureText) {
                var mutatedLine = line.trim();
                var widthMeasure = function (s) {
                    return measureText(s).width;
                };
                var lineWidth = widthMeasure(line);
                var ellipsesWidth = widthMeasure("...");
                if (width < ellipsesWidth) {
                    var periodWidth = widthMeasure(".");
                    var numPeriodsThatFit = Math.floor(width / periodWidth);
                    return "...".substr(0, numPeriodsThatFit);
                }
                while (lineWidth + ellipsesWidth > width) {
                    mutatedLine = mutatedLine.substr(0, mutatedLine.length - 1).trim();
                    lineWidth = widthMeasure(mutatedLine);
                }
                if (widthMeasure(mutatedLine + "...") > width) {
                    throw new Error("_addEllipsesToLine failed :(");
                }
                return mutatedLine + "...";
            }
            Text._addEllipsesToLine = _addEllipsesToLine;

            function writeLineHorizontally(line, g, width, height, xAlign, yAlign) {
                if (typeof xAlign === "undefined") { xAlign = "left"; }
                if (typeof yAlign === "undefined") { yAlign = "top"; }
                var xOffsetFactor = { left: 0, center: 0.5, right: 1 };
                var yOffsetFactor = { top: 0, center: 0.5, bottom: 1 };
                if (xOffsetFactor[xAlign] === undefined || yOffsetFactor[yAlign] === undefined) {
                    throw new Error("unrecognized alignment x:" + xAlign + ", y:" + yAlign);
                }
                var innerG = g.append("g");
                var textEl = innerG.append("text");
                textEl.text(line);
                var bb = Util.DOM.getBBox(textEl);
                var h = bb.height;
                var w = bb.width;
                if (w > width || h > height) {
                    Util.Methods.warn("Insufficient space to fit text: " + line);
                    textEl.text("");
                    return { width: 0, height: 0 };
                }
                var anchorConverter = { left: "start", center: "middle", right: "end" };
                var anchor = anchorConverter[xAlign];
                var xOff = width * xOffsetFactor[xAlign];
                var yOff = height * yOffsetFactor[yAlign];
                var ems = 0.85 - yOffsetFactor[yAlign];
                textEl.attr("text-anchor", anchor).attr("y", ems + "em");
                Util.DOM.translate(innerG, xOff, yOff);
                return { width: w, height: h };
            }
            Text.writeLineHorizontally = writeLineHorizontally;

            function writeLineVertically(line, g, width, height, xAlign, yAlign, rotation) {
                if (typeof xAlign === "undefined") { xAlign = "left"; }
                if (typeof yAlign === "undefined") { yAlign = "top"; }
                if (typeof rotation === "undefined") { rotation = "right"; }
                if (rotation !== "right" && rotation !== "left") {
                    throw new Error("unrecognized rotation: " + rotation);
                }
                var isRight = rotation === "right";
                var rightTranslator = { left: "bottom", right: "top", center: "center", top: "left", bottom: "right" };
                var leftTranslator = { left: "top", right: "bottom", center: "center", top: "right", bottom: "left" };
                var alignTranslator = isRight ? rightTranslator : leftTranslator;
                var innerG = g.append("g");
                var wh = writeLineHorizontally(line, innerG, height, width, alignTranslator[yAlign], alignTranslator[xAlign]);
                var xForm = d3.transform("");
                xForm.rotate = rotation === "right" ? 90 : -90;
                xForm.translate = [isRight ? width : 0, isRight ? 0 : height];
                innerG.attr("transform", xForm.toString());

                return wh;
            }
            Text.writeLineVertically = writeLineVertically;

            function writeTextHorizontally(brokenText, g, width, height, xAlign, yAlign) {
                if (typeof xAlign === "undefined") { xAlign = "left"; }
                if (typeof yAlign === "undefined") { yAlign = "top"; }
                var h = getTextMeasurer(g.append("text"))(Text.HEIGHT_TEXT).height;
                var maxWidth = 0;
                var blockG = g.append("g");
                brokenText.forEach(function (line, i) {
                    var innerG = blockG.append("g");
                    Util.DOM.translate(innerG, 0, i * h);
                    var wh = writeLineHorizontally(line, innerG, width, h, xAlign, yAlign);
                    if (wh.width > maxWidth) {
                        maxWidth = wh.width;
                    }
                });
                var usedSpace = h * brokenText.length;
                var freeSpace = height - usedSpace;
                var translator = { center: 0.5, top: 0, bottom: 1 };
                Util.DOM.translate(blockG, 0, freeSpace * translator[yAlign]);
                return { width: maxWidth, height: usedSpace };
            }

            function writeTextVertically(brokenText, g, width, height, xAlign, yAlign, rotation) {
                if (typeof xAlign === "undefined") { xAlign = "left"; }
                if (typeof yAlign === "undefined") { yAlign = "top"; }
                if (typeof rotation === "undefined") { rotation = "left"; }
                var h = getTextMeasurer(g.append("text"))(Text.HEIGHT_TEXT).height;
                var maxHeight = 0;
                var blockG = g.append("g");
                brokenText.forEach(function (line, i) {
                    var innerG = blockG.append("g");
                    Util.DOM.translate(innerG, i * h, 0);
                    var wh = writeLineVertically(line, innerG, h, height, xAlign, yAlign, rotation);
                    if (wh.height > maxHeight) {
                        maxHeight = wh.height;
                    }
                });
                var usedSpace = h * brokenText.length;
                var freeSpace = width - usedSpace;
                var translator = { center: 0.5, left: 0, right: 1 };
                Util.DOM.translate(blockG, freeSpace * translator[xAlign], 0);

                return { width: usedSpace, height: maxHeight };
            }

            ;

            /**
            * @param {write} [IWriteOptions] If supplied, the text will be written
            *        To the given g. Will align the text vertically if it seems like
            *        that is appropriate.
            * Returns an IWriteTextResult with info on whether the text fit, and how much width/height was used.
            */
            function writeText(text, width, height, tm, horizontally, write) {
                var orientHorizontally = (horizontally != null) ? horizontally : width * 1.1 > height;
                var primaryDimension = orientHorizontally ? width : height;
                var secondaryDimension = orientHorizontally ? height : width;
                var wrappedText = Util.WordWrap.breakTextToFitRect(text, primaryDimension, secondaryDimension, tm);

                if (wrappedText.lines.length === 0) {
                    return { textFits: wrappedText.textFits, usedWidth: 0, usedHeight: 0 };
                }

                var usedWidth, usedHeight;
                if (write == null) {
                    var widthFn = orientHorizontally ? d3.max : d3.sum;
                    var heightFn = orientHorizontally ? d3.sum : d3.max;
                    usedWidth = widthFn(wrappedText.lines, function (line) {
                        return tm(line).width;
                    });
                    usedHeight = heightFn(wrappedText.lines, function (line) {
                        return tm(line).height;
                    });
                } else {
                    var innerG = write.g.append("g").classed("writeText-inner-g", true);

                    // the outerG contains general transforms for positining the whole block, the inner g
                    // will contain transforms specific to orienting the text properly within the block.
                    var writeTextFn = orientHorizontally ? writeTextHorizontally : writeTextVertically;
                    var wh = writeTextFn(wrappedText.lines, innerG, width, height, write.xAlign, write.yAlign);
                    usedWidth = wh.width;
                    usedHeight = wh.height;
                }

                return { textFits: wrappedText.textFits, usedWidth: usedWidth, usedHeight: usedHeight };
            }
            Text.writeText = writeText;
        })(Util.Text || (Util.Text = {}));
        var Text = Util.Text;
    })(Plottable.Util || (Plottable.Util = {}));
    var Util = Plottable.Util;
})(Plottable || (Plottable = {}));

///<reference path="../reference.ts" />
var Plottable;
(function (Plottable) {
    (function (Util) {
        (function (WordWrap) {
            var LINE_BREAKS_BEFORE = /[{\[]/;
            var LINE_BREAKS_AFTER = /[!"%),-.:;?\]}]/;
            var SPACES = /^\s+$/;

            ;

            /**
            * Takes a block of text, a width and height to fit it in, and a 2-d text measurement function.
            * Wraps words and fits as much of the text as possible into the given width and height.
            */
            function breakTextToFitRect(text, width, height, measureText) {
                var widthMeasure = function (s) {
                    return measureText(s).width;
                };
                var lines = breakTextToFitWidth(text, width, widthMeasure);
                var textHeight = measureText("hello world").height;
                var nLinesThatFit = Math.floor(height / textHeight);
                var textFit = nLinesThatFit >= lines.length;
                if (!textFit) {
                    lines = lines.splice(0, nLinesThatFit);
                    if (nLinesThatFit > 0) {
                        // Overwrite the last line to one that has had a ... appended to the end
                        lines[nLinesThatFit - 1] = Util.Text._addEllipsesToLine(lines[nLinesThatFit - 1], width, measureText);
                    }
                }
                return { originalText: text, lines: lines, textFits: textFit };
            }
            WordWrap.breakTextToFitRect = breakTextToFitRect;

            /**
            * Splits up the text so that it will fit in width (or splits into a list of single characters if it is impossible
            * to fit in width). Tries to avoid breaking words on non-linebreak-or-space characters, and will only break a word if
            * the word is too big to fit within width on its own.
            */
            function breakTextToFitWidth(text, width, widthMeasure) {
                var ret = [];
                var paragraphs = text.split("\n");
                for (var i = 0, len = paragraphs.length; i < len; i++) {
                    var paragraph = paragraphs[i];
                    if (paragraph !== null) {
                        ret = ret.concat(breakParagraphToFitWidth(paragraph, width, widthMeasure));
                    } else {
                        ret.push("");
                    }
                }
                return ret;
            }

            /**
            * Determines if it is possible to fit a given text within width without breaking any of the words.
            * Simple algorithm, split the text up into tokens, and make sure that the widest token doesn't exceed
            * allowed width.
            */
            function canWrapWithoutBreakingWords(text, width, widthMeasure) {
                var tokens = tokenize(text);
                var widths = tokens.map(widthMeasure);
                var maxWidth = d3.max(widths);
                return maxWidth <= width;
            }
            WordWrap.canWrapWithoutBreakingWords = canWrapWithoutBreakingWords;

            /**
            * A paragraph is a string of text containing no newlines.
            * Given a paragraph, break it up into lines that are no
            * wider than width.  widthMeasure is a function that takes
            * text as input, and returns the width of the text in pixels.
            */
            function breakParagraphToFitWidth(text, width, widthMeasure) {
                var lines = [];
                var tokens = tokenize(text);
                var curLine = "";
                var i = 0;
                var nextToken;
                while (nextToken || i < tokens.length) {
                    if (typeof nextToken === "undefined" || nextToken === null) {
                        nextToken = tokens[i++];
                    }
                    var brokenToken = breakNextTokenToFitInWidth(curLine, nextToken, width, widthMeasure);

                    var canAdd = brokenToken[0];
                    var leftOver = brokenToken[1];

                    if (canAdd !== null) {
                        curLine += canAdd;
                    }
                    nextToken = leftOver;
                    if (leftOver) {
                        lines.push(curLine);
                        curLine = "";
                    }
                }
                if (curLine) {
                    lines.push(curLine);
                }
                return lines;
            }

            /**
            * Breaks up the next token and so that some part of it can be
            * added to curLine and fits in the width. the return value
            * is an array with 2 elements, the part that can be added
            * and the left over part of the token
            * widthMeasure is a function that takes text as input,
            * and returns the width of the text in pixels.
            */
            function breakNextTokenToFitInWidth(curLine, nextToken, width, widthMeasure) {
                if (isBlank(nextToken)) {
                    return [nextToken, null];
                }
                if (widthMeasure(curLine + nextToken) <= width) {
                    return [nextToken, null];
                }
                if (!isBlank(curLine)) {
                    return [null, nextToken];
                }
                var i = 0;
                while (i < nextToken.length) {
                    if (widthMeasure(curLine + nextToken[i] + "-") <= width) {
                        curLine += nextToken[i++];
                    } else {
                        break;
                    }
                }
                var append = "-";
                if (isBlank(curLine) && i === 0) {
                    i = 1;
                    append = "";
                }
                return [nextToken.substring(0, i) + append, nextToken.substring(i)];
            }

            /**
            * Breaks up into tokens for word wrapping
            * Each token is comprised of either:
            *  1) Only word and non line break characters
            *  2) Only spaces characters
            *  3) Line break characters such as ":" or ";" or ","
            *  (will be single character token, unless there is a repeated linebreak character)
            */
            function tokenize(text) {
                var ret = [];
                var token = "";
                var lastChar = "";
                for (var i = 0, len = text.length; i < len; i++) {
                    var curChar = text[i];
                    if (token === "" || isTokenizedTogether(token[0], curChar, lastChar)) {
                        token += curChar;
                    } else {
                        ret.push(token);
                        token = curChar;
                    }
                    lastChar = curChar;
                }
                if (token) {
                    ret.push(token);
                }
                return ret;
            }

            /**
            * Returns whether a string is blank.
            *
            * @param {string} str: The string to test for blank-ness
            * @returns {boolean} Whether the string is blank
            */
            function isBlank(text) {
                return text == null ? true : text.trim() === "";
            }

            /**
            * Given a token (ie a string of characters that are similar and shouldn't be broken up) and a character, determine
            * whether that character should be added to the token. Groups of characters that don't match the space or line break
            * regex are always tokenzied together. Spaces are always tokenized together. Line break characters are almost always
            * split into their own token, except that two subsequent identical line break characters are put into the same token.
            * For isTokenizedTogether(":", ",") == False but isTokenizedTogether("::") == True.
            */
            function isTokenizedTogether(text, nextChar, lastChar) {
                if (!(text && nextChar)) {
                    false;
                }
                if (SPACES.test(text) && SPACES.test(nextChar)) {
                    return true;
                } else if (SPACES.test(text) || SPACES.test(nextChar)) {
                    return false;
                }
                if (LINE_BREAKS_AFTER.test(lastChar) || LINE_BREAKS_BEFORE.test(nextChar)) {
                    return false;
                }
                return true;
            }
        })(Util.WordWrap || (Util.WordWrap = {}));
        var WordWrap = Util.WordWrap;
    })(Plottable.Util || (Plottable.Util = {}));
    var Util = Plottable.Util;
})(Plottable || (Plottable = {}));

var Plottable;
(function (Plottable) {
    (function (Util) {
        (function (DOM) {
            /**
            * Gets the bounding box of an element.
            * @param {D3.Selection} element
            * @returns {SVGRed} The bounding box.
            */
            function getBBox(element) {
                return element.node().getBBox();
            }
            DOM.getBBox = getBBox;

            DOM.POLYFILL_TIMEOUT_MSEC = 1000 / 60;
            function requestAnimationFramePolyfill(fn) {
                if (window.requestAnimationFrame != null) {
                    window.requestAnimationFrame(fn);
                } else {
                    setTimeout(fn, DOM.POLYFILL_TIMEOUT_MSEC);
                }
            }
            DOM.requestAnimationFramePolyfill = requestAnimationFramePolyfill;

            function _getParsedStyleValue(style, prop) {
                var value = style.getPropertyValue(prop);
                var parsedValue = parseFloat(value);
                if (parsedValue !== parsedValue) {
                    return 0;
                }
                return parsedValue;
            }

            //
            function isSelectionRemovedFromSVG(selection) {
                var n = selection.node();
                while (n !== null && n.nodeName !== "svg") {
                    n = n.parentNode;
                }
                return (n == null);
            }
            DOM.isSelectionRemovedFromSVG = isSelectionRemovedFromSVG;

            function getElementWidth(elem) {
                var style = window.getComputedStyle(elem);
                return _getParsedStyleValue(style, "width") + _getParsedStyleValue(style, "padding-left") + _getParsedStyleValue(style, "padding-right") + _getParsedStyleValue(style, "border-left-width") + _getParsedStyleValue(style, "border-right-width");
            }
            DOM.getElementWidth = getElementWidth;

            function getElementHeight(elem) {
                var style = window.getComputedStyle(elem);
                return _getParsedStyleValue(style, "height") + _getParsedStyleValue(style, "padding-top") + _getParsedStyleValue(style, "padding-bottom") + _getParsedStyleValue(style, "border-top-width") + _getParsedStyleValue(style, "border-bottom-width");
            }
            DOM.getElementHeight = getElementHeight;

            function getSVGPixelWidth(svg) {
                var width = svg.node().clientWidth;

                if (width === 0) {
                    var widthAttr = svg.attr("width");

                    if (widthAttr.indexOf("%") !== -1) {
                        var ancestorNode = svg.node().parentNode;
                        while (ancestorNode != null && ancestorNode.clientWidth === 0) {
                            ancestorNode = ancestorNode.parentNode;
                        }
                        if (ancestorNode == null) {
                            throw new Error("Could not compute width of element");
                        }
                        width = ancestorNode.clientWidth * parseFloat(widthAttr) / 100;
                    } else {
                        width = parseFloat(widthAttr);
                    }
                }

                return width;
            }
            DOM.getSVGPixelWidth = getSVGPixelWidth;

            function translate(s, x, y) {
                var xform = d3.transform(s.attr("transform"));
                if (x == null) {
                    return xform.translate;
                } else {
                    y = (y == null) ? 0 : y;
                    xform.translate[0] = x;
                    xform.translate[1] = y;
                    s.attr("transform", xform.toString());
                    return s;
                }
            }
            DOM.translate = translate;

            function boxesOverlap(boxA, boxB) {
                if (boxA.right < boxB.left) {
                    return false;
                }
                if (boxA.left > boxB.right) {
                    return false;
                }
                if (boxA.bottom < boxB.top) {
                    return false;
                }
                if (boxA.top > boxB.bottom) {
                    return false;
                }
                return true;
            }
            DOM.boxesOverlap = boxesOverlap;
        })(Util.DOM || (Util.DOM = {}));
        var DOM = Util.DOM;
    })(Plottable.Util || (Plottable.Util = {}));
    var Util = Plottable.Util;
})(Plottable || (Plottable = {}));

///<reference path="../reference.ts" />
var Plottable;
(function (Plottable) {
    Plottable.MILLISECONDS_IN_ONE_DAY = 24 * 60 * 60 * 1000;

    var Formatters = (function () {
        function Formatters() {
        }
        /**
        * Creates a formatter for currency values.
        *
        * @param {number} [precision] The number of decimal places to show (default 2).
        * @param {string} [symbol] The currency symbol to use (default "$").
        * @param {boolean} [prefix] Whether to prepend or append the currency symbol (default true).
        * @param {boolean} [onlyShowUnchanged] Whether to return a value if value changes after formatting (default true).
        *
        * @returns {Formatter} A formatter for currency values.
        */
        Formatters.currency = function (precision, symbol, prefix, onlyShowUnchanged) {
            if (typeof precision === "undefined") { precision = 2; }
            if (typeof symbol === "undefined") { symbol = "$"; }
            if (typeof prefix === "undefined") { prefix = true; }
            if (typeof onlyShowUnchanged === "undefined") { onlyShowUnchanged = true; }
            var fixedFormatter = Formatters.fixed(precision);
            return function (d) {
                var formattedValue = fixedFormatter(Math.abs(d));
                if (onlyShowUnchanged && Formatters._valueChanged(Math.abs(d), formattedValue)) {
                    return "";
                }
                if (formattedValue !== "") {
                    if (prefix) {
                        formattedValue = symbol + formattedValue;
                    } else {
                        formattedValue += symbol;
                    }

                    if (d < 0) {
                        formattedValue = "-" + formattedValue;
                    }
                }
                return formattedValue;
            };
        };

        /**
        * Creates a formatter that displays exactly [precision] decimal places.
        *
        * @param {number} [precision] The number of decimal places to show (default 3).
        * @param {boolean} [onlyShowUnchanged] Whether to return a value if value changes after formatting (default true).
        *
        * @returns {Formatter} A formatter that displays exactly [precision] decimal places.
        */
        Formatters.fixed = function (precision, onlyShowUnchanged) {
            if (typeof precision === "undefined") { precision = 3; }
            if (typeof onlyShowUnchanged === "undefined") { onlyShowUnchanged = true; }
            Formatters.verifyPrecision(precision);
            return function (d) {
                var formattedValue = d.toFixed(precision);
                if (onlyShowUnchanged && Formatters._valueChanged(d, formattedValue)) {
                    return "";
                }
                return formattedValue;
            };
        };

        /**
        * Creates a formatter that formats numbers to show no more than
        * [precision] decimal places. All other values are stringified.
        *
        * @param {number} [precision] The number of decimal places to show (default 3).
        * @param {boolean} [onlyShowUnchanged] Whether to return a value if value changes after formatting (default true).
        *
        * @returns {Formatter} A formatter for general values.
        */
        Formatters.general = function (precision, onlyShowUnchanged) {
            if (typeof precision === "undefined") { precision = 3; }
            if (typeof onlyShowUnchanged === "undefined") { onlyShowUnchanged = true; }
            Formatters.verifyPrecision(precision);
            return function (d) {
                if (typeof d === "number") {
                    var multiplier = Math.pow(10, precision);
                    var formattedValue = String(Math.round(d * multiplier) / multiplier);
                    if (onlyShowUnchanged && Formatters._valueChanged(d, formattedValue)) {
                        return "";
                    }
                    return formattedValue;
                } else {
                    return String(d);
                }
            };
        };

        /**
        * Creates a formatter that stringifies its input.
        *
        * @returns {Formatter} A formatter that stringifies its input.
        */
        Formatters.identity = function () {
            return function (d) {
                return String(d);
            };
        };

        /**
        * Creates a formatter for percentage values.
        * Multiplies the input by 100 and appends "%".
        *
        * @param {number} [precision] The number of decimal places to show (default 0).
        * @param {boolean} [onlyShowUnchanged] Whether to return a value if value changes after formatting (default true).
        *
        * @returns {Formatter} A formatter for percentage values.
        */
        Formatters.percentage = function (precision, onlyShowUnchanged) {
            if (typeof precision === "undefined") { precision = 0; }
            if (typeof onlyShowUnchanged === "undefined") { onlyShowUnchanged = true; }
            var fixedFormatter = Formatters.fixed(precision);
            return function (d) {
                var valToFormat = d * 100;

                // Account for float imprecision
                var valString = d.toString();
                var integerPowerTen = Math.pow(10, valString.length - (valString.indexOf(".") + 1));
                valToFormat = parseInt((valToFormat * integerPowerTen).toString(), 10) / integerPowerTen;

                var formattedValue = fixedFormatter(valToFormat);
                if (onlyShowUnchanged && Formatters._valueChanged(valToFormat, formattedValue)) {
                    return "";
                }
                if (formattedValue !== "") {
                    formattedValue += "%";
                }
                return formattedValue;
            };
        };

        /**
        * Creates a formatter for values that displays [precision] significant figures
        * and puts SI notation.
        *
        * @param {number} [precision] The number of significant figures to show (default 3).
        *
        * @returns {Formatter} A formatter for SI values.
        */
        Formatters.siSuffix = function (precision) {
            if (typeof precision === "undefined") { precision = 3; }
            Formatters.verifyPrecision(precision);
            return function (d) {
                return d3.format("." + precision + "s")(d);
            };
        };

        /**
        * Creates a formatter that displays dates.
        *
        * @returns {Formatter} A formatter for time/date values.
        */
        Formatters.time = function () {
            var numFormats = 8;

            // these defaults were taken from d3
            // https://github.com/mbostock/d3/wiki/Time-Formatting#format_multi
            var timeFormat = {};

            timeFormat[0] = {
                format: ".%L",
                filter: function (d) {
                    return d.getMilliseconds() !== 0;
                }
            };
            timeFormat[1] = {
                format: ":%S",
                filter: function (d) {
                    return d.getSeconds() !== 0;
                }
            };
            timeFormat[2] = {
                format: "%I:%M",
                filter: function (d) {
                    return d.getMinutes() !== 0;
                }
            };
            timeFormat[3] = {
                format: "%I %p",
                filter: function (d) {
                    return d.getHours() !== 0;
                }
            };
            timeFormat[4] = {
                format: "%a %d",
                filter: function (d) {
                    return d.getDay() !== 0 && d.getDate() !== 1;
                }
            };
            timeFormat[5] = {
                format: "%b %d",
                filter: function (d) {
                    return d.getDate() !== 1;
                }
            };
            timeFormat[6] = {
                format: "%b",
                filter: function (d) {
                    return d.getMonth() !== 0;
                }
            };
            timeFormat[7] = {
                format: "%Y",
                filter: function () {
                    return true;
                }
            };

            return function (d) {
                for (var i = 0; i < numFormats; i++) {
                    if (timeFormat[i].filter(d)) {
                        return d3.time.format(timeFormat[i].format)(d);
                    }
                }
            };
        };

        /**
        * Creates a formatter for relative dates.
        *
        * @param {number} baseValue The start date (as epoch time) used in computing relative dates (default 0)
        * @param {number} increment The unit used in calculating relative date values (default MILLISECONDS_IN_ONE_DAY)
        * @param {string} label The label to append to the formatted string (default "")
        *
        * @returns {Formatter} A formatter for time/date values.
        */
        Formatters.relativeDate = function (baseValue, increment, label) {
            if (typeof baseValue === "undefined") { baseValue = 0; }
            if (typeof increment === "undefined") { increment = Plottable.MILLISECONDS_IN_ONE_DAY; }
            if (typeof label === "undefined") { label = ""; }
            return function (d) {
                var relativeDate = Math.round((d.valueOf() - baseValue) / increment);
                return relativeDate.toString() + label;
            };
        };

        Formatters.verifyPrecision = function (precision) {
            if (precision < 0 || precision > 20) {
                throw new RangeError("Formatter precision must be between 0 and 20");
            }
        };

        Formatters._valueChanged = function (d, formattedValue) {
            return d !== parseFloat(formattedValue);
        };
        return Formatters;
    })();
    Plottable.Formatters = Formatters;
})(Plottable || (Plottable = {}));

///<reference path="../reference.ts" />
var Plottable;
(function (Plottable) {
    Plottable.version = "0.24.0";
})(Plottable || (Plottable = {}));

///<reference path="../reference.ts" />
var Plottable;
(function (Plottable) {
    (function (Core) {
        var Colors = (function () {
            function Colors() {
            }
            Colors.CORAL_RED = "#fd373e";
            Colors.INDIGO = "#5177c4";
            Colors.ROBINS_EGG_BLUE = "#06bdbd";
            Colors.FERN = "#62bb60";
            Colors.BURNING_ORANGE = "#ff7939";
            Colors.ROYAL_HEATH = "#962565";
            Colors.CONIFER = "#99ce50";
            Colors.CERISE_RED = "#db2e65";
            Colors.BRIGHT_SUN = "#ffe43d";
            Colors.JACARTA = "#2c2b6f";

            Colors.PLOTTABLE_COLORS = [
                Colors.CORAL_RED,
                Colors.INDIGO,
                Colors.ROBINS_EGG_BLUE,
                Colors.FERN,
                Colors.BURNING_ORANGE,
                Colors.ROYAL_HEATH,
                Colors.CONIFER,
                Colors.CERISE_RED,
                Colors.BRIGHT_SUN,
                Colors.JACARTA
            ];
            return Colors;
        })();
        Core.Colors = Colors;
    })(Plottable.Core || (Plottable.Core = {}));
    var Core = Plottable.Core;
})(Plottable || (Plottable = {}));

///<reference path="../reference.ts" />
var Plottable;
(function (Plottable) {
    (function (Abstract) {
        var PlottableObject = (function () {
            function PlottableObject() {
                this._plottableID = PlottableObject.nextID++;
            }
            PlottableObject.nextID = 0;
            return PlottableObject;
        })();
        Abstract.PlottableObject = PlottableObject;
    })(Plottable.Abstract || (Plottable.Abstract = {}));
    var Abstract = Plottable.Abstract;
})(Plottable || (Plottable = {}));

///<reference path="../reference.ts" />
var __extends = this.__extends || function (d, b) {
    for (var p in b) if (b.hasOwnProperty(p)) d[p] = b[p];
    function __() { this.constructor = d; }
    __.prototype = b.prototype;
    d.prototype = new __();
};
var Plottable;
(function (Plottable) {
    (function (Core) {
        

        

        /**
        * The Broadcaster class is owned by an IListenable. Third parties can register and deregister listeners
        * from the broadcaster. When the broadcaster.broadcast method is activated, all registered callbacks are
        * called. The registered callbacks are called with the registered Listenable that the broadcaster is attached
        * to, along with optional arguments passed to the `broadcast` method.
        *
        * The listeners are called synchronously.
        */
        var Broadcaster = (function (_super) {
            __extends(Broadcaster, _super);
            /**
            * Construct a broadcaster, taking the Listenable that the broadcaster will be attached to.
            *
            * @constructor
            * @param {IListenable} listenable The Listenable-object that this broadcaster is attached to.
            */
            function Broadcaster(listenable) {
                _super.call(this);
                this.key2callback = new Plottable.Util.StrictEqualityAssociativeArray();
                this.listenable = listenable;
            }
            /**
            * Registers a callback to be called when the broadcast method is called. Also takes a key which
            * is used to support deregistering the same callback later, by passing in the same key.
            * If there is already a callback associated with that key, then the callback will be replaced.
            *
            * @param key The key associated with the callback. Key uniqueness is determined by deep equality.
            * @param {IBroadcasterCallback} callback A callback to be called when the Scale's domain changes.
            * @returns {Broadcaster} this object
            */
            Broadcaster.prototype.registerListener = function (key, callback) {
                this.key2callback.set(key, callback);
                return this;
            };

            /**
            * Call all listening callbacks, optionally with arguments passed through.
            *
            * @param ...args A variable number of optional arguments
            * @returns {Broadcaster} this object
            */
            Broadcaster.prototype.broadcast = function () {
                var _this = this;
                var args = [];
                for (var _i = 0; _i < (arguments.length - 0); _i++) {
                    args[_i] = arguments[_i + 0];
                }
                this.key2callback.values().forEach(function (callback) {
                    return callback(_this.listenable, args);
                });
                return this;
            };

            /**
            * Deregisters the callback associated with a key.
            *
            * @param key The key to deregister.
            * @returns {Broadcaster} this object
            */
            Broadcaster.prototype.deregisterListener = function (key) {
                this.key2callback.delete(key);
                return this;
            };

            /**
            * Deregisters all listeners and callbacks associated with the broadcaster.
            *
            * @returns {Broadcaster} this object
            */
            Broadcaster.prototype.deregisterAllListeners = function () {
                this.key2callback = new Plottable.Util.StrictEqualityAssociativeArray();
            };
            return Broadcaster;
        })(Plottable.Abstract.PlottableObject);
        Core.Broadcaster = Broadcaster;
    })(Plottable.Core || (Plottable.Core = {}));
    var Core = Plottable.Core;
})(Plottable || (Plottable = {}));

///<reference path="../reference.ts" />
var __extends = this.__extends || function (d, b) {
    for (var p in b) if (b.hasOwnProperty(p)) d[p] = b[p];
    function __() { this.constructor = d; }
    __.prototype = b.prototype;
    d.prototype = new __();
};
var Plottable;
(function (Plottable) {
    var DataSource = (function (_super) {
        __extends(DataSource, _super);
        /**
        * Creates a new DataSource.
        *
        * @constructor
        * @param {any[]} data
        * @param {any} metadata An object containing additional information.
        */
        function DataSource(data, metadata) {
            if (typeof data === "undefined") { data = []; }
            if (typeof metadata === "undefined") { metadata = {}; }
            _super.call(this);
            this.broadcaster = new Plottable.Core.Broadcaster(this);
            this._data = data;
            this._metadata = metadata;
            this.accessor2cachedExtent = new Plottable.Util.StrictEqualityAssociativeArray();
        }
        DataSource.prototype.data = function (data) {
            if (data == null) {
                return this._data;
            } else {
                this._data = data;
                this.accessor2cachedExtent = new Plottable.Util.StrictEqualityAssociativeArray();
                this.broadcaster.broadcast();
                return this;
            }
        };

        DataSource.prototype.metadata = function (metadata) {
            if (metadata == null) {
                return this._metadata;
            } else {
                this._metadata = metadata;
                this.accessor2cachedExtent = new Plottable.Util.StrictEqualityAssociativeArray();
                this.broadcaster.broadcast();
                return this;
            }
        };

        DataSource.prototype._getExtent = function (accessor) {
            var cachedExtent = this.accessor2cachedExtent.get(accessor);
            if (cachedExtent === undefined) {
                cachedExtent = this.computeExtent(accessor);
                this.accessor2cachedExtent.set(accessor, cachedExtent);
            }
            return cachedExtent;
        };

        DataSource.prototype.computeExtent = function (accessor) {
            var mappedData = this._data.map(accessor);
            if (mappedData.length === 0) {
                return [];
            } else if (typeof (mappedData[0]) === "string") {
                return Plottable.Util.Methods.uniq(mappedData);
            } else {
                var extent = d3.extent(mappedData);
                if (extent[0] == null || extent[1] == null) {
                    return [];
                } else {
                    return extent;
                }
            }
        };
        return DataSource;
    })(Plottable.Abstract.PlottableObject);
    Plottable.DataSource = DataSource;
})(Plottable || (Plottable = {}));

///<reference path="../reference.ts" />
var __extends = this.__extends || function (d, b) {
    for (var p in b) if (b.hasOwnProperty(p)) d[p] = b[p];
    function __() { this.constructor = d; }
    __.prototype = b.prototype;
    d.prototype = new __();
};
var Plottable;
(function (Plottable) {
    (function (Abstract) {
        var Component = (function (_super) {
            __extends(Component, _super);
            function Component() {
                _super.apply(this, arguments);
                this.interactionsToRegister = [];
                this.boxes = [];
                this.clipPathEnabled = false;
                this.isTopLevelComponent = false;
                this._xOffset = 0;
                this._yOffset = 0;
                this._xAlignProportion = 0;
                this._yAlignProportion = 0;
                this._fixedHeightFlag = false;
                this._fixedWidthFlag = false;
                this.cssClasses = ["component"];
                this._isSetup = false;
                this._isAnchored = false;
                this.removed = false;
            }
            /**
            * Attaches the Component as a child of a given a DOM element. Usually only directly invoked on root-level Components.
            *
            * @param {D3.Selection} element A D3 selection consisting of the element to anchor under.
            */
            Component.prototype._anchor = function (element) {
                if (this.removed) {
                    throw new Error("Can't reuse remove()-ed components!");
                }

                if (element.node().nodeName === "svg") {
                    // svg node gets the "plottable" CSS class
                    this.rootSVG = element;
                    this.rootSVG.classed("plottable", true);

                    // visible overflow for firefox https://stackoverflow.com/questions/5926986/why-does-firefox-appear-to-truncate-embedded-svgs
                    this.rootSVG.style("overflow", "visible");
                    this.isTopLevelComponent = true;
                }

                if (this.element != null) {
                    // reattach existing element
                    element.node().appendChild(this.element.node());
                } else {
                    this.element = element.append("g");
                    this._setup();
                }
                this._isAnchored = true;
            };

            /**
            * Creates additional elements as necessary for the Component to function.
            * Called during _anchor() if the Component's element has not been created yet.
            * Override in subclasses to provide additional functionality.
            */
            Component.prototype._setup = function () {
                var _this = this;
                if (this._isSetup) {
                    return;
                }
                this.cssClasses.forEach(function (cssClass) {
                    _this.element.classed(cssClass, true);
                });
                this.cssClasses = null;

                this.backgroundContainer = this.element.append("g").classed("background-container", true);
                this.content = this.element.append("g").classed("content", true);
                this.foregroundContainer = this.element.append("g").classed("foreground-container", true);
                this.boxContainer = this.element.append("g").classed("box-container", true);

                if (this.clipPathEnabled) {
                    this.generateClipPath();
                }
                ;

                this.addBox("bounding-box");

                this.interactionsToRegister.forEach(function (r) {
                    return _this.registerInteraction(r);
                });
                this.interactionsToRegister = null;
                if (this.isTopLevelComponent) {
                    this.autoResize(Component.AUTORESIZE_BY_DEFAULT);
                }
                this._isSetup = true;
            };

            Component.prototype._requestedSpace = function (availableWidth, availableHeight) {
                return { width: 0, height: 0, wantsWidth: false, wantsHeight: false };
            };

            /**
            * Computes the size, position, and alignment from the specified values.
            * If no parameters are supplied and the component is a root node,
            * they are inferred from the size of the component's element.
            *
            * @param {number} xOrigin
            * @param {number} yOrigin
            * @param {number} availableWidth
            * @param {number} availableHeight
            */
            Component.prototype._computeLayout = function (xOrigin, yOrigin, availableWidth, availableHeight) {
                var _this = this;
                if (xOrigin == null || yOrigin == null || availableWidth == null || availableHeight == null) {
                    if (this.element == null) {
                        throw new Error("anchor must be called before computeLayout");
                    } else if (this.isTopLevelComponent) {
                        // we are the root node, retrieve height/width from root SVG
                        xOrigin = 0;
                        yOrigin = 0;

                        // Set width/height to 100% if not specified, to allow accurate size calculation
                        // see http://www.w3.org/TR/CSS21/visudet.html#block-replaced-width
                        // and http://www.w3.org/TR/CSS21/visudet.html#inline-replaced-height
                        if (this.rootSVG.attr("width") == null) {
                            this.rootSVG.attr("width", "100%");
                        }
                        if (this.rootSVG.attr("height") == null) {
                            this.rootSVG.attr("height", "100%");
                        }

                        var elem = this.rootSVG.node();
                        availableWidth = Plottable.Util.DOM.getElementWidth(elem);
                        availableHeight = Plottable.Util.DOM.getElementHeight(elem);
                    } else {
                        throw new Error("null arguments cannot be passed to _computeLayout() on a non-root node");
                    }
                }
                this.xOrigin = xOrigin;
                this.yOrigin = yOrigin;
                var xPosition = this.xOrigin;
                var yPosition = this.yOrigin;

                var requestedSpace = this._requestedSpace(availableWidth, availableHeight);

                xPosition += (availableWidth - requestedSpace.width) * this._xAlignProportion;
                xPosition += this._xOffset;
                if (this._isFixedWidth()) {
                    // Decrease size so hitbox / bounding box and children are sized correctly
                    availableWidth = Math.min(availableWidth, requestedSpace.width);
                }

                yPosition += (availableHeight - requestedSpace.height) * this._yAlignProportion;
                yPosition += this._yOffset;
                if (this._isFixedHeight()) {
                    availableHeight = Math.min(availableHeight, requestedSpace.height);
                }

                this.availableWidth = availableWidth;
                this.availableHeight = availableHeight;
                this.element.attr("transform", "translate(" + xPosition + "," + yPosition + ")");
                this.boxes.forEach(function (b) {
                    return b.attr("width", _this.availableWidth).attr("height", _this.availableHeight);
                });
            };

            /**
            * Renders the component.
            */
            Component.prototype._render = function () {
                if (this._isAnchored && this._isSetup) {
                    Plottable.Core.RenderController.registerToRender(this);
                }
            };

            Component.prototype._scheduleComputeLayout = function () {
                if (this._isAnchored && this._isSetup) {
                    Plottable.Core.RenderController.registerToComputeLayout(this);
                }
            };

            Component.prototype._doRender = function () {
                //no-op
            };

            Component.prototype._invalidateLayout = function () {
                if (this._isAnchored && this._isSetup) {
                    if (this.isTopLevelComponent) {
                        this._scheduleComputeLayout();
                    } else {
                        this._parent._invalidateLayout();
                    }
                }
            };

            /**
            * Renders the Component into a given DOM element.
            *
            * @param {String|D3.Selection} element A D3 selection or a selector for getting the element to render into.
            * @return {Component} The calling component.
            */
            Component.prototype.renderTo = function (element) {
                if (element != null) {
                    var selection;
                    if (typeof (element.node) === "function") {
                        selection = element;
                    } else {
                        selection = d3.select(element);
                    }
                    this._anchor(selection);
                }
                this._computeLayout();
                this._render();
                return this;
            };

            /**
            * Cause the Component to recompute layout and redraw. If passed arguments, will resize the root SVG it lives in.
            *
            * @param {number} [availableWidth]  - the width of the container element
            * @param {number} [availableHeight] - the height of the container element
            */
            Component.prototype.resize = function (width, height) {
                if (!this.isTopLevelComponent) {
                    throw new Error("Cannot resize on non top-level component");
                }
                if (width != null && height != null && this._isAnchored) {
                    this.rootSVG.attr({ width: width, height: height });
                }
                this._invalidateLayout();
                return this;
            };

            /**
            * Enables and disables auto-resize.
            *
            * If enabled, window resizes will enqueue this component for a re-layout
            * and re-render. Animations are disabled during window resizes when auto-
            * resize is enabled.
            *
            * @param {boolean} flag - Enables (true) or disables (false) auto-resize.
            */
            Component.prototype.autoResize = function (flag) {
                if (flag) {
                    Plottable.Core.ResizeBroadcaster.register(this);
                } else {
                    Plottable.Core.ResizeBroadcaster.deregister(this);
                }
                return this;
            };

            /**
            * Sets the x alignment of the Component.
            *
            * @param {string} alignment The x alignment of the Component (one of LEFT/CENTER/RIGHT).
            * @returns {Component} The calling Component.
            */
            Component.prototype.xAlign = function (alignment) {
                alignment = alignment.toLowerCase();
                if (alignment === "left") {
                    this._xAlignProportion = 0;
                } else if (alignment === "center") {
                    this._xAlignProportion = 0.5;
                } else if (alignment === "right") {
                    this._xAlignProportion = 1;
                } else {
                    throw new Error("Unsupported alignment");
                }
                this._invalidateLayout();
                return this;
            };

            /**
            * Sets the y alignment of the Component.
            *
            * @param {string} alignment The y alignment of the Component (one of TOP/CENTER/BOTTOM).
            * @returns {Component} The calling Component.
            */
            Component.prototype.yAlign = function (alignment) {
                alignment = alignment.toLowerCase();
                if (alignment === "top") {
                    this._yAlignProportion = 0;
                } else if (alignment === "center") {
                    this._yAlignProportion = 0.5;
                } else if (alignment === "bottom") {
                    this._yAlignProportion = 1;
                } else {
                    throw new Error("Unsupported alignment");
                }
                this._invalidateLayout();
                return this;
            };

            /**
            * Sets the x offset of the Component.
            *
            * @param {number} offset The desired x offset, in pixels.
            * @returns {Component} The calling Component.
            */
            Component.prototype.xOffset = function (offset) {
                this._xOffset = offset;
                this._invalidateLayout();
                return this;
            };

            /**
            * Sets the y offset of the Component.
            *
            * @param {number} offset The desired y offset, in pixels.
            * @returns {Component} The calling Component.
            */
            Component.prototype.yOffset = function (offset) {
                this._yOffset = offset;
                this._invalidateLayout();
                return this;
            };

            Component.prototype.addBox = function (className, parentElement) {
                if (this.element == null) {
                    throw new Error("Adding boxes before anchoring is currently disallowed");
                }
                var parentElement = parentElement == null ? this.boxContainer : parentElement;
                var box = parentElement.append("rect");
                if (className != null) {
                    box.classed(className, true);
                }
                ;
                this.boxes.push(box);
                if (this.availableWidth != null && this.availableHeight != null) {
                    box.attr("width", this.availableWidth).attr("height", this.availableHeight);
                }
                return box;
            };

            Component.prototype.generateClipPath = function () {
                // The clip path will prevent content from overflowing its component space.
                this.element.attr("clip-path", "url(#clipPath" + this._plottableID + ")");
                var clipPathParent = this.boxContainer.append("clipPath").attr("id", "clipPath" + this._plottableID);
                this.addBox("clip-rect", clipPathParent);
            };

            /**
            * Attaches an Interaction to the Component, so that the Interaction will listen for events on the Component.
            *
            * @param {Interaction} interaction The Interaction to attach to the Component.
            * @return {Component} The calling Component.
            */
            Component.prototype.registerInteraction = function (interaction) {
                // Interactions can be registered before or after anchoring. If registered before, they are
                // pushed to this.interactionsToRegister and registered during anchoring. If after, they are
                // registered immediately
                if (this.element != null) {
                    if (this.hitBox == null) {
                        this.hitBox = this.addBox("hit-box");
                        this.hitBox.style("fill", "#ffffff").style("opacity", 0); // We need to set these so Chrome will register events
                    }
                    interaction._anchor(this.hitBox);
                } else {
                    this.interactionsToRegister.push(interaction);
                }
                return this;
            };

            Component.prototype.classed = function (cssClass, addClass) {
                if (addClass == null) {
                    if (cssClass == null) {
                        return false;
                    } else if (this.element == null) {
                        return (this.cssClasses.indexOf(cssClass) !== -1);
                    } else {
                        return this.element.classed(cssClass);
                    }
                } else {
                    if (cssClass == null) {
                        return this;
                    }
                    if (this.element == null) {
                        var classIndex = this.cssClasses.indexOf(cssClass);
                        if (addClass && classIndex === -1) {
                            this.cssClasses.push(cssClass);
                        } else if (!addClass && classIndex !== -1) {
                            this.cssClasses.splice(classIndex, 1);
                        }
                    } else {
                        this.element.classed(cssClass, addClass);
                    }
                    return this;
                }
            };

            /**
            * Checks if the Component has a fixed width or false if it grows to fill available space.
            * Returns false by default on the base Component class.
            *
            * @return {boolean} Whether the component has a fixed width.
            */
            Component.prototype._isFixedWidth = function () {
                return this._fixedWidthFlag;
            };

            /**
            * Checks if the Component has a fixed height or false if it grows to fill available space.
            * Returns false by default on the base Component class.
            *
            * @return {boolean} Whether the component has a fixed height.
            */
            Component.prototype._isFixedHeight = function () {
                return this._fixedHeightFlag;
            };

            /**
            * Merges this Component with another Component, returning a ComponentGroup.
            * There are four cases:
            * Component + Component: Returns a ComponentGroup with both components inside it.
            * ComponentGroup + Component: Returns the ComponentGroup with the Component appended.
            * Component + ComponentGroup: Returns the ComponentGroup with the Component prepended.
            * ComponentGroup + ComponentGroup: Returns a new ComponentGroup with two ComponentGroups inside it.
            *
            * @param {Component} c The component to merge in.
            * @return {ComponentGroup}
            */
            Component.prototype.merge = function (c) {
                var cg;
                if (this._isSetup || this._isAnchored) {
                    throw new Error("Can't presently merge a component that's already been anchored");
                }
                if (Plottable.Component.Group.prototype.isPrototypeOf(c)) {
                    cg = c;
                    cg._addComponent(this, true);
                    return cg;
                } else {
                    cg = new Plottable.Component.Group([this, c]);
                    return cg;
                }
            };

            /**
            * Detaches a Component from the DOM. The component can be reused.
            *
            * @returns The calling Component.
            */
            Component.prototype.detach = function () {
                if (this._isAnchored) {
                    this.element.remove();
                }
                if (this._parent != null) {
                    this._parent._removeComponent(this);
                }
                this._isAnchored = false;
                this._parent = null;
                return this;
            };

            /**
            * Removes a Component from the DOM and disconnects it from everything it's
            * listening to (effectively destroying it).
            */
            Component.prototype.remove = function () {
                this.removed = true;
                this.detach();
                Plottable.Core.ResizeBroadcaster.deregister(this);
            };
            Component.AUTORESIZE_BY_DEFAULT = true;
            return Component;
        })(Abstract.PlottableObject);
        Abstract.Component = Component;
    })(Plottable.Abstract || (Plottable.Abstract = {}));
    var Abstract = Plottable.Abstract;
})(Plottable || (Plottable = {}));

///<reference path="../reference.ts" />
var __extends = this.__extends || function (d, b) {
    for (var p in b) if (b.hasOwnProperty(p)) d[p] = b[p];
    function __() { this.constructor = d; }
    __.prototype = b.prototype;
    d.prototype = new __();
};
var Plottable;
(function (Plottable) {
    (function (Abstract) {
        var ComponentContainer = (function (_super) {
            __extends(ComponentContainer, _super);
            function ComponentContainer() {
                _super.apply(this, arguments);
                /*
                * An abstract ComponentContainer class to encapsulate Table and ComponentGroup's shared functionality.
                * It will not do anything if instantiated directly.
                */
                this._components = [];
            }
            ComponentContainer.prototype._anchor = function (element) {
                var _this = this;
                _super.prototype._anchor.call(this, element);
                this._components.forEach(function (c) {
                    return c._anchor(_this.content);
                });
            };

            ComponentContainer.prototype._render = function () {
                this._components.forEach(function (c) {
                    return c._render();
                });
            };

            ComponentContainer.prototype._removeComponent = function (c) {
                var removeIndex = this._components.indexOf(c);
                if (removeIndex >= 0) {
                    this._components.splice(removeIndex, 1);
                    this._invalidateLayout();
                }
            };

            ComponentContainer.prototype._addComponent = function (c, prepend) {
                if (typeof prepend === "undefined") { prepend = false; }
                if (c == null || this._components.indexOf(c) >= 0) {
                    return false;
                }

                if (prepend) {
                    this._components.unshift(c);
                } else {
                    this._components.push(c);
                }
                c._parent = this;
                if (this._isAnchored) {
                    c._anchor(this.content);
                }
                this._invalidateLayout();
                return true;
            };

            /**
            * Returns a list of components in the ComponentContainer
            *
            * @returns{Component[]} the contained Components
            */
            ComponentContainer.prototype.components = function () {
                return this._components.slice();
            };

            /**
            * Returns true iff the ComponentContainer is empty.
            *
            * @returns {boolean} Whether the calling ComponentContainer is empty.
            */
            ComponentContainer.prototype.empty = function () {
                return this._components.length === 0;
            };

            /**
            * Detaches all components contained in the ComponentContainer, and
            * empties the ComponentContainer.
            *
            * @returns {ComponentContainer} The calling ComponentContainer
            */
            ComponentContainer.prototype.detachAll = function () {
                // Calling c.remove() will mutate this._components because the component will call this._parent._removeComponent(this)
                // Since mutating an array while iterating over it is dangerous, we instead iterate over a copy generated by Arr.slice()
                this._components.slice().forEach(function (c) {
                    return c.detach();
                });
                return this;
            };

            ComponentContainer.prototype.remove = function () {
                _super.prototype.remove.call(this);
                this._components.slice().forEach(function (c) {
                    return c.remove();
                });
            };
            return ComponentContainer;
        })(Abstract.Component);
        Abstract.ComponentContainer = ComponentContainer;
    })(Plottable.Abstract || (Plottable.Abstract = {}));
    var Abstract = Plottable.Abstract;
})(Plottable || (Plottable = {}));

///<reference path="../reference.ts" />
var __extends = this.__extends || function (d, b) {
    for (var p in b) if (b.hasOwnProperty(p)) d[p] = b[p];
    function __() { this.constructor = d; }
    __.prototype = b.prototype;
    d.prototype = new __();
};
var Plottable;
(function (Plottable) {
    (function (Component) {
        var Group = (function (_super) {
            __extends(Group, _super);
            /**
            * Creates a ComponentGroup.
            *
            * @constructor
            * @param {Component[]} [components] The Components in the Group.
            */
            function Group(components) {
                if (typeof components === "undefined") { components = []; }
                var _this = this;
                _super.call(this);
                this.classed("component-group", true);
                components.forEach(function (c) {
                    return _this._addComponent(c);
                });
            }
            Group.prototype._requestedSpace = function (offeredWidth, offeredHeight) {
                var requests = this._components.map(function (c) {
                    return c._requestedSpace(offeredWidth, offeredHeight);
                });
                var isEmpty = this.empty();
                return {
                    width: isEmpty ? 0 : d3.max(requests, function (request) {
                        return request.width;
                    }),
                    height: isEmpty ? 0 : d3.max(requests, function (request) {
                        return request.height;
                    }),
                    wantsWidth: isEmpty ? false : requests.map(function (r) {
                        return r.wantsWidth;
                    }).some(function (x) {
                        return x;
                    }),
                    wantsHeight: isEmpty ? false : requests.map(function (r) {
                        return r.wantsHeight;
                    }).some(function (x) {
                        return x;
                    })
                };
            };

            Group.prototype.merge = function (c) {
                this._addComponent(c);
                return this;
            };

            Group.prototype._computeLayout = function (xOrigin, yOrigin, availableWidth, availableHeight) {
                var _this = this;
                _super.prototype._computeLayout.call(this, xOrigin, yOrigin, availableWidth, availableHeight);
                this._components.forEach(function (c) {
                    c._computeLayout(0, 0, _this.availableWidth, _this.availableHeight);
                });
                return this;
            };

            Group.prototype._isFixedWidth = function () {
                return this._components.every(function (c) {
                    return c._isFixedWidth();
                });
            };

            Group.prototype._isFixedHeight = function () {
                return this._components.every(function (c) {
                    return c._isFixedHeight();
                });
            };
            return Group;
        })(Plottable.Abstract.ComponentContainer);
        Component.Group = Group;
    })(Plottable.Component || (Plottable.Component = {}));
    var Component = Plottable.Component;
})(Plottable || (Plottable = {}));

///<reference path="../reference.ts" />
var __extends = this.__extends || function (d, b) {
    for (var p in b) if (b.hasOwnProperty(p)) d[p] = b[p];
    function __() { this.constructor = d; }
    __.prototype = b.prototype;
    d.prototype = new __();
};
var Plottable;
(function (Plottable) {
    (function (Component) {
        ;

        var Table = (function (_super) {
            __extends(Table, _super);
            /**
            * Creates a Table.
            *
            * @constructor
            * @param {Component[][]} [rows] A 2-D array of the Components to place in the table.
            * null can be used if a cell is empty.
            */
            function Table(rows) {
                if (typeof rows === "undefined") { rows = []; }
                var _this = this;
                _super.call(this);
                this.rowPadding = 0;
                this.colPadding = 0;
                this.rows = [];
                this.rowWeights = [];
                this.colWeights = [];
                this.nRows = 0;
                this.nCols = 0;
                this.classed("table", true);
                rows.forEach(function (row, rowIndex) {
                    row.forEach(function (component, colIndex) {
                        _this.addComponent(rowIndex, colIndex, component);
                    });
                });
            }
            /**
            * Adds a Component in the specified cell.
            *
            * @param {number} row The row in which to add the Component.
            * @param {number} col The column in which to add the Component.
            * @param {Component} component The Component to be added.
            */
            Table.prototype.addComponent = function (row, col, component) {
                if (this._addComponent(component)) {
                    this.nRows = Math.max(row + 1, this.nRows);
                    this.nCols = Math.max(col + 1, this.nCols);
                    this.padTableToSize(this.nRows, this.nCols);

                    var currentComponent = this.rows[row][col];
                    if (currentComponent != null) {
                        throw new Error("Table.addComponent cannot be called on a cell where a component already exists (for the moment)");
                    }

                    this.rows[row][col] = component;
                }
                return this;
            };

            Table.prototype._removeComponent = function (component) {
                _super.prototype._removeComponent.call(this, component);
                var rowpos;
                var colpos;
                outer:
                for (var i = 0; i < this.nRows; i++) {
                    for (var j = 0; j < this.nCols; j++) {
                        if (this.rows[i][j] === component) {
                            rowpos = i;
                            colpos = j;
                            break outer;
                        }
                    }
                }

                if (rowpos !== undefined) {
                    this.rows[rowpos][colpos] = null;
                }
            };

            Table.prototype.iterateLayout = function (availableWidth, availableHeight) {
                /*
                * Given availableWidth and availableHeight, figure out how to allocate it between rows and columns using an iterative algorithm.
                *
                * For both dimensions, keeps track of "guaranteedSpace", which the fixed-size components have requested, and
                * "proportionalSpace", which is being given to proportionally-growing components according to the weights on the table.
                * Here is how it works (example uses width but it is the same for height). First, columns are guaranteed no width, and
                * the free width is allocated to columns based on their colWeights. Then, in determineGuarantees, every component is
                * offered its column's width and may request some amount of it, which increases that column's guaranteed
                * width. If there are some components that were not satisfied with the width they were offered, and there is free
                * width that has not already been guaranteed, then the remaining width is allocated to the unsatisfied columns and the
                * algorithm runs again. If all components are satisfied, then the remaining width is allocated as proportional space
                * according to the colWeights.
                *
                * The guaranteed width for each column is monotonically increasing as the algorithm iterates. Since it is deterministic
                * and monotonically increasing, if the freeWidth does not change during an iteration it implies that no further progress
                * is possible, so the algorithm will not continue iterating on that dimension's account.
                *
                * If the algorithm runs more than 5 times, we stop and just use whatever we arrived at. It's not clear under what
                * circumstances this will happen or if it will happen at all. A message will be printed to the console if this occurs.
                *
                */
                var cols = d3.transpose(this.rows);
                var availableWidthAfterPadding = availableWidth - this.colPadding * (this.nCols - 1);
                var availableHeightAfterPadding = availableHeight - this.rowPadding * (this.nRows - 1);

                var rowWeights = Table.calcComponentWeights(this.rowWeights, this.rows, function (c) {
                    return (c == null) || c._isFixedHeight();
                });
                var colWeights = Table.calcComponentWeights(this.colWeights, cols, function (c) {
                    return (c == null) || c._isFixedWidth();
                });

                // To give the table a good starting position to iterate from, we give the fixed-width components half-weight
                // so that they will get some initial space allocated to work with
                var heuristicColWeights = colWeights.map(function (c) {
                    return c === 0 ? 0.5 : c;
                });
                var heuristicRowWeights = rowWeights.map(function (c) {
                    return c === 0 ? 0.5 : c;
                });

                var colProportionalSpace = Table.calcProportionalSpace(heuristicColWeights, availableWidthAfterPadding);
                var rowProportionalSpace = Table.calcProportionalSpace(heuristicRowWeights, availableHeightAfterPadding);

                var guaranteedWidths = Plottable.Util.Methods.createFilledArray(0, this.nCols);
                var guaranteedHeights = Plottable.Util.Methods.createFilledArray(0, this.nRows);

                var freeWidth;
                var freeHeight;

                var nIterations = 0;
                while (true) {
                    var offeredHeights = Plottable.Util.Methods.addArrays(guaranteedHeights, rowProportionalSpace);
                    var offeredWidths = Plottable.Util.Methods.addArrays(guaranteedWidths, colProportionalSpace);
                    var guarantees = this.determineGuarantees(offeredWidths, offeredHeights);
                    guaranteedWidths = guarantees.guaranteedWidths;
                    guaranteedHeights = guarantees.guaranteedHeights;
                    var wantsWidth = guarantees.wantsWidthArr.some(function (x) {
                        return x;
                    });
                    var wantsHeight = guarantees.wantsHeightArr.some(function (x) {
                        return x;
                    });

                    var lastFreeWidth = freeWidth;
                    var lastFreeHeight = freeHeight;
                    freeWidth = availableWidthAfterPadding - d3.sum(guarantees.guaranteedWidths);
                    freeHeight = availableHeightAfterPadding - d3.sum(guarantees.guaranteedHeights);
                    var xWeights;
                    if (wantsWidth) {
                        xWeights = guarantees.wantsWidthArr.map(function (x) {
                            return x ? 0.1 : 0;
                        });
                        xWeights = Plottable.Util.Methods.addArrays(xWeights, colWeights);
                    } else {
                        xWeights = colWeights;
                    }

                    var yWeights;
                    if (wantsHeight) {
                        yWeights = guarantees.wantsHeightArr.map(function (x) {
                            return x ? 0.1 : 0;
                        });
                        yWeights = Plottable.Util.Methods.addArrays(yWeights, rowWeights);
                    } else {
                        yWeights = rowWeights;
                    }

                    colProportionalSpace = Table.calcProportionalSpace(xWeights, freeWidth);
                    rowProportionalSpace = Table.calcProportionalSpace(yWeights, freeHeight);
                    nIterations++;

                    var canImproveWidthAllocation = freeWidth > 0 && wantsWidth && freeWidth !== lastFreeWidth;
                    var canImproveHeightAllocation = freeHeight > 0 && wantsHeight && freeHeight !== lastFreeHeight;

                    if (!(canImproveWidthAllocation || canImproveHeightAllocation)) {
                        break;
                    }

                    if (nIterations > 5) {
                        break;
                    }
                }

                // Redo the proportional space one last time, to ensure we use the real weights not the wantsWidth/Height weights
                freeWidth = availableWidthAfterPadding - d3.sum(guarantees.guaranteedWidths);
                freeHeight = availableHeightAfterPadding - d3.sum(guarantees.guaranteedHeights);
                colProportionalSpace = Table.calcProportionalSpace(colWeights, freeWidth);
                rowProportionalSpace = Table.calcProportionalSpace(rowWeights, freeHeight);

                return {
                    colProportionalSpace: colProportionalSpace,
                    rowProportionalSpace: rowProportionalSpace,
                    guaranteedWidths: guarantees.guaranteedWidths,
                    guaranteedHeights: guarantees.guaranteedHeights,
                    wantsWidth: wantsWidth,
                    wantsHeight: wantsHeight };
            };

            Table.prototype.determineGuarantees = function (offeredWidths, offeredHeights) {
                var requestedWidths = Plottable.Util.Methods.createFilledArray(0, this.nCols);
                var requestedHeights = Plottable.Util.Methods.createFilledArray(0, this.nRows);
                var layoutWantsWidth = Plottable.Util.Methods.createFilledArray(false, this.nCols);
                var layoutWantsHeight = Plottable.Util.Methods.createFilledArray(false, this.nRows);
                this.rows.forEach(function (row, rowIndex) {
                    row.forEach(function (component, colIndex) {
                        var spaceRequest;
                        if (component != null) {
                            spaceRequest = component._requestedSpace(offeredWidths[colIndex], offeredHeights[rowIndex]);
                        } else {
                            spaceRequest = { width: 0, height: 0, wantsWidth: false, wantsHeight: false };
                        }

                        var allocatedWidth = Math.min(spaceRequest.width, offeredWidths[colIndex]);
                        var allocatedHeight = Math.min(spaceRequest.height, offeredHeights[rowIndex]);

                        requestedWidths[colIndex] = Math.max(requestedWidths[colIndex], allocatedWidth);
                        requestedHeights[rowIndex] = Math.max(requestedHeights[rowIndex], allocatedHeight);
                        layoutWantsWidth[colIndex] = layoutWantsWidth[colIndex] || spaceRequest.wantsWidth;
                        layoutWantsHeight[rowIndex] = layoutWantsHeight[rowIndex] || spaceRequest.wantsHeight;
                    });
                });
                return {
                    guaranteedWidths: requestedWidths,
                    guaranteedHeights: requestedHeights,
                    wantsWidthArr: layoutWantsWidth,
                    wantsHeightArr: layoutWantsHeight };
            };

            Table.prototype._requestedSpace = function (offeredWidth, offeredHeight) {
                var layout = this.iterateLayout(offeredWidth, offeredHeight);
                return {
                    width: d3.sum(layout.guaranteedWidths),
                    height: d3.sum(layout.guaranteedHeights),
                    wantsWidth: layout.wantsWidth,
                    wantsHeight: layout.wantsHeight };
            };

            // xOffset is relative to parent element, not absolute
            Table.prototype._computeLayout = function (xOffset, yOffset, availableWidth, availableHeight) {
                var _this = this;
                _super.prototype._computeLayout.call(this, xOffset, yOffset, availableWidth, availableHeight);
                var layout = this.iterateLayout(this.availableWidth, this.availableHeight);

                var sumPair = function (p) {
                    return p[0] + p[1];
                };
                var rowHeights = Plottable.Util.Methods.addArrays(layout.rowProportionalSpace, layout.guaranteedHeights);
                var colWidths = Plottable.Util.Methods.addArrays(layout.colProportionalSpace, layout.guaranteedWidths);
                var childYOffset = 0;
                this.rows.forEach(function (row, rowIndex) {
                    var childXOffset = 0;
                    row.forEach(function (component, colIndex) {
                        // recursively compute layout
                        if (component != null) {
                            component._computeLayout(childXOffset, childYOffset, colWidths[colIndex], rowHeights[rowIndex]);
                        }
                        childXOffset += colWidths[colIndex] + _this.colPadding;
                    });
                    childYOffset += rowHeights[rowIndex] + _this.rowPadding;
                });
            };

            /**
            * Sets the row and column padding on the Table.
            *
            * @param {number} rowPadding The padding above and below each row, in pixels.
            * @param {number} colPadding the padding to the left and right of each column, in pixels.
            * @returns {Table} The calling Table.
            */
            Table.prototype.padding = function (rowPadding, colPadding) {
                this.rowPadding = rowPadding;
                this.colPadding = colPadding;
                this._invalidateLayout();
                return this;
            };

            /**
            * Sets the layout weight of a particular row.
            * Space is allocated to rows based on their weight. Rows with higher weights receive proportionally more space.
            *
            * @param {number} index The index of the row.
            * @param {number} weight The weight to be set on the row.
            * @returns {Table} The calling Table.
            */
            Table.prototype.rowWeight = function (index, weight) {
                this.rowWeights[index] = weight;
                this._invalidateLayout();
                return this;
            };

            /**
            * Sets the layout weight of a particular column.
            * Space is allocated to columns based on their weight. Columns with higher weights receive proportionally more space.
            *
            * @param {number} index The index of the column.
            * @param {number} weight The weight to be set on the column.
            * @returns {Table} The calling Table.
            */
            Table.prototype.colWeight = function (index, weight) {
                this.colWeights[index] = weight;
                this._invalidateLayout();
                return this;
            };

            Table.prototype._isFixedWidth = function () {
                var cols = d3.transpose(this.rows);
                return Table.fixedSpace(cols, function (c) {
                    return (c == null) || c._isFixedWidth();
                });
            };

            Table.prototype._isFixedHeight = function () {
                return Table.fixedSpace(this.rows, function (c) {
                    return (c == null) || c._isFixedHeight();
                });
            };

            Table.prototype.padTableToSize = function (nRows, nCols) {
                for (var i = 0; i < nRows; i++) {
                    if (this.rows[i] === undefined) {
                        this.rows[i] = [];
                        this.rowWeights[i] = null;
                    }
                    for (var j = 0; j < nCols; j++) {
                        if (this.rows[i][j] === undefined) {
                            this.rows[i][j] = null;
                        }
                    }
                }
                for (j = 0; j < nCols; j++) {
                    if (this.colWeights[j] === undefined) {
                        this.colWeights[j] = null;
                    }
                }
            };

            Table.calcComponentWeights = function (setWeights, componentGroups, fixityAccessor) {
                // If the row/col weight was explicitly set, then return it outright
                // If the weight was not explicitly set, then guess it using the heuristic that if all components are fixed-space
                // then weight is 0, otherwise weight is 1
                return setWeights.map(function (w, i) {
                    if (w != null) {
                        return w;
                    }
                    var fixities = componentGroups[i].map(fixityAccessor);
                    var allFixed = fixities.reduce(function (a, b) {
                        return a && b;
                    }, true);
                    return allFixed ? 0 : 1;
                });
            };

            Table.calcProportionalSpace = function (weights, freeSpace) {
                var weightSum = d3.sum(weights);
                if (weightSum === 0) {
                    return Plottable.Util.Methods.createFilledArray(0, weights.length);
                } else {
                    return weights.map(function (w) {
                        return freeSpace * w / weightSum;
                    });
                }
            };

            Table.fixedSpace = function (componentGroup, fixityAccessor) {
                var all = function (bools) {
                    return bools.reduce(function (a, b) {
                        return a && b;
                    }, true);
                };
                var group_isFixed = function (components) {
                    return all(components.map(fixityAccessor));
                };
                return all(componentGroup.map(group_isFixed));
            };
            return Table;
        })(Plottable.Abstract.ComponentContainer);
        Component.Table = Table;
    })(Plottable.Component || (Plottable.Component = {}));
    var Component = Plottable.Component;
})(Plottable || (Plottable = {}));

///<reference path="../reference.ts" />
var __extends = this.__extends || function (d, b) {
    for (var p in b) if (b.hasOwnProperty(p)) d[p] = b[p];
    function __() { this.constructor = d; }
    __.prototype = b.prototype;
    d.prototype = new __();
};
var Plottable;
(function (Plottable) {
    (function (Abstract) {
        var Scale = (function (_super) {
            __extends(Scale, _super);
            /**
            * Creates a new Scale.
            *
            * @constructor
            * @param {D3.Scale.Scale} scale The D3 scale backing the Scale.
            */
            function Scale(scale) {
                _super.call(this);
                this.autoDomainAutomatically = true;
                this.broadcaster = new Plottable.Core.Broadcaster(this);
                this._rendererAttrID2Extent = {};
                this._d3Scale = scale;
            }
            Scale.prototype._getAllExtents = function () {
                return d3.values(this._rendererAttrID2Extent);
            };

            Scale.prototype._getExtent = function () {
                return [];
            };

            /**
            * Modify the domain on the scale so that it includes the extent of all
            * perspectives it depends on. Extent: The (min, max) pair for a
            * QuantitiativeScale, all covered strings for an OrdinalScale.
            * Perspective: A combination of a DataSource and an Accessor that
            * represents a view in to the data.
            */
            Scale.prototype.autoDomain = function () {
                this.autoDomainAutomatically = true;
                this._setDomain(this._getExtent());
                return this;
            };

            Scale.prototype._autoDomainIfAutomaticMode = function () {
                if (this.autoDomainAutomatically) {
                    this.autoDomain();
                }
            };

            /**
            * Returns the range value corresponding to a given domain value.
            *
            * @param value {any} A domain value to be scaled.
            * @returns {any} The range value corresponding to the supplied domain value.
            */
            Scale.prototype.scale = function (value) {
                return this._d3Scale(value);
            };

            Scale.prototype.domain = function (values) {
                if (values == null) {
                    return this._getDomain();
                } else {
                    this.autoDomainAutomatically = false;
                    this._setDomain(values);
                    return this;
                }
            };

            Scale.prototype._getDomain = function () {
                return this._d3Scale.domain();
            };

            Scale.prototype._setDomain = function (values) {
                this._d3Scale.domain(values);
                this.broadcaster.broadcast();
            };

            Scale.prototype.range = function (values) {
                if (values == null) {
                    return this._d3Scale.range();
                } else {
                    this._d3Scale.range(values);
                    return this;
                }
            };

            /**
            * Creates a copy of the Scale with the same domain and range but without any registered listeners.
            *
            * @returns {Scale} A copy of the calling Scale.
            */
            Scale.prototype.copy = function () {
                return new Scale(this._d3Scale.copy());
            };

            /**
            * When a renderer determines that the extent of a projector has changed,
            * it will call this function. This function should ensure that
            * the scale has a domain at least large enough to include extent.
            *
            * @param {number} rendererID A unique indentifier of the renderer sending
            *                 the new extent.
            * @param {string} attr The attribute being projected, e.g. "x", "y0", "r"
            * @param {any[]} extent The new extent to be included in the scale.
            */
            Scale.prototype.updateExtent = function (plotProvidedKey, attr, extent) {
                this._rendererAttrID2Extent[plotProvidedKey + attr] = extent;
                this._autoDomainIfAutomaticMode();
                return this;
            };

            Scale.prototype.removeExtent = function (plotProvidedKey, attr) {
                delete this._rendererAttrID2Extent[plotProvidedKey + attr];
                this._autoDomainIfAutomaticMode();
                return this;
            };
            return Scale;
        })(Abstract.PlottableObject);
        Abstract.Scale = Scale;
    })(Plottable.Abstract || (Plottable.Abstract = {}));
    var Abstract = Plottable.Abstract;
})(Plottable || (Plottable = {}));

///<reference path="../reference.ts" />
var __extends = this.__extends || function (d, b) {
    for (var p in b) if (b.hasOwnProperty(p)) d[p] = b[p];
    function __() { this.constructor = d; }
    __.prototype = b.prototype;
    d.prototype = new __();
};
var Plottable;
(function (Plottable) {
    (function (Abstract) {
        var Plot = (function (_super) {
            __extends(Plot, _super);
            function Plot(dataset) {
                _super.call(this);
                this._dataChanged = false;
                this._animate = false;
                this._animators = {};
                this._ANIMATION_DURATION = 250;
                this._projectors = {};
                this.animateOnNextRender = true;
                this.clipPathEnabled = true;
                this.classed("plot", true);

                var dataSource;
                if (dataset != null) {
                    if (typeof dataset.data === "function") {
                        dataSource = dataset;
                    } else {
                        dataSource = dataSource = new Plottable.DataSource(dataset);
                    }
                } else {
                    dataSource = new Plottable.DataSource();
                }
                this.dataSource(dataSource);
            }
            Plot.prototype._anchor = function (element) {
                _super.prototype._anchor.call(this, element);
                this.animateOnNextRender = true;
                this._dataChanged = true;
                this._updateAllProjectors();
            };

            Plot.prototype.remove = function () {
                var _this = this;
                _super.prototype.remove.call(this);
                this._dataSource.broadcaster.deregisterListener(this);

                // deregister from all scales
                var properties = Object.keys(this._projectors);
                properties.forEach(function (property) {
                    var projector = _this._projectors[property];
                    if (projector.scale != null) {
                        projector.scale.broadcaster.deregisterListener(_this);
                    }
                });
            };

            Plot.prototype.dataSource = function (source) {
                var _this = this;
                if (source == null) {
                    return this._dataSource;
                }
                var oldSource = this._dataSource;
                if (oldSource != null) {
                    this._dataSource.broadcaster.deregisterListener(this);
                }
                this._dataSource = source;
                this._dataSource.broadcaster.registerListener(this, function () {
                    return _this._onDataSourceUpdate();
                });
                this._onDataSourceUpdate();
                return this;
            };

            Plot.prototype._onDataSourceUpdate = function () {
                this._updateAllProjectors();
                this.animateOnNextRender = true;
                this._dataChanged = true;
                this._render();
            };

            Plot.prototype.project = function (attrToSet, accessor, scale) {
                var _this = this;
                attrToSet = attrToSet.toLowerCase();
                var currentProjection = this._projectors[attrToSet];
                var existingScale = (currentProjection != null) ? currentProjection.scale : null;

                if (existingScale != null) {
                    existingScale.removeExtent(this._plottableID.toString(), attrToSet);
                    existingScale.broadcaster.deregisterListener(this);
                }

                if (scale != null) {
                    scale.broadcaster.registerListener(this, function () {
                        return _this._render();
                    });
                }
                var activatedAccessor = Plottable.Util.Methods._applyAccessor(accessor, this);
                this._projectors[attrToSet] = { accessor: activatedAccessor, scale: scale, attribute: attrToSet };
                this._updateProjector(attrToSet);
                this._render(); // queue a re-render upon changing projector
                return this;
            };

            Plot.prototype._generateAttrToProjector = function () {
                var _this = this;
                var h = {};
                d3.keys(this._projectors).forEach(function (a) {
                    var projector = _this._projectors[a];
                    var accessor = projector.accessor;
                    var scale = projector.scale;
                    var fn = scale == null ? accessor : function (d, i) {
                        return scale.scale(accessor(d, i));
                    };
                    h[a] = fn;
                });
                return h;
            };

            Plot.prototype._doRender = function () {
                if (this._isAnchored) {
                    this._paint();
                    this._dataChanged = false;
                    this.animateOnNextRender = false;
                }
            };

            Plot.prototype._paint = function () {
                // no-op
            };

            Plot.prototype._setup = function () {
                _super.prototype._setup.call(this);
                this.renderArea = this.content.append("g").classed("render-area", true);
            };

            /**
            * Enables or disables animation.
            *
            * @param {boolean} enabled Whether or not to animate.
            */
            Plot.prototype.animate = function (enabled) {
                this._animate = enabled;
                return this;
            };

            Plot.prototype.detach = function () {
                _super.prototype.detach.call(this);

                // make the domain resize
                this._updateAllProjectors();
                return this;
            };

            /**
            * This function makes sure that all of the scales in this._projectors
            * have an extent that includes all the data that is projected onto them.
            */
            Plot.prototype._updateAllProjectors = function () {
                var _this = this;
                d3.keys(this._projectors).forEach(function (attr) {
                    return _this._updateProjector(attr);
                });
            };

            Plot.prototype._updateProjector = function (attr) {
                var projector = this._projectors[attr];
                if (projector.scale != null) {
                    var extent = this.dataSource()._getExtent(projector.accessor);
                    if (extent.length === 0 || !this._isAnchored) {
                        projector.scale.removeExtent(this._plottableID.toString(), attr);
                    } else {
                        projector.scale.updateExtent(this._plottableID.toString(), attr, extent);
                    }
                }
            };

            /**
            * Apply attributes to the selection.
            *
            * If animation is enabled and a valid animator's key is specified, the
            * attributes are applied with the animator. Otherwise, they are applied
            * immediately to the selection.
            *
            * The animation will not animate during auto-resize renders.
            *
            * @param {D3.Selection} selection The selection of elements to update.
            * @param {string} animatorKey The key for the animator.
            * @param {IAttributeToProjector} attrToProjector The set of attributes to set on the selection.
            * @return {D3.Selection} The resulting selection (potentially after the transition)
            */
            Plot.prototype._applyAnimatedAttributes = function (selection, animatorKey, attrToProjector) {
                if (this._animate && this.animateOnNextRender && this._animators[animatorKey] != null) {
                    return this._animators[animatorKey].animate(selection, attrToProjector, this);
                } else {
                    return selection.attr(attrToProjector);
                }
            };

            Plot.prototype.animator = function (animatorKey, animator) {
                if (animator === undefined) {
                    return this._animators[animatorKey];
                } else {
                    this._animators[animatorKey] = animator;
                    return this;
                }
            };
            return Plot;
        })(Abstract.Component);
        Abstract.Plot = Plot;
    })(Plottable.Abstract || (Plottable.Abstract = {}));
    var Abstract = Plottable.Abstract;
})(Plottable || (Plottable = {}));

///<reference path="../../reference.ts" />
var __extends = this.__extends || function (d, b) {
    for (var p in b) if (b.hasOwnProperty(p)) d[p] = b[p];
    function __() { this.constructor = d; }
    __.prototype = b.prototype;
    d.prototype = new __();
};
var Plottable;
(function (Plottable) {
    (function (Abstract) {
        var XYPlot = (function (_super) {
            __extends(XYPlot, _super);
            /**
            * Creates an XYPlot.
            *
            * @constructor
            * @param {any[]|DataSource} [dataset] The data or DataSource to be associated with this Renderer.
            * @param {Scale} xScale The x scale to use.
            * @param {Scale} yScale The y scale to use.
            */
            function XYPlot(dataset, xScale, yScale) {
                _super.call(this, dataset);
                if (xScale == null || yScale == null) {
                    throw new Error("XYPlots require an xScale and yScale");
                }
                this.classed("xy-plot", true);

                this.project("x", "x", xScale); // default accessor
                this.project("y", "y", yScale); // default accessor
            }
            XYPlot.prototype.project = function (attrToSet, accessor, scale) {
                // We only want padding and nice-ing on scales that will correspond to axes / pixel layout.
                // So when we get an "x" or "y" scale, enable autoNiceing and autoPadding.
                if (attrToSet === "x" && scale != null) {
                    this.xScale = scale;
                    this._updateXDomainer();
                }

                if (attrToSet === "y" && scale != null) {
                    this.yScale = scale;
                    this._updateYDomainer();
                }

                _super.prototype.project.call(this, attrToSet, accessor, scale);

                return this;
            };

            XYPlot.prototype._computeLayout = function (xOffset, yOffset, availableWidth, availableHeight) {
                _super.prototype._computeLayout.call(this, xOffset, yOffset, availableWidth, availableHeight);
                this.xScale.range([0, this.availableWidth]);
                this.yScale.range([this.availableHeight, 0]);
            };

            XYPlot.prototype._updateXDomainer = function () {
                if (this.xScale instanceof Abstract.QuantitativeScale) {
                    var scale = this.xScale;
                    if (!scale._userSetDomainer) {
                        scale.domainer().pad().nice();
                    }
                }
            };

            XYPlot.prototype._updateYDomainer = function () {
                if (this.yScale instanceof Abstract.QuantitativeScale) {
                    var scale = this.yScale;
                    if (!scale._userSetDomainer) {
                        scale.domainer().pad().nice();
                    }
                }
            };
            return XYPlot;
        })(Abstract.Plot);
        Abstract.XYPlot = XYPlot;
    })(Plottable.Abstract || (Plottable.Abstract = {}));
    var Abstract = Plottable.Abstract;
})(Plottable || (Plottable = {}));

///<reference path="../reference.ts" />
var __extends = this.__extends || function (d, b) {
    for (var p in b) if (b.hasOwnProperty(p)) d[p] = b[p];
    function __() { this.constructor = d; }
    __.prototype = b.prototype;
    d.prototype = new __();
};
var Plottable;
(function (Plottable) {
    (function (Abstract) {
        var NewStylePlot = (function (_super) {
            __extends(NewStylePlot, _super);
            /**
            * Creates a NewStylePlot.
            *
            * @constructor
            * @param [Scale] xScale The x scale to use
            * @param [Scale] yScale The y scale to use
            */
            function NewStylePlot(xScale, yScale) {
                // make a dummy dataSource to satisfy the base Plot (HACKHACK)
                _super.call(this, new Plottable.DataSource(), xScale, yScale);
                this.nextSeriesIndex = 0;
                this._key2DatasetDrawerKey = {};
                this._datasetKeysInOrder = [];
            }
            NewStylePlot.prototype._setup = function () {
                var _this = this;
                _super.prototype._setup.call(this);
                this._getDrawersInOrder().forEach(function (d) {
                    return d.renderArea = _this.renderArea.append("g");
                });
            };

            NewStylePlot.prototype.remove = function () {
                var _this = this;
                _super.prototype.remove.call(this);
                this._datasetKeysInOrder.forEach(function (k) {
                    return _this.removeDataset(k);
                });
            };

            NewStylePlot.prototype.addDataset = function (keyOrDataset, dataset) {
                if (typeof (keyOrDataset) !== "string" && dataset !== undefined) {
                    throw new Error("invalid input to addDataset");
                }
                if (typeof (keyOrDataset) === "string" && keyOrDataset[0] === "_") {
                    Plottable.Util.Methods.warn("Warning: Using _named series keys may produce collisions with unlabeled data sources");
                }
                var key = typeof (keyOrDataset) === "string" ? keyOrDataset : "_" + this.nextSeriesIndex++;
                var data = typeof (keyOrDataset) !== "string" ? keyOrDataset : dataset;
                var dataset = (data instanceof Plottable.DataSource) ? data : new Plottable.DataSource(data);

                this._addDataset(key, dataset);
                return this;
            };

            NewStylePlot.prototype._addDataset = function (key, dataset) {
                var _this = this;
                if (this._key2DatasetDrawerKey[key] != null) {
                    this.removeDataset(key);
                }
                ;
                var drawer = this._getDrawer(key);
                var ddk = { drawer: drawer, dataset: dataset, key: key };
                this._datasetKeysInOrder.push(key);
                this._key2DatasetDrawerKey[key] = ddk;

                if (this._isSetup) {
                    drawer.renderArea = this.renderArea.append("g");
                }
                dataset.broadcaster.registerListener(this, function () {
                    return _this._onDataSourceUpdate();
                });
                this._onDataSourceUpdate();
            };

            NewStylePlot.prototype._getDrawer = function (key) {
                throw new Error("Abstract Method Not Implemented");
            };

            NewStylePlot.prototype._updateProjector = function (attr) {
                var _this = this;
                var projector = this._projectors[attr];
                if (projector.scale != null) {
                    d3.values(this._key2DatasetDrawerKey).forEach(function (ddk) {
                        var extent = ddk.dataset._getExtent(projector.accessor);
                        var scaleKey = _this._plottableID.toString() + "_" + ddk.key;
                        if (extent.length === 0 || !_this._isAnchored) {
                            projector.scale.removeExtent(scaleKey, attr);
                        } else {
                            projector.scale.updateExtent(scaleKey, attr, extent);
                        }
                    });
                }
            };

            NewStylePlot.prototype.datasetOrder = function (order) {
                if (order === undefined) {
                    return this._datasetKeysInOrder;
                }
                function isPermutation(l1, l2) {
                    var intersection = Plottable.Util.Methods.intersection(d3.set(l1), d3.set(l2));
                    var size = intersection.size();
                    return size === l1.length && size === l2.length;
                }
                if (isPermutation(order, this._datasetKeysInOrder)) {
                    this._datasetKeysInOrder = order;
                    this._onDataSourceUpdate();
                } else {
                    Plottable.Util.Methods.warn("Attempted to change datasetOrder, but new order is not permutation of old. Ignoring.");
                }
                return this;
            };

            /**
            * Removes a dataset
            *
            * @param {string} key The key of the dataset
            * @return {NewStylePlot} The calling NewStylePlot.
            */
            NewStylePlot.prototype.removeDataset = function (key) {
                if (this._key2DatasetDrawerKey[key] != null) {
                    var ddk = this._key2DatasetDrawerKey[key];
                    ddk.drawer.remove();

                    var projectors = d3.values(this._projectors);
                    var scaleKey = this._plottableID.toString() + "_" + key;
                    projectors.forEach(function (p) {
                        if (p.scale != null) {
                            p.scale.removeExtent(scaleKey, p.attribute);
                        }
                    });

                    ddk.dataset.broadcaster.deregisterListener(this);
                    this._datasetKeysInOrder.splice(this._datasetKeysInOrder.indexOf(key), 1);
                    delete this._key2DatasetDrawerKey[key];
                    this._onDataSourceUpdate();
                }
                return this;
            };

            NewStylePlot.prototype._getDatasetsInOrder = function () {
                var _this = this;
                return this._datasetKeysInOrder.map(function (k) {
                    return _this._key2DatasetDrawerKey[k].dataset;
                });
            };

            NewStylePlot.prototype._getDrawersInOrder = function () {
                var _this = this;
                return this._datasetKeysInOrder.map(function (k) {
                    return _this._key2DatasetDrawerKey[k].drawer;
                });
            };
            return NewStylePlot;
        })(Abstract.XYPlot);
        Abstract.NewStylePlot = NewStylePlot;
    })(Plottable.Abstract || (Plottable.Abstract = {}));
    var Abstract = Plottable.Abstract;
})(Plottable || (Plottable = {}));

///<reference path="../reference.ts" />
var Plottable;
(function (Plottable) {
    (function (Core) {
        (function (RenderController) {
            (function (RenderPolicy) {
                var Immediate = (function () {
                    function Immediate() {
                    }
                    Immediate.prototype.render = function () {
                        RenderController.flush();
                    };
                    return Immediate;
                })();
                RenderPolicy.Immediate = Immediate;

                var AnimationFrame = (function () {
                    function AnimationFrame() {
                    }
                    AnimationFrame.prototype.render = function () {
                        Plottable.Util.DOM.requestAnimationFramePolyfill(RenderController.flush);
                    };
                    return AnimationFrame;
                })();
                RenderPolicy.AnimationFrame = AnimationFrame;

                var Timeout = (function () {
                    function Timeout() {
                        this._timeoutMsec = Plottable.Util.DOM.POLYFILL_TIMEOUT_MSEC;
                    }
                    Timeout.prototype.render = function () {
                        setTimeout(RenderController.flush, this._timeoutMsec);
                    };
                    return Timeout;
                })();
                RenderPolicy.Timeout = Timeout;
            })(RenderController.RenderPolicy || (RenderController.RenderPolicy = {}));
            var RenderPolicy = RenderController.RenderPolicy;
        })(Core.RenderController || (Core.RenderController = {}));
        var RenderController = Core.RenderController;
    })(Plottable.Core || (Plottable.Core = {}));
    var Core = Plottable.Core;
})(Plottable || (Plottable = {}));

///<reference path="../reference.ts" />
var Plottable;
(function (Plottable) {
    (function (Core) {
        /**
        * The RenderController is responsible for enqueueing and synchronizing
        * layout and render calls for Plottable components.
        *
        * Layouts and renders occur inside an animation callback
        * (window.requestAnimationFrame if available).
        *
        * If you require immediate rendering, call RenderController.flush() to
        * perform enqueued layout and rendering serially.
        */
        (function (RenderController) {
            var _componentsNeedingRender = {};
            var _componentsNeedingComputeLayout = {};
            var _animationRequested = false;
            RenderController._renderPolicy = new RenderController.RenderPolicy.AnimationFrame();

            function setRenderPolicy(policy) {
                RenderController._renderPolicy = policy;
            }
            RenderController.setRenderPolicy = setRenderPolicy;

            /**
            * If the RenderController is enabled, we enqueue the component for
            * render. Otherwise, it is rendered immediately.
            *
            * @param {Abstract.Component} component Any Plottable component.
            */
            function registerToRender(c) {
                _componentsNeedingRender[c._plottableID] = c;
                requestRender();
            }
            RenderController.registerToRender = registerToRender;

            /**
            * If the RenderController is enabled, we enqueue the component for
            * layout and render. Otherwise, it is rendered immediately.
            *
            * @param {Abstract.Component} component Any Plottable component.
            */
            function registerToComputeLayout(c) {
                _componentsNeedingComputeLayout[c._plottableID] = c;
                _componentsNeedingRender[c._plottableID] = c;
                requestRender();
            }
            RenderController.registerToComputeLayout = registerToComputeLayout;

            function requestRender() {
                // Only run or enqueue flush on first request.
                if (!_animationRequested) {
                    _animationRequested = true;
                    RenderController._renderPolicy.render();
                }
            }

            function flush() {
                if (_animationRequested) {
                    // Layout
                    var toCompute = d3.values(_componentsNeedingComputeLayout);
                    toCompute.forEach(function (c) {
                        return c._computeLayout();
                    });

                    // Top level render.
                    // Containers will put their children in the toRender queue
                    var toRender = d3.values(_componentsNeedingRender);
                    toRender.forEach(function (c) {
                        return c._render();
                    });

                    // Finally, perform render of all components
                    var failed = {};
                    Object.keys(_componentsNeedingRender).forEach(function (k) {
                        try  {
                            _componentsNeedingRender[k]._doRender();
                        } catch (err) {
                            // using setTimeout instead of console.log, we get the familiar red
                            // stack trace
                            setTimeout(function () {
                                throw err;
                            }, 0);
                            failed[k] = _componentsNeedingRender[k];
                        }
                    });

                    // Reset queues
                    _componentsNeedingComputeLayout = {};
                    _componentsNeedingRender = failed;
                    _animationRequested = false;
                }

                // Reset resize flag regardless of queue'd components
                Core.ResizeBroadcaster.clearResizing();
            }
            RenderController.flush = flush;
        })(Core.RenderController || (Core.RenderController = {}));
        var RenderController = Core.RenderController;
    })(Plottable.Core || (Plottable.Core = {}));
    var Core = Plottable.Core;
})(Plottable || (Plottable = {}));

///<reference path="../reference.ts" />
var Plottable;
(function (Plottable) {
    (function (Core) {
        /**
        * The ResizeBroadcaster will broadcast a notification to any registered
        * components when the window is resized.
        *
        * The broadcaster and single event listener are lazily constructed.
        *
        * Upon resize, the _resized flag will be set to true until after the next
        * flush of the RenderController. This is used, for example, to disable
        * animations during resize.
        */
        (function (ResizeBroadcaster) {
            var broadcaster;
            var _resizing = false;

            function _lazyInitialize() {
                if (broadcaster === undefined) {
                    broadcaster = new Core.Broadcaster(ResizeBroadcaster);
                    window.addEventListener("resize", _onResize);
                }
            }

            function _onResize() {
                _resizing = true;
                broadcaster.broadcast();
            }

            /**
            * Returns true if the window has been resized and the RenderController
            * has not yet been flushed.
            */
            function resizing() {
                return _resizing;
            }
            ResizeBroadcaster.resizing = resizing;

            function clearResizing() {
                _resizing = false;
            }
            ResizeBroadcaster.clearResizing = clearResizing;

            /**
            * Registers a component.
            *
            * When the window is resized, we invoke ._invalidateLayout() on the
            * component, which will enqueue the component for layout and rendering
            * with the RenderController.
            *
            * @param {Abstract.Component} component Any Plottable component.
            */
            function register(c) {
                _lazyInitialize();
                broadcaster.registerListener(c._plottableID, function () {
                    return c._invalidateLayout();
                });
            }
            ResizeBroadcaster.register = register;

            /**
            * Deregisters the components.
            *
            * The component will no longer receive updates on window resize.
            *
            * @param {Abstract.Component} component Any Plottable component.
            */
            function deregister(c) {
                if (broadcaster) {
                    broadcaster.deregisterListener(c._plottableID);
                }
            }
            ResizeBroadcaster.deregister = deregister;
        })(Core.ResizeBroadcaster || (Core.ResizeBroadcaster = {}));
        var ResizeBroadcaster = Core.ResizeBroadcaster;
    })(Plottable.Core || (Plottable.Core = {}));
    var Core = Plottable.Core;
})(Plottable || (Plottable = {}));

///<reference path="../reference.ts" />

var Plottable;
(function (Plottable) {
    ;
})(Plottable || (Plottable = {}));

///<reference path="../reference.ts" />
var Plottable;
(function (Plottable) {
    var Domainer = (function () {
        /**
        * @param {(extents: any[][]) => any[]} combineExtents
        *        If present, this function will be used by the Domainer to merge
        *        all the extents that are present on a scale.
        *
        *        A plot may draw multiple things relative to a scale, e.g.
        *        different stocks over time. The plot computes their extents,
        *        which are a [min, max] pair. combineExtents is responsible for
        *        merging them all into one [min, max] pair. It defaults to taking
        *        the min of the first elements and the max of the second arguments.
        */
        function Domainer(combineExtents) {
            this.doNice = false;
            this.padProportion = 0.0;
            this.paddingExceptions = d3.map();
            this.unregisteredPaddingExceptions = d3.set();
            this.includedValues = d3.map();
            // includedValues needs to be a map, even unregistered, to support getting un-stringified values back out
            this.unregisteredIncludedValues = d3.map();
            this.combineExtents = combineExtents;
        }
        /**
        * @param {any[][]} extents The list of extents to be reduced to a single
        *        extent.
        * @param {Abstract.QuantitativeScale} scale
        *        Since nice() must do different things depending on Linear, Log,
        *        or Time scale, the scale must be passed in for nice() to work.
        * @return {any[]} The domain, as a merging of all exents, as a [min, max]
        *                 pair.
        */
        Domainer.prototype.computeDomain = function (extents, scale) {
            var domain;
            if (this.combineExtents != null) {
                domain = this.combineExtents(extents);
            } else if (extents.length === 0) {
                domain = scale._defaultExtent();
            } else {
                domain = [d3.min(extents, function (e) {
                        return e[0];
                    }), d3.max(extents, function (e) {
                        return e[1];
                    })];
            }
            domain = this.includeDomain(domain);
            domain = this.padDomain(scale, domain);
            domain = this.niceDomain(scale, domain);
            return domain;
        };

        /**
        * Sets the Domainer to pad by a given ratio.
        *
        * @param {number} [padProportion] Proportionally how much bigger the
        *         new domain should be (0.05 = 5% larger).
        *
        *         A domainer will pad equal visual amounts on each side.
        *         On a linear scale, this means both sides are padded the same
        *         amount: [10, 20] will be padded to [5, 25].
        *         On a log scale, the top will be padded more than the bottom, so
        *         [10, 100] will be padded to [1, 1000].
        *
        * @return {Domainer} The calling Domainer.
        */
        Domainer.prototype.pad = function (padProportion) {
            if (typeof padProportion === "undefined") { padProportion = 0.05; }
            this.padProportion = padProportion;
            return this;
        };

        /**
        * Add a padding exception, a value that will not be padded at either end of the domain.
        *
        * Eg, if a padding exception is added at x=0, then [0, 100] will pad to [0, 105] instead of [-2.5, 102.5].
        * If a key is provided, it will be registered under that key with standard map semantics. (Overwrite / remove by key)
        * If a key is not provided, it will be added with set semantics (Can be removed by value)
        *
        * @param {any} exception The padding exception to add.
        * @param string [key] The key to register the exception under.
        * @return Domainer The calling domainer
        */
        Domainer.prototype.addPaddingException = function (exception, key) {
            if (key != null) {
                this.paddingExceptions.set(key, exception);
            } else {
                this.unregisteredPaddingExceptions.add(exception);
            }
            return this;
        };

        /**
        * Remove a padding exception, allowing the domain to pad out that value again.
        *
        * If a string is provided, it is assumed to be a key and the exception associated with that key is removed.
        * If a non-string is provdied, it is assumed to be an unkeyed exception and that exception is removed.
        *
        * @param {any} keyOrException The key for the value to remove, or the value to remove
        * @return Domainer The calling domainer
        */
        Domainer.prototype.removePaddingException = function (keyOrException) {
            if (typeof (keyOrException) === "string") {
                this.paddingExceptions.remove(keyOrException);
            } else {
                this.unregisteredPaddingExceptions.remove(keyOrException);
            }
            return this;
        };

        /**
        * Add an included value, a value that must be included inside the domain.
        *
        * Eg, if a value exception is added at x=0, then [50, 100] will expand to [0, 100] rather than [50, 100].
        * If a key is provided, it will be registered under that key with standard map semantics. (Overwrite / remove by key)
        * If a key is not provided, it will be added with set semantics (Can be removed by value)
        *
        * @param {any} value The included value to add.
        * @param string [key] The key to register the value under.
        * @return Domainer The calling domainer
        */
        Domainer.prototype.addIncludedValue = function (value, key) {
            if (key != null) {
                this.includedValues.set(key, value);
            } else {
                this.unregisteredIncludedValues.set(value, value);
            }
            return this;
        };

        /**
        * Remove an included value, allowing the domain to not include that value gain again.
        *
        * If a string is provided, it is assumed to be a key and the value associated with that key is removed.
        * If a non-string is provdied, it is assumed to be an unkeyed value and that value is removed.
        *
        * @param {any} keyOrException The key for the value to remove, or the value to remove
        * @return Domainer The calling domainer
        */
        Domainer.prototype.removeIncludedValue = function (valueOrKey) {
            if (typeof (valueOrKey) === "string") {
                this.includedValues.remove(valueOrKey);
            } else {
                this.unregisteredIncludedValues.remove(valueOrKey);
            }
            return this;
        };

        /**
        * Extends the scale's domain so it starts and ends with "nice" values.
        *
        * @param {number} [count] The number of ticks that should fit inside the new domain.
        * @return {Domainer} The calling Domainer.
        */
        Domainer.prototype.nice = function (count) {
            this.doNice = true;
            this.niceCount = count;
            return this;
        };

        Domainer.defaultCombineExtents = function (extents) {
            if (extents.length === 0) {
                return [0, 1];
            } else {
                return [d3.min(extents, function (e) {
                        return e[0];
                    }), d3.max(extents, function (e) {
                        return e[1];
                    })];
            }
        };

        Domainer.prototype.padDomain = function (scale, domain) {
            var min = domain[0];
            var max = domain[1];
            if (min === max && this.padProportion > 0.0) {
                var d = min.valueOf();
                if (min instanceof Date) {
                    return [d - Domainer.ONE_DAY, d + Domainer.ONE_DAY];
                } else {
                    return [
                        d - Domainer.PADDING_FOR_IDENTICAL_DOMAIN,
                        d + Domainer.PADDING_FOR_IDENTICAL_DOMAIN];
                }
            }

            if (scale.domain()[0] === scale.domain()[1]) {
                return domain;
            }
            var p = this.padProportion / 2;

            // This scaling is done to account for log scales and other non-linear
            // scales. A log scale should be padded more on the max than on the min.
            var newMin = scale.invert(scale.scale(min) - (scale.scale(max) - scale.scale(min)) * p);
            var newMax = scale.invert(scale.scale(max) + (scale.scale(max) - scale.scale(min)) * p);
            var exceptionValues = this.paddingExceptions.values().concat(this.unregisteredPaddingExceptions.values());
            var exceptionSet = d3.set(exceptionValues);
            if (exceptionSet.has(min)) {
                newMin = min;
            }
            if (exceptionSet.has(max)) {
                newMax = max;
            }
            return [newMin, newMax];
        };

        Domainer.prototype.niceDomain = function (scale, domain) {
            if (this.doNice) {
                return scale._niceDomain(domain, this.niceCount);
            } else {
                return domain;
            }
        };

        Domainer.prototype.includeDomain = function (domain) {
            var includedValues = this.includedValues.values().concat(this.unregisteredIncludedValues.values());
            return includedValues.reduce(function (domain, value) {
                return [Math.min(domain[0], value), Math.max(domain[1], value)];
            }, domain);
        };
        Domainer.PADDING_FOR_IDENTICAL_DOMAIN = 1;
        Domainer.ONE_DAY = 1000 * 60 * 60 * 24;
        return Domainer;
    })();
    Plottable.Domainer = Domainer;
})(Plottable || (Plottable = {}));

///<reference path="../reference.ts" />
var __extends = this.__extends || function (d, b) {
    for (var p in b) if (b.hasOwnProperty(p)) d[p] = b[p];
    function __() { this.constructor = d; }
    __.prototype = b.prototype;
    d.prototype = new __();
};
var Plottable;
(function (Plottable) {
    (function (Abstract) {
        var QuantitativeScale = (function (_super) {
            __extends(QuantitativeScale, _super);
            /**
            * Creates a new QuantitativeScale.
            *
            * @constructor
            * @param {D3.Scale.QuantitativeScale} scale The D3 QuantitativeScale backing the QuantitativeScale.
            */
            function QuantitativeScale(scale) {
                _super.call(this, scale);
                this._lastRequestedTickCount = 10;
                this._PADDING_FOR_IDENTICAL_DOMAIN = 1;
                this._userSetDomainer = false;
                this._domainer = new Plottable.Domainer();
            }
            QuantitativeScale.prototype._getExtent = function () {
                return this._domainer.computeDomain(this._getAllExtents(), this);
            };

            /**
            * Retrieves the domain value corresponding to a supplied range value.
            *
            * @param {number} value: A value from the Scale's range.
            * @returns {number} The domain value corresponding to the supplied range value.
            */
            QuantitativeScale.prototype.invert = function (value) {
                return this._d3Scale.invert(value);
            };

            /**
            * Creates a copy of the QuantitativeScale with the same domain and range but without any registered listeners.
            *
            * @returns {QuantitativeScale} A copy of the calling QuantitativeScale.
            */
            QuantitativeScale.prototype.copy = function () {
                return new QuantitativeScale(this._d3Scale.copy());
            };

            QuantitativeScale.prototype.domain = function (values) {
                return _super.prototype.domain.call(this, values);
            };

            QuantitativeScale.prototype._setDomain = function (values) {
                var isNaNOrInfinity = function (x) {
                    return x !== x || x === Infinity || x === -Infinity;
                };
                if (isNaNOrInfinity(values[0]) || isNaNOrInfinity(values[1])) {
                    Plottable.Util.Methods.warn("Warning: QuantitativeScales cannot take NaN or Infinity as a domain value. Ignoring.");
                    return;
                }
                _super.prototype._setDomain.call(this, values);
            };

            QuantitativeScale.prototype.interpolate = function (factory) {
                if (factory == null) {
                    return this._d3Scale.interpolate();
                }
                this._d3Scale.interpolate(factory);
                return this;
            };

            /**
            * Sets the range of the QuantitativeScale and sets the interpolator to d3.interpolateRound.
            *
            * @param {number[]} values The new range value for the range.
            */
            QuantitativeScale.prototype.rangeRound = function (values) {
                this._d3Scale.rangeRound(values);
                return this;
            };

            QuantitativeScale.prototype.clamp = function (clamp) {
                if (clamp == null) {
                    return this._d3Scale.clamp();
                }
                this._d3Scale.clamp(clamp);
                return this;
            };

            /**
            * Generates tick values.
            *
            * @param {number} [count] The number of ticks to generate.
            * @returns {any[]} The generated ticks.
            */
            QuantitativeScale.prototype.ticks = function (count) {
                if (count != null) {
                    this._lastRequestedTickCount = count;
                }
                return this._d3Scale.ticks(this._lastRequestedTickCount);
            };

            /**
            * Gets a tick formatting function for displaying tick values.
            *
            * @param {number} count The number of ticks to be displayed
            * @param {string} [format] A format specifier string.
            * @returns {(n: number) => string} A formatting function.
            */
            QuantitativeScale.prototype.tickFormat = function (count, format) {
                return this._d3Scale.tickFormat(count, format);
            };

            /**
            * Given a domain, expands its domain onto "nice" values, e.g. whole
            * numbers.
            */
            QuantitativeScale.prototype._niceDomain = function (domain, count) {
                return this._d3Scale.copy().domain(domain).nice(count).domain();
            };

            QuantitativeScale.prototype.domainer = function (domainer) {
                if (domainer == null) {
                    return this._domainer;
                } else {
                    this._domainer = domainer;
                    this._userSetDomainer = true;
                    this._autoDomainIfAutomaticMode();
                    return this;
                }
            };

            QuantitativeScale.prototype._defaultExtent = function () {
                return [0, 1];
            };
            return QuantitativeScale;
        })(Abstract.Scale);
        Abstract.QuantitativeScale = QuantitativeScale;
    })(Plottable.Abstract || (Plottable.Abstract = {}));
    var Abstract = Plottable.Abstract;
})(Plottable || (Plottable = {}));

///<reference path="../reference.ts" />
var __extends = this.__extends || function (d, b) {
    for (var p in b) if (b.hasOwnProperty(p)) d[p] = b[p];
    function __() { this.constructor = d; }
    __.prototype = b.prototype;
    d.prototype = new __();
};
var Plottable;
(function (Plottable) {
    (function (Scale) {
        var Linear = (function (_super) {
            __extends(Linear, _super);
            function Linear(scale) {
                _super.call(this, scale == null ? d3.scale.linear() : scale);
            }
            /**
            * Creates a copy of the LinearScale with the same domain and range but without any registered listeners.
            *
            * @returns {LinearScale} A copy of the calling LinearScale.
            */
            Linear.prototype.copy = function () {
                return new Linear(this._d3Scale.copy());
            };
            return Linear;
        })(Plottable.Abstract.QuantitativeScale);
        Scale.Linear = Linear;
    })(Plottable.Scale || (Plottable.Scale = {}));
    var Scale = Plottable.Scale;
})(Plottable || (Plottable = {}));

///<reference path="../reference.ts" />
var __extends = this.__extends || function (d, b) {
    for (var p in b) if (b.hasOwnProperty(p)) d[p] = b[p];
    function __() { this.constructor = d; }
    __.prototype = b.prototype;
    d.prototype = new __();
};
var Plottable;
(function (Plottable) {
    (function (Scale) {
        var Log = (function (_super) {
            __extends(Log, _super);
            function Log(scale) {
                _super.call(this, scale == null ? d3.scale.log() : scale);
                if (!Log.warned) {
                    Log.warned = true;
                    Plottable.Util.Methods.warn("Plottable.Scale.Log is deprecated. If possible, use Plottable.Scale.ModifiedLog instead.");
                }
            }
            /**
            * Creates a copy of the Scale.Log with the same domain and range but without any registered listeners.
            *
            * @returns {Scale.Log} A copy of the calling Scale.Log.
            */
            Log.prototype.copy = function () {
                return new Log(this._d3Scale.copy());
            };

            Log.prototype._defaultExtent = function () {
                return [1, 10];
            };
            Log.warned = false;
            return Log;
        })(Plottable.Abstract.QuantitativeScale);
        Scale.Log = Log;
    })(Plottable.Scale || (Plottable.Scale = {}));
    var Scale = Plottable.Scale;
})(Plottable || (Plottable = {}));

///<reference path="../reference.ts" />
var __extends = this.__extends || function (d, b) {
    for (var p in b) if (b.hasOwnProperty(p)) d[p] = b[p];
    function __() { this.constructor = d; }
    __.prototype = b.prototype;
    d.prototype = new __();
};
var Plottable;
(function (Plottable) {
    (function (Scale) {
        var ModifiedLog = (function (_super) {
            __extends(ModifiedLog, _super);
            /**
            * Creates a new Scale.ModifiedLog.
            *
            * A ModifiedLog scale acts as a regular log scale for large numbers.
            * As it approaches 0, it gradually becomes linear. This means that the
            * scale won't freak out if you give it 0 or a negative number, where an
            * ordinary Log scale would.
            *
            * However, it does mean that scale will be effectively linear as values
            * approach 0. If you want very small values on a log scale, you should use
            * an ordinary Scale.Log instead.
            *
            * @constructor
            * @param {number} [base]
            *        The base of the log. Defaults to 10, and must be > 1.
            *
            *        For base <= x, scale(x) = log(x).
            *
            *        For 0 < x < base, scale(x) will become more and more
            *        linear as it approaches 0.
            *
            *        At x == 0, scale(x) == 0.
            *
            *        For negative values, scale(-x) = -scale(x).
            */
            function ModifiedLog(base) {
                if (typeof base === "undefined") { base = 10; }
                _super.call(this, d3.scale.linear());
                this._showIntermediateTicks = false;
                this.base = base;
                this.pivot = this.base;
                this.untransformedDomain = this._defaultExtent();
                this._lastRequestedTickCount = 10;
                if (base <= 1) {
                    throw new Error("ModifiedLogScale: The base must be > 1");
                }
            }
            /**
            * Returns an adjusted log10 value for graphing purposes.  The first
            * adjustment is that negative values are changed to positive during
            * the calculations, and then the answer is negated at the end.  The
            * second is that, for values less than 10, an increasingly large
            * (0 to 1) scaling factor is added such that at 0 the value is
            * adjusted to 1, resulting in a returned result of 0.
            */
            ModifiedLog.prototype.adjustedLog = function (x) {
                var negationFactor = x < 0 ? -1 : 1;
                x *= negationFactor;

                if (x < this.pivot) {
                    x += (this.pivot - x) / this.pivot;
                }

                x = Math.log(x) / Math.log(this.base);

                x *= negationFactor;
                return x;
            };

            ModifiedLog.prototype.invertedAdjustedLog = function (x) {
                var negationFactor = x < 0 ? -1 : 1;
                x *= negationFactor;

                x = Math.pow(this.base, x);

                if (x < this.pivot) {
                    x = (this.pivot * (x - 1)) / (this.pivot - 1);
                }

                x *= negationFactor;
                return x;
            };

            ModifiedLog.prototype.scale = function (x) {
                return this._d3Scale(this.adjustedLog(x));
            };

            ModifiedLog.prototype.invert = function (x) {
                return this.invertedAdjustedLog(this._d3Scale.invert(x));
            };

            ModifiedLog.prototype._getDomain = function () {
                return this.untransformedDomain;
            };

            ModifiedLog.prototype._setDomain = function (values) {
                this.untransformedDomain = values;
                var transformedDomain = [this.adjustedLog(values[0]), this.adjustedLog(values[1])];
                this._d3Scale.domain(transformedDomain);
                this.broadcaster.broadcast();
            };

            ModifiedLog.prototype.ticks = function (count) {
                if (count != null) {
                    _super.prototype.ticks.call(this, count);
                }

                // Say your domain is [-100, 100] and your pivot is 10.
                // then we're going to draw negative log ticks from -100 to -10,
                // linear ticks from -10 to 10, and positive log ticks from 10 to 100.
                var middle = function (x, y, z) {
                    return [x, y, z].sort(function (a, b) {
                        return a - b;
                    })[1];
                };
                var min = d3.min(this.untransformedDomain);
                var max = d3.max(this.untransformedDomain);
                var negativeLower = min;
                var negativeUpper = middle(min, max, -this.pivot);
                var positiveLower = middle(min, max, this.pivot);
                var positiveUpper = max;

                var negativeLogTicks = this.logTicks(-negativeUpper, -negativeLower).map(function (x) {
                    return -x;
                }).reverse();
                var positiveLogTicks = this.logTicks(positiveLower, positiveUpper);
                var linearTicks = this._showIntermediateTicks ? d3.scale.linear().domain([negativeUpper, positiveLower]).ticks(this.howManyTicks(negativeUpper, positiveLower)) : [-this.pivot, 0, this.pivot].filter(function (x) {
                    return min <= x && x <= max;
                });

                var ticks = negativeLogTicks.concat(linearTicks).concat(positiveLogTicks);

                // If you only have 1 tick, you can't tell how big the scale is.
                if (ticks.length <= 1) {
                    ticks = d3.scale.linear().domain([min, max]).ticks(this._lastRequestedTickCount);
                }
                return ticks;
            };

            /**
            * Return an appropriate number of ticks from lower to upper.
            *
            * This will first try to fit as many powers of this.base as it can from
            * lower to upper.
            *
            * If it still has ticks after that, it will generate ticks in "clusters",
            * e.g. [20, 30, ... 90, 100] would be a cluster, [200, 300, ... 900, 1000]
            * would be another cluster.
            *
            * This function will generate clusters as large as it can while not
            * drastically exceeding its number of ticks.
            */
            ModifiedLog.prototype.logTicks = function (lower, upper) {
                var _this = this;
                var nTicks = this.howManyTicks(lower, upper);
                if (nTicks === 0) {
                    return [];
                }
                var startLogged = Math.floor(Math.log(lower) / Math.log(this.base));
                var endLogged = Math.ceil(Math.log(upper) / Math.log(this.base));
                var bases = d3.range(endLogged, startLogged, -Math.ceil((endLogged - startLogged) / nTicks));
                var nMultiples = this._showIntermediateTicks ? Math.floor(nTicks / bases.length) : 1;
                var multiples = d3.range(this.base, 1, -(this.base - 1) / nMultiples).map(Math.floor);
                var uniqMultiples = Plottable.Util.Methods.uniqNumbers(multiples);
                var clusters = bases.map(function (b) {
                    return uniqMultiples.map(function (x) {
                        return Math.pow(_this.base, b - 1) * x;
                    });
                });
                var flattened = Plottable.Util.Methods.flatten(clusters);
                var filtered = flattened.filter(function (x) {
                    return lower <= x && x <= upper;
                });
                var sorted = filtered.sort(function (x, y) {
                    return x - y;
                });
                return sorted;
            };

            /**
            * How many ticks does the range [lower, upper] deserve?
            *
            * e.g. if your domain was [10, 1000] and I asked howManyTicks(10, 100),
            * I would get 1/2 of the ticks. The range 10, 100 takes up 1/2 of the
            * distance when plotted.
            */
            ModifiedLog.prototype.howManyTicks = function (lower, upper) {
                var adjustedMin = this.adjustedLog(d3.min(this.untransformedDomain));
                var adjustedMax = this.adjustedLog(d3.max(this.untransformedDomain));
                var adjustedLower = this.adjustedLog(lower);
                var adjustedUpper = this.adjustedLog(upper);
                var proportion = (adjustedUpper - adjustedLower) / (adjustedMax - adjustedMin);
                var ticks = Math.ceil(proportion * this._lastRequestedTickCount);
                return ticks;
            };

            ModifiedLog.prototype.copy = function () {
                return new ModifiedLog(this.base);
            };

            ModifiedLog.prototype._niceDomain = function (domain, count) {
                return domain;
            };

            ModifiedLog.prototype.showIntermediateTicks = function (show) {
                if (show == null) {
                    return this._showIntermediateTicks;
                } else {
                    this._showIntermediateTicks = show;
                }
            };
            return ModifiedLog;
        })(Plottable.Abstract.QuantitativeScale);
        Scale.ModifiedLog = ModifiedLog;
    })(Plottable.Scale || (Plottable.Scale = {}));
    var Scale = Plottable.Scale;
})(Plottable || (Plottable = {}));

///<reference path="../reference.ts" />
var __extends = this.__extends || function (d, b) {
    for (var p in b) if (b.hasOwnProperty(p)) d[p] = b[p];
    function __() { this.constructor = d; }
    __.prototype = b.prototype;
    d.prototype = new __();
};
var Plottable;
(function (Plottable) {
    (function (Scale) {
        var Ordinal = (function (_super) {
            __extends(Ordinal, _super);
            /**
            * Creates a new OrdinalScale. Domain and Range are set later.
            *
            * @constructor
            */
            function Ordinal(scale) {
                _super.call(this, scale == null ? d3.scale.ordinal() : scale);
                this._range = [0, 1];
                this._rangeType = "bands";
                // Padding as a proportion of the spacing between domain values
                this._innerPadding = 0.3;
                this._outerPadding = 0.5;
                if (this._innerPadding > this._outerPadding) {
                    throw new Error("outerPadding must be >= innerPadding so cat axis bands work out reasonably");
                }
            }
            Ordinal.prototype._getExtent = function () {
                var extents = this._getAllExtents();
                return Plottable.Util.Methods.uniq(Plottable.Util.Methods.flatten(extents));
            };

            Ordinal.prototype.domain = function (values) {
                return _super.prototype.domain.call(this, values);
            };

            Ordinal.prototype._setDomain = function (values) {
                _super.prototype._setDomain.call(this, values);
                this.range(this.range()); // update range
            };

            Ordinal.prototype.range = function (values) {
                if (values == null) {
                    return this._range;
                } else {
                    this._range = values;
                    if (this._rangeType === "points") {
                        this._d3Scale.rangePoints(values, 2 * this._outerPadding); // d3 scale takes total padding
                    } else if (this._rangeType === "bands") {
                        this._d3Scale.rangeBands(values, this._innerPadding, this._outerPadding);
                    }
                    return this;
                }
            };

            /**
            * Returns the width of the range band. Only valid when rangeType is set to "bands".
            *
            * @returns {number} The range band width or 0 if rangeType isn't "bands".
            */
            Ordinal.prototype.rangeBand = function () {
                return this._d3Scale.rangeBand();
            };

            Ordinal.prototype.innerPadding = function () {
                var d = this.domain();
                if (d.length < 2) {
                    return 0;
                }
                var step = Math.abs(this.scale(d[1]) - this.scale(d[0]));
                return step - this.rangeBand();
            };

            Ordinal.prototype.fullBandStartAndWidth = function (v) {
                var start = this.scale(v) - this.innerPadding() / 2;
                var width = this.rangeBand() + this.innerPadding();
                return [start, width];
            };

            Ordinal.prototype.rangeType = function (rangeType, outerPadding, innerPadding) {
                if (rangeType == null) {
                    return this._rangeType;
                } else {
                    if (!(rangeType === "points" || rangeType === "bands")) {
                        throw new Error("Unsupported range type: " + rangeType);
                    }
                    this._rangeType = rangeType;
                    if (outerPadding != null) {
                        this._outerPadding = outerPadding;
                    }
                    if (innerPadding != null) {
                        this._innerPadding = innerPadding;
                    }
                    this.broadcaster.broadcast();
                    return this;
                }
            };

            /**
            * Creates a copy of the Scale with the same domain and range but without any registered listeners.
            *
            * @returns {Ordinal} A copy of the calling Scale.
            */
            Ordinal.prototype.copy = function () {
                return new Ordinal(this._d3Scale.copy());
            };
            return Ordinal;
        })(Plottable.Abstract.Scale);
        Scale.Ordinal = Ordinal;
    })(Plottable.Scale || (Plottable.Scale = {}));
    var Scale = Plottable.Scale;
})(Plottable || (Plottable = {}));

///<reference path="../reference.ts" />
var __extends = this.__extends || function (d, b) {
    for (var p in b) if (b.hasOwnProperty(p)) d[p] = b[p];
    function __() { this.constructor = d; }
    __.prototype = b.prototype;
    d.prototype = new __();
};
var Plottable;
(function (Plottable) {
    (function (Scale) {
        var Color = (function (_super) {
            __extends(Color, _super);
            /**
            * Creates a ColorScale.
            *
            * @constructor
            * @param {string} [scaleType] the type of color scale to create
            *     (Category10/Category20/Category20b/Category20c).
            * See https://github.com/mbostock/d3/wiki/Ordinal-Scales#categorical-colors
            */
            function Color(scaleType) {
                var scale;
                switch (scaleType) {
                    case null:
                    case undefined:
                        scale = d3.scale.ordinal().range(Plottable.Core.Colors.PLOTTABLE_COLORS);
                        break;
                    case "Category10":
                    case "category10":
                    case "10":
                        scale = d3.scale.category10();
                        break;
                    case "Category20":
                    case "category20":
                    case "20":
                        scale = d3.scale.category20();
                        break;
                    case "Category20b":
                    case "category20b":
                    case "20b":
                        scale = d3.scale.category20b();
                        break;
                    case "Category20c":
                    case "category20c":
                    case "20c":
                        scale = d3.scale.category20c();
                        break;
                    default:
                        throw new Error("Unsupported ColorScale type");
                }
                _super.call(this, scale);
            }
            // Duplicated from OrdinalScale._getExtent - should be removed in #388
            Color.prototype._getExtent = function () {
                var extents = this._getAllExtents();
                var concatenatedExtents = [];
                extents.forEach(function (e) {
                    concatenatedExtents = concatenatedExtents.concat(e);
                });
                return Plottable.Util.Methods.uniq(concatenatedExtents);
            };
            return Color;
        })(Plottable.Abstract.Scale);
        Scale.Color = Color;
    })(Plottable.Scale || (Plottable.Scale = {}));
    var Scale = Plottable.Scale;
})(Plottable || (Plottable = {}));

///<reference path="../reference.ts" />
var __extends = this.__extends || function (d, b) {
    for (var p in b) if (b.hasOwnProperty(p)) d[p] = b[p];
    function __() { this.constructor = d; }
    __.prototype = b.prototype;
    d.prototype = new __();
};
var Plottable;
(function (Plottable) {
    (function (Scale) {
        var Time = (function (_super) {
            __extends(Time, _super);
            function Time(scale) {
                // need to cast since d3 time scales do not descend from Quantitative scales
                _super.call(this, scale == null ? d3.time.scale() : scale);
            }
            Time.prototype.tickInterval = function (interval, step) {
                // temporarily creats a time scale from our linear scale into a time scale so we can get access to its api
                var tempScale = d3.time.scale();
                tempScale.domain(this.domain());
                tempScale.range(this.range());
                return tempScale.ticks(interval.range, step);
            };

            Time.prototype.domain = function (values) {
                if (values == null) {
                    return _super.prototype.domain.call(this);
                } else {
                    // attempt to parse dates
                    if (typeof (values[0]) === "string") {
                        values = values.map(function (d) {
                            return new Date(d);
                        });
                    }
                    return _super.prototype.domain.call(this, values);
                }
            };

            /**
            * Creates a copy of the TimeScale with the same domain and range but without any registered listeners.
            *
            * @returns {TimeScale} A copy of the calling TimeScale.
            */
            Time.prototype.copy = function () {
                return new Time(this._d3Scale.copy());
            };

            Time.prototype._defaultExtent = function () {
                var endTime = new Date().valueOf();
                var startTime = endTime - Plottable.MILLISECONDS_IN_ONE_DAY;
                return [startTime, endTime];
            };
            return Time;
        })(Plottable.Abstract.QuantitativeScale);
        Scale.Time = Time;
    })(Plottable.Scale || (Plottable.Scale = {}));
    var Scale = Plottable.Scale;
})(Plottable || (Plottable = {}));

///<reference path="../reference.ts" />
var __extends = this.__extends || function (d, b) {
    for (var p in b) if (b.hasOwnProperty(p)) d[p] = b[p];
    function __() { this.constructor = d; }
    __.prototype = b.prototype;
    d.prototype = new __();
};
var Plottable;
(function (Plottable) {
    (function (Scale) {
        ;

        /**
        * This class implements a color scale that takes quantitive input and
        * interpolates between a list of color values. It returns a hex string
        * representing the interpolated color.
        *
        * By default it generates a linear scale internally.
        */
        var InterpolatedColor = (function (_super) {
            __extends(InterpolatedColor, _super);
            /**
            * Creates a InterpolatedColorScale.
            *
            * @constructor
            * @param {string|string[]} [colorRange] the type of color scale to
            *     create. Default is "reds". @see {@link colorRange} for further
            *     options.
            * @param {string} [scaleType] the type of underlying scale to use
            *     (linear/pow/log/sqrt). Default is "linear". @see {@link scaleType}
            *     for further options.
            */
            function InterpolatedColor(colorRange, scaleType) {
                if (typeof colorRange === "undefined") { colorRange = "reds"; }
                if (typeof scaleType === "undefined") { scaleType = "linear"; }
                this._colorRange = this._resolveColorValues(colorRange);
                this._scaleType = scaleType;
                _super.call(this, InterpolatedColor.getD3InterpolatedScale(this._colorRange, this._scaleType));
            }
            /**
            * Converts the string array into a d3 scale.
            *
            * @param {string[]} colors an array of strings representing color
            *     values in hex ("#FFFFFF") or keywords ("white").
            * @param {string} scaleType a string representing the underlying scale
            *     type ("linear"/"log"/"sqrt"/"pow")
            * @returns a Quantitative d3 scale.
            */
            InterpolatedColor.getD3InterpolatedScale = function (colors, scaleType) {
                var scale;
                switch (scaleType) {
                    case "linear":
                        scale = d3.scale.linear();
                        break;
                    case "log":
                        scale = d3.scale.log();
                        break;
                    case "sqrt":
                        scale = d3.scale.sqrt();
                        break;
                    case "pow":
                        scale = d3.scale.pow();
                        break;
                }
                if (scale == null) {
                    throw new Error("unknown Quantitative scale type " + scaleType);
                }
                return scale.range([0, 1]).interpolate(InterpolatedColor.interpolateColors(colors));
            };

            /**
            * Creates a d3 interpolator given the color array.
            *
            * d3 doesn't accept more than 2 range values unless we use a ordinal
            * scale. So, in order to interpolate smoothly between the full color
            * range, we must override the interpolator and compute the color values
            * manually.
            *
            * @param {string[]} colors an array of strings representing color
            *     values in hex ("#FFFFFF") or keywords ("white").
            */
            InterpolatedColor.interpolateColors = function (colors) {
                if (colors.length < 2) {
                    throw new Error("Color scale arrays must have at least two elements.");
                }
                ;
                return function (ignored) {
                    return function (t) {
                        // Clamp t parameter to [0,1]
                        t = Math.max(0, Math.min(1, t));

                        // Determine indices for colors
                        var tScaled = t * (colors.length - 1);
                        var i0 = Math.floor(tScaled);
                        var i1 = Math.ceil(tScaled);
                        var frac = (tScaled - i0);

                        // Interpolate in the L*a*b color space
                        return d3.interpolateLab(colors[i0], colors[i1])(frac);
                    };
                };
            };

            InterpolatedColor.prototype.colorRange = function (colorRange) {
                if (colorRange == null) {
                    return this._colorRange;
                }
                this._colorRange = this._resolveColorValues(colorRange);
                this._resetScale();
                return this;
            };

            InterpolatedColor.prototype.scaleType = function (scaleType) {
                if (scaleType == null) {
                    return this._scaleType;
                }
                this._scaleType = scaleType;
                this._resetScale();
                return this;
            };

            InterpolatedColor.prototype._resetScale = function () {
                this._d3Scale = InterpolatedColor.getD3InterpolatedScale(this._colorRange, this._scaleType);
                this._autoDomainIfAutomaticMode();
                this.broadcaster.broadcast();
            };

            InterpolatedColor.prototype._resolveColorValues = function (colorRange) {
                if (colorRange instanceof Array) {
                    return colorRange;
                } else if (InterpolatedColor.COLOR_SCALES[colorRange] != null) {
                    return InterpolatedColor.COLOR_SCALES[colorRange];
                } else {
                    return InterpolatedColor.COLOR_SCALES["reds"];
                }
            };

            InterpolatedColor.prototype.autoDomain = function () {
                // unlike other QuantitativeScales, interpolatedColorScale ignores its domainer
                var extents = this._getAllExtents();
                if (extents.length > 0) {
                    this._setDomain([d3.min(extents, function (x) {
                            return x[0];
                        }), d3.max(extents, function (x) {
                            return x[1];
                        })]);
                }
                return this;
            };
            InterpolatedColor.COLOR_SCALES = {
                reds: [
                    "#FFFFFF",
                    "#FFF6E1",
                    "#FEF4C0",
                    "#FED976",
                    "#FEB24C",
                    "#FD8D3C",
                    "#FC4E2A",
                    "#E31A1C",
                    "#B10026"
                ],
                blues: [
                    "#FFFFFF",
                    "#CCFFFF",
                    "#A5FFFD",
                    "#85F7FB",
                    "#6ED3EF",
                    "#55A7E0",
                    "#417FD0",
                    "#2545D3",
                    "#0B02E1"
                ],
                posneg: [
                    "#0B02E1",
                    "#2545D3",
                    "#417FD0",
                    "#55A7E0",
                    "#6ED3EF",
                    "#85F7FB",
                    "#A5FFFD",
                    "#CCFFFF",
                    "#FFFFFF",
                    "#FFF6E1",
                    "#FEF4C0",
                    "#FED976",
                    "#FEB24C",
                    "#FD8D3C",
                    "#FC4E2A",
                    "#E31A1C",
                    "#B10026"
                ]
            };
            return InterpolatedColor;
        })(Plottable.Abstract.QuantitativeScale);
        Scale.InterpolatedColor = InterpolatedColor;
    })(Plottable.Scale || (Plottable.Scale = {}));
    var Scale = Plottable.Scale;
})(Plottable || (Plottable = {}));

///<reference path="../reference.ts" />
var Plottable;
(function (Plottable) {
    (function (Util) {
        var ScaleDomainCoordinator = (function () {
            /**
            * Creates a ScaleDomainCoordinator.
            *
            * @constructor
            * @param {Scale[]} scales A list of scales whose domains should be linked.
            */
            function ScaleDomainCoordinator(scales) {
                var _this = this;
                /* This class is responsible for maintaining coordination between linked scales.
                It registers event listeners for when one of its scales changes its domain. When the scale
                does change its domain, it re-propogates the change to every linked scale.
                */
                this.rescaleInProgress = false;
                if (scales == null) {
                    throw new Error("ScaleDomainCoordinator requires scales to coordinate");
                }
                this.scales = scales;
                this.scales.forEach(function (s) {
                    return s.broadcaster.registerListener(_this, function (sx) {
                        return _this.rescale(sx);
                    });
                });
            }
            ScaleDomainCoordinator.prototype.rescale = function (scale) {
                if (this.rescaleInProgress) {
                    return;
                }
                this.rescaleInProgress = true;
                var newDomain = scale.domain();
                this.scales.forEach(function (s) {
                    return s.domain(newDomain);
                });
                this.rescaleInProgress = false;
            };
            return ScaleDomainCoordinator;
        })();
        Util.ScaleDomainCoordinator = ScaleDomainCoordinator;
    })(Plottable.Util || (Plottable.Util = {}));
    var Util = Plottable.Util;
})(Plottable || (Plottable = {}));

///<reference path="../reference.ts" />
var Plottable;
(function (Plottable) {
    (function (Abstract) {
        var _Drawer = (function () {
            /**
            * Creates a Drawer
            *
            * @constructor
            * @param{string} key The key associated with this Drawer
            */
            function _Drawer(key) {
                this.key = key;
            }
            /**
            * Removes the Drawer and its renderArea
            */
            _Drawer.prototype.remove = function () {
                if (this.renderArea != null) {
                    this.renderArea.remove();
                }
            };

            /**
            * Draws the data into the renderArea using the attrHash for attributes
            *
            * @param{any[][]} data The data to be drawn
            * @param{attrHash} IAttributeToProjector The list of attributes to set on the data
            */
            _Drawer.prototype.draw = function (data, attrToProjector) {
                throw new Error("Abstract Method Not Implemented");
            };
            return _Drawer;
        })();
        Abstract._Drawer = _Drawer;
    })(Plottable.Abstract || (Plottable.Abstract = {}));
    var Abstract = Plottable.Abstract;
})(Plottable || (Plottable = {}));

///<reference path="../reference.ts" />
var __extends = this.__extends || function (d, b) {
    for (var p in b) if (b.hasOwnProperty(p)) d[p] = b[p];
    function __() { this.constructor = d; }
    __.prototype = b.prototype;
    d.prototype = new __();
};
var Plottable;
(function (Plottable) {
    (function (_Drawer) {
        var Rect = (function (_super) {
            __extends(Rect, _super);
            function Rect() {
                _super.apply(this, arguments);
            }
            Rect.prototype.draw = function (data, attrToProjector) {
                var svgElement = "rect";
                var dataElements = this.renderArea.selectAll(svgElement).data(data);

                dataElements.enter().append(svgElement);
                dataElements.attr(attrToProjector);
                dataElements.exit().remove();
            };
            return Rect;
        })(Plottable.Abstract._Drawer);
        _Drawer.Rect = Rect;
    })(Plottable._Drawer || (Plottable._Drawer = {}));
    var _Drawer = Plottable._Drawer;
})(Plottable || (Plottable = {}));

///<reference path="../reference.ts" />
var __extends = this.__extends || function (d, b) {
    for (var p in b) if (b.hasOwnProperty(p)) d[p] = b[p];
    function __() { this.constructor = d; }
    __.prototype = b.prototype;
    d.prototype = new __();
};
var Plottable;
(function (Plottable) {
    (function (Abstract) {
        var Axis = (function (_super) {
            __extends(Axis, _super);
            function Axis(scale, orientation, formatter) {
                if (typeof formatter === "undefined") { formatter = Plottable.Formatters.identity(); }
                var _this = this;
                _super.call(this);
                this._width = "auto";
                this._height = "auto";
                this._endTickLength = 5;
                this._tickLength = 5;
                this._tickLabelPadding = 10;
                this._gutter = 15;
                this._showEndTickLabels = false;
                if (scale == null || orientation == null) {
                    throw new Error("Axis requires a scale and orientation");
                }
                this._scale = scale;
                this.orient(orientation);

                this.classed("axis", true);
                if (this._isHorizontal()) {
                    this.classed("x-axis", true);
                } else {
                    this.classed("y-axis", true);
                }

                this.formatter(formatter);

                this._scale.broadcaster.registerListener(this, function () {
                    return _this._render();
                });
            }
            Axis.prototype.remove = function () {
                _super.prototype.remove.call(this);
                this._scale.broadcaster.deregisterListener(this);
            };

            Axis.prototype._isHorizontal = function () {
                return this._orientation === "top" || this._orientation === "bottom";
            };

            Axis.prototype._computeWidth = function () {
                // to be overridden by subclass logic
                this._computedWidth = this._maxLabelTickLength();
                return this._computedWidth;
            };

            Axis.prototype._computeHeight = function () {
                // to be overridden by subclass logic
                this._computedHeight = this._maxLabelTickLength();
                return this._computedHeight;
            };

            Axis.prototype._requestedSpace = function (offeredWidth, offeredHeight) {
                var requestedWidth = this._width;
                var requestedHeight = this._height;

                if (this._isHorizontal()) {
                    if (this._height === "auto") {
                        if (this._computedHeight == null) {
                            this._computeHeight();
                        }
                        requestedHeight = this._computedHeight + this._gutter;
                    }
                    requestedWidth = 0;
                } else {
                    if (this._width === "auto") {
                        if (this._computedWidth == null) {
                            this._computeWidth();
                        }
                        requestedWidth = this._computedWidth + this._gutter;
                    }
                    requestedHeight = 0;
                }

                return {
                    width: requestedWidth,
                    height: requestedHeight,
                    wantsWidth: !this._isHorizontal() && offeredWidth < requestedWidth,
                    wantsHeight: this._isHorizontal() && offeredHeight < requestedHeight
                };
            };

            Axis.prototype._isFixedHeight = function () {
                return this._isHorizontal();
            };

            Axis.prototype._isFixedWidth = function () {
                return !this._isHorizontal();
            };

            Axis.prototype._computeLayout = function (xOffset, yOffset, availableWidth, availableHeight) {
                _super.prototype._computeLayout.call(this, xOffset, yOffset, availableWidth, availableHeight);
                if (this._isHorizontal()) {
                    this._scale.range([0, this.availableWidth]);
                } else {
                    this._scale.range([this.availableHeight, 0]);
                }
            };

            Axis.prototype._setup = function () {
                _super.prototype._setup.call(this);
                this._tickMarkContainer = this.content.append("g").classed(Axis.TICK_MARK_CLASS + "-container", true);
                this._tickLabelContainer = this.content.append("g").classed(Axis.TICK_LABEL_CLASS + "-container", true);
                this._baseline = this.content.append("line").classed("baseline", true);
            };

            /*
            * Function for generating tick values in data-space (as opposed to pixel values).
            * To be implemented by subclasses.
            */
            Axis.prototype._getTickValues = function () {
                return [];
            };

            Axis.prototype._doRender = function () {
                var tickMarkValues = this._getTickValues();
                var tickMarks = this._tickMarkContainer.selectAll("." + Axis.TICK_MARK_CLASS).data(tickMarkValues);
                tickMarks.enter().append("line").classed(Axis.TICK_MARK_CLASS, true);
                tickMarks.attr(this._generateTickMarkAttrHash());
                d3.select(tickMarks[0][0]).classed(Axis.END_TICK_MARK_CLASS, true).attr(this._generateTickMarkAttrHash(true));
                d3.select(tickMarks[0][tickMarkValues.length - 1]).classed(Axis.END_TICK_MARK_CLASS, true).attr(this._generateTickMarkAttrHash(true));
                tickMarks.exit().remove();
                this._baseline.attr(this._generateBaselineAttrHash());
            };

            Axis.prototype._generateBaselineAttrHash = function () {
                var baselineAttrHash = {
                    x1: 0,
                    y1: 0,
                    x2: 0,
                    y2: 0
                };

                switch (this._orientation) {
                    case "bottom":
                        baselineAttrHash.x2 = this.availableWidth;
                        break;

                    case "top":
                        baselineAttrHash.x2 = this.availableWidth;
                        baselineAttrHash.y1 = this.availableHeight;
                        baselineAttrHash.y2 = this.availableHeight;
                        break;

                    case "left":
                        baselineAttrHash.x1 = this.availableWidth;
                        baselineAttrHash.x2 = this.availableWidth;
                        baselineAttrHash.y2 = this.availableHeight;
                        break;

                    case "right":
                        baselineAttrHash.y2 = this.availableHeight;
                        break;
                }

                return baselineAttrHash;
            };

            Axis.prototype._generateTickMarkAttrHash = function (isEndTickMark) {
                var _this = this;
                if (typeof isEndTickMark === "undefined") { isEndTickMark = false; }
                var tickMarkAttrHash = {
                    x1: 0,
                    y1: 0,
                    x2: 0,
                    y2: 0
                };

                var scalingFunction = function (d) {
                    return _this._scale.scale(d);
                };
                if (this._isHorizontal()) {
                    tickMarkAttrHash["x1"] = scalingFunction;
                    tickMarkAttrHash["x2"] = scalingFunction;
                } else {
                    tickMarkAttrHash["y1"] = scalingFunction;
                    tickMarkAttrHash["y2"] = scalingFunction;
                }

                var tickLength = isEndTickMark ? this._endTickLength : this._tickLength;

                switch (this._orientation) {
                    case "bottom":
                        tickMarkAttrHash["y2"] = tickLength;
                        break;

                    case "top":
                        tickMarkAttrHash["y1"] = this.availableHeight;
                        tickMarkAttrHash["y2"] = this.availableHeight - tickLength;
                        break;

                    case "left":
                        tickMarkAttrHash["x1"] = this.availableWidth;
                        tickMarkAttrHash["x2"] = this.availableWidth - tickLength;
                        break;

                    case "right":
                        tickMarkAttrHash["x2"] = tickLength;
                        break;
                }

                return tickMarkAttrHash;
            };

            Axis.prototype._invalidateLayout = function () {
                this._computedWidth = null;
                this._computedHeight = null;
                _super.prototype._invalidateLayout.call(this);
            };

            Axis.prototype.width = function (w) {
                if (w == null) {
                    return this.availableWidth;
                } else {
                    if (this._isHorizontal()) {
                        throw new Error("width cannot be set on a horizontal Axis");
                    }
                    if (w !== "auto" && w < 0) {
                        throw new Error("invalid value for width");
                    }
                    this._width = w;
                    this._invalidateLayout();
                    return this;
                }
            };

            Axis.prototype.height = function (h) {
                if (h == null) {
                    return this.availableHeight;
                } else {
                    if (!this._isHorizontal()) {
                        throw new Error("height cannot be set on a vertical Axis");
                    }
                    if (h !== "auto" && h < 0) {
                        throw new Error("invalid value for height");
                    }
                    this._height = h;
                    this._invalidateLayout();
                    return this;
                }
            };

            Axis.prototype.formatter = function (formatter) {
                if (formatter === undefined) {
                    return this._formatter;
                }
                this._formatter = formatter;
                this._invalidateLayout();
                return this;
            };

            Axis.prototype.tickLength = function (length) {
                if (length == null) {
                    return this._tickLength;
                } else {
                    if (length < 0) {
                        throw new Error("tick length must be positive");
                    }
                    this._tickLength = length;
                    this._invalidateLayout();
                    return this;
                }
            };

            Axis.prototype.endTickLength = function (length) {
                if (length == null) {
                    return this._endTickLength;
                } else {
                    if (length < 0) {
                        throw new Error("end tick length must be positive");
                    }
                    this._endTickLength = length;
                    this._invalidateLayout();
                    return this;
                }
            };

            Axis.prototype._maxLabelTickLength = function () {
                if (this.showEndTickLabels()) {
                    return Math.max(this.tickLength(), this.endTickLength());
                } else {
                    return this.tickLength();
                }
            };

            Axis.prototype.tickLabelPadding = function (padding) {
                if (padding == null) {
                    return this._tickLabelPadding;
                } else {
                    if (padding < 0) {
                        throw new Error("tick label padding must be positive");
                    }
                    this._tickLabelPadding = padding;
                    this._invalidateLayout();
                    return this;
                }
            };

            Axis.prototype.gutter = function (size) {
                if (size == null) {
                    return this._gutter;
                } else {
                    if (size < 0) {
                        throw new Error("gutter size must be positive");
                    }
                    this._gutter = size;
                    this._invalidateLayout();
                    return this;
                }
            };

            Axis.prototype.orient = function (newOrientation) {
                if (newOrientation == null) {
                    return this._orientation;
                } else {
                    var newOrientationLC = newOrientation.toLowerCase();
                    if (newOrientationLC !== "top" && newOrientationLC !== "bottom" && newOrientationLC !== "left" && newOrientationLC !== "right") {
                        throw new Error("unsupported orientation");
                    }
                    this._orientation = newOrientationLC;
                    this._invalidateLayout();
                    return this;
                }
            };

            Axis.prototype.showEndTickLabels = function (show) {
                if (show == null) {
                    return this._showEndTickLabels;
                }
                this._showEndTickLabels = show;
                this._render();
                return this;
            };

            Axis.prototype._hideEndTickLabels = function () {
                var _this = this;
                var boundingBox = this.element.select(".bounding-box")[0][0].getBoundingClientRect();

                var isInsideBBox = function (tickBox) {
                    return (Math.floor(boundingBox.left) <= Math.ceil(tickBox.left) && Math.floor(boundingBox.top) <= Math.ceil(tickBox.top) && Math.floor(tickBox.right) <= Math.ceil(boundingBox.left + _this.availableWidth) && Math.floor(tickBox.bottom) <= Math.ceil(boundingBox.top + _this.availableHeight));
                };

                var tickLabels = this._tickLabelContainer.selectAll("." + Abstract.Axis.TICK_LABEL_CLASS);
                if (tickLabels[0].length === 0) {
                    return;
                }
                var firstTickLabel = tickLabels[0][0];
                if (!isInsideBBox(firstTickLabel.getBoundingClientRect())) {
                    d3.select(firstTickLabel).style("visibility", "hidden");
                }
                var lastTickLabel = tickLabels[0][tickLabels[0].length - 1];
                if (!isInsideBBox(lastTickLabel.getBoundingClientRect())) {
                    d3.select(lastTickLabel).style("visibility", "hidden");
                }
            };

            Axis.prototype._hideOverlappingTickLabels = function () {
                var visibleTickLabels = this._tickLabelContainer.selectAll("." + Abstract.Axis.TICK_LABEL_CLASS).filter(function (d, i) {
                    return d3.select(this).style("visibility") === "visible";
                });
                var lastLabelClientRect;

                visibleTickLabels.each(function (d) {
                    var clientRect = this.getBoundingClientRect();
                    var tickLabel = d3.select(this);
                    if (lastLabelClientRect != null && Plottable.Util.DOM.boxesOverlap(clientRect, lastLabelClientRect)) {
                        tickLabel.style("visibility", "hidden");
                    } else {
                        lastLabelClientRect = clientRect;
                        tickLabel.style("visibility", "visible");
                    }
                });
            };
            Axis.END_TICK_MARK_CLASS = "end-tick-mark";

            Axis.TICK_MARK_CLASS = "tick-mark";

            Axis.TICK_LABEL_CLASS = "tick-label";
            return Axis;
        })(Abstract.Component);
        Abstract.Axis = Axis;
    })(Plottable.Abstract || (Plottable.Abstract = {}));
    var Abstract = Plottable.Abstract;
})(Plottable || (Plottable = {}));

///<reference path="../reference.ts" />
var __extends = this.__extends || function (d, b) {
    for (var p in b) if (b.hasOwnProperty(p)) d[p] = b[p];
    function __() { this.constructor = d; }
    __.prototype = b.prototype;
    d.prototype = new __();
};
var Plottable;
(function (Plottable) {
    (function (Axis) {
        ;

        var Time = (function (_super) {
            __extends(Time, _super);
            /**
            * Creates a TimeAxis
            *
            * @constructor
            * @param {TimeScale} scale The scale to base the Axis on.
            * @param {string} orientation The orientation of the Axis (top/bottom)
            */
            function Time(scale, orientation) {
                orientation = orientation.toLowerCase();
                if (orientation !== "top" && orientation !== "bottom") {
                    throw new Error("unsupported orientation: " + orientation);
                }
                _super.call(this, scale, orientation);
                this.classed("time-axis", true);
                this.tickLabelPadding(5);
            }
            Time.prototype._computeHeight = function () {
                if (this._computedHeight !== null) {
                    return this._computedHeight;
                }
                var textHeight = this._measureTextHeight(this._majorTickLabels) + this._measureTextHeight(this._minorTickLabels);
                this.tickLength(textHeight);
                this.endTickLength(textHeight);
                this._computedHeight = this._maxLabelTickLength() + 2 * this.tickLabelPadding();
                return this._computedHeight;
            };

            Time.prototype.calculateWorstWidth = function (container, format) {
                // returns the worst case width for a format
                // September 29, 9999 at 12:59.9999 PM Wednesday
                var longDate = new Date(9999, 8, 29, 12, 59, 9999);
                return this.measurer(d3.time.format(format)(longDate)).width;
            };

            Time.prototype.getIntervalLength = function (interval) {
                var startDate = this._scale.domain()[0];
                var endDate = interval.timeUnit.offset(startDate, interval.step);
                if (endDate > this._scale.domain()[1]) {
                    // this offset is too large, so just return available width
                    return this.availableWidth;
                }

                // measure how much space one date can get
                var stepLength = Math.abs(this._scale.scale(endDate) - this._scale.scale(startDate));
                return stepLength;
            };

            Time.prototype.isEnoughSpace = function (container, interval) {
                // compute number of ticks
                // if less than a certain threshold
                var worst = this.calculateWorstWidth(container, interval.formatString) + 2 * this.tickLabelPadding();
                var stepLength = Math.min(this.getIntervalLength(interval), this.availableWidth);
                return worst < stepLength;
            };

            Time.prototype._setup = function () {
                _super.prototype._setup.call(this);
                this._majorTickLabels = this.content.append("g").classed(Plottable.Abstract.Axis.TICK_LABEL_CLASS, true);
                this._minorTickLabels = this.content.append("g").classed(Plottable.Abstract.Axis.TICK_LABEL_CLASS, true);
                this.measurer = Plottable.Util.Text.getTextMeasurer(this._majorTickLabels.append("text"));
            };

            // returns a number to index into the major/minor intervals
            Time.prototype.getTickLevel = function () {
                for (var i = 0; i < Time.minorIntervals.length; i++) {
                    if (this.isEnoughSpace(this._minorTickLabels, Time.minorIntervals[i]) && this.isEnoughSpace(this._majorTickLabels, Time.majorIntervals[i])) {
                        break;
                    }
                }
                if (i >= Time.minorIntervals.length) {
                    Plottable.Util.Methods.warn("zoomed out too far: could not find suitable interval to display labels");
                    i = Time.minorIntervals.length - 1;
                }
                return i;
            };

            Time.prototype._getTickIntervalValues = function (interval) {
                return this._scale.tickInterval(interval.timeUnit, interval.step);
            };

            Time.prototype._getTickValues = function () {
                var index = this.getTickLevel();
                var minorTicks = this._getTickIntervalValues(Time.minorIntervals[index]);
                var majorTicks = this._getTickIntervalValues(Time.majorIntervals[index]);
                return minorTicks.concat(majorTicks);
            };

            Time.prototype._measureTextHeight = function (container) {
                var fakeTickLabel = container.append("g").classed(Plottable.Abstract.Axis.TICK_LABEL_CLASS, true);
                var textHeight = this.measurer(Plottable.Util.Text.HEIGHT_TEXT).height;
                fakeTickLabel.remove();
                return textHeight;
            };

            Time.prototype.renderTickLabels = function (container, interval, height) {
                var _this = this;
                container.selectAll("." + Plottable.Abstract.Axis.TICK_LABEL_CLASS).remove();
                var tickPos = this._scale.tickInterval(interval.timeUnit, interval.step);
                tickPos.splice(0, 0, this._scale.domain()[0]);
                tickPos.push(this._scale.domain()[1]);
                var shouldCenterText = interval.step === 1;

                // only center when the label should span the whole interval
                var labelPos = [];
                if (shouldCenterText) {
                    tickPos.map(function (datum, index) {
                        if (index + 1 >= tickPos.length) {
                            return;
                        }
                        labelPos.push(new Date((tickPos[index + 1].valueOf() - tickPos[index].valueOf()) / 2 + tickPos[index].valueOf()));
                    });
                } else {
                    labelPos = tickPos;
                }
                labelPos = labelPos.filter(function (d) {
                    return _this.canFitLabelFilter(container, d, d3.time.format(interval.formatString)(d), shouldCenterText);
                });
                var tickLabels = container.selectAll("." + Plottable.Abstract.Axis.TICK_LABEL_CLASS).data(labelPos, function (d) {
                    return d.valueOf();
                });
                var tickLabelsEnter = tickLabels.enter().append("g").classed(Plottable.Abstract.Axis.TICK_LABEL_CLASS, true);
                tickLabelsEnter.append("text");
                var xTranslate = shouldCenterText ? 0 : this.tickLabelPadding();
                var yTranslate = (this._orientation === "bottom" ? (this._maxLabelTickLength() / 2 * height) : (this.availableHeight - this._maxLabelTickLength() / 2 * height + 2 * this.tickLabelPadding()));
                var textSelection = tickLabels.selectAll("text");
                if (textSelection.size() > 0) {
                    Plottable.Util.DOM.translate(textSelection, xTranslate, yTranslate);
                }
                tickLabels.exit().remove();
                tickLabels.attr("transform", function (d) {
                    return "translate(" + _this._scale.scale(d) + ",0)";
                });
                var anchor = shouldCenterText ? "middle" : "start";
                tickLabels.selectAll("text").text(function (d) {
                    return d3.time.format(interval.formatString)(d);
                }).style("text-anchor", anchor);
            };

            Time.prototype.canFitLabelFilter = function (container, position, label, isCentered) {
                var endPosition;
                var startPosition;
                var width = this.measurer(label).width + this.tickLabelPadding();
                if (isCentered) {
                    endPosition = this._scale.scale(position) + width / 2;
                    startPosition = this._scale.scale(position) - width / 2;
                } else {
                    endPosition = this._scale.scale(position) + width;
                    startPosition = this._scale.scale(position);
                }

                return endPosition < this.availableWidth && startPosition > 0;
            };

            Time.prototype.adjustTickLength = function (height, interval) {
                var tickValues = this._getTickIntervalValues(interval);
                var selection = this._tickMarkContainer.selectAll("." + Plottable.Abstract.Axis.TICK_MARK_CLASS).filter(function (d) {
                    return tickValues.map(function (x) {
                        return x.valueOf();
                    }).indexOf(d.valueOf()) >= 0;
                });
                if (this._orientation === "top") {
                    height = this.availableHeight - height;
                }
                selection.attr("y2", height);
            };

            Time.prototype.generateLabellessTicks = function (index) {
                if (index < 0) {
                    return;
                }

                var smallTicks = this._getTickIntervalValues(Time.minorIntervals[index]);
                var allTicks = this._getTickValues().concat(smallTicks);

                var tickMarks = this._tickMarkContainer.selectAll("." + Plottable.Abstract.Axis.TICK_MARK_CLASS).data(allTicks);
                tickMarks.enter().append("line").classed(Plottable.Abstract.Axis.TICK_MARK_CLASS, true);
                tickMarks.attr(this._generateTickMarkAttrHash());
                tickMarks.exit().remove();
                this.adjustTickLength(this.tickLabelPadding(), Time.minorIntervals[index]);
            };

            Time.prototype._doRender = function () {
                _super.prototype._doRender.call(this);
                var index = this.getTickLevel();
                this.renderTickLabels(this._minorTickLabels, Time.minorIntervals[index], 1);
                this.renderTickLabels(this._majorTickLabels, Time.majorIntervals[index], 2);
                var domain = this._scale.domain();
                var totalLength = this._scale.scale(domain[1]) - this._scale.scale(domain[0]);
                if (this.getIntervalLength(Time.minorIntervals[index]) * 1.5 >= totalLength) {
                    this.generateLabellessTicks(index - 1);
                }

                // make minor ticks shorter
                this.adjustTickLength(this._maxLabelTickLength() / 2, Time.minorIntervals[index]);

                // however, we need to make major ticks longer, since they may have overlapped with some minor ticks
                this.adjustTickLength(this._maxLabelTickLength(), Time.majorIntervals[index]);
            };
            Time.minorIntervals = [
                { timeUnit: d3.time.second, step: 1, formatString: "%I:%M:%S %p" },
                { timeUnit: d3.time.second, step: 5, formatString: "%I:%M:%S %p" },
                { timeUnit: d3.time.second, step: 10, formatString: "%I:%M:%S %p" },
                { timeUnit: d3.time.second, step: 15, formatString: "%I:%M:%S %p" },
                { timeUnit: d3.time.second, step: 30, formatString: "%I:%M:%S %p" },
                { timeUnit: d3.time.minute, step: 1, formatString: "%I:%M %p" },
                { timeUnit: d3.time.minute, step: 5, formatString: "%I:%M %p" },
                { timeUnit: d3.time.minute, step: 10, formatString: "%I:%M %p" },
                { timeUnit: d3.time.minute, step: 15, formatString: "%I:%M %p" },
                { timeUnit: d3.time.minute, step: 30, formatString: "%I:%M %p" },
                { timeUnit: d3.time.hour, step: 1, formatString: "%I %p" },
                { timeUnit: d3.time.hour, step: 3, formatString: "%I %p" },
                { timeUnit: d3.time.hour, step: 6, formatString: "%I %p" },
                { timeUnit: d3.time.hour, step: 12, formatString: "%I %p" },
                { timeUnit: d3.time.day, step: 1, formatString: "%a %e" },
                { timeUnit: d3.time.day, step: 1, formatString: "%e" },
                { timeUnit: d3.time.month, step: 1, formatString: "%B" },
                { timeUnit: d3.time.month, step: 1, formatString: "%b" },
                { timeUnit: d3.time.month, step: 3, formatString: "%B" },
                { timeUnit: d3.time.month, step: 6, formatString: "%B" },
                { timeUnit: d3.time.year, step: 1, formatString: "%Y" },
                { timeUnit: d3.time.year, step: 1, formatString: "%y" },
                { timeUnit: d3.time.year, step: 5, formatString: "%Y" },
                { timeUnit: d3.time.year, step: 25, formatString: "%Y" },
                { timeUnit: d3.time.year, step: 50, formatString: "%Y" },
                { timeUnit: d3.time.year, step: 100, formatString: "%Y" },
                { timeUnit: d3.time.year, step: 200, formatString: "%Y" },
                { timeUnit: d3.time.year, step: 500, formatString: "%Y" },
                { timeUnit: d3.time.year, step: 1000, formatString: "%Y" }
            ];

            Time.majorIntervals = [
                { timeUnit: d3.time.day, step: 1, formatString: "%B %e, %Y" },
                { timeUnit: d3.time.day, step: 1, formatString: "%B %e, %Y" },
                { timeUnit: d3.time.day, step: 1, formatString: "%B %e, %Y" },
                { timeUnit: d3.time.day, step: 1, formatString: "%B %e, %Y" },
                { timeUnit: d3.time.day, step: 1, formatString: "%B %e, %Y" },
                { timeUnit: d3.time.day, step: 1, formatString: "%B %e, %Y" },
                { timeUnit: d3.time.day, step: 1, formatString: "%B %e, %Y" },
                { timeUnit: d3.time.day, step: 1, formatString: "%B %e, %Y" },
                { timeUnit: d3.time.day, step: 1, formatString: "%B %e, %Y" },
                { timeUnit: d3.time.day, step: 1, formatString: "%B %e, %Y" },
                { timeUnit: d3.time.day, step: 1, formatString: "%B %e, %Y" },
                { timeUnit: d3.time.day, step: 1, formatString: "%B %e, %Y" },
                { timeUnit: d3.time.day, step: 1, formatString: "%B %e, %Y" },
                { timeUnit: d3.time.day, step: 1, formatString: "%B %e, %Y" },
                { timeUnit: d3.time.month, step: 1, formatString: "%B %Y" },
                { timeUnit: d3.time.month, step: 1, formatString: "%B %Y" },
                { timeUnit: d3.time.year, step: 1, formatString: "%Y" },
                { timeUnit: d3.time.year, step: 1, formatString: "%Y" },
                { timeUnit: d3.time.year, step: 1, formatString: "%Y" },
                { timeUnit: d3.time.year, step: 1, formatString: "%Y" },
                { timeUnit: d3.time.year, step: 100000, formatString: "" },
                { timeUnit: d3.time.year, step: 100000, formatString: "" },
                { timeUnit: d3.time.year, step: 100000, formatString: "" },
                { timeUnit: d3.time.year, step: 100000, formatString: "" },
                { timeUnit: d3.time.year, step: 100000, formatString: "" },
                { timeUnit: d3.time.year, step: 100000, formatString: "" },
                { timeUnit: d3.time.year, step: 100000, formatString: "" },
                { timeUnit: d3.time.year, step: 100000, formatString: "" },
                { timeUnit: d3.time.year, step: 100000, formatString: "" }
            ];
            return Time;
        })(Plottable.Abstract.Axis);
        Axis.Time = Time;
    })(Plottable.Axis || (Plottable.Axis = {}));
    var Axis = Plottable.Axis;
})(Plottable || (Plottable = {}));

///<reference path="../reference.ts" />
var __extends = this.__extends || function (d, b) {
    for (var p in b) if (b.hasOwnProperty(p)) d[p] = b[p];
    function __() { this.constructor = d; }
    __.prototype = b.prototype;
    d.prototype = new __();
};
var Plottable;
(function (Plottable) {
    (function (Axis) {
        var Numeric = (function (_super) {
            __extends(Numeric, _super);
            /**
            * Creates a NumericAxis.
            *
            * @constructor
            * @param {QuantitativeScale} scale The QuantitativeScale to base the NumericAxis on.
            * @param {string} orientation The orientation of the QuantitativeScale (top/bottom/left/right)
            * @param {Formatter} [formatter] A function to format tick labels (default Formatters.general(3, false)).
            */
            function Numeric(scale, orientation, formatter) {
                if (typeof formatter === "undefined") { formatter = Plottable.Formatters.general(3, false); }
                _super.call(this, scale, orientation, formatter);
                this.tickLabelPositioning = "center";
                // Whether or not first/last tick label will still be displayed even if
                // the label is cut off.
                this.showFirstTickLabel = false;
                this.showLastTickLabel = false;
            }
            Numeric.prototype._setup = function () {
                _super.prototype._setup.call(this);
                this.measurer = Plottable.Util.Text.getTextMeasurer(this._tickLabelContainer.append("text").classed(Plottable.Abstract.Axis.TICK_LABEL_CLASS, true));
            };

            Numeric.prototype._computeWidth = function () {
                var _this = this;
                var tickValues = this._getTickValues();
                var textLengths = tickValues.map(function (v) {
                    var formattedValue = _this._formatter(v);
                    return _this.measurer(formattedValue).width;
                });

                var maxTextLength = d3.max(textLengths);

                if (this.tickLabelPositioning === "center") {
                    this._computedWidth = this._maxLabelTickLength() + this.tickLabelPadding() + maxTextLength;
                } else {
                    this._computedWidth = Math.max(this._maxLabelTickLength(), this.tickLabelPadding() + maxTextLength);
                }

                return this._computedWidth;
            };

            Numeric.prototype._computeHeight = function () {
                var textHeight = this.measurer(Plottable.Util.Text.HEIGHT_TEXT).height;

                if (this.tickLabelPositioning === "center") {
                    this._computedHeight = this._maxLabelTickLength() + this.tickLabelPadding() + textHeight;
                } else {
                    this._computedHeight = Math.max(this._maxLabelTickLength(), this.tickLabelPadding() + textHeight);
                }

                return this._computedHeight;
            };

            Numeric.prototype._getTickValues = function () {
                return this._scale.ticks();
            };

            Numeric.prototype._doRender = function () {
                _super.prototype._doRender.call(this);

                var tickLabelAttrHash = {
                    x: 0,
                    y: 0,
                    dx: "0em",
                    dy: "0.3em"
                };

                var tickMarkLength = this._maxLabelTickLength();
                var tickLabelPadding = this.tickLabelPadding();

                var tickLabelTextAnchor = "middle";

                var labelGroupTransformX = 0;
                var labelGroupTransformY = 0;
                var labelGroupShiftX = 0;
                var labelGroupShiftY = 0;
                if (this._isHorizontal()) {
                    switch (this.tickLabelPositioning) {
                        case "left":
                            tickLabelTextAnchor = "end";
                            labelGroupTransformX = -tickLabelPadding;
                            labelGroupShiftY = tickLabelPadding;
                            break;
                        case "center":
                            labelGroupShiftY = tickMarkLength + tickLabelPadding;
                            break;
                        case "right":
                            tickLabelTextAnchor = "start";
                            labelGroupTransformX = tickLabelPadding;
                            labelGroupShiftY = tickLabelPadding;
                            break;
                    }
                } else {
                    switch (this.tickLabelPositioning) {
                        case "top":
                            tickLabelAttrHash["dy"] = "-0.3em";
                            labelGroupShiftX = tickLabelPadding;
                            labelGroupTransformY = -tickLabelPadding;
                            break;
                        case "center":
                            labelGroupShiftX = tickMarkLength + tickLabelPadding;
                            break;
                        case "bottom":
                            tickLabelAttrHash["dy"] = "1em";
                            labelGroupShiftX = tickLabelPadding;
                            labelGroupTransformY = tickLabelPadding;
                            break;
                    }
                }

                var tickMarkAttrHash = this._generateTickMarkAttrHash();
                switch (this._orientation) {
                    case "bottom":
                        tickLabelAttrHash["x"] = tickMarkAttrHash["x1"];
                        tickLabelAttrHash["dy"] = "0.95em";
                        labelGroupTransformY = tickMarkAttrHash["y1"] + labelGroupShiftY;
                        break;

                    case "top":
                        tickLabelAttrHash["x"] = tickMarkAttrHash["x1"];
                        tickLabelAttrHash["dy"] = "-.25em";
                        labelGroupTransformY = tickMarkAttrHash["y1"] - labelGroupShiftY;
                        break;

                    case "left":
                        tickLabelTextAnchor = "end";
                        labelGroupTransformX = tickMarkAttrHash["x1"] - labelGroupShiftX;
                        tickLabelAttrHash["y"] = tickMarkAttrHash["y1"];
                        break;

                    case "right":
                        tickLabelTextAnchor = "start";
                        labelGroupTransformX = tickMarkAttrHash["x1"] + labelGroupShiftX;
                        tickLabelAttrHash["y"] = tickMarkAttrHash["y1"];
                        break;
                }

                var tickLabelValues = this._getTickValues();
                var tickLabels = this._tickLabelContainer.selectAll("." + Plottable.Abstract.Axis.TICK_LABEL_CLASS).data(tickLabelValues);
                tickLabels.enter().append("text").classed(Plottable.Abstract.Axis.TICK_LABEL_CLASS, true);
                tickLabels.exit().remove();

                tickLabels.style("text-anchor", tickLabelTextAnchor).style("visibility", "visible").attr(tickLabelAttrHash).text(this._formatter);

                var labelGroupTransform = "translate(" + labelGroupTransformX + ", " + labelGroupTransformY + ")";
                this._tickLabelContainer.attr("transform", labelGroupTransform);

                if (!this.showEndTickLabels()) {
                    this._hideEndTickLabels();
                }

                this._hideOverlappingTickLabels();
            };

            Numeric.prototype.tickLabelPosition = function (position) {
                if (position == null) {
                    return this.tickLabelPositioning;
                } else {
                    var positionLC = position.toLowerCase();
                    if (this._isHorizontal()) {
                        if (!(positionLC === "left" || positionLC === "center" || positionLC === "right")) {
                            throw new Error(positionLC + " is not a valid tick label position for a horizontal NumericAxis");
                        }
                    } else {
                        if (!(positionLC === "top" || positionLC === "center" || positionLC === "bottom")) {
                            throw new Error(positionLC + " is not a valid tick label position for a vertical NumericAxis");
                        }
                    }
                    this.tickLabelPositioning = positionLC;
                    this._invalidateLayout();
                    return this;
                }
            };

            Numeric.prototype.showEndTickLabel = function (orientation, show) {
                if ((this._isHorizontal() && orientation === "left") || (!this._isHorizontal() && orientation === "bottom")) {
                    if (show === undefined) {
                        return this.showFirstTickLabel;
                    } else {
                        this.showFirstTickLabel = show;
                        this._render();
                        return this;
                    }
                } else if ((this._isHorizontal() && orientation === "right") || (!this._isHorizontal() && orientation === "top")) {
                    if (show === undefined) {
                        return this.showLastTickLabel;
                    } else {
                        this.showLastTickLabel = show;
                        this._render();
                        return this;
                    }
                } else {
                    throw new Error("Attempt to show " + orientation + " tick label on a " + (this._isHorizontal() ? "horizontal" : "vertical") + " axis");
                }
            };
            return Numeric;
        })(Plottable.Abstract.Axis);
        Axis.Numeric = Numeric;
    })(Plottable.Axis || (Plottable.Axis = {}));
    var Axis = Plottable.Axis;
})(Plottable || (Plottable = {}));

///<reference path="../reference.ts" />
var __extends = this.__extends || function (d, b) {
    for (var p in b) if (b.hasOwnProperty(p)) d[p] = b[p];
    function __() { this.constructor = d; }
    __.prototype = b.prototype;
    d.prototype = new __();
};
var Plottable;
(function (Plottable) {
    (function (Axis) {
        var Category = (function (_super) {
            __extends(Category, _super);
            /**
            * Creates a CategoryAxis.
            *
            * A CategoryAxis takes an OrdinalScale and includes word-wrapping algorithms and advanced layout logic to try to
            * display the scale as efficiently as possible.
            *
            * @constructor
            * @param {OrdinalScale} scale The scale to base the Axis on.
            * @param {string} orientation The orientation of the Axis (top/bottom/left/right)
            * @param {Formatter} [formatter] The Formatter for the Axis (default Formatters.identity())
            */
            function Category(scale, orientation, formatter) {
                if (typeof orientation === "undefined") { orientation = "bottom"; }
                if (typeof formatter === "undefined") { formatter = Plottable.Formatters.identity(); }
                var _this = this;
                _super.call(this, scale, orientation, formatter);
                this.classed("category-axis", true);
                if (scale.rangeType() !== "bands") {
                    throw new Error("Only rangeBands category axes are implemented");
                }
                this._scale.broadcaster.registerListener(this, function () {
                    return _this._invalidateLayout();
                });
            }
            Category.prototype._setup = function () {
                _super.prototype._setup.call(this);
                this.measurer = new Plottable.Util.Text.CachingCharacterMeasurer(this._tickLabelContainer.append("text"));
            };

            Category.prototype._requestedSpace = function (offeredWidth, offeredHeight) {
                var widthRequiredByTicks = this._isHorizontal() ? 0 : this._maxLabelTickLength() + this.tickLabelPadding();
                var heightRequiredByTicks = this._isHorizontal() ? this._maxLabelTickLength() + this.tickLabelPadding() : 0;

                if (this._scale.domain().length === 0) {
                    return { width: 0, height: 0, wantsWidth: false, wantsHeight: false };
                }

                var fakeScale = this._scale.copy();
                if (this._isHorizontal()) {
                    fakeScale.range([0, offeredWidth]);
                } else {
                    fakeScale.range([offeredHeight, 0]);
                }
                var textResult = this.measureTicks(offeredWidth, offeredHeight, fakeScale, this._scale.domain());

                return {
                    width: textResult.usedWidth + widthRequiredByTicks,
                    height: textResult.usedHeight + heightRequiredByTicks,
                    wantsWidth: !textResult.textFits,
                    wantsHeight: !textResult.textFits
                };
            };

            Category.prototype._getTickValues = function () {
                return this._scale.domain();
            };

            Category.prototype.measureTicks = function (axisWidth, axisHeight, scale, dataOrTicks) {
                var draw = typeof dataOrTicks[0] !== "string";
                var self = this;
                var textWriteResults = [];
                var tm = function (s) {
                    return self.measurer.measure(s);
                };
                var iterator = draw ? function (f) {
                    return dataOrTicks.each(f);
                } : function (f) {
                    return dataOrTicks.forEach(f);
                };

                iterator(function (d) {
                    var bandWidth = scale.fullBandStartAndWidth(d)[1];
                    var width = self._isHorizontal() ? bandWidth : axisWidth - self._maxLabelTickLength() - self.tickLabelPadding();
                    var height = self._isHorizontal() ? axisHeight - self._maxLabelTickLength() - self.tickLabelPadding() : bandWidth;

                    var textWriteResult;
                    var formatter = self._formatter;
                    if (draw) {
                        var d3this = d3.select(this);
                        var xAlign = { left: "right", right: "left", top: "center", bottom: "center" };
                        var yAlign = { left: "center", right: "center", top: "bottom", bottom: "top" };
                        textWriteResult = Plottable.Util.Text.writeText(formatter(d), width, height, tm, true, {
                            g: d3this,
                            xAlign: xAlign[self._orientation],
                            yAlign: yAlign[self._orientation]
                        });
                    } else {
                        textWriteResult = Plottable.Util.Text.writeText(formatter(d), width, height, tm, true);
                    }

                    textWriteResults.push(textWriteResult);
                });

                var widthFn = this._isHorizontal() ? d3.sum : d3.max;
                var heightFn = this._isHorizontal() ? d3.max : d3.sum;
                return {
                    textFits: textWriteResults.every(function (t) {
                        return t.textFits;
                    }),
                    usedWidth: widthFn(textWriteResults, function (t) {
                        return t.usedWidth;
                    }),
                    usedHeight: heightFn(textWriteResults, function (t) {
                        return t.usedHeight;
                    })
                };
            };

            Category.prototype._doRender = function () {
                var _this = this;
                _super.prototype._doRender.call(this);
                var tickLabels = this._tickLabelContainer.selectAll("." + Plottable.Abstract.Axis.TICK_LABEL_CLASS).data(this._scale.domain(), function (d) {
                    return d;
                });

                var getTickLabelTransform = function (d, i) {
                    var startAndWidth = _this._scale.fullBandStartAndWidth(d);
                    var bandStartPosition = startAndWidth[0];
                    var x = _this._isHorizontal() ? bandStartPosition : 0;
                    var y = _this._isHorizontal() ? 0 : bandStartPosition;
                    return "translate(" + x + "," + y + ")";
                };
                tickLabels.enter().append("g").classed(Plottable.Abstract.Axis.TICK_LABEL_CLASS, true);
                tickLabels.exit().remove();
                tickLabels.attr("transform", getTickLabelTransform);

                // erase all text first, then rewrite
                tickLabels.text("");
                this.measureTicks(this.availableWidth, this.availableHeight, this._scale, tickLabels);
                var translate = this._isHorizontal() ? [this._scale.rangeBand() / 2, 0] : [0, this._scale.rangeBand() / 2];

                var xTranslate = this._orientation === "right" ? this._maxLabelTickLength() + this.tickLabelPadding() : 0;
                var yTranslate = this._orientation === "bottom" ? this._maxLabelTickLength() + this.tickLabelPadding() : 0;
                Plottable.Util.DOM.translate(this._tickLabelContainer, xTranslate, yTranslate);
                Plottable.Util.DOM.translate(this._tickMarkContainer, translate[0], translate[1]);
            };

            Category.prototype._computeLayout = function (xOrigin, yOrigin, availableWidth, availableHeight) {
                // When anyone calls _invalidateLayout, _computeLayout will be called
                // on everyone, including this. Since CSS or something might have
                // affected the size of the characters, clear the cache.
                this.measurer.clear();
                return _super.prototype._computeLayout.call(this, xOrigin, yOrigin, availableWidth, availableHeight);
            };
            return Category;
        })(Plottable.Abstract.Axis);
        Axis.Category = Category;
    })(Plottable.Axis || (Plottable.Axis = {}));
    var Axis = Plottable.Axis;
})(Plottable || (Plottable = {}));

///<reference path="../reference.ts" />
var __extends = this.__extends || function (d, b) {
    for (var p in b) if (b.hasOwnProperty(p)) d[p] = b[p];
    function __() { this.constructor = d; }
    __.prototype = b.prototype;
    d.prototype = new __();
};
var Plottable;
(function (Plottable) {
    (function (Component) {
        var Label = (function (_super) {
            __extends(Label, _super);
            /**
            * Creates a Label.
            *
            * @constructor
            * @param {string} [displayText] The text of the Label.
            * @param {string} [orientation] The orientation of the Label (horizontal/vertical-left/vertical-right).
            */
            function Label(displayText, orientation) {
                if (typeof displayText === "undefined") { displayText = ""; }
                if (typeof orientation === "undefined") { orientation = "horizontal"; }
                _super.call(this);
                this.classed("label", true);
                this.text(displayText);
                orientation = orientation.toLowerCase();
                if (orientation === "vertical-left") {
                    orientation = "left";
                }
                if (orientation === "vertical-right") {
                    orientation = "right";
                }
                if (orientation === "horizontal" || orientation === "left" || orientation === "right") {
                    this.orientation = orientation;
                } else {
                    throw new Error(orientation + " is not a valid orientation for LabelComponent");
                }
                this.xAlign("center").yAlign("center");
                this._fixedHeightFlag = true;
                this._fixedWidthFlag = true;
            }
            Label.prototype.xAlign = function (alignment) {
                var alignmentLC = alignment.toLowerCase();
                _super.prototype.xAlign.call(this, alignmentLC);
                this.xAlignment = alignmentLC;
                return this;
            };
            Label.prototype.yAlign = function (alignment) {
                var alignmentLC = alignment.toLowerCase();
                _super.prototype.yAlign.call(this, alignmentLC);
                this.yAlignment = alignmentLC;
                return this;
            };

            Label.prototype._requestedSpace = function (offeredWidth, offeredHeight) {
                var desiredWH = this.measurer(this._text);
                var desiredWidth = (this.orientation === "horizontal" ? desiredWH.width : desiredWH.height);
                var desiredHeight = (this.orientation === "horizontal" ? desiredWH.height : desiredWH.width);

                return {
                    width: desiredWidth,
                    height: desiredHeight,
                    wantsWidth: desiredWidth > offeredWidth,
                    wantsHeight: desiredHeight > offeredHeight
                };
            };

            Label.prototype._setup = function () {
                _super.prototype._setup.call(this);
                this.textContainer = this.content.append("g");
                this.measurer = Plottable.Util.Text.getTextMeasurer(this.textContainer.append("text"));
                this.text(this._text);
            };

            Label.prototype.text = function (displayText) {
                if (displayText === undefined) {
                    return this._text;
                } else {
                    this._text = displayText;
                    this._invalidateLayout();
                    return this;
                }
            };

            Label.prototype._doRender = function () {
                _super.prototype._doRender.call(this);
                this.textContainer.text("");
                var dimension = this.orientation === "horizontal" ? this.availableWidth : this.availableHeight;
                var truncatedText = Plottable.Util.Text.getTruncatedText(this._text, dimension, this.measurer);
                if (this.orientation === "horizontal") {
                    Plottable.Util.Text.writeLineHorizontally(truncatedText, this.textContainer, this.availableWidth, this.availableHeight, this.xAlignment, this.yAlignment);
                } else {
                    Plottable.Util.Text.writeLineVertically(truncatedText, this.textContainer, this.availableWidth, this.availableHeight, this.xAlignment, this.yAlignment, this.orientation);
                }
            };

            Label.prototype._computeLayout = function (xOffset, yOffset, availableWidth, availableHeight) {
                this.measurer = Plottable.Util.Text.getTextMeasurer(this.textContainer.append("text")); // reset it in case fonts have changed
                _super.prototype._computeLayout.call(this, xOffset, yOffset, availableWidth, availableHeight);
                return this;
            };
            return Label;
        })(Plottable.Abstract.Component);
        Component.Label = Label;

        var TitleLabel = (function (_super) {
            __extends(TitleLabel, _super);
            function TitleLabel(text, orientation) {
                _super.call(this, text, orientation);
                this.classed("title-label", true);
            }
            return TitleLabel;
        })(Label);
        Component.TitleLabel = TitleLabel;

        var AxisLabel = (function (_super) {
            __extends(AxisLabel, _super);
            function AxisLabel(text, orientation) {
                _super.call(this, text, orientation);
                this.classed("axis-label", true);
            }
            return AxisLabel;
        })(Label);
        Component.AxisLabel = AxisLabel;
    })(Plottable.Component || (Plottable.Component = {}));
    var Component = Plottable.Component;
})(Plottable || (Plottable = {}));

///<reference path="../reference.ts" />
var __extends = this.__extends || function (d, b) {
    for (var p in b) if (b.hasOwnProperty(p)) d[p] = b[p];
    function __() { this.constructor = d; }
    __.prototype = b.prototype;
    d.prototype = new __();
};
var Plottable;
(function (Plottable) {
    (function (Component) {
        var Legend = (function (_super) {
            __extends(Legend, _super);
            /**
            * Creates a Legend.
            *
            * A legend consists of a series of legend rows, each with a color and label taken from the `colorScale`.
            * The rows will be displayed in the order of the `colorScale` domain.
            * This legend also allows interactions, through the functions `toggleCallback` and `hoverCallback`
            * Setting a callback will also put classes on the individual rows.
            *
            * @constructor
            * @param {Scale.Color} colorScale
            */
            function Legend(colorScale) {
                _super.call(this);
                this.classed("legend", true);
                this.scale(colorScale);
                this.xAlign("RIGHT").yAlign("TOP");
                this.xOffset(5).yOffset(5);
                this._fixedWidthFlag = true;
                this._fixedHeightFlag = true;
            }
            Legend.prototype.remove = function () {
                _super.prototype.remove.call(this);
                if (this.colorScale != null) {
                    this.colorScale.broadcaster.deregisterListener(this);
                }
            };

            Legend.prototype.toggleCallback = function (callback) {
                if (callback !== undefined) {
                    this._toggleCallback = callback;
                    this.isOff = d3.set();
                    this.updateListeners();
                    this.updateClasses();
                    return this;
                } else {
                    return this._toggleCallback;
                }
            };

            Legend.prototype.hoverCallback = function (callback) {
                if (callback !== undefined) {
                    this._hoverCallback = callback;
                    this.datumCurrentlyFocusedOn = undefined;
                    this.updateListeners();
                    this.updateClasses();
                    return this;
                } else {
                    return this._hoverCallback;
                }
            };

            Legend.prototype.scale = function (scale) {
                var _this = this;
                if (scale != null) {
                    if (this.colorScale != null) {
                        this.colorScale.broadcaster.deregisterListener(this);
                    }
                    this.colorScale = scale;
                    this.colorScale.broadcaster.registerListener(this, function () {
                        return _this.updateDomain();
                    });
                    this.updateDomain();
                    return this;
                } else {
                    return this.colorScale;
                }
            };

            Legend.prototype.updateDomain = function () {
                if (this._toggleCallback != null) {
                    this.isOff = Plottable.Util.Methods.intersection(this.isOff, d3.set(this.scale().domain()));
                }
                if (this._hoverCallback != null) {
                    this.datumCurrentlyFocusedOn = this.scale().domain().indexOf(this.datumCurrentlyFocusedOn) >= 0 ? this.datumCurrentlyFocusedOn : undefined;
                }
                this._invalidateLayout();
            };

            Legend.prototype._computeLayout = function (xOrigin, yOrigin, availableWidth, availableHeight) {
                _super.prototype._computeLayout.call(this, xOrigin, yOrigin, availableWidth, availableHeight);
                var textHeight = this.measureTextHeight();
                var totalNumRows = this.colorScale.domain().length;
                this.nRowsDrawn = Math.min(totalNumRows, Math.floor(this.availableHeight / textHeight));
            };

            Legend.prototype._requestedSpace = function (offeredWidth, offeredHeight) {
                var textHeight = this.measureTextHeight();
                var totalNumRows = this.colorScale.domain().length;
                var rowsICanFit = Math.min(totalNumRows, Math.floor((offeredHeight - 2 * Legend.MARGIN) / textHeight));
                var fakeLegendEl = this.content.append("g").classed(Legend.SUBELEMENT_CLASS, true);
                var measure = Plottable.Util.Text.getTextMeasurer(fakeLegendEl.append("text"));
                var maxWidth = d3.max(this.colorScale.domain(), function (d) {
                    return measure(d).width;
                });
                fakeLegendEl.remove();
                maxWidth = maxWidth === undefined ? 0 : maxWidth;
                var desiredWidth = rowsICanFit === 0 ? 0 : maxWidth + textHeight + 2 * Legend.MARGIN;
                var desiredHeight = rowsICanFit === 0 ? 0 : totalNumRows * textHeight + 2 * Legend.MARGIN;
                return {
                    width: desiredWidth,
                    height: desiredHeight,
                    wantsWidth: offeredWidth < desiredWidth,
                    wantsHeight: offeredHeight < desiredHeight
                };
            };

            Legend.prototype.measureTextHeight = function () {
                // note: can't be called before anchoring atm
                var fakeLegendEl = this.content.append("g").classed(Legend.SUBELEMENT_CLASS, true);
                var textHeight = Plottable.Util.Text.getTextMeasurer(fakeLegendEl.append("text"))(Plottable.Util.Text.HEIGHT_TEXT).height;

                // HACKHACK
                if (textHeight === 0) {
                    textHeight = 1;
                }
                fakeLegendEl.remove();
                return textHeight;
            };

            Legend.prototype._doRender = function () {
                _super.prototype._doRender.call(this);
                var domain = this.colorScale.domain().slice(0, this.nRowsDrawn);
                var textHeight = this.measureTextHeight();
                var availableWidth = this.availableWidth - textHeight - Legend.MARGIN;
                var r = textHeight * 0.3;
                var legend = this.content.selectAll("." + Legend.SUBELEMENT_CLASS).data(domain, function (d) {
                    return d;
                });
                var legendEnter = legend.enter().append("g").classed(Legend.SUBELEMENT_CLASS, true);

                legendEnter.append("circle");
                legendEnter.append("g").classed("text-container", true);

                legend.exit().remove();

                legend.selectAll("circle").attr("cx", textHeight / 2).attr("cy", textHeight / 2).attr("r", r).attr("fill", this.colorScale._d3Scale);
                legend.selectAll("g.text-container").text("").attr("transform", "translate(" + textHeight + ", 0)").each(function (d) {
                    var d3this = d3.select(this);
                    var measure = Plottable.Util.Text.getTextMeasurer(d3this.append("text"));
                    var writeLine = Plottable.Util.Text.getTruncatedText(d, availableWidth, measure);
                    var writeLineMeasure = measure(writeLine);
                    Plottable.Util.Text.writeLineHorizontally(writeLine, d3this, writeLineMeasure.width, writeLineMeasure.height);
                });

                legend.attr("transform", function (d) {
                    return "translate(" + Legend.MARGIN + "," + (domain.indexOf(d) * textHeight + Legend.MARGIN) + ")";
                });

                this.updateClasses();
                this.updateListeners();
            };

            Legend.prototype.updateListeners = function () {
                var _this = this;
                if (!this._isSetup) {
                    return;
                }
                var dataSelection = this.content.selectAll("." + Legend.SUBELEMENT_CLASS);
                if (this._hoverCallback != null) {
                    // tag the element that is being hovered over with the class "focus"
                    // this callback will trigger with the specific element being hovered over.
                    var hoverRow = function (mouseover) {
                        return function (datum) {
                            _this.datumCurrentlyFocusedOn = mouseover ? datum : undefined;
                            _this._hoverCallback(_this.datumCurrentlyFocusedOn);
                            _this.updateClasses();
                        };
                    };
                    dataSelection.on("mouseover", hoverRow(true));
                    dataSelection.on("mouseout", hoverRow(false));
                } else {
                    // remove all mouseover/mouseout listeners
                    dataSelection.on("mouseover", null);
                    dataSelection.on("mouseout", null);
                }

                if (this._toggleCallback != null) {
                    dataSelection.on("click", function (datum) {
                        var turningOn = _this.isOff.has(datum);
                        if (turningOn) {
                            _this.isOff.remove(datum);
                        } else {
                            _this.isOff.add(datum);
                        }
                        _this._toggleCallback(datum, turningOn);
                        _this.updateClasses();
                    });
                } else {
                    // remove all click listeners
                    dataSelection.on("click", null);
                }
            };

            Legend.prototype.updateClasses = function () {
                var _this = this;
                if (!this._isSetup) {
                    return;
                }
                var dataSelection = this.content.selectAll("." + Legend.SUBELEMENT_CLASS);
                if (this._hoverCallback != null) {
                    dataSelection.classed("focus", function (d) {
                        return _this.datumCurrentlyFocusedOn === d;
                    });
                    dataSelection.classed("hover", this.datumCurrentlyFocusedOn !== undefined);
                } else {
                    dataSelection.classed("hover", false);
                    dataSelection.classed("focus", false);
                }
                if (this._toggleCallback != null) {
                    dataSelection.classed("toggled-on", function (d) {
                        return !_this.isOff.has(d);
                    });
                    dataSelection.classed("toggled-off", function (d) {
                        return _this.isOff.has(d);
                    });
                } else {
                    dataSelection.classed("toggled-on", false);
                    dataSelection.classed("toggled-off", false);
                }
            };
            Legend.SUBELEMENT_CLASS = "legend-row";
            Legend.MARGIN = 5;
            return Legend;
        })(Plottable.Abstract.Component);
        Component.Legend = Legend;
    })(Plottable.Component || (Plottable.Component = {}));
    var Component = Plottable.Component;
})(Plottable || (Plottable = {}));

///<reference path="../reference.ts" />
var __extends = this.__extends || function (d, b) {
    for (var p in b) if (b.hasOwnProperty(p)) d[p] = b[p];
    function __() { this.constructor = d; }
    __.prototype = b.prototype;
    d.prototype = new __();
};
var Plottable;
(function (Plottable) {
    (function (Component) {
        var Gridlines = (function (_super) {
            __extends(Gridlines, _super);
            /**
            * Creates a set of Gridlines.
            * @constructor
            *
            * @param {QuantitativeScale} xScale The scale to base the x gridlines on. Pass null if no gridlines are desired.
            * @param {QuantitativeScale} yScale The scale to base the y gridlines on. Pass null if no gridlines are desired.
            */
            function Gridlines(xScale, yScale) {
                var _this = this;
                _super.call(this);
                if (xScale == null && yScale == null) {
                    throw new Error("Gridlines must have at least one scale");
                }
                this.classed("gridlines", true);
                this.xScale = xScale;
                this.yScale = yScale;
                if (this.xScale != null) {
                    this.xScale.broadcaster.registerListener(this, function () {
                        return _this._render();
                    });
                }
                if (this.yScale != null) {
                    this.yScale.broadcaster.registerListener(this, function () {
                        return _this._render();
                    });
                }
            }
            Gridlines.prototype.remove = function () {
                _super.prototype.remove.call(this);
                if (this.xScale != null) {
                    this.xScale.broadcaster.deregisterListener(this);
                }
                if (this.yScale != null) {
                    this.yScale.broadcaster.deregisterListener(this);
                }
                return this;
            };

            Gridlines.prototype._setup = function () {
                _super.prototype._setup.call(this);
                this.xLinesContainer = this.content.append("g").classed("x-gridlines", true);
                this.yLinesContainer = this.content.append("g").classed("y-gridlines", true);
            };

            Gridlines.prototype._doRender = function () {
                _super.prototype._doRender.call(this);
                this.redrawXLines();
                this.redrawYLines();
            };

            Gridlines.prototype.redrawXLines = function () {
                var _this = this;
                if (this.xScale != null) {
                    var xTicks = this.xScale.ticks();
                    var getScaledXValue = function (tickVal) {
                        return _this.xScale.scale(tickVal);
                    };
                    var xLines = this.xLinesContainer.selectAll("line").data(xTicks);
                    xLines.enter().append("line");
                    xLines.attr("x1", getScaledXValue).attr("y1", 0).attr("x2", getScaledXValue).attr("y2", this.availableHeight).classed("zeroline", function (t) {
                        return t === 0;
                    });
                    xLines.exit().remove();
                }
            };

            Gridlines.prototype.redrawYLines = function () {
                var _this = this;
                if (this.yScale != null) {
                    var yTicks = this.yScale.ticks();
                    var getScaledYValue = function (tickVal) {
                        return _this.yScale.scale(tickVal);
                    };
                    var yLines = this.yLinesContainer.selectAll("line").data(yTicks);
                    yLines.enter().append("line");
                    yLines.attr("x1", 0).attr("y1", getScaledYValue).attr("x2", this.availableWidth).attr("y2", getScaledYValue).classed("zeroline", function (t) {
                        return t === 0;
                    });
                    yLines.exit().remove();
                }
            };
            return Gridlines;
        })(Plottable.Abstract.Component);
        Component.Gridlines = Gridlines;
    })(Plottable.Component || (Plottable.Component = {}));
    var Component = Plottable.Component;
})(Plottable || (Plottable = {}));

///<reference path="../../reference.ts" />
var __extends = this.__extends || function (d, b) {
    for (var p in b) if (b.hasOwnProperty(p)) d[p] = b[p];
    function __() { this.constructor = d; }
    __.prototype = b.prototype;
    d.prototype = new __();
};
var Plottable;
(function (Plottable) {
    (function (Plot) {
        var Scatter = (function (_super) {
            __extends(Scatter, _super);
            /**
            * Creates a ScatterPlot.
            *
            * @constructor
            * @param {IDataset} dataset The dataset to render.
            * @param {Scale} xScale The x scale to use.
            * @param {Scale} yScale The y scale to use.
            */
            function Scatter(dataset, xScale, yScale) {
                _super.call(this, dataset, xScale, yScale);
                this._animators = {
                    "circles-reset": new Plottable.Animator.Null(),
                    "circles": new Plottable.Animator.IterativeDelay().duration(250).delay(5)
                };
                this.classed("scatter-plot", true);
                this.project("r", 3); // default
                this.project("opacity", 0.6); // default
                this.project("fill", function () {
                    return Plottable.Core.Colors.INDIGO;
                }); // default
            }
            Scatter.prototype.project = function (attrToSet, accessor, scale) {
                attrToSet = attrToSet === "cx" ? "x" : attrToSet;
                attrToSet = attrToSet === "cy" ? "y" : attrToSet;
                _super.prototype.project.call(this, attrToSet, accessor, scale);
                return this;
            };

            Scatter.prototype._paint = function () {
                _super.prototype._paint.call(this);

                var attrToProjector = this._generateAttrToProjector();
                attrToProjector["cx"] = attrToProjector["x"];
                attrToProjector["cy"] = attrToProjector["y"];
                delete attrToProjector["x"];
                delete attrToProjector["y"];

                var circles = this.renderArea.selectAll("circle").data(this._dataSource.data());
                circles.enter().append("circle");

                if (this._dataChanged) {
                    var rFunction = attrToProjector["r"];
                    attrToProjector["r"] = function () {
                        return 0;
                    };
                    this._applyAnimatedAttributes(circles, "circles-reset", attrToProjector);
                    attrToProjector["r"] = rFunction;
                }

                this._applyAnimatedAttributes(circles, "circles", attrToProjector);
                circles.exit().remove();
            };
            return Scatter;
        })(Plottable.Abstract.XYPlot);
        Plot.Scatter = Scatter;
    })(Plottable.Plot || (Plottable.Plot = {}));
    var Plot = Plottable.Plot;
})(Plottable || (Plottable = {}));

///<reference path="../../reference.ts" />
var __extends = this.__extends || function (d, b) {
    for (var p in b) if (b.hasOwnProperty(p)) d[p] = b[p];
    function __() { this.constructor = d; }
    __.prototype = b.prototype;
    d.prototype = new __();
};
var Plottable;
(function (Plottable) {
    (function (Plot) {
        var Grid = (function (_super) {
            __extends(Grid, _super);
            /**
            * Creates a GridPlot.
            *
            * @constructor
            * @param {IDataset} dataset The dataset to render.
            * @param {OrdinalScale} xScale The x scale to use.
            * @param {OrdinalScale} yScale The y scale to use.
            * @param {ColorScale|InterpolatedColorScale} colorScale The color scale to use for each grid
            *     cell.
            */
            function Grid(dataset, xScale, yScale, colorScale) {
                _super.call(this, dataset, xScale, yScale);
                this._animators = {
                    "cells": new Plottable.Animator.Null()
                };
                this.classed("grid-plot", true);

                // The x and y scales should render in bands with no padding
                this.xScale.rangeType("bands", 0, 0);
                this.yScale.rangeType("bands", 0, 0);

                this.colorScale = colorScale;
                this.project("fill", "value", colorScale); // default
            }
            Grid.prototype.project = function (attrToSet, accessor, scale) {
                _super.prototype.project.call(this, attrToSet, accessor, scale);
                if (attrToSet === "fill") {
                    this.colorScale = this._projectors["fill"].scale;
                }
                return this;
            };

            Grid.prototype._paint = function () {
                _super.prototype._paint.call(this);

                var cells = this.renderArea.selectAll("rect").data(this._dataSource.data());
                cells.enter().append("rect");

                var xStep = this.xScale.rangeBand();
                var yStep = this.yScale.rangeBand();

                var attrToProjector = this._generateAttrToProjector();
                attrToProjector["width"] = function () {
                    return xStep;
                };
                attrToProjector["height"] = function () {
                    return yStep;
                };

                this._applyAnimatedAttributes(cells, "cells", attrToProjector);
                cells.exit().remove();
            };
            return Grid;
        })(Plottable.Abstract.XYPlot);
        Plot.Grid = Grid;
    })(Plottable.Plot || (Plottable.Plot = {}));
    var Plot = Plottable.Plot;
})(Plottable || (Plottable = {}));

///<reference path="../../reference.ts" />
var __extends = this.__extends || function (d, b) {
    for (var p in b) if (b.hasOwnProperty(p)) d[p] = b[p];
    function __() { this.constructor = d; }
    __.prototype = b.prototype;
    d.prototype = new __();
};
var Plottable;
(function (Plottable) {
    (function (Abstract) {
        /*
        * An Abstract.BarPlot is the base implementation for HorizontalBarPlot and
        * VerticalBarPlot. It should not be used on its own.
        */
        var BarPlot = (function (_super) {
            __extends(BarPlot, _super);
            /**
            * Creates an AbstractBarPlot.
            *
            * @constructor
            * @param {IDataset} dataset The dataset to render.
            * @param {Scale} xScale The x scale to use.
            * @param {Scale} yScale The y scale to use.
            */
            function BarPlot(dataset, xScale, yScale) {
                _super.call(this, dataset, xScale, yScale);
                this._baselineValue = 0;
                this._barAlignmentFactor = 0;
                this._animators = {
                    "bars-reset": new Plottable.Animator.Null(),
                    "bars": new Plottable.Animator.IterativeDelay(),
                    "baseline": new Plottable.Animator.Null()
                };
                this.classed("bar-plot", true);
                this.project("fill", function () {
                    return Plottable.Core.Colors.INDIGO;
                });

                // because this._baselineValue was not initialized during the super()
                // call, we must call this in order to get this._baselineValue
                // to be used by the Domainer.
                this.baseline(this._baselineValue);
            }
            BarPlot.prototype._setup = function () {
                _super.prototype._setup.call(this);
                this._baseline = this.renderArea.append("line").classed("baseline", true);
                this._bars = this.renderArea.selectAll("rect").data([]);
            };

            BarPlot.prototype._paint = function () {
                _super.prototype._paint.call(this);
                this._bars = this.renderArea.selectAll("rect").data(this._dataSource.data());
                this._bars.enter().append("rect");

                var primaryScale = this._isVertical ? this.yScale : this.xScale;
                var scaledBaseline = primaryScale.scale(this._baselineValue);
                var positionAttr = this._isVertical ? "y" : "x";
                var dimensionAttr = this._isVertical ? "height" : "width";

                if (this._dataChanged && this._animate) {
                    var resetAttrToProjector = this._generateAttrToProjector();
                    resetAttrToProjector[positionAttr] = function () {
                        return scaledBaseline;
                    };
                    resetAttrToProjector[dimensionAttr] = function () {
                        return 0;
                    };
                    this._applyAnimatedAttributes(this._bars, "bars-reset", resetAttrToProjector);
                }

                var attrToProjector = this._generateAttrToProjector();
                if (attrToProjector["fill"] != null) {
                    this._bars.attr("fill", attrToProjector["fill"]); // so colors don't animate
                }
                this._applyAnimatedAttributes(this._bars, "bars", attrToProjector);

                this._bars.exit().remove();

                var baselineAttr = {
                    "x1": this._isVertical ? 0 : scaledBaseline,
                    "y1": this._isVertical ? scaledBaseline : 0,
                    "x2": this._isVertical ? this.availableWidth : scaledBaseline,
                    "y2": this._isVertical ? scaledBaseline : this.availableHeight
                };

                this._applyAnimatedAttributes(this._baseline, "baseline", baselineAttr);
            };

            /**
            * Sets the baseline for the bars to the specified value.
            *
            * @param {number} value The value to position the baseline at.
            * @return {AbstractBarPlot} The calling AbstractBarPlot.
            */
            BarPlot.prototype.baseline = function (value) {
                this._baselineValue = value;
                this._updateXDomainer();
                this._updateYDomainer();
                this._render();
                return this;
            };

            /**
            * Sets the bar alignment relative to the independent axis.
            * VerticalBarPlot supports "left", "center", "right"
            * HorizontalBarPlot supports "top", "center", "bottom"
            *
            * @param {string} alignment The desired alignment.
            * @return {AbstractBarPlot} The calling AbstractBarPlot.
            */
            BarPlot.prototype.barAlignment = function (alignment) {
                var alignmentLC = alignment.toLowerCase();
                var align2factor = this.constructor._BarAlignmentToFactor;
                if (align2factor[alignmentLC] === undefined) {
                    throw new Error("unsupported bar alignment");
                }
                this._barAlignmentFactor = align2factor[alignmentLC];

                this._render();
                return this;
            };

            BarPlot.prototype.parseExtent = function (input) {
                if (typeof (input) === "number") {
                    return { min: input, max: input };
                } else if (input instanceof Object && "min" in input && "max" in input) {
                    return input;
                } else {
                    throw new Error("input '" + input + "' can't be parsed as an IExtent");
                }
            };

            BarPlot.prototype.selectBar = function (xValOrExtent, yValOrExtent, select) {
                if (typeof select === "undefined") { select = true; }
                if (!this._isSetup) {
                    return null;
                }

                var selectedBars = [];

                var xExtent = this.parseExtent(xValOrExtent);
                var yExtent = this.parseExtent(yValOrExtent);

                // the SVGRects are positioned with sub-pixel accuracy (the default unit
                // for the x, y, height & width attributes), but user selections (e.g. via
                // mouse events) usually have pixel accuracy. A tolerance of half-a-pixel
                // seems appropriate:
                var tolerance = 0.5;

                // currently, linear scan the bars. If inversion is implemented on non-numeric scales we might be able to do better.
                this._bars.each(function (d) {
                    var bbox = this.getBBox();
                    if (bbox.x + bbox.width >= xExtent.min - tolerance && bbox.x <= xExtent.max + tolerance && bbox.y + bbox.height >= yExtent.min - tolerance && bbox.y <= yExtent.max + tolerance) {
                        selectedBars.push(this);
                    }
                });

                if (selectedBars.length > 0) {
                    var selection = d3.selectAll(selectedBars);
                    selection.classed("selected", select);
                    return selection;
                } else {
                    return null;
                }
            };

            /**
            * Deselects all bars.
            * @return {AbstractBarPlot} The calling AbstractBarPlot.
            */
            BarPlot.prototype.deselectAll = function () {
                if (this._isSetup) {
                    this._bars.classed("selected", false);
                }
                return this;
            };

            BarPlot.prototype._updateDomainer = function (scale) {
                if (scale instanceof Abstract.QuantitativeScale) {
                    var qscale = scale;
                    if (!qscale._userSetDomainer) {
                        if (this._baselineValue != null) {
                            qscale.domainer().addPaddingException(this._baselineValue, "BAR_PLOT+" + this._plottableID).addIncludedValue(this._baselineValue, "BAR_PLOT+" + this._plottableID);
                        } else {
                            qscale.domainer().removePaddingException("BAR_PLOT+" + this._plottableID).removeIncludedValue("BAR_PLOT+" + this._plottableID);
                        }
                        qscale.domainer().pad();
                    }

                    // prepending "BAR_PLOT" is unnecessary but reduces likely of user accidentally creating collisions
                    qscale._autoDomainIfAutomaticMode();
                }
            };

            BarPlot.prototype._updateYDomainer = function () {
                if (this._isVertical) {
                    this._updateDomainer(this.yScale);
                } else {
                    _super.prototype._updateYDomainer.call(this);
                }
            };

            BarPlot.prototype._updateXDomainer = function () {
                if (!this._isVertical) {
                    this._updateDomainer(this.xScale);
                } else {
                    _super.prototype._updateXDomainer.call(this);
                }
            };

            BarPlot.prototype._generateAttrToProjector = function () {
                var _this = this;
                // Primary scale/direction: the "length" of the bars
                // Secondary scale/direction: the "width" of the bars
                var attrToProjector = _super.prototype._generateAttrToProjector.call(this);
                var primaryScale = this._isVertical ? this.yScale : this.xScale;
                var secondaryScale = this._isVertical ? this.xScale : this.yScale;
                var primaryAttr = this._isVertical ? "y" : "x";
                var secondaryAttr = this._isVertical ? "x" : "y";
                var bandsMode = (secondaryScale instanceof Plottable.Scale.Ordinal) && secondaryScale.rangeType() === "bands";
                var scaledBaseline = primaryScale.scale(this._baselineValue);
                if (attrToProjector["width"] == null) {
                    var constantWidth = bandsMode ? secondaryScale.rangeBand() : BarPlot.DEFAULT_WIDTH;
                    attrToProjector["width"] = function (d, i) {
                        return constantWidth;
                    };
                }

                var positionF = attrToProjector[secondaryAttr];
                var widthF = attrToProjector["width"];
                if (!bandsMode) {
                    attrToProjector[secondaryAttr] = function (d, i) {
                        return positionF(d, i) - widthF(d, i) * _this._barAlignmentFactor;
                    };
                } else {
                    var bandWidth = secondaryScale.rangeBand();
                    attrToProjector[secondaryAttr] = function (d, i) {
                        return positionF(d, i) - widthF(d, i) / 2 + bandWidth / 2;
                    };
                }

                var originalPositionFn = attrToProjector[primaryAttr];
                attrToProjector[primaryAttr] = function (d, i) {
                    var originalPos = originalPositionFn(d, i);

                    // If it is past the baseline, it should start at the baselin then width/height
                    // carries it over. If it's not past the baseline, leave it at original position and
                    // then width/height carries it to baseline
                    return (originalPos > scaledBaseline) ? scaledBaseline : originalPos;
                };

                attrToProjector["height"] = function (d, i) {
                    return Math.abs(scaledBaseline - originalPositionFn(d, i));
                };

                return attrToProjector;
            };
            BarPlot.DEFAULT_WIDTH = 10;

            BarPlot._BarAlignmentToFactor = {};
            return BarPlot;
        })(Abstract.XYPlot);
        Abstract.BarPlot = BarPlot;
    })(Plottable.Abstract || (Plottable.Abstract = {}));
    var Abstract = Plottable.Abstract;
})(Plottable || (Plottable = {}));

///<reference path="../../reference.ts" />
var __extends = this.__extends || function (d, b) {
    for (var p in b) if (b.hasOwnProperty(p)) d[p] = b[p];
    function __() { this.constructor = d; }
    __.prototype = b.prototype;
    d.prototype = new __();
};
var Plottable;
(function (Plottable) {
    (function (Plot) {
        /**
        * A VerticalBarPlot draws bars vertically.
        * Key projected attributes:
        *  - "width" - the horizontal width of a bar.
        *      - if an ordinal scale is attached, this defaults to ordinalScale.rangeBand()
        *      - if a quantitative scale is attached, this defaults to 10
        *  - "x" - the horizontal position of a bar
        *  - "y" - the vertical height of a bar
        */
        var VerticalBar = (function (_super) {
            __extends(VerticalBar, _super);
            /**
            * Creates a VerticalBarPlot.
            *
            * @constructor
            * @param {IDataset} dataset The dataset to render.
            * @param {Scale} xScale The x scale to use.
            * @param {QuantitativeScale} yScale The y scale to use.
            */
            function VerticalBar(dataset, xScale, yScale) {
                _super.call(this, dataset, xScale, yScale);
                this._isVertical = true;
            }
            VerticalBar.prototype._updateYDomainer = function () {
                this._updateDomainer(this.yScale);
            };
            VerticalBar._BarAlignmentToFactor = { "left": 0, "center": 0.5, "right": 1 };
            return VerticalBar;
        })(Plottable.Abstract.BarPlot);
        Plot.VerticalBar = VerticalBar;
    })(Plottable.Plot || (Plottable.Plot = {}));
    var Plot = Plottable.Plot;
})(Plottable || (Plottable = {}));

///<reference path="../../reference.ts" />
var __extends = this.__extends || function (d, b) {
    for (var p in b) if (b.hasOwnProperty(p)) d[p] = b[p];
    function __() { this.constructor = d; }
    __.prototype = b.prototype;
    d.prototype = new __();
};
var Plottable;
(function (Plottable) {
    (function (Plot) {
        /**
        * A HorizontalBarPlot draws bars horizontally.
        * Key projected attributes:
        *  - "width" - the vertical height of a bar (since the bar is rotated horizontally)
        *      - if an ordinal scale is attached, this defaults to ordinalScale.rangeBand()
        *      - if a quantitative scale is attached, this defaults to 10
        *  - "x" - the horizontal length of a bar
        *  - "y" - the vertical position of a bar
        */
        var HorizontalBar = (function (_super) {
            __extends(HorizontalBar, _super);
            /**
            * Creates a HorizontalBarPlot.
            *
            * @constructor
            * @param {IDataset} dataset The dataset to render.
            * @param {QuantitativeScale} xScale The x scale to use.
            * @param {Scale} yScale The y scale to use.
            */
            function HorizontalBar(dataset, xScale, yScale) {
                _super.call(this, dataset, xScale, yScale);
                this.isVertical = false;
            }
            HorizontalBar.prototype._updateXDomainer = function () {
                this._updateDomainer(this.xScale);
            };

            HorizontalBar.prototype._generateAttrToProjector = function () {
                var attrToProjector = _super.prototype._generateAttrToProjector.call(this);

                // by convention, for API users the 2ndary dimension of a bar is always called its "width", so
                // the "width" of a horziontal bar plot is actually its "height" from the perspective of a svg rect
                var widthF = attrToProjector["width"];
                attrToProjector["width"] = attrToProjector["height"];
                attrToProjector["height"] = widthF;
                return attrToProjector;
            };
            HorizontalBar._BarAlignmentToFactor = { "top": 0, "center": 0.5, "bottom": 1 };
            return HorizontalBar;
        })(Plottable.Abstract.BarPlot);
        Plot.HorizontalBar = HorizontalBar;
    })(Plottable.Plot || (Plottable.Plot = {}));
    var Plot = Plottable.Plot;
})(Plottable || (Plottable = {}));

///<reference path="../../reference.ts" />
var __extends = this.__extends || function (d, b) {
    for (var p in b) if (b.hasOwnProperty(p)) d[p] = b[p];
    function __() { this.constructor = d; }
    __.prototype = b.prototype;
    d.prototype = new __();
};
var Plottable;
(function (Plottable) {
    (function (Plot) {
        var Line = (function (_super) {
            __extends(Line, _super);
            /**
            * Creates a LinePlot.
            *
            * @constructor
            * @param {IDataset} dataset The dataset to render.
            * @param {Scale} xScale The x scale to use.
            * @param {Scale} yScale The y scale to use.
            */
            function Line(dataset, xScale, yScale) {
                _super.call(this, dataset, xScale, yScale);
                this._animators = {
                    "line-reset": new Plottable.Animator.Null(),
                    "line": new Plottable.Animator.Default().duration(600).easing("exp-in-out")
                };
                this.classed("line-plot", true);
                this.project("stroke", function () {
                    return Plottable.Core.Colors.INDIGO;
                }); // default
                this.project("stroke-width", function () {
                    return "2px";
                }); // default
            }
            Line.prototype._setup = function () {
                _super.prototype._setup.call(this);
                this.linePath = this.renderArea.append("path").classed("line", true);
            };

            Line.prototype._getResetYFunction = function () {
                // gets the y-value generator for the animation start point
                var yDomain = this.yScale.domain();
                var domainMax = Math.max(yDomain[0], yDomain[1]);
                var domainMin = Math.min(yDomain[0], yDomain[1]);

                // start from zero, or the closest domain value to zero
                // avoids lines zooming on from offscreen.
                var startValue = 0;
                if (domainMax < 0) {
                    startValue = domainMax;
                } else if (domainMin > 0) {
                    startValue = domainMin;
                }
                var scaledStartValue = this.yScale.scale(startValue);
                return function (d, i) {
                    return scaledStartValue;
                };
            };

            Line.prototype._generateAttrToProjector = function () {
                var attrToProjector = _super.prototype._generateAttrToProjector.call(this);
                var wholeDatumAttributes = this._wholeDatumAttributes();
                function singleDatumAttributeFilter(attr) {
                    return wholeDatumAttributes.indexOf(attr) === -1;
                }
                var singleDatumAttributes = d3.keys(attrToProjector).filter(singleDatumAttributeFilter);
                singleDatumAttributes.forEach(function (attribute) {
                    var projector = attrToProjector[attribute];
                    attrToProjector[attribute] = function (data, i) {
                        if (data.length > 0) {
                            return projector(data[0], i);
                        } else {
                            return null;
                        }
                    };
                });
                return attrToProjector;
            };

            Line.prototype._paint = function () {
                _super.prototype._paint.call(this);
                var attrToProjector = this._generateAttrToProjector();
                var xFunction = attrToProjector["x"];
                var yFunction = attrToProjector["y"];
                delete attrToProjector["x"];
                delete attrToProjector["y"];

                this.linePath.datum(this._dataSource.data());

                if (this._dataChanged) {
                    attrToProjector["d"] = d3.svg.line().x(xFunction).y(this._getResetYFunction());
                    this._applyAnimatedAttributes(this.linePath, "line-reset", attrToProjector);
                }

                attrToProjector["d"] = d3.svg.line().x(xFunction).y(yFunction);
                this._applyAnimatedAttributes(this.linePath, "line", attrToProjector);
            };

            Line.prototype._wholeDatumAttributes = function () {
                return ["x", "y"];
            };
            return Line;
        })(Plottable.Abstract.XYPlot);
        Plot.Line = Line;
    })(Plottable.Plot || (Plottable.Plot = {}));
    var Plot = Plottable.Plot;
})(Plottable || (Plottable = {}));

///<reference path="../../reference.ts" />
var __extends = this.__extends || function (d, b) {
    for (var p in b) if (b.hasOwnProperty(p)) d[p] = b[p];
    function __() { this.constructor = d; }
    __.prototype = b.prototype;
    d.prototype = new __();
};
var Plottable;
(function (Plottable) {
    (function (Plot) {
        /**
        * An AreaPlot draws a filled region (area) between the plot's projected "y" and projected "y0" values.
        */
        var Area = (function (_super) {
            __extends(Area, _super);
            /**
            * Creates an AreaPlot.
            *
            * @constructor
            * @param {IDataset} dataset The dataset to render.
            * @param {Scale} xScale The x scale to use.
            * @param {Scale} yScale The y scale to use.
            */
            function Area(dataset, xScale, yScale) {
                _super.call(this, dataset, xScale, yScale);
                this.classed("area-plot", true);
                this.project("y0", 0, yScale); // default
                this.project("fill", function () {
                    return Plottable.Core.Colors.INDIGO;
                }); // default
                this.project("fill-opacity", function () {
                    return 0.25;
                }); // default
                this.project("stroke", function () {
                    return Plottable.Core.Colors.INDIGO;
                }); // default
                this._animators["area-reset"] = new Plottable.Animator.Null();
                this._animators["area"] = new Plottable.Animator.Default().duration(600).easing("exp-in-out");
            }
            Area.prototype._setup = function () {
                _super.prototype._setup.call(this);
                this.areaPath = this.renderArea.append("path").classed("area", true);
            };

            Area.prototype._onDataSourceUpdate = function () {
                _super.prototype._onDataSourceUpdate.call(this);
                if (this.yScale != null) {
                    this._updateYDomainer();
                }
            };

            Area.prototype._updateYDomainer = function () {
                _super.prototype._updateYDomainer.call(this);
                var scale = this.yScale;

                var y0Projector = this._projectors["y0"];
                var y0Accessor = y0Projector != null ? y0Projector.accessor : null;
                var extent = y0Accessor != null ? this.dataSource()._getExtent(y0Accessor) : [];
                var constantBaseline = (extent.length === 2 && extent[0] === extent[1]) ? extent[0] : null;

                if (!scale._userSetDomainer) {
                    if (constantBaseline != null) {
                        scale.domainer().addPaddingException(constantBaseline, "AREA_PLOT+" + this._plottableID);
                    } else {
                        scale.domainer().removePaddingException("AREA_PLOT+" + this._plottableID);
                    }

                    // prepending "AREA_PLOT" is unnecessary but reduces likely of user accidentally creating collisions
                    scale._autoDomainIfAutomaticMode();
                }
            };

            Area.prototype.project = function (attrToSet, accessor, scale) {
                _super.prototype.project.call(this, attrToSet, accessor, scale);
                if (attrToSet === "y0") {
                    this._updateYDomainer();
                }
                return this;
            };

            Area.prototype._getResetYFunction = function () {
                return this._generateAttrToProjector()["y0"];
            };

            Area.prototype._paint = function () {
                _super.prototype._paint.call(this);
                var attrToProjector = this._generateAttrToProjector();
                var xFunction = attrToProjector["x"];
                var y0Function = attrToProjector["y0"];
                var yFunction = attrToProjector["y"];
                delete attrToProjector["x"];
                delete attrToProjector["y0"];
                delete attrToProjector["y"];

                this.areaPath.datum(this._dataSource.data());

                if (this._dataChanged) {
                    attrToProjector["d"] = d3.svg.area().x(xFunction).y0(y0Function).y1(this._getResetYFunction());
                    this._applyAnimatedAttributes(this.areaPath, "area-reset", attrToProjector);
                }

                attrToProjector["d"] = d3.svg.area().x(xFunction).y0(y0Function).y1(yFunction);
                this._applyAnimatedAttributes(this.areaPath, "area", attrToProjector);
            };

            Area.prototype._wholeDatumAttributes = function () {
                var wholeDatumAttributes = _super.prototype._wholeDatumAttributes.call(this);
                wholeDatumAttributes.push("y0");
                return wholeDatumAttributes;
            };
            return Area;
        })(Plot.Line);
        Plot.Area = Area;
    })(Plottable.Plot || (Plottable.Plot = {}));
    var Plot = Plottable.Plot;
})(Plottable || (Plottable = {}));

///<reference path="../../reference.ts" />
var __extends = this.__extends || function (d, b) {
    for (var p in b) if (b.hasOwnProperty(p)) d[p] = b[p];
    function __() { this.constructor = d; }
    __.prototype = b.prototype;
    d.prototype = new __();
};
var Plottable;
(function (Plottable) {
    (function (Abstract) {
        var NewStyleBarPlot = (function (_super) {
            __extends(NewStyleBarPlot, _super);
            /**
            * Creates an NewStyleBarPlot.
            *
            * @constructor
            * @param {Scale} xScale The x scale to use.
            * @param {Scale} yScale The y scale to use.
            */
            function NewStyleBarPlot(xScale, yScale) {
                _super.call(this, xScale, yScale);
                this._baselineValue = 0;
                this._barAlignmentFactor = 0;
                this._animators = {
                    "bars-reset": new Plottable.Animator.Null(),
                    "bars": new Plottable.Animator.IterativeDelay(),
                    "baseline": new Plottable.Animator.Null()
                };
                this.classed("bar-plot", true);
                this.project("fill", function () {
                    return Plottable.Core.Colors.INDIGO;
                });

                // super() doesn't set baseline
                this.baseline(this._baselineValue);
            }
            NewStyleBarPlot.prototype._getDrawer = function (key) {
                return new Plottable._Drawer.Rect(key);
            };

            NewStyleBarPlot.prototype._setup = function () {
                _super.prototype._setup.call(this);
                this._baseline = this.renderArea.append("line").classed("baseline", true);
            };

            NewStyleBarPlot.prototype._paint = function () {
                _super.prototype._paint.call(this);

                var primaryScale = this._isVertical ? this.yScale : this.xScale;
                var scaledBaseline = primaryScale.scale(this._baselineValue);
                var baselineAttr = {
                    "x1": this._isVertical ? 0 : scaledBaseline,
                    "y1": this._isVertical ? scaledBaseline : 0,
                    "x2": this._isVertical ? this.availableWidth : scaledBaseline,
                    "y2": this._isVertical ? scaledBaseline : this.availableHeight
                };
                this._applyAnimatedAttributes(this._baseline, "baseline", baselineAttr);
            };

            /**
            * Sets the baseline for the bars to the specified value.
            *
            * @param {number} value The value to position the baseline at.
            * @return {NewStyleBarPlot} The calling NewStyleBarPlot.
            */
            NewStyleBarPlot.prototype.baseline = function (value) {
                return Abstract.BarPlot.prototype.baseline.apply(this, [value]);
            };

            NewStyleBarPlot.prototype._updateDomainer = function (scale) {
                return Abstract.BarPlot.prototype._updateDomainer.apply(this, [scale]);
            };

            NewStyleBarPlot.prototype._generateAttrToProjector = function () {
                return Abstract.BarPlot.prototype._generateAttrToProjector.apply(this);
            };

            NewStyleBarPlot.prototype._updateXDomainer = function () {
                return Abstract.BarPlot.prototype._updateXDomainer.apply(this);
            };
            NewStyleBarPlot.prototype._updateYDomainer = function () {
                return Abstract.BarPlot.prototype._updateYDomainer.apply(this);
            };
            NewStyleBarPlot._barAlignmentToFactor = {};
            NewStyleBarPlot.DEFAULT_WIDTH = 10;
            return NewStyleBarPlot;
        })(Abstract.NewStylePlot);
        Abstract.NewStyleBarPlot = NewStyleBarPlot;
    })(Plottable.Abstract || (Plottable.Abstract = {}));
    var Abstract = Plottable.Abstract;
})(Plottable || (Plottable = {}));

///<reference path="../../reference.ts" />
var __extends = this.__extends || function (d, b) {
    for (var p in b) if (b.hasOwnProperty(p)) d[p] = b[p];
    function __() { this.constructor = d; }
    __.prototype = b.prototype;
    d.prototype = new __();
};
var Plottable;
(function (Plottable) {
    (function (Plot) {
        var ClusteredBar = (function (_super) {
            __extends(ClusteredBar, _super);
            function ClusteredBar(xScale, yScale) {
                _super.call(this, xScale, yScale);
                this._isVertical = true;
                this.innerScale = new Plottable.Scale.Ordinal();
            }
            ClusteredBar.prototype._generateAttrToProjector = function () {
                var _this = this;
                var attrToProjector = _super.prototype._generateAttrToProjector.call(this);

                // the width is constant, so set the inner scale range to that
                var widthF = attrToProjector["width"];
                this.innerScale.range([0, widthF(null, 0)]);
                attrToProjector["width"] = function (d, i) {
                    return _this.innerScale.rangeBand();
                };
                attrToProjector["x"] = function (d) {
                    return d._PLOTTABLE_PROTECTED_FIELD_X;
                };
                return attrToProjector;
            };

            ClusteredBar.prototype.cluster = function (accessor) {
                var _this = this;
                this.innerScale.domain(this._datasetKeysInOrder);
                var lengths = this._getDatasetsInOrder().map(function (d) {
                    return d.data().length;
                });
                if (Plottable.Util.Methods.uniqNumbers(lengths).length > 1) {
                    Plottable.Util.Methods.warn("Warning: Attempting to cluster data when datasets are of unequal length");
                }
                var clusters = {};
                this._datasetKeysInOrder.forEach(function (key) {
                    var data = _this._key2DatasetDrawerKey[key].dataset.data();
                    var vals = data.map(function (d) {
                        return accessor(d);
                    });

                    clusters[key] = data.map(function (d, i) {
                        d["_PLOTTABLE_PROTECTED_FIELD_X"] = _this.xScale.scale(vals[i]) + _this.innerScale.scale(key);
                        return d;
                    });
                });
                return clusters;
            };

            ClusteredBar.prototype._paint = function () {
                _super.prototype._paint.call(this);
                var accessor = this._projectors["x"].accessor;
                var attrHash = this._generateAttrToProjector();
                var clusteredData = this.cluster(accessor);
                this._getDrawersInOrder().forEach(function (d) {
                    return d.draw(clusteredData[d.key], attrHash);
                });
            };
            ClusteredBar.DEFAULT_WIDTH = 10;
            return ClusteredBar;
        })(Plottable.Abstract.NewStyleBarPlot);
        Plot.ClusteredBar = ClusteredBar;
    })(Plottable.Plot || (Plottable.Plot = {}));
    var Plot = Plottable.Plot;
})(Plottable || (Plottable = {}));

///<reference path="../../reference.ts" />
var __extends = this.__extends || function (d, b) {
    for (var p in b) if (b.hasOwnProperty(p)) d[p] = b[p];
    function __() { this.constructor = d; }
    __.prototype = b.prototype;
    d.prototype = new __();
};
var Plottable;
(function (Plottable) {
    (function (Plot) {
        var StackedBar = (function (_super) {
            __extends(StackedBar, _super);
            function StackedBar(xScale, yScale) {
                _super.call(this, xScale, yScale);
                this.stackedData = [];
                this._isVertical = true;
                this._baselineValue = 0;
                this.stackedExtent = [];
            }
            StackedBar.prototype._addDataset = function (key, dataset) {
                _super.prototype._addDataset.call(this, key, dataset);
                this.stackedData = this.stack(this._projectors["y"].accessor);
            };

            StackedBar.prototype._updateAllProjectors = function () {
                _super.prototype._updateAllProjectors.call(this);
                if (this.yScale == null) {
                    return;
                }
                if (this._isAnchored && this.stackedExtent.length > 0) {
                    this.yScale.updateExtent(this._plottableID.toString(), "_PLOTTABLE_PROTECTED_FIELD_STACK_EXTENT", this.stackedExtent);
                } else {
                    this.yScale.removeExtent(this._plottableID.toString(), "_PLOTTABLE_PROTECTED_FIELD_STACK_EXTENT");
                }
            };

            StackedBar.prototype._generateAttrToProjector = function () {
                var attrToProjector = _super.prototype._generateAttrToProjector.call(this);
                var primaryScale = this._isVertical ? this.yScale : this.xScale;
                var getY0 = function (d) {
                    return primaryScale.scale(d._PLOTTABLE_PROTECTED_FIELD_Y0);
                };
                var getY = function (d) {
                    return primaryScale.scale(d._PLOTTABLE_PROTECTED_FIELD_Y);
                };
                attrToProjector["height"] = function (d) {
                    return Math.abs(getY(d) - getY0(d));
                };
                attrToProjector["y"] = function (d) {
                    return getY(d);
                };
                return attrToProjector;
            };

            StackedBar.prototype.stack = function (accessor) {
                var datasets = d3.values(this._key2DatasetDrawerKey);
                var lengths = datasets.map(function (d) {
                    return d.dataset.data().length;
                });
                if (Plottable.Util.Methods.uniqNumbers(lengths).length > 1) {
                    Plottable.Util.Methods.warn("Warning: Attempting to stack data when datasets are of unequal length");
                }
                var currentBase = Plottable.Util.Methods.createFilledArray(0, lengths[0]);
                var stacks = this._getDatasetsInOrder().map(function (dataset) {
                    var data = dataset.data();
                    var base = currentBase.slice();
                    var vals = data.map(accessor);
                    if (vals.some(function (x) {
                        return x < 0;
                    })) {
                        Plottable.Util.Methods.warn("Warning: Behavior for stacked bars undefined when data includes negative values");
                    }
                    currentBase = Plottable.Util.Methods.addArrays(base, vals);

                    return data.map(function (d, i) {
                        d["_PLOTTABLE_PROTECTED_FIELD_Y0"] = base[i];
                        d["_PLOTTABLE_PROTECTED_FIELD_Y"] = currentBase[i];
                        return d;
                    });
                });
                this.stackedExtent = [0, d3.max(currentBase)];
                this._onDataSourceUpdate();
                return stacks;
            };

            StackedBar.prototype._paint = function () {
                var _this = this;
                var attrHash = this._generateAttrToProjector();
                this._getDrawersInOrder().forEach(function (d, i) {
                    return d.draw(_this.stackedData[i], attrHash);
                });
            };
            return StackedBar;
        })(Plottable.Abstract.NewStyleBarPlot);
        Plot.StackedBar = StackedBar;
    })(Plottable.Plot || (Plottable.Plot = {}));
    var Plot = Plottable.Plot;
})(Plottable || (Plottable = {}));

///<reference path="../reference.ts" />
var Plottable;
(function (Plottable) {
    (function (Animator) {
        /**
        * An animator implementation with no animation. The attributes are
        * immediately set on the selection.
        */
        var Null = (function () {
            function Null() {
            }
            Null.prototype.animate = function (selection, attrToProjector, plot) {
                return selection.attr(attrToProjector);
            };
            return Null;
        })();
        Animator.Null = Null;
    })(Plottable.Animator || (Plottable.Animator = {}));
    var Animator = Plottable.Animator;
})(Plottable || (Plottable = {}));

///<reference path="../reference.ts" />
var Plottable;
(function (Plottable) {
    (function (Animator) {
        /**
        * The default animator implementation with easing, duration, and delay.
        */
        var Default = (function () {
            function Default() {
                this._durationMsec = 300;
                this._delayMsec = 0;
                this._easing = "exp-out";
            }
            Default.prototype.animate = function (selection, attrToProjector, plot) {
                return selection.transition().ease(this._easing).duration(this._durationMsec).delay(this._delayMsec).attr(attrToProjector);
            };

            Default.prototype.duration = function (duration) {
                if (duration === undefined) {
                    return this._durationMsec;
                } else {
                    this._durationMsec = duration;
                    return this;
                }
            };

            Default.prototype.delay = function (delay) {
                if (delay === undefined) {
                    return this._delayMsec;
                } else {
                    this._delayMsec = delay;
                    return this;
                }
            };

            Default.prototype.easing = function (easing) {
                if (easing === undefined) {
                    return this._easing;
                } else {
                    this._easing = easing;
                    return this;
                }
            };
            return Default;
        })();
        Animator.Default = Default;
    })(Plottable.Animator || (Plottable.Animator = {}));
    var Animator = Plottable.Animator;
})(Plottable || (Plottable = {}));

///<reference path="../reference.ts" />
var __extends = this.__extends || function (d, b) {
    for (var p in b) if (b.hasOwnProperty(p)) d[p] = b[p];
    function __() { this.constructor = d; }
    __.prototype = b.prototype;
    d.prototype = new __();
};
var Plottable;
(function (Plottable) {
    (function (Animator) {
        /**
        * An animator that delays the animation of the attributes using the index
        * of the selection data.
        *
        * The delay between animations can be configured with the .delay getter/setter.
        */
        var IterativeDelay = (function (_super) {
            __extends(IterativeDelay, _super);
            function IterativeDelay() {
                _super.apply(this, arguments);
                this._delayMsec = 15;
            }
            IterativeDelay.prototype.animate = function (selection, attrToProjector, plot) {
                var _this = this;
                return selection.transition().ease(this._easing).duration(this._durationMsec).delay(function (d, i) {
                    return i * _this._delayMsec;
                }).attr(attrToProjector);
            };
            return IterativeDelay;
        })(Animator.Default);
        Animator.IterativeDelay = IterativeDelay;
    })(Plottable.Animator || (Plottable.Animator = {}));
    var Animator = Plottable.Animator;
})(Plottable || (Plottable = {}));

///<reference path="../reference.ts" />
var Plottable;
(function (Plottable) {
    (function (Core) {
        (function (KeyEventListener) {
            var _initialized = false;
            var _callbacks = [];

            function initialize() {
                if (_initialized) {
                    return;
                }
                d3.select(document).on("keydown", processEvent);
                _initialized = true;
            }
            KeyEventListener.initialize = initialize;

            function addCallback(keyCode, cb) {
                if (!_initialized) {
                    initialize();
                }

                if (_callbacks[keyCode] == null) {
                    _callbacks[keyCode] = [];
                }

                _callbacks[keyCode].push(cb);
            }
            KeyEventListener.addCallback = addCallback;

            function processEvent() {
                if (_callbacks[d3.event.keyCode] == null) {
                    return;
                }

                _callbacks[d3.event.keyCode].forEach(function (cb) {
                    cb(d3.event);
                });
            }
        })(Core.KeyEventListener || (Core.KeyEventListener = {}));
        var KeyEventListener = Core.KeyEventListener;
    })(Plottable.Core || (Plottable.Core = {}));
    var Core = Plottable.Core;
})(Plottable || (Plottable = {}));

///<reference path="../reference.ts" />
var Plottable;
(function (Plottable) {
    (function (Abstract) {
        var Interaction = (function () {
            /**
            * Creates an Interaction.
            *
            * @constructor
            * @param {Component} componentToListenTo The component to listen for interactions on.
            */
            function Interaction(componentToListenTo) {
                if (componentToListenTo == null) {
                    throw new Error("Interactions require a component to listen to");
                }
                this.componentToListenTo = componentToListenTo;
            }
            Interaction.prototype._anchor = function (hitBox) {
                this.hitBox = hitBox;
            };

            /**
            * Registers the Interaction on the Component it's listening to.
            * This needs to be called to activate the interaction.
            */
            Interaction.prototype.registerWithComponent = function () {
                this.componentToListenTo.registerInteraction(this);
                return this;
            };
            return Interaction;
        })();
        Abstract.Interaction = Interaction;
    })(Plottable.Abstract || (Plottable.Abstract = {}));
    var Abstract = Plottable.Abstract;
})(Plottable || (Plottable = {}));

///<reference path="../reference.ts" />
var __extends = this.__extends || function (d, b) {
    for (var p in b) if (b.hasOwnProperty(p)) d[p] = b[p];
    function __() { this.constructor = d; }
    __.prototype = b.prototype;
    d.prototype = new __();
};
var Plottable;
(function (Plottable) {
    (function (Interaction) {
        var Click = (function (_super) {
            __extends(Click, _super);
            /**
            * Creates a ClickInteraction.
            *
            * @constructor
            * @param {Component} componentToListenTo The component to listen for clicks on.
            */
            function Click(componentToListenTo) {
                _super.call(this, componentToListenTo);
            }
            Click.prototype._anchor = function (hitBox) {
                var _this = this;
                _super.prototype._anchor.call(this, hitBox);
                hitBox.on(this._listenTo(), function () {
                    var xy = d3.mouse(hitBox.node());
                    var x = xy[0];
                    var y = xy[1];
                    _this._callback(x, y);
                });
            };

            Click.prototype._listenTo = function () {
                return "click";
            };

            /**
            * Sets an callback to be called when a click is received.
            *
            * @param {(x: number, y: number) => any} cb: Callback to be called. Takes click x and y in pixels.
            */
            Click.prototype.callback = function (cb) {
                this._callback = cb;
                return this;
            };
            return Click;
        })(Plottable.Abstract.Interaction);
        Interaction.Click = Click;

        var DoubleClick = (function (_super) {
            __extends(DoubleClick, _super);
            /**
            * Creates a DoubleClickInteraction.
            *
            * @constructor
            * @param {Component} componentToListenTo The component to listen for clicks on.
            */
            function DoubleClick(componentToListenTo) {
                _super.call(this, componentToListenTo);
            }
            DoubleClick.prototype._listenTo = function () {
                return "dblclick";
            };
            return DoubleClick;
        })(Click);
        Interaction.DoubleClick = DoubleClick;
    })(Plottable.Interaction || (Plottable.Interaction = {}));
    var Interaction = Plottable.Interaction;
})(Plottable || (Plottable = {}));

///<reference path="../reference.ts" />
var __extends = this.__extends || function (d, b) {
    for (var p in b) if (b.hasOwnProperty(p)) d[p] = b[p];
    function __() { this.constructor = d; }
    __.prototype = b.prototype;
    d.prototype = new __();
};
var Plottable;
(function (Plottable) {
    (function (Interaction) {
        var Mousemove = (function (_super) {
            __extends(Mousemove, _super);
            function Mousemove(componentToListenTo) {
                _super.call(this, componentToListenTo);
            }
            Mousemove.prototype._anchor = function (hitBox) {
                var _this = this;
                _super.prototype._anchor.call(this, hitBox);
                hitBox.on("mousemove", function () {
                    var xy = d3.mouse(hitBox.node());
                    var x = xy[0];
                    var y = xy[1];
                    _this.mousemove(x, y);
                });
            };

            Mousemove.prototype.mousemove = function (x, y) {
                return;
            };
            return Mousemove;
        })(Plottable.Abstract.Interaction);
        Interaction.Mousemove = Mousemove;
    })(Plottable.Interaction || (Plottable.Interaction = {}));
    var Interaction = Plottable.Interaction;
})(Plottable || (Plottable = {}));

///<reference path="../reference.ts" />
var __extends = this.__extends || function (d, b) {
    for (var p in b) if (b.hasOwnProperty(p)) d[p] = b[p];
    function __() { this.constructor = d; }
    __.prototype = b.prototype;
    d.prototype = new __();
};
var Plottable;
(function (Plottable) {
    (function (Interaction) {
        var Key = (function (_super) {
            __extends(Key, _super);
            /**
            * Creates a KeyInteraction.
            *
            * @constructor
            * @param {Component} componentToListenTo The component to listen for keypresses on.
            * @param {number} keyCode The key code to listen for.
            */
            function Key(componentToListenTo, keyCode) {
                _super.call(this, componentToListenTo);
                this.activated = false;
                this.keyCode = keyCode;
            }
            Key.prototype._anchor = function (hitBox) {
                var _this = this;
                _super.prototype._anchor.call(this, hitBox);
                hitBox.on("mouseover", function () {
                    _this.activated = true;
                });
                hitBox.on("mouseout", function () {
                    _this.activated = false;
                });

                Plottable.Core.KeyEventListener.addCallback(this.keyCode, function (e) {
                    if (_this.activated && _this._callback != null) {
                        _this._callback();
                    }
                });
            };

            /**
            * Sets an callback to be called when the designated key is pressed.
            *
            * @param {() => any} cb: Callback to be called.
            */
            Key.prototype.callback = function (cb) {
                this._callback = cb;
                return this;
            };
            return Key;
        })(Plottable.Abstract.Interaction);
        Interaction.Key = Key;
    })(Plottable.Interaction || (Plottable.Interaction = {}));
    var Interaction = Plottable.Interaction;
})(Plottable || (Plottable = {}));

///<reference path="../reference.ts" />
var __extends = this.__extends || function (d, b) {
    for (var p in b) if (b.hasOwnProperty(p)) d[p] = b[p];
    function __() { this.constructor = d; }
    __.prototype = b.prototype;
    d.prototype = new __();
};
var Plottable;
(function (Plottable) {
    (function (Interaction) {
        var PanZoom = (function (_super) {
            __extends(PanZoom, _super);
            /**
            * Creates a PanZoomInteraction.
            *
            * @constructor
            * @param {Component} componentToListenTo The component to listen for interactions on.
            * @param {QuantitativeScale} [xScale] The X scale to update on panning/zooming.
            * @param {QuantitativeScale} [yScale] The Y scale to update on panning/zooming.
            */
            function PanZoom(componentToListenTo, xScale, yScale) {
                var _this = this;
                _super.call(this, componentToListenTo);
                if (xScale == null) {
                    xScale = new Plottable.Scale.Linear();
                }
                if (yScale == null) {
                    yScale = new Plottable.Scale.Linear();
                }
                this.xScale = xScale;
                this.yScale = yScale;
                this.zoom = d3.behavior.zoom();
                this.zoom.x(this.xScale._d3Scale);
                this.zoom.y(this.yScale._d3Scale);
                this.zoom.on("zoom", function () {
                    return _this.rerenderZoomed();
                });
            }
            PanZoom.prototype.resetZoom = function () {
                var _this = this;
                // HACKHACK #254
                this.zoom = d3.behavior.zoom();
                this.zoom.x(this.xScale._d3Scale);
                this.zoom.y(this.yScale._d3Scale);
                this.zoom.on("zoom", function () {
                    return _this.rerenderZoomed();
                });
                this.zoom(this.hitBox);
            };

            PanZoom.prototype._anchor = function (hitBox) {
                _super.prototype._anchor.call(this, hitBox);
                this.zoom(hitBox);
            };

            PanZoom.prototype.rerenderZoomed = function () {
                // HACKHACK since the d3.zoom.x modifies d3 scales and not our TS scales, and the TS scales have the
                // event listener machinery, let's grab the domain out of the d3 scale and pipe it back into the TS scale
                var xDomain = this.xScale._d3Scale.domain();
                var yDomain = this.yScale._d3Scale.domain();
                this.xScale.domain(xDomain);
                this.yScale.domain(yDomain);
            };
            return PanZoom;
        })(Plottable.Abstract.Interaction);
        Interaction.PanZoom = PanZoom;
    })(Plottable.Interaction || (Plottable.Interaction = {}));
    var Interaction = Plottable.Interaction;
})(Plottable || (Plottable = {}));

///<reference path="../reference.ts" />
var __extends = this.__extends || function (d, b) {
    for (var p in b) if (b.hasOwnProperty(p)) d[p] = b[p];
    function __() { this.constructor = d; }
    __.prototype = b.prototype;
    d.prototype = new __();
};
var Plottable;
(function (Plottable) {
    (function (Interaction) {
        var BarHover = (function (_super) {
            __extends(BarHover, _super);
            /**
            * Creates a new BarHover Interaction.
            *
            * @param {Abstract.BarPlot} barPlot The Bar Plot to listen for hover events on.
            */
            function BarHover(barPlot) {
                _super.call(this, barPlot);
                this.plotIsVertical = true;
                this.currentBar = null;
                this._hoverMode = "point";
                this.plotIsVertical = Plottable.Plot.VerticalBar.prototype.isPrototypeOf(this.componentToListenTo);
            }
            BarHover.prototype._anchor = function (hitBox) {
                var _this = this;
                this.dispatcher = new Plottable.Dispatcher.Mouse(hitBox);

                this.dispatcher.mousemove(function (p) {
                    var selectedBar = _this.getHoveredBar(p);

                    if (selectedBar == null) {
                        _this._hoverOut();
                    } else {
                        if (_this.currentBar != null) {
                            if (_this.currentBar.node() === selectedBar.node()) {
                                return;
                            } else {
                                _this._hoverOut();
                            }
                        }

                        _this.componentToListenTo._bars.classed("not-hovered", true).classed("hovered", false);
                        selectedBar.classed("not-hovered", false).classed("hovered", true);
                        if (_this.hoverCallback != null) {
                            _this.hoverCallback(selectedBar.data()[0], selectedBar);
                        }
                    }

                    _this.currentBar = selectedBar;
                });

                this.dispatcher.mouseout(function (p) {
                    return _this._hoverOut();
                });

                this.dispatcher.connect();
            };

            BarHover.prototype._hoverOut = function () {
                this.componentToListenTo._bars.classed("not-hovered hovered", false);
                if (this.unhoverCallback != null && this.currentBar != null) {
                    this.unhoverCallback(this.currentBar.data()[0], this.currentBar); // last known information
                }
                this.currentBar = null;
            };

            BarHover.prototype.getHoveredBar = function (p) {
                if (this._hoverMode === "point") {
                    return this.componentToListenTo.selectBar(p.x, p.y, false);
                }

                var maxExtent = { min: -Infinity, max: Infinity };
                if (this.plotIsVertical) {
                    return this.componentToListenTo.selectBar(p.x, maxExtent, false);
                } else {
                    return this.componentToListenTo.selectBar(maxExtent, p.y, false);
                }
            };

            BarHover.prototype.hoverMode = function (mode) {
                if (mode == null) {
                    return this._hoverMode;
                }

                var modeLC = mode.toLowerCase();
                if (modeLC !== "point" && modeLC !== "line") {
                    throw new Error(mode + " is not a valid hover mode for Interaction.BarHover");
                }

                this._hoverMode = modeLC;
                return this;
            };

            /**
            * Attaches an callback to be called when the user mouses over a bar.
            *
            * @param {(datum: any, bar: D3.Selection) => any} The callback to be called.
            *      The callback will be passed the data from the hovered-over bar.
            * @return {BarHover} The calling Interaction.BarHover.
            */
            BarHover.prototype.onHover = function (callback) {
                this.hoverCallback = callback;
                return this;
            };

            /**
            * Attaches a callback to be called when the user mouses off of a bar.
            *
            * @param {(datum: any, bar: D3.Selection) => any} The callback to be called.
            *      The callback will be passed the data from the last-hovered bar.
            * @return {BarHover} The calling Interaction.BarHover.
            */
            BarHover.prototype.onUnhover = function (callback) {
                this.unhoverCallback = callback;
                return this;
            };
            return BarHover;
        })(Plottable.Abstract.Interaction);
        Interaction.BarHover = BarHover;
    })(Plottable.Interaction || (Plottable.Interaction = {}));
    var Interaction = Plottable.Interaction;
})(Plottable || (Plottable = {}));

///<reference path="../../reference.ts" />
var __extends = this.__extends || function (d, b) {
    for (var p in b) if (b.hasOwnProperty(p)) d[p] = b[p];
    function __() { this.constructor = d; }
    __.prototype = b.prototype;
    d.prototype = new __();
};
var Plottable;
(function (Plottable) {
    (function (Interaction) {
        var Drag = (function (_super) {
            __extends(Drag, _super);
            /**
            * Creates a Drag.
            *
            * @param {Component} componentToListenTo The component to listen for interactions on.
            */
            function Drag(componentToListenTo) {
                var _this = this;
                _super.call(this, componentToListenTo);
                this.dragInitialized = false;
                this.origin = [0, 0];
                this.location = [0, 0];
                this.dragBehavior = d3.behavior.drag();
                this.dragBehavior.on("dragstart", function () {
                    return _this._dragstart();
                });
                this.dragBehavior.on("drag", function () {
                    return _this._drag();
                });
                this.dragBehavior.on("dragend", function () {
                    return _this._dragend();
                });
            }
            Drag.prototype.dragstart = function (cb) {
                if (cb === undefined) {
                    return this.ondragstart;
                } else {
                    this.ondragstart = cb;
                    return this;
                }
            };

            Drag.prototype.drag = function (cb) {
                if (cb === undefined) {
                    return this.ondrag;
                } else {
                    this.ondrag = cb;
                    return this;
                }
            };

            Drag.prototype.dragend = function (cb) {
                if (cb === undefined) {
                    return this.ondragend;
                } else {
                    this.ondragend = cb;
                    return this;
                }
            };

            Drag.prototype._dragstart = function () {
                var availableWidth = this.componentToListenTo.availableWidth;
                var availableHeight = this.componentToListenTo.availableHeight;

                // the constraint functions ensure that the selection rectangle will not exceed the hit box
                var constraintFunction = function (min, max) {
                    return function (x) {
                        return Math.min(Math.max(x, min), max);
                    };
                };
                this.constrainX = constraintFunction(0, availableWidth);
                this.constrainY = constraintFunction(0, availableHeight);
            };

            Drag.prototype._doDragstart = function () {
                if (this.ondragstart != null) {
                    this.ondragstart({ x: this.origin[0], y: this.origin[1] });
                }
            };

            Drag.prototype._drag = function () {
                if (!this.dragInitialized) {
                    this.origin = [d3.event.x, d3.event.y];
                    this.dragInitialized = true;
                    this._doDragstart();
                }

                this.location = [this.constrainX(d3.event.x), this.constrainY(d3.event.y)];
                this._doDrag();
            };

            Drag.prototype._doDrag = function () {
                if (this.ondrag != null) {
                    var start = { x: this.origin[0], y: this.origin[1] };
                    var end = { x: this.location[0], y: this.location[1] };
                    this.ondrag(start, end);
                }
            };

            Drag.prototype._dragend = function () {
                if (!this.dragInitialized) {
                    return;
                }
                this.dragInitialized = false;
                this._doDragend();
            };

            Drag.prototype._doDragend = function () {
                if (this.ondragend != null) {
                    var start = { x: this.origin[0], y: this.origin[1] };
                    var end = { x: this.location[0], y: this.location[1] };
                    this.ondragend(start, end);
                }
            };

            Drag.prototype._anchor = function (hitBox) {
                _super.prototype._anchor.call(this, hitBox);
                hitBox.call(this.dragBehavior);
                return this;
            };

            Drag.prototype.setupZoomCallback = function (xScale, yScale) {
                var xDomainOriginal = xScale != null ? xScale.domain() : null;
                var yDomainOriginal = yScale != null ? yScale.domain() : null;
                var resetOnNextClick = false;
                function callback(upperLeft, lowerRight) {
                    if (upperLeft == null || lowerRight == null) {
                        if (resetOnNextClick) {
                            if (xScale != null) {
                                xScale.domain(xDomainOriginal);
                            }
                            if (yScale != null) {
                                yScale.domain(yDomainOriginal);
                            }
                        }
                        resetOnNextClick = !resetOnNextClick;
                        return;
                    }
                    resetOnNextClick = false;
                    if (xScale != null) {
                        xScale.domain([xScale.invert(upperLeft.x), xScale.invert(lowerRight.x)]);
                    }
                    if (yScale != null) {
                        yScale.domain([yScale.invert(lowerRight.y), yScale.invert(upperLeft.y)]);
                    }
                    this.clearBox();
                    return;
                }
                this.drag(callback);
                this.dragend(callback);
                return this;
            };
            return Drag;
        })(Plottable.Abstract.Interaction);
        Interaction.Drag = Drag;
    })(Plottable.Interaction || (Plottable.Interaction = {}));
    var Interaction = Plottable.Interaction;
})(Plottable || (Plottable = {}));

///<reference path="../../reference.ts" />
var __extends = this.__extends || function (d, b) {
    for (var p in b) if (b.hasOwnProperty(p)) d[p] = b[p];
    function __() { this.constructor = d; }
    __.prototype = b.prototype;
    d.prototype = new __();
};
var Plottable;
(function (Plottable) {
    (function (Interaction) {
        var DragBox = (function (_super) {
            __extends(DragBox, _super);
            function DragBox() {
                _super.apply(this, arguments);
                this.boxIsDrawn = false;
                this.resizeEnabled = false;
                this.resizePadding = 10;
                this.isResizing = false;
                this.lastCursorStyle = "";
            }
            DragBox.prototype._isCloseEnough = function (val, t) {
                return t - this.resizePadding <= val && val <= t + this.resizePadding;
            };

            DragBox.prototype._isCloseEnoughXY = function (val, t, pad, left) {
                var leftValue, rightValue;
                if (left) {
                    leftValue = t - Math.min(pad, this.resizePadding);
                    rightValue = t + this.resizePadding;
                } else {
                    leftValue = t - this.resizePadding;
                    rightValue = t + Math.min(pad, this.resizePadding);
                }
                return leftValue <= val && val <= rightValue;
            };

            /**
            * Enables or disables resizing.
            *
            * @param {boolean} enabled
            */
            DragBox.prototype.resize = function (enabled) {
                this.resizeEnabled = enabled;
                return this;
            };

            DragBox.prototype._isResizeStartAttr = function (i, attr1, attr2) {
                var origin = this.origin[i];
                var c1 = parseInt(this.dragBox.attr(attr1), 10);
                var c2 = parseInt(this.dragBox.attr(attr2), 10) + c1;
                var result1 = this._isCloseEnough(origin, c1);
                if (result1) {
                    if (attr1 === "x") {
                        this._selectionOrigin[0] = c2;
                    } else {
                        this._selectionOrigin[1] = c2;
                    }
                }
                var result2 = this._isCloseEnough(origin, c2);
                if (result2) {
                    if (attr1 === "x") {
                        this._selectionOrigin[0] = c1;
                    } else {
                        this._selectionOrigin[1] = c1;
                    }
                }
                return result1 || result2;
            };

            DragBox.prototype._isResizeStart = function () {
                return false;
            };

            DragBox.prototype._doDragstart = function () {
                this._selectionOrigin = [this.origin[0], this.origin[1]];
                if (this.boxIsDrawn) {
                    if (!this.resizeEnabled || !(this.isResizing = this._isResizeStart())) {
                        this.clearBox();
                    }
                }
                _super.prototype._doDragstart.call(this);
            };

            DragBox.prototype._doDragend = function () {
                this.isResizing = false;
                _super.prototype._doDragend.call(this);
            };

            /**
            * Clears the highlighted drag-selection box drawn by the AreaInteraction.
            *
            * @returns {AreaInteraction} The calling AreaInteraction.
            */
            DragBox.prototype.clearBox = function () {
                if (this.dragBox == null) {
                    return;
                }
                this.dragBox.attr("height", 0).attr("width", 0);
                this.boxIsDrawn = false;
                return this;
            };

            DragBox.prototype.setBox = function (x0, x1, y0, y1) {
                if (this.dragBox == null) {
                    return;
                }
                var w = Math.abs(x0 - x1);
                var h = Math.abs(y0 - y1);
                var xo = Math.min(x0, x1);
                var yo = Math.min(y0, y1);
                this.dragBox.attr({ x: xo, y: yo, width: w, height: h });
                this.boxIsDrawn = (w > 0 && h > 0);
                this.selection = {
                    xMin: xo,
                    xMax: xo + w,
                    yMin: yo,
                    yMax: yo + h
                };
                return this;
            };

            DragBox.prototype._anchor = function (hitBox) {
                var _this = this;
                _super.prototype._anchor.call(this, hitBox);
                var cname = DragBox.CLASS_DRAG_BOX;
<<<<<<< HEAD
                var foreground = this.componentToListenTo.foregroundContainer;
                this.dragBox = foreground.append("rect").classed(cname, true).attr("x", 0).attr("y", 0);
                hitBox.on("mousemove", function () {
                    return _this._hover();
                });
=======
                var background = this.componentToListenTo.backgroundContainer;
                this.dragBox = background.append("rect").classed(cname, true).attr("x", 0).attr("y", 0);
>>>>>>> a490cedf
                return this;
            };

            DragBox.prototype._hover = function () {
                if (this.resizeEnabled) {
                    var cursorStyle;
                    if (this.boxIsDrawn) {
                        var position = d3.mouse(this.hitBox[0][0].parentNode);
                        cursorStyle = this._cursorStyle(position[0], position[1]);
                    } else if (this.isResizing) {
                        cursorStyle = this.lastCursorStyle;
                    } else {
                        cursorStyle = "";
                    }
                    this.hitBox.style("cursor", cursorStyle);
                }
            };

            DragBox.prototype._cursorStyle = function (x, y) {
                return "";
            };
            DragBox.CLASS_DRAG_BOX = "drag-box";
            return DragBox;
        })(Interaction.Drag);
        Interaction.DragBox = DragBox;
    })(Plottable.Interaction || (Plottable.Interaction = {}));
    var Interaction = Plottable.Interaction;
})(Plottable || (Plottable = {}));

///<reference path="../../reference.ts" />
var __extends = this.__extends || function (d, b) {
    for (var p in b) if (b.hasOwnProperty(p)) d[p] = b[p];
    function __() { this.constructor = d; }
    __.prototype = b.prototype;
    d.prototype = new __();
};
var Plottable;
(function (Plottable) {
    (function (Interaction) {
        var XDragBox = (function (_super) {
            __extends(XDragBox, _super);
            function XDragBox() {
                _super.apply(this, arguments);
            }
            XDragBox.prototype._drag = function () {
                _super.prototype._drag.call(this);
                this.setBox(this._selectionOrigin[0], this.location[0]);
            };

            XDragBox.prototype.setBox = function (x0, x1) {
                _super.prototype.setBox.call(this, x0, x1, 0, this.componentToListenTo.availableHeight);
                return this;
            };

            XDragBox.prototype._isResizeStart = function () {
                return this._isResizeStartAttr(0, "x", "width");
            };

            XDragBox.prototype._cursorStyle = function (x, y) {
                var c1 = parseInt(this.dragBox.attr("x"), 10);
                var c2 = parseInt(this.dragBox.attr("width"), 10) + c1;
                if (this._isCloseEnough(x, c1) || this._isCloseEnough(x, c2)) {
                    return "ew-resize";
                } else {
                    return "";
                }
            };
            return XDragBox;
        })(Interaction.DragBox);
        Interaction.XDragBox = XDragBox;
    })(Plottable.Interaction || (Plottable.Interaction = {}));
    var Interaction = Plottable.Interaction;
})(Plottable || (Plottable = {}));

///<reference path="../../reference.ts" />
var __extends = this.__extends || function (d, b) {
    for (var p in b) if (b.hasOwnProperty(p)) d[p] = b[p];
    function __() { this.constructor = d; }
    __.prototype = b.prototype;
    d.prototype = new __();
};
var Plottable;
(function (Plottable) {
    (function (Interaction) {
        var XYDragBox = (function (_super) {
            __extends(XYDragBox, _super);
            function XYDragBox() {
                _super.apply(this, arguments);
                this.isResizingX = false;
                this.isResizingY = false;
            }
            XYDragBox.prototype._drag = function () {
                _super.prototype._drag.call(this);
                if (this.dragBox == null) {
                    return;
                }
                var attrs = {};
                var drawnX = true;
                var drawnY = true;
                var x0 = this._selectionOrigin[0];
                var x1 = this.location[0];
                var y0 = this._selectionOrigin[1];
                var y1 = this.location[1];
                if (!this.resizeEnabled || this.isResizingX || !this.isResizingY) {
                    attrs.width = Math.abs(x0 - x1);
                    attrs.x = Math.min(x0, x1);
                    drawnX = attrs.width > 0;
                }
                if (!this.resizeEnabled || this.isResizingY || !this.isResizingX) {
                    attrs.height = Math.abs(y0 - y1);
                    attrs.y = Math.min(y0, y1);
                    drawnY = attrs.height > 0;
                }
                this.dragBox.attr(attrs);
                var xMin = attrs.x || parseInt(this.dragBox.attr("x"), 10);
                var yMin = attrs.y || parseInt(this.dragBox.attr("y"), 10);
                this.selection = {
                    xMin: xMin,
                    xMax: (attrs.width || parseInt(this.dragBox.attr("width"), 10)) + xMin,
                    yMin: yMin,
                    yMax: (attrs.height || parseInt(this.dragBox.attr("height"), 10)) + yMin
                };
                this.boxIsDrawn = drawnX && drawnY;
            };

            XYDragBox.prototype._doDragend = function () {
                this.isResizingX = false;
                this.isResizingY = false;
                _super.prototype._doDragend.call(this);
            };

            XYDragBox.prototype._isResizeStart = function () {
                this.isResizingX = this._isResizeStartAttr(0, "x", "width");
                this.isResizingY = this._isResizeStartAttr(1, "y", "height");
                return this.isResizingX || this.isResizingY;
            };

            XYDragBox.prototype._cursorStyle = function (x, y) {
                var x1 = parseInt(this.dragBox.attr("x"), 10);
                var width = parseInt(this.dragBox.attr("width"), 10);
                var x2 = width + x1;
                var y1 = parseInt(this.dragBox.attr("y"), 10);
                var height = parseInt(this.dragBox.attr("height"), 10);
                var y2 = height + y1;
                var halfwidth = width / 2;
                var halfheight = height / 2;
                var left = this._isCloseEnoughXY(x, x1, halfwidth, false);
                var top = this._isCloseEnoughXY(y, y1, halfheight, false);
                var right = this._isCloseEnoughXY(x, x2, halfwidth, true);
                var bottom = this._isCloseEnoughXY(y, y2, halfheight, true);
                var cursorStyle = "";

                if (this.isResizingX && this.isResizingY) {
                    if (left && top || bottom && right) {
                        cursorStyle = "nwse-resize";
                    } else if (top && right || bottom && left) {
                        cursorStyle = "nesw-resize";
                    }

                    // Using the last cursor in case `this._cursorStyle()` returns empty.
                    // This is to cover the cases where the user drags too fast.
                    return this.lastCursorStyle = cursorStyle || this.lastCursorStyle;
                } else if (this.isResizingX) {
                    cursorStyle = left || right ? "ew-resize" : "";
                    return this.lastCursorStyle = cursorStyle || this.lastCursorStyle;
                } else if (this.isResizingY) {
                    cursorStyle = top || bottom ? "ns-resize" : "";
                    return this.lastCursorStyle = cursorStyle || this.lastCursorStyle;
                }

                var hovering = y1 - this.resizePadding <= y && y <= y2 + this.resizePadding && x1 - this.resizePadding <= x && x <= x2 + this.resizePadding;
                if (!hovering) {
                    return "";
                }
                if (left && top || bottom && right) {
                    return "nwse-resize";
                } else if (top && right || bottom && left) {
                    return "nesw-resize";
                } else if (left || right) {
                    return "ew-resize";
                } else if (top || bottom) {
                    return "ns-resize";
                } else {
                    return "";
                }
            };
            return XYDragBox;
        })(Interaction.DragBox);
        Interaction.XYDragBox = XYDragBox;
    })(Plottable.Interaction || (Plottable.Interaction = {}));
    var Interaction = Plottable.Interaction;
})(Plottable || (Plottable = {}));

///<reference path="../../reference.ts" />
var __extends = this.__extends || function (d, b) {
    for (var p in b) if (b.hasOwnProperty(p)) d[p] = b[p];
    function __() { this.constructor = d; }
    __.prototype = b.prototype;
    d.prototype = new __();
};
var Plottable;
(function (Plottable) {
    (function (Interaction) {
        var YDragBox = (function (_super) {
            __extends(YDragBox, _super);
            function YDragBox() {
                _super.apply(this, arguments);
            }
            YDragBox.prototype._drag = function () {
                _super.prototype._drag.call(this);
                this.setBox(this._selectionOrigin[1], this.location[1]);
            };

            YDragBox.prototype.setBox = function (y0, y1) {
                _super.prototype.setBox.call(this, 0, this.componentToListenTo.availableWidth, y0, y1);
                return this;
            };

            YDragBox.prototype._isResizeStart = function () {
                return this._isResizeStartAttr(1, "y", "height");
            };

            YDragBox.prototype._cursorStyle = function (x, y) {
                var c1 = parseInt(this.dragBox.attr("y"), 10);
                var c2 = parseInt(this.dragBox.attr("height"), 10) + c1;
                if (this._isCloseEnough(y, c1) || this._isCloseEnough(y, c2)) {
                    return "ns-resize";
                } else {
                    return "";
                }
            };
            return YDragBox;
        })(Interaction.DragBox);
        Interaction.YDragBox = YDragBox;
    })(Plottable.Interaction || (Plottable.Interaction = {}));
    var Interaction = Plottable.Interaction;
})(Plottable || (Plottable = {}));

///<reference path="../reference.ts" />
var __extends = this.__extends || function (d, b) {
    for (var p in b) if (b.hasOwnProperty(p)) d[p] = b[p];
    function __() { this.constructor = d; }
    __.prototype = b.prototype;
    d.prototype = new __();
};
var Plottable;
(function (Plottable) {
    (function (Abstract) {
        var Dispatcher = (function (_super) {
            __extends(Dispatcher, _super);
            /**
            * Creates a Dispatcher with the specified target.
            *
            * @param {D3.Selection} target The selection to listen for events on.
            */
            function Dispatcher(target) {
                _super.call(this);
                this._event2Callback = {};
                this.connected = false;
                this._target = target;
            }
            Dispatcher.prototype.target = function (targetElement) {
                if (targetElement == null) {
                    return this._target;
                }
                var wasConnected = this.connected;
                this.disconnect();
                this._target = targetElement;
                if (wasConnected) {
                    // re-connect to the new target
                    this.connect();
                }
                return this;
            };

            /**
            * Gets a namespaced version of the event name.
            */
            Dispatcher.prototype.getEventString = function (eventName) {
                return eventName + ".dispatcher" + this._plottableID;
            };

            /**
            * Attaches the Dispatcher's listeners to the Dispatcher's target element.
            *
            * @returns {Dispatcher} The calling Dispatcher.
            */
            Dispatcher.prototype.connect = function () {
                var _this = this;
                if (this.connected) {
                    throw new Error("Can't connect dispatcher twice!");
                }
                this.connected = true;
                Object.keys(this._event2Callback).forEach(function (event) {
                    var callback = _this._event2Callback[event];
                    _this._target.on(_this.getEventString(event), callback);
                });

                return this;
            };

            /**
            * Detaches the Dispatcher's listeners from the Dispatchers' target element.
            *
            * @returns {Dispatcher} The calling Dispatcher.
            */
            Dispatcher.prototype.disconnect = function () {
                var _this = this;
                this.connected = false;
                Object.keys(this._event2Callback).forEach(function (event) {
                    _this._target.on(_this.getEventString(event), null);
                });
                return this;
            };
            return Dispatcher;
        })(Abstract.PlottableObject);
        Abstract.Dispatcher = Dispatcher;
    })(Plottable.Abstract || (Plottable.Abstract = {}));
    var Abstract = Plottable.Abstract;
})(Plottable || (Plottable = {}));

///<reference path="../reference.ts" />
var __extends = this.__extends || function (d, b) {
    for (var p in b) if (b.hasOwnProperty(p)) d[p] = b[p];
    function __() { this.constructor = d; }
    __.prototype = b.prototype;
    d.prototype = new __();
};
var Plottable;
(function (Plottable) {
    (function (Dispatcher) {
        var Mouse = (function (_super) {
            __extends(Mouse, _super);
            /**
            * Creates a Mouse Dispatcher with the specified target.
            *
            * @param {D3.Selection} target The selection to listen for events on.
            */
            function Mouse(target) {
                var _this = this;
                _super.call(this, target);

                this._event2Callback["mouseover"] = function () {
                    if (_this._mouseover != null) {
                        _this._mouseover(_this.getMousePosition());
                    }
                };

                this._event2Callback["mousemove"] = function () {
                    if (_this._mousemove != null) {
                        _this._mousemove(_this.getMousePosition());
                    }
                };

                this._event2Callback["mouseout"] = function () {
                    if (_this._mouseout != null) {
                        _this._mouseout(_this.getMousePosition());
                    }
                };
            }
            Mouse.prototype.getMousePosition = function () {
                var xy = d3.mouse(this._target.node());
                return {
                    x: xy[0],
                    y: xy[1]
                };
            };

            Mouse.prototype.mouseover = function (callback) {
                if (callback === undefined) {
                    return this._mouseover;
                }
                this._mouseover = callback;
                return this;
            };

            Mouse.prototype.mousemove = function (callback) {
                if (callback === undefined) {
                    return this._mousemove;
                }
                this._mousemove = callback;
                return this;
            };

            Mouse.prototype.mouseout = function (callback) {
                if (callback === undefined) {
                    return this._mouseout;
                }
                this._mouseout = callback;
                return this;
            };
            return Mouse;
        })(Plottable.Abstract.Dispatcher);
        Dispatcher.Mouse = Mouse;
    })(Plottable.Dispatcher || (Plottable.Dispatcher = {}));
    var Dispatcher = Plottable.Dispatcher;
})(Plottable || (Plottable = {}));

///<reference path="../reference.ts" />
var __extends = this.__extends || function (d, b) {
    for (var p in b) if (b.hasOwnProperty(p)) d[p] = b[p];
    function __() { this.constructor = d; }
    __.prototype = b.prototype;
    d.prototype = new __();
};
var Plottable;
(function (Plottable) {
    (function (Template) {
        var StandardChart = (function (_super) {
            __extends(StandardChart, _super);
            function StandardChart() {
                _super.call(this);
                this.xTable = new Plottable.Component.Table();
                this.yTable = new Plottable.Component.Table();
                this.centerComponent = new Plottable.Component.Group();
                this.xyTable = new Plottable.Component.Table().addComponent(0, 0, this.yTable).addComponent(1, 1, this.xTable).addComponent(0, 1, this.centerComponent);
                this.addComponent(1, 0, this.xyTable);
            }
            StandardChart.prototype.yAxis = function (y) {
                if (y != null) {
                    if (this._yAxis != null) {
                        throw new Error("yAxis already assigned!");
                    }
                    this._yAxis = y;
                    this.yTable.addComponent(0, 1, this._yAxis);
                    return this;
                } else {
                    return this._yAxis;
                }
            };

            StandardChart.prototype.xAxis = function (x) {
                if (x != null) {
                    if (this._xAxis != null) {
                        throw new Error("xAxis already assigned!");
                    }
                    this._xAxis = x;
                    this.xTable.addComponent(0, 0, this._xAxis);
                    return this;
                } else {
                    return this._xAxis;
                }
            };

            StandardChart.prototype.yLabel = function (y) {
                if (y != null) {
                    if (this._yLabel != null) {
                        if (typeof (y) === "string") {
                            this._yLabel.text(y);
                            return this;
                        } else {
                            throw new Error("yLabel already assigned!");
                        }
                    }
                    if (typeof (y) === "string") {
                        y = new Plottable.Component.AxisLabel(y, "vertical-left");
                    }
                    this._yLabel = y;
                    this.yTable.addComponent(0, 0, this._yLabel);
                    return this;
                } else {
                    return this._yLabel;
                }
            };

            StandardChart.prototype.xLabel = function (x) {
                if (x != null) {
                    if (this._xLabel != null) {
                        if (typeof (x) === "string") {
                            this._xLabel.text(x);
                            return this;
                        } else {
                            throw new Error("xLabel already assigned!");
                        }
                    }
                    if (typeof (x) === "string") {
                        x = new Plottable.Component.AxisLabel(x, "horizontal");
                    }
                    this._xLabel = x;
                    this.xTable.addComponent(1, 0, this._xLabel);
                    return this;
                } else {
                    return this._xLabel;
                }
            };

            StandardChart.prototype.titleLabel = function (x) {
                if (x != null) {
                    if (this._titleLabel != null) {
                        if (typeof (x) === "string") {
                            this._titleLabel.text(x);
                            return this;
                        } else {
                            throw new Error("titleLabel already assigned!");
                        }
                    }
                    if (typeof (x) === "string") {
                        x = new Plottable.Component.TitleLabel(x, "horizontal");
                    }
                    this._titleLabel = x;
                    this.addComponent(0, 0, this._titleLabel);
                    return this;
                } else {
                    return this._titleLabel;
                }
            };

            StandardChart.prototype.center = function (c) {
                this.centerComponent.merge(c);
                return this;
            };
            return StandardChart;
        })(Plottable.Component.Table);
        Template.StandardChart = StandardChart;
    })(Plottable.Template || (Plottable.Template = {}));
    var Template = Plottable.Template;
})(Plottable || (Plottable = {}));<|MERGE_RESOLUTION|>--- conflicted
+++ resolved
@@ -8017,16 +8017,11 @@
                 var _this = this;
                 _super.prototype._anchor.call(this, hitBox);
                 var cname = DragBox.CLASS_DRAG_BOX;
-<<<<<<< HEAD
-                var foreground = this.componentToListenTo.foregroundContainer;
-                this.dragBox = foreground.append("rect").classed(cname, true).attr("x", 0).attr("y", 0);
+                var background = this.componentToListenTo.backgroundContainer;
+                this.dragBox = background.append("rect").classed(cname, true).attr("x", 0).attr("y", 0);
                 hitBox.on("mousemove", function () {
                     return _this._hover();
                 });
-=======
-                var background = this.componentToListenTo.backgroundContainer;
-                this.dragBox = background.append("rect").classed(cname, true).attr("x", 0).attr("y", 0);
->>>>>>> a490cedf
                 return this;
             };
 
