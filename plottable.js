--- conflicted
+++ resolved
@@ -356,7 +356,7 @@
 var Plottable;
 (function (Plottable) {
     (function (OSUtils) {
-        
+
 
         function sortedIndex(val, arr, accessor) {
             var low = 0;
@@ -4055,11 +4055,7 @@
                 return this.d3Axis.tickFormat();
             } else {
                 this.d3Axis.tickFormat(formatter);
-<<<<<<< HEAD
-                this._render();
-=======
                 this._invalidateLayout();
->>>>>>> e171a8e7
                 return this;
             }
         };
